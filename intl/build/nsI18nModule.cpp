--- conflicted
+++ resolved
@@ -56,7 +56,6 @@
 
 NS_GENERIC_FACTORY_CONSTRUCTOR(nsSemanticUnitScanner)
 
-<<<<<<< HEAD
 NS_DEFINE_NAMED_CID(NS_LBRK_CID);
 NS_DEFINE_NAMED_CID(NS_WBRK_CID);
 NS_DEFINE_NAMED_CID(NS_SEMANTICUNITSCANNER_CID);
@@ -64,7 +63,6 @@
 NS_DEFINE_NAMED_CID(NS_UNICHARCATEGORY_CID);
 NS_DEFINE_NAMED_CID(NS_ENTITYCONVERTER_CID);
 NS_DEFINE_NAMED_CID(NS_SAVEASCHARSET_CID);
-NS_DEFINE_NAMED_CID(NS_HANKAKUTOZENKAKU_CID);
 NS_DEFINE_NAMED_CID(NS_UNICODE_NORMALIZER_CID);
 NS_DEFINE_NAMED_CID(NS_STRINGBUNDLESERVICE_CID);
 NS_DEFINE_NAMED_CID(NS_STRINGBUNDLETEXTOVERRIDE_CID);
@@ -76,69 +74,6 @@
 NS_DEFINE_NAMED_CID(NS_WIN32LOCALE_CID);
 NS_DEFINE_NAMED_CID(NS_COLLATION_CID);
 NS_DEFINE_NAMED_CID(NS_DATETIMEFORMAT_CID);
-=======
-static const nsModuleComponentInfo components[] =
-{
- // lwbrk
-  { "Line Breaker", NS_LBRK_CID, 
-    NS_LBRK_CONTRACTID, nsJISx4051LineBreakerConstructor},
-  { "Word Breaker", NS_WBRK_CID,
-    NS_WBRK_CONTRACTID, nsSampleWordBreakerConstructor},
-  { "Semantic Unit Scanner", NS_SEMANTICUNITSCANNER_CID,
-    NS_SEMANTICUNITSCANNER_CONTRACTID, nsSemanticUnitScannerConstructor},
-
- // unicharutil
-  { "Unichar Utility", NS_UNICHARUTIL_CID, 
-      NS_UNICHARUTIL_CONTRACTID, nsCaseConversionImp2Constructor},
-  { "Unichar Category Table", NS_UNICHARCATEGORY_CID, 
-      NS_UNICHARCATEGORY_CONTRACTID, nsCategoryImpConstructor},
-  { "Unicode To Entity Converter", NS_ENTITYCONVERTER_CID, 
-      NS_ENTITYCONVERTER_CONTRACTID, nsEntityConverterConstructor },
-  { "Unicode To Charset Converter", NS_SAVEASCHARSET_CID, 
-      NS_SAVEASCHARSET_CONTRACTID, nsSaveAsCharsetConstructor},
-  { "Unicode Normlization", NS_UNICODE_NORMALIZER_CID, 
-      NS_UNICODE_NORMALIZER_CONTRACTID,  nsUnicodeNormalizerConstructor},
-
-
- // strres
-  { "String Bundle", NS_STRINGBUNDLESERVICE_CID, NS_STRINGBUNDLE_CONTRACTID,
-    nsStringBundleServiceConstructor},
-  { "String Textfile Overrides", NS_STRINGBUNDLETEXTOVERRIDE_CID,
-    NS_STRINGBUNDLETEXTOVERRIDE_CONTRACTID,
-    nsStringBundleTextOverrideConstructor },
-
- // locale
-  { "nsLocaleService component",
-    NS_LOCALESERVICE_CID,
-    NS_LOCALESERVICE_CONTRACTID,
-    CreateLocaleService },
-  { "Collation factory",
-    NS_COLLATIONFACTORY_CID,
-    NS_COLLATIONFACTORY_CONTRACTID,
-    nsCollationFactoryConstructor },
-  { "Scriptable Date Format",
-    NS_SCRIPTABLEDATEFORMAT_CID,
-    NS_SCRIPTABLEDATEFORMAT_CONTRACTID,
-    NS_NewScriptableDateFormat },
-  { "Language Atom Service",
-    NS_LANGUAGEATOMSERVICE_CID,
-    NS_LANGUAGEATOMSERVICE_CONTRACTID,
-    nsLanguageAtomServiceConstructor },
- 
-#ifdef XP_WIN 
-  { "Platform locale",
-    NS_WIN32LOCALE_CID,
-    NS_WIN32LOCALE_CONTRACTID,
-    nsIWin32LocaleImplConstructor },
-  { "Collation",
-    NS_COLLATION_CID,
-    NS_COLLATION_CONTRACTID,
-    nsCollationWinConstructor },
-  { "Date/Time formatter",
-    NS_DATETIMEFORMAT_CID,
-    NS_DATETIMEFORMAT_CONTRACTID,
-    nsDateTimeFormatWinConstructor },
->>>>>>> 132bd4d6
 #endif
 #ifdef USE_UNIX_LOCALE
 NS_DEFINE_NAMED_CID(NS_POSIXLOCALE_CID);
@@ -164,7 +99,6 @@
     { &kNS_UNICHARCATEGORY_CID, false, NULL, nsCategoryImpConstructor },
     { &kNS_ENTITYCONVERTER_CID, false, NULL, nsEntityConverterConstructor },
     { &kNS_SAVEASCHARSET_CID, false, NULL, nsSaveAsCharsetConstructor },
-    { &kNS_HANKAKUTOZENKAKU_CID, false, NULL, CreateNewHankakuToZenkaku },
     { &kNS_UNICODE_NORMALIZER_CID, false, NULL, nsUnicodeNormalizerConstructor },
     { &kNS_STRINGBUNDLESERVICE_CID, false, NULL, nsStringBundleServiceConstructor },
     { &kNS_STRINGBUNDLETEXTOVERRIDE_CID, false, NULL, nsStringBundleTextOverrideConstructor },
@@ -203,7 +137,6 @@
     { NS_UNICHARCATEGORY_CONTRACTID, &kNS_UNICHARCATEGORY_CID },
     { NS_ENTITYCONVERTER_CONTRACTID, &kNS_ENTITYCONVERTER_CID },
     { NS_SAVEASCHARSET_CONTRACTID, &kNS_SAVEASCHARSET_CID },
-    { NS_HANKAKUTOZENKAKU_CONTRACTID, &kNS_HANKAKUTOZENKAKU_CID },
     { NS_UNICODE_NORMALIZER_CONTRACTID, &kNS_UNICODE_NORMALIZER_CID },
     { NS_STRINGBUNDLE_CONTRACTID, &kNS_STRINGBUNDLESERVICE_CID },
     { NS_STRINGBUNDLETEXTOVERRIDE_CONTRACTID, &kNS_STRINGBUNDLETEXTOVERRIDE_CID },
