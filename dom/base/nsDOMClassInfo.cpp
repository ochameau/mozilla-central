/* -*- Mode: C++; tab-width: 2; indent-tabs-mode: nil; c-basic-offset: 2 -*- */
/* vim: set ts=2 sw=2 et tw=78: */
/* This Source Code Form is subject to the terms of the Mozilla Public
 * License, v. 2.0. If a copy of the MPL was not distributed with this
 * file, You can obtain one at http://mozilla.org/MPL/2.0/. */

#include "mozilla/Util.h"
// On top because they include basictypes.h:
#include "mozilla/dom/SmsFilter.h"

#ifdef XP_WIN
#undef GetClassName
#endif

// JavaScript includes
#include "jsapi.h"
#include "jsfriendapi.h"
#include "jsprvtd.h"    // we are using private JS typedefs...
#include "jsdbgapi.h"
#include "WrapperFactory.h"
#include "AccessCheck.h"
#include "XrayWrapper.h"

#include "xpcpublic.h"
#include "xpcprivate.h"
#include "XPCWrapper.h"
#include "XPCQuickStubs.h"
#include "nsDOMQS.h"

#include "mozilla/dom/RegisterBindings.h"

#include "nscore.h"
#include "nsDOMClassInfo.h"
#include "nsCRT.h"
#include "nsCRTGlue.h"
#include "nsIServiceManager.h"
#include "nsICategoryManager.h"
#include "nsIComponentRegistrar.h"
#include "nsXPCOM.h"
#include "nsISupportsPrimitives.h"
#include "nsIXPConnect.h"
#include "nsIJSContextStack.h"
#include "nsIXPCSecurityManager.h"
#include "nsIStringBundle.h"
#include "nsIConsoleService.h"
#include "nsIScriptError.h"
#include "nsXPIDLString.h"
#include "nsReadableUtils.h"
#include "nsUnicharUtils.h"
#include "xptcall.h"
#include "prprf.h"
#include "nsTArray.h"
#include "nsCSSValue.h"
#include "nsThreadUtils.h"
#include "nsDOMEventTargetHelper.h"

// General helper includes
#include "nsGlobalWindow.h"
#include "nsHistory.h"
#include "nsIContent.h"
#include "nsIAttribute.h"
#include "nsIDocument.h"
#include "nsIDOMDocument.h"
#include "nsIDOMXMLDocument.h"
#include "nsIDOMEvent.h"
#include "nsIDOMKeyEvent.h"
#include "nsIDOMEventListener.h"
#include "nsContentUtils.h"
#include "nsDOMWindowUtils.h"
#include "nsIDOMGlobalPropertyInitializer.h"
#include "mozilla/Preferences.h"
#include "nsLocation.h"
#include "mozilla/Attributes.h"
#include "mozilla/Telemetry.h"

// Window scriptable helper includes
#include "nsIDocShell.h"
#include "nsIDocShellTreeItem.h"
#include "nsIDocShellTreeNode.h"
#include "nsIScriptExternalNameSet.h"
#include "nsJSUtils.h"
#include "nsIInterfaceRequestor.h"
#include "nsIInterfaceRequestorUtils.h"
#include "nsScriptNameSpaceManager.h"
#include "nsIJSNativeInitializer.h"
#include "nsJSEnvironment.h"

// DOM base includes
#include "nsIDOMPluginArray.h"
#include "nsIDOMPlugin.h"
#include "nsIDOMMimeTypeArray.h"
#include "nsIDOMMimeType.h"
#include "nsIDOMLocation.h"
#include "nsIDOMWindow.h"
#include "nsPIDOMWindow.h"
#include "nsIDOMJSWindow.h"
#include "nsIDOMWindowCollection.h"
#include "nsIDOMHistory.h"
#include "nsIDOMMediaList.h"
#include "nsIDOMChromeWindow.h"
#include "nsIDOMConstructor.h"

// DOM core includes
#include "nsError.h"
#include "nsIDOMDOMException.h"
#include "nsIDOMNode.h"
#include "nsIDOMMozNamedAttrMap.h"
#include "nsIDOMDOMStringList.h"

// HTMLFormElement helper includes
#include "nsIForm.h"
#include "nsIFormControl.h"
#include "nsIDOMHTMLFormElement.h"
#include "nsHTMLDocument.h"

// Constraint Validation API helper includes
#include "nsIDOMValidityState.h"

// HTMLSelectElement helper includes
#include "nsIDOMHTMLSelectElement.h"

// HTMLEmbed/ObjectElement helper includes
#include "nsNPAPIPluginInstance.h"
#include "nsIObjectFrame.h"
#include "nsObjectLoadingContent.h"
#include "nsIPluginHost.h"

#include "nsIDOMHTMLOptionElement.h"

// Event related includes
#include "nsEventListenerManager.h"
#include "nsIDOMEventTarget.h"

// CSS related includes
#include "nsCSSRules.h"
#include "nsIDOMStyleSheet.h"
#include "nsIDOMStyleSheetList.h"
#include "nsIDOMCSSRule.h"
#include "nsICSSRuleList.h"
#include "nsIDOMRect.h"
#include "nsDOMCSSAttrDeclaration.h"

// XBL related includes.
#include "nsXBLService.h"
#include "nsXBLBinding.h"
#include "nsBindingManager.h"
#include "nsIFrame.h"
#include "nsIPresShell.h"
#include "nsIDOMElement.h"
#include "nsStyleContext.h"
#include "nsAutoPtr.h"
#include "nsMemory.h"

// Tranformiix
#include "nsIDOMXPathEvaluator.h"
#include "nsIXSLTProcessor.h"
#include "nsIXSLTProcessorPrivate.h"

#include "nsXMLHttpRequest.h"
#include "nsIDOMSettingsManager.h"
#include "nsIDOMContactManager.h"
#include "nsIDOMPermissionSettings.h"
#include "nsIDOMApplicationRegistry.h"

#ifdef MOZ_B2G_RIL
#include "nsIWifi.h"
#endif

// includes needed for the prototype chain interfaces
#include "nsIDOMNavigator.h"
#include "nsIDOMBarProp.h"
#include "nsDOMAttribute.h"
#include "nsIDOMDataContainerEvent.h"
#include "nsIDOMKeyEvent.h"
#include "nsIDOMCompositionEvent.h"
#include "nsIDOMMouseEvent.h"
#include "nsIDOMMouseScrollEvent.h"
#include "nsIDOMWheelEvent.h"
#include "nsIDOMDragEvent.h"
#include "nsIDOMClipboardEvent.h"
#include "nsIDOMCommandEvent.h"
#include "nsIDOMBeforeUnloadEvent.h"
#include "nsIDOMMutationEvent.h"
#include "nsIDOMXULCommandEvent.h"
#include "nsIDOMMessageEvent.h"
#include "nsIDOMNotifyPaintEvent.h"
#include "nsIDOMNotifyAudioAvailableEvent.h"
#include "nsIDOMScrollAreaEvent.h"
#include "nsIDOMTransitionEvent.h"
#include "nsIDOMAnimationEvent.h"
#include "nsIDOMDocumentXBL.h"
#include "nsIDOMElementCSSInlineStyle.h"
#include "nsIDOMLinkStyle.h"
#include "nsIDOMHTMLDocument.h"
#include "nsIDOMHTMLAppletElement.h"
#include "nsIDOMHTMLCanvasElement.h"
#include "nsIDOMHTMLEmbedElement.h"
#include "nsIDOMHTMLIFrameElement.h"
#include "nsIDOMHTMLInputElement.h"
#include "nsIDOMHTMLObjectElement.h"
#include "nsIDOMTimeRanges.h"
#include "nsIDOMHTMLVideoElement.h"
#include "nsIDOMHTMLAudioElement.h"
#include "nsIDOMCSSCharsetRule.h"
#include "nsIDOMCSSImportRule.h"
#include "nsIDOMCSSMediaRule.h"
#include "nsIDOMCSSFontFaceRule.h"
#include "nsIDOMCSSMozDocumentRule.h"
#include "nsIDOMCSSSupportsRule.h"
#include "nsIDOMMozCSSKeyframeRule.h"
#include "nsIDOMMozCSSKeyframesRule.h"
#include "nsIDOMCSSPageRule.h"
#include "nsIDOMCSSStyleRule.h"
#include "nsIDOMCSSStyleSheet.h"
#define MOZ_GENERATED_EVENTS_INCLUDES
#include "GeneratedEvents.h"
#undef MOZ_GENERATED_EVENTS_INCLUDES
#include "nsIDOMDeviceMotionEvent.h"
#include "nsIDOMRange.h"
#include "nsIDOMNodeIterator.h"
#include "nsIDOMTreeWalker.h"
#include "nsIDOMXULDocument.h"
#include "nsIDOMXULCommandDispatcher.h"
#ifndef MOZ_DISABLE_CRYPTOLEGACY
#include "nsIDOMCRMFObject.h"
#include "nsIDOMCryptoLegacy.h"
#else
#include "nsIDOMCrypto.h"
#endif
#include "nsIControllers.h"
#include "nsISelection.h"
#include "nsIBoxObject.h"
#ifdef MOZ_XUL
#include "nsITreeSelection.h"
#include "nsITreeContentView.h"
#include "nsITreeView.h"
#include "nsIXULTemplateBuilder.h"
#include "nsTreeColumns.h"
#endif
#include "nsIDOMXPathExpression.h"
#include "nsIDOMNSXPathExpression.h"
#include "nsIDOMXPathNSResolver.h"
#include "nsIDOMXPathResult.h"
#include "nsIDOMMozBrowserFrame.h"

#include "nsIDOMGetSVGDocument.h"
#include "nsIDOMSVGAnimatedEnum.h"
#include "nsIDOMSVGAnimatedInteger.h"
#include "nsIDOMSVGAnimatedNumber.h"
#include "nsIDOMSVGAnimatedRect.h"
#include "nsIDOMSVGAnimatedString.h"
#include "nsIDOMTimeEvent.h"
#include "nsIDOMSVGDocument.h"
#include "nsIDOMSVGElement.h"
#include "nsIDOMSVGFilters.h"
#include "nsIDOMSVGLength.h"
#include "nsIDOMSVGNumber.h"
#include "nsIDOMSVGRect.h"
#include "nsIDOMSVGZoomEvent.h"

#include "nsIImageDocument.h"

// Storage includes
#include "nsDOMStorage.h"

// Device Storage
#include "nsIDOMDeviceStorage.h"

// Drag and drop
#include "nsIDOMDataTransfer.h"

// Geolocation
#include "nsIDOMGeoGeolocation.h"
#include "nsIDOMGeoPosition.h"
#include "nsIDOMGeoPositionCoords.h"
#include "nsIDOMGeoPositionError.h"

// User media
#ifdef MOZ_MEDIA_NAVIGATOR
#include "nsIDOMNavigatorUserMedia.h"
#endif

// Workers
#include "mozilla/dom/workers/Workers.h"

#include "nsDOMFile.h"
#include "nsDOMFileReader.h"

#include "nsIDOMDesktopNotification.h"
#include "nsIDOMNavigatorDesktopNotification.h"
#include "nsIDOMNavigatorDeviceStorage.h"
#include "nsIDOMNavigatorGeolocation.h"
#include "Navigator.h"

#include "nsPluginArray.h"
#include "nsMimeTypeArray.h"

// Simple gestures include
#include "nsIDOMSimpleGestureEvent.h"

#include "nsIEventListenerService.h"
#include "nsIMessageManager.h"
#include "mozilla/dom/Element.h"
#include "nsHTMLSelectElement.h"
#include "HTMLLegendElement.h"

#include "DOMSVGStringList.h"

#include "mozilla/dom/indexedDB/IDBWrapperCache.h"
#include "mozilla/dom/indexedDB/IDBFactory.h"
#include "mozilla/dom/indexedDB/IDBFileHandle.h"
#include "mozilla/dom/indexedDB/IDBRequest.h"
#include "mozilla/dom/indexedDB/IDBDatabase.h"
#include "mozilla/dom/indexedDB/IDBEvents.h"
#include "mozilla/dom/indexedDB/IDBObjectStore.h"
#include "mozilla/dom/indexedDB/IDBTransaction.h"
#include "mozilla/dom/indexedDB/IDBCursor.h"
#include "mozilla/dom/indexedDB/IDBKeyRange.h"
#include "mozilla/dom/indexedDB/IDBIndex.h"

using mozilla::dom::indexedDB::IDBWrapperCache;
using mozilla::dom::workers::ResolveWorkerClasses;

#include "nsIDOMMediaQueryList.h"

#include "nsDOMTouchEvent.h"

#include "nsWrapperCacheInlines.h"
#include "mozilla/dom/HTMLCollectionBinding.h"

#include "BatteryManager.h"
#include "nsIDOMPowerManager.h"
#include "nsIDOMWakeLock.h"
#include "nsIDOMSmsManager.h"
#include "nsIDOMMobileMessageManager.h"
#include "nsIDOMMozSmsMessage.h"
#include "nsIDOMMozMmsMessage.h"
#include "nsIDOMSmsRequest.h"
#include "nsIDOMSmsFilter.h"
#include "nsIDOMSmsCursor.h"
#include "nsIDOMSmsSegmentInfo.h"
#include "nsIDOMConnection.h"
#include "mozilla/dom/network/Utils.h"

#ifdef MOZ_B2G_RIL
#include "Telephony.h"
#include "TelephonyCall.h"
#include "nsIDOMMozVoicemail.h"
#include "nsIDOMIccManager.h"
#include "StkCommandEvent.h"
#include "nsIDOMMozCellBroadcast.h"
#include "nsIDOMMozCellBroadcastEvent.h"
#include "nsIDOMMobileConnection.h"
#endif // MOZ_B2G_RIL

#ifdef MOZ_B2G_FM
#include "FMRadio.h"
#endif

#ifdef MOZ_B2G_BT
#include "BluetoothManager.h"
#include "BluetoothAdapter.h"
#include "BluetoothDevice.h"
#endif

#include "nsIDOMNavigatorSystemMessages.h"
#include "DOMCameraManager.h"
#include "DOMCameraControl.h"
#include "DOMCameraCapabilities.h"
#include "DOMError.h"
#include "DOMRequest.h"
#include "DOMCursor.h"
#include "nsIOpenWindowEventDetail.h"
#include "nsIAsyncScrollEventDetail.h"
#include "nsIDOMGlobalObjectConstructor.h"
#include "nsIDOMCanvasRenderingContext2D.h"
#include "LockedFile.h"
#include "GeneratedEvents.h"
#include "nsDebug.h"

#include "mozilla/dom/BindingUtils.h"
#include "mozilla/Likely.h"

#ifdef MOZ_TIME_MANAGER
#include "TimeManager.h"
#endif

#ifdef MOZ_WEBRTC
#include "nsIDOMDataChannel.h"
#include "nsIDOMRTCPeerConnection.h"
#endif

using namespace mozilla;
using namespace mozilla::dom;

static NS_DEFINE_CID(kDOMSOF_CID, NS_DOM_SCRIPT_OBJECT_FACTORY_CID);

static const char kDOMStringBundleURL[] =
  "chrome://global/locale/dom/dom.properties";

// NOTE: DEFAULT_SCRIPTABLE_FLAGS and DOM_DEFAULT_SCRIPTABLE_FLAGS
//       are defined in nsIDOMClassInfo.h.

#define WINDOW_SCRIPTABLE_FLAGS                                               \
 (nsIXPCScriptable::WANT_PRECREATE |                                          \
  nsIXPCScriptable::WANT_FINALIZE |                                           \
  nsIXPCScriptable::WANT_ENUMERATE |                                          \
  nsIXPCScriptable::DONT_ENUM_QUERY_INTERFACE |                               \
  nsIXPCScriptable::IS_GLOBAL_OBJECT |                                        \
  nsIXPCScriptable::WANT_OUTER_OBJECT)

#define NODE_SCRIPTABLE_FLAGS                                                 \
 ((DOM_DEFAULT_SCRIPTABLE_FLAGS |                                             \
   nsIXPCScriptable::WANT_ADDPROPERTY) &                                      \
  ~nsIXPCScriptable::USE_JSSTUB_FOR_ADDPROPERTY)

// We need to let JavaScript QI elements to interfaces that are not in
// the classinfo since XBL can be used to dynamically implement new
// unknown interfaces on elements, accessibility relies on this being
// possible.

#define ELEMENT_SCRIPTABLE_FLAGS                                              \
  ((NODE_SCRIPTABLE_FLAGS & ~nsIXPCScriptable::CLASSINFO_INTERFACES_ONLY) |   \
   nsIXPCScriptable::WANT_POSTCREATE)

#define EXTERNAL_OBJ_SCRIPTABLE_FLAGS                                         \
  ((ELEMENT_SCRIPTABLE_FLAGS &                                                \
    ~nsIXPCScriptable::USE_JSSTUB_FOR_SETPROPERTY) |                          \
   nsIXPCScriptable::WANT_POSTCREATE |                                        \
   nsIXPCScriptable::WANT_GETPROPERTY |                                       \
   nsIXPCScriptable::WANT_SETPROPERTY |                                       \
   nsIXPCScriptable::WANT_CALL)

#define DOCUMENT_SCRIPTABLE_FLAGS                                             \
  (NODE_SCRIPTABLE_FLAGS |                                                    \
   nsIXPCScriptable::WANT_POSTCREATE |                                        \
   nsIXPCScriptable::WANT_ENUMERATE)

#define ARRAY_SCRIPTABLE_FLAGS                                                \
  (DOM_DEFAULT_SCRIPTABLE_FLAGS       |                                       \
   nsIXPCScriptable::WANT_GETPROPERTY |                                       \
   nsIXPCScriptable::WANT_ENUMERATE)

#define EVENTTARGET_SCRIPTABLE_FLAGS                                          \
  (DOM_DEFAULT_SCRIPTABLE_FLAGS       |                                       \
   nsIXPCScriptable::WANT_ADDPROPERTY)

#define IDBEVENTTARGET_SCRIPTABLE_FLAGS                                       \
  (EVENTTARGET_SCRIPTABLE_FLAGS)

#define DOMCLASSINFO_STANDARD_FLAGS                                           \
  (nsIClassInfo::MAIN_THREAD_ONLY |                                           \
   nsIClassInfo::DOM_OBJECT       |                                           \
   nsIClassInfo::SINGLETON_CLASSINFO)


#ifdef DEBUG
#define NS_DEFINE_CLASSINFO_DATA_DEBUG(_class)                                \
    eDOMClassInfo_##_class##_id,
#else
#define NS_DEFINE_CLASSINFO_DATA_DEBUG(_class)                                \
  // nothing
#endif

/**
 * To generate the bitmap for a class that we're sure doesn't implement any of
 * the interfaces in DOMCI_CASTABLE_INTERFACES.
 */
#define DOMCI_DATA_NO_CLASS(_dom_class)                                       \
const uint32_t kDOMClassInfo_##_dom_class##_interfaces =                      \
  0;

#ifndef MOZ_DISABLE_CRYPTOLEGACY
DOMCI_DATA_NO_CLASS(CRMFObject)
#endif
DOMCI_DATA_NO_CLASS(Crypto)

DOMCI_DATA_NO_CLASS(ContentFrameMessageManager)
DOMCI_DATA_NO_CLASS(ChromeMessageBroadcaster)
DOMCI_DATA_NO_CLASS(ChromeMessageSender)

DOMCI_DATA_NO_CLASS(DOMPrototype)
DOMCI_DATA_NO_CLASS(DOMConstructor)

#define NS_DEFINE_CLASSINFO_DATA_WITH_NAME(_class, _name, _helper,            \
                                           _flags)                            \
  { #_name,                                                                   \
    nullptr,                                                                   \
    { _helper::doCreate },                                                    \
    nullptr,                                                                   \
    nullptr,                                                                   \
    nullptr,                                                                   \
    _flags,                                                                   \
    true,                                                                  \
    0,                                                                        \
    false,                                                                 \
    false,                                                                 \
    NS_DEFINE_CLASSINFO_DATA_DEBUG(_class)                                    \
  },

#define NS_DEFINE_CHROME_ONLY_CLASSINFO_DATA_WITH_NAME(_class, _name,         \
                                                       _helper, _flags)       \
  { #_name,                                                                   \
    nullptr,                                                                   \
    { _helper::doCreate },                                                    \
    nullptr,                                                                   \
    nullptr,                                                                   \
    nullptr,                                                                   \
    _flags,                                                                   \
    true,                                                                  \
    0,                                                                        \
    true,                                                                  \
    false,                                                                 \
    NS_DEFINE_CLASSINFO_DATA_DEBUG(_class)                                    \
  },

#define NS_DEFINE_CLASSINFO_DATA(_class, _helper, _flags)                     \
  NS_DEFINE_CLASSINFO_DATA_WITH_NAME(_class, _class, _helper, _flags)

#define NS_DEFINE_CHROME_ONLY_CLASSINFO_DATA(_class, _helper, _flags)          \
  NS_DEFINE_CHROME_ONLY_CLASSINFO_DATA_WITH_NAME(_class, _class, _helper, \
                                                 _flags)

namespace {

class IDBFactorySH : public nsDOMGenericSH
{
protected:
  IDBFactorySH(nsDOMClassInfoData* aData) : nsDOMGenericSH(aData)
  { }

  virtual ~IDBFactorySH()
  { }

public:
  NS_IMETHOD PostCreatePrototype(JSContext * cx, JSObject * proto);

  static nsIClassInfo *doCreate(nsDOMClassInfoData *aData)
  {
    return new IDBFactorySH(aData);
  }
};

class IDBEventTargetSH : public nsEventTargetSH
{
protected:
  IDBEventTargetSH(nsDOMClassInfoData* aData) : nsEventTargetSH(aData)
  { }

  virtual ~IDBEventTargetSH()
  { }

public:
  NS_IMETHOD PreCreate(nsISupports *aNativeObj, JSContext *aCx,
                       JSObject *aGlobalObj, JSObject **aParentObj);

  static nsIClassInfo *doCreate(nsDOMClassInfoData *aData)
  {
    return new IDBEventTargetSH(aData);
  }
};

} // anonymous namespace


// This list of NS_DEFINE_CLASSINFO_DATA macros is what gives the DOM
// classes their correct behavior when used through XPConnect. The
// arguments that are passed to NS_DEFINE_CLASSINFO_DATA are
//
// 1. Class name as it should appear in JavaScript, this name is also
//    used to find the id of the class in nsDOMClassInfo
//    (i.e. e<classname>_id)
// 2. Scriptable helper class
// 3. nsIClassInfo/nsIXPCScriptable flags (i.e. for GetScriptableFlags)

static nsDOMClassInfoData sClassInfoData[] = {
  // Base classes

  // The Window class lets you QI into interfaces that are not in the
  // flattened set (i.e. nsIXPCScriptable::CLASSINFO_INTERFACES_ONLY
  // is not set), because of this make sure all scriptable interfaces
  // that are implemented by nsGlobalWindow can securely be exposed
  // to JS.


  NS_DEFINE_CLASSINFO_DATA(Window, nsWindowSH,
                           DEFAULT_SCRIPTABLE_FLAGS |
                           WINDOW_SCRIPTABLE_FLAGS)

  NS_DEFINE_CLASSINFO_DATA(Location, nsLocationSH,
                           ((DOM_DEFAULT_SCRIPTABLE_FLAGS |
                             nsIXPCScriptable::WANT_ADDPROPERTY) &
                            ~nsIXPCScriptable::ALLOW_PROP_MODS_TO_PROTOTYPE))

  NS_DEFINE_CLASSINFO_DATA(Navigator, nsNavigatorSH,
                           DOM_DEFAULT_SCRIPTABLE_FLAGS |
                           nsIXPCScriptable::WANT_PRECREATE |
                           nsIXPCScriptable::WANT_NEWRESOLVE)
  NS_DEFINE_CLASSINFO_DATA(Plugin, nsPluginSH,
                           ARRAY_SCRIPTABLE_FLAGS)
  NS_DEFINE_CLASSINFO_DATA(PluginArray, nsPluginArraySH,
                           ARRAY_SCRIPTABLE_FLAGS)
  NS_DEFINE_CLASSINFO_DATA(MimeType, nsDOMGenericSH,
                           DOM_DEFAULT_SCRIPTABLE_FLAGS)
  NS_DEFINE_CLASSINFO_DATA(MimeTypeArray, nsMimeTypeArraySH,
                           ARRAY_SCRIPTABLE_FLAGS)
  NS_DEFINE_CLASSINFO_DATA(BarProp, nsDOMGenericSH,
                           DOM_DEFAULT_SCRIPTABLE_FLAGS)
  NS_DEFINE_CLASSINFO_DATA(History, nsHistorySH,
                           ARRAY_SCRIPTABLE_FLAGS |
                           nsIXPCScriptable::WANT_PRECREATE)
  NS_DEFINE_CLASSINFO_DATA(DOMPrototype, nsDOMConstructorSH,
                           DOM_BASE_SCRIPTABLE_FLAGS |
                           nsIXPCScriptable::WANT_PRECREATE |
                           nsIXPCScriptable::WANT_NEWRESOLVE |
                           nsIXPCScriptable::WANT_HASINSTANCE |
                           nsIXPCScriptable::DONT_ENUM_QUERY_INTERFACE)
  NS_DEFINE_CLASSINFO_DATA(DOMConstructor, nsDOMConstructorSH,
                           DOM_BASE_SCRIPTABLE_FLAGS |
                           nsIXPCScriptable::WANT_PRECREATE |
                           nsIXPCScriptable::WANT_NEWRESOLVE |
                           nsIXPCScriptable::WANT_HASINSTANCE |
                           nsIXPCScriptable::WANT_CALL |
                           nsIXPCScriptable::WANT_CONSTRUCT |
                           nsIXPCScriptable::DONT_ENUM_QUERY_INTERFACE)

  // Core classes
  NS_DEFINE_CLASSINFO_DATA(XMLDocument, nsDocumentSH,
                           DOCUMENT_SCRIPTABLE_FLAGS)
  NS_DEFINE_CLASSINFO_DATA(DOMException, nsDOMGenericSH,
                           DOM_DEFAULT_SCRIPTABLE_FLAGS)
  NS_DEFINE_CLASSINFO_DATA(Element, nsElementSH,
                           ELEMENT_SCRIPTABLE_FLAGS)
  NS_DEFINE_CLASSINFO_DATA(Attr, nsAttributeSH,
                           NODE_SCRIPTABLE_FLAGS)
  NS_DEFINE_CLASSINFO_DATA(MozNamedAttrMap, nsNamedNodeMapSH,
                           ARRAY_SCRIPTABLE_FLAGS)

  // Misc Core related classes

  // Event
  NS_DEFINE_CLASSINFO_DATA(Event, nsEventSH,
                           DOM_DEFAULT_SCRIPTABLE_FLAGS)
  NS_DEFINE_CLASSINFO_DATA(MutationEvent, nsEventSH,
                           DOM_DEFAULT_SCRIPTABLE_FLAGS)
  NS_DEFINE_CLASSINFO_DATA(UIEvent, nsEventSH,
                           DOM_DEFAULT_SCRIPTABLE_FLAGS)
  NS_DEFINE_CLASSINFO_DATA(MouseEvent, nsEventSH,
                           DOM_DEFAULT_SCRIPTABLE_FLAGS)
  NS_DEFINE_CLASSINFO_DATA(MouseScrollEvent, nsEventSH,
                           DOM_DEFAULT_SCRIPTABLE_FLAGS)
  NS_DEFINE_CLASSINFO_DATA(WheelEvent, nsEventSH,
                           DOM_DEFAULT_SCRIPTABLE_FLAGS)
  NS_DEFINE_CLASSINFO_DATA(DragEvent, nsEventSH,
                           DOM_DEFAULT_SCRIPTABLE_FLAGS)
  NS_DEFINE_CLASSINFO_DATA(ClipboardEvent, nsDOMGenericSH,
                           DOM_DEFAULT_SCRIPTABLE_FLAGS)
  NS_DEFINE_CLASSINFO_DATA(KeyboardEvent, nsEventSH,
                           DOM_DEFAULT_SCRIPTABLE_FLAGS)
  NS_DEFINE_CLASSINFO_DATA(CompositionEvent, nsEventSH,
                           DOM_DEFAULT_SCRIPTABLE_FLAGS)

#define MOZ_GENERATED_EVENT_LIST
#define MOZ_GENERATED_EVENT(_event_interface)             \
  NS_DEFINE_CLASSINFO_DATA(_event_interface, nsEventSH,   \
                           DOM_DEFAULT_SCRIPTABLE_FLAGS)
#include "GeneratedEvents.h"
#undef MOZ_GENERATED_EVENT_LIST

  NS_DEFINE_CLASSINFO_DATA(DeviceMotionEvent, nsEventSH,
                           DOM_DEFAULT_SCRIPTABLE_FLAGS)
  NS_DEFINE_CLASSINFO_DATA(DeviceAcceleration, nsEventSH,
                           DOM_DEFAULT_SCRIPTABLE_FLAGS)
  NS_DEFINE_CLASSINFO_DATA(DeviceRotationRate, nsEventSH,
                           DOM_DEFAULT_SCRIPTABLE_FLAGS)

  // Misc HTML classes
  NS_DEFINE_CLASSINFO_DATA(HTMLDocument, nsHTMLDocumentSH,
                           DOCUMENT_SCRIPTABLE_FLAGS |
                           nsIXPCScriptable::WANT_GETPROPERTY)
  // HTML element classes
  NS_DEFINE_CLASSINFO_DATA(HTMLAppletElement, nsHTMLPluginObjElementSH,
                           EXTERNAL_OBJ_SCRIPTABLE_FLAGS)
  NS_DEFINE_CLASSINFO_DATA(HTMLEmbedElement, nsHTMLPluginObjElementSH,
                           EXTERNAL_OBJ_SCRIPTABLE_FLAGS)
  NS_DEFINE_CLASSINFO_DATA(HTMLFormElement, nsHTMLFormElementSH,
                           ELEMENT_SCRIPTABLE_FLAGS |
                           nsIXPCScriptable::WANT_GETPROPERTY |
                           nsIXPCScriptable::WANT_NEWENUMERATE)
  NS_DEFINE_CLASSINFO_DATA(HTMLIFrameElement, nsElementSH,
                           ELEMENT_SCRIPTABLE_FLAGS)
  NS_DEFINE_CLASSINFO_DATA(HTMLInputElement, nsElementSH,
                           ELEMENT_SCRIPTABLE_FLAGS)
  NS_DEFINE_CLASSINFO_DATA(HTMLObjectElement, nsHTMLPluginObjElementSH,
                           EXTERNAL_OBJ_SCRIPTABLE_FLAGS)
  NS_DEFINE_CLASSINFO_DATA(HTMLSelectElement, nsHTMLSelectElementSH,
                           ELEMENT_SCRIPTABLE_FLAGS |
                           nsIXPCScriptable::WANT_SETPROPERTY |
                           nsIXPCScriptable::WANT_GETPROPERTY)

  // Constraint Validation API classes
  NS_DEFINE_CLASSINFO_DATA(ValidityState, nsDOMGenericSH,
                           DOM_DEFAULT_SCRIPTABLE_FLAGS)

  // CSS classes
  NS_DEFINE_CLASSINFO_DATA(CSSStyleRule, nsDOMGenericSH,
                           DOM_DEFAULT_SCRIPTABLE_FLAGS)
  NS_DEFINE_CLASSINFO_DATA(CSSCharsetRule, nsDOMGenericSH,
                           DOM_DEFAULT_SCRIPTABLE_FLAGS)
  NS_DEFINE_CLASSINFO_DATA(CSSImportRule, nsDOMGenericSH,
                           DOM_DEFAULT_SCRIPTABLE_FLAGS)
  NS_DEFINE_CLASSINFO_DATA(CSSMediaRule, nsDOMGenericSH,
                           DOM_DEFAULT_SCRIPTABLE_FLAGS)
  NS_DEFINE_CLASSINFO_DATA(CSSNameSpaceRule, nsDOMGenericSH,
                           DOM_DEFAULT_SCRIPTABLE_FLAGS)
  NS_DEFINE_CLASSINFO_DATA(CSSRuleList, nsCSSRuleListSH,
                           ARRAY_SCRIPTABLE_FLAGS)
  NS_DEFINE_CLASSINFO_DATA(CSSGroupRuleRuleList, nsCSSRuleListSH,
                           ARRAY_SCRIPTABLE_FLAGS)
  NS_DEFINE_CLASSINFO_DATA(MediaList, nsMediaListSH,
                           ARRAY_SCRIPTABLE_FLAGS)
  NS_DEFINE_CLASSINFO_DATA(StyleSheetList, nsStyleSheetListSH,
                           ARRAY_SCRIPTABLE_FLAGS)
  NS_DEFINE_CLASSINFO_DATA(CSSStyleSheet, nsDOMGenericSH,
                           DOM_DEFAULT_SCRIPTABLE_FLAGS)

  // Range classes
  NS_DEFINE_CLASSINFO_DATA(Range, nsDOMGenericSH,
                           DOM_DEFAULT_SCRIPTABLE_FLAGS)
  NS_DEFINE_CLASSINFO_DATA(Selection, nsDOMGenericSH,
                           DEFAULT_SCRIPTABLE_FLAGS)

  // XUL classes
#ifdef MOZ_XUL
  NS_DEFINE_CLASSINFO_DATA(XULDocument, nsDocumentSH,
                           DOCUMENT_SCRIPTABLE_FLAGS)
  NS_DEFINE_CLASSINFO_DATA(XULCommandDispatcher, nsDOMGenericSH,
                           DOM_DEFAULT_SCRIPTABLE_FLAGS)
#endif
  NS_DEFINE_CLASSINFO_DATA(XULControllers, nsNonDOMObjectSH,
                           DEFAULT_SCRIPTABLE_FLAGS)
  NS_DEFINE_CLASSINFO_DATA(BoxObject, nsDOMGenericSH,
                           DEFAULT_SCRIPTABLE_FLAGS)
#ifdef MOZ_XUL
  NS_DEFINE_CLASSINFO_DATA(TreeSelection, nsDOMGenericSH,
                           DEFAULT_SCRIPTABLE_FLAGS)
  NS_DEFINE_CLASSINFO_DATA(TreeContentView, nsDOMGenericSH,
                           DEFAULT_SCRIPTABLE_FLAGS)
#endif

  // Crypto classes
#ifndef MOZ_DISABLE_CRYPTOLEGACY
  NS_DEFINE_CLASSINFO_DATA(CRMFObject, nsDOMGenericSH,
                           DOM_DEFAULT_SCRIPTABLE_FLAGS)
#endif
  NS_DEFINE_CLASSINFO_DATA(Crypto, nsDOMGenericSH,
                           DOM_DEFAULT_SCRIPTABLE_FLAGS)

  // DOM Traversal classes
  NS_DEFINE_CLASSINFO_DATA(TreeWalker, nsDOMGenericSH,
                           DOM_DEFAULT_SCRIPTABLE_FLAGS)

  // We are now trying to preserve binary compat in classinfo.  No
  // more putting things in those categories up there.  New entries
  // are to be added to the end of the list
  NS_DEFINE_CLASSINFO_DATA(CSSRect, nsDOMGenericSH,
                           DOM_DEFAULT_SCRIPTABLE_FLAGS)

  // DOM Chrome Window class.
  NS_DEFINE_CLASSINFO_DATA(ChromeWindow, nsWindowSH,
                           DEFAULT_SCRIPTABLE_FLAGS |
                           WINDOW_SCRIPTABLE_FLAGS)

  NS_DEFINE_CLASSINFO_DATA(ImageDocument, nsHTMLDocumentSH,
                           DOCUMENT_SCRIPTABLE_FLAGS)

#ifdef MOZ_XUL
  NS_DEFINE_CLASSINFO_DATA(XULTemplateBuilder, nsDOMGenericSH,
                           DEFAULT_SCRIPTABLE_FLAGS)

  NS_DEFINE_CLASSINFO_DATA(XULTreeBuilder, nsDOMGenericSH,
                           DEFAULT_SCRIPTABLE_FLAGS)
#endif

  NS_DEFINE_CLASSINFO_DATA(DOMStringList, nsStringListSH,
                           ARRAY_SCRIPTABLE_FLAGS)

#ifdef MOZ_XUL
  NS_DEFINE_CLASSINFO_DATA(TreeColumn, nsDOMGenericSH,
                           DEFAULT_SCRIPTABLE_FLAGS)

  NS_DEFINE_CLASSINFO_DATA(TreeColumns, nsTreeColumnsSH,
                           ARRAY_SCRIPTABLE_FLAGS)
#endif

  NS_DEFINE_CLASSINFO_DATA(CSSMozDocumentRule, nsDOMGenericSH,
                           DOM_DEFAULT_SCRIPTABLE_FLAGS)

  NS_DEFINE_CLASSINFO_DATA(CSSSupportsRule, nsDOMGenericSH,
                           DOM_DEFAULT_SCRIPTABLE_FLAGS)

  NS_DEFINE_CLASSINFO_DATA(BeforeUnloadEvent, nsEventSH,
                           DOM_DEFAULT_SCRIPTABLE_FLAGS)

  // SVG document
  NS_DEFINE_CLASSINFO_DATA(SVGDocument, nsDocumentSH,
                           DOCUMENT_SCRIPTABLE_FLAGS)

  // SVG element classes
  NS_DEFINE_CLASSINFO_DATA(TimeEvent, nsEventSH,
                           DOM_DEFAULT_SCRIPTABLE_FLAGS)
  NS_DEFINE_CLASSINFO_DATA(SVGFEColorMatrixElement, nsElementSH,
                           ELEMENT_SCRIPTABLE_FLAGS)
  NS_DEFINE_CLASSINFO_DATA(SVGFECompositeElement, nsElementSH,
                           ELEMENT_SCRIPTABLE_FLAGS)
  NS_DEFINE_CLASSINFO_DATA(SVGFEConvolveMatrixElement, nsElementSH,
                           ELEMENT_SCRIPTABLE_FLAGS)
  NS_DEFINE_CLASSINFO_DATA(SVGFEDiffuseLightingElement, nsElementSH,
                           ELEMENT_SCRIPTABLE_FLAGS)
  NS_DEFINE_CLASSINFO_DATA(SVGFEDisplacementMapElement, nsElementSH,
                           ELEMENT_SCRIPTABLE_FLAGS)
  NS_DEFINE_CLASSINFO_DATA(SVGFEGaussianBlurElement, nsElementSH,
                           ELEMENT_SCRIPTABLE_FLAGS)
  NS_DEFINE_CLASSINFO_DATA(SVGFEMorphologyElement, nsElementSH,
                           ELEMENT_SCRIPTABLE_FLAGS)
  NS_DEFINE_CLASSINFO_DATA(SVGFEOffsetElement, nsElementSH,
                           ELEMENT_SCRIPTABLE_FLAGS)
  NS_DEFINE_CLASSINFO_DATA(SVGFESpecularLightingElement, nsElementSH,
                           ELEMENT_SCRIPTABLE_FLAGS)
  NS_DEFINE_CLASSINFO_DATA(SVGFESpotLightElement, nsElementSH,
                           ELEMENT_SCRIPTABLE_FLAGS)
  NS_DEFINE_CLASSINFO_DATA(SVGFETurbulenceElement, nsElementSH,
                           ELEMENT_SCRIPTABLE_FLAGS)
  NS_DEFINE_CLASSINFO_DATA_WITH_NAME(SVGUnknownElement, SVGElement, nsElementSH,
                                     ELEMENT_SCRIPTABLE_FLAGS)

  // other SVG classes
  NS_DEFINE_CLASSINFO_DATA(SVGAnimatedEnumeration, nsDOMGenericSH,
                           DOM_DEFAULT_SCRIPTABLE_FLAGS)
  NS_DEFINE_CLASSINFO_DATA(SVGAnimatedInteger, nsDOMGenericSH,
                           DOM_DEFAULT_SCRIPTABLE_FLAGS)
  NS_DEFINE_CLASSINFO_DATA(SVGAnimatedNumber, nsDOMGenericSH,
                           DOM_DEFAULT_SCRIPTABLE_FLAGS)
  NS_DEFINE_CLASSINFO_DATA(SVGAnimatedRect, nsDOMGenericSH,
                           DOM_DEFAULT_SCRIPTABLE_FLAGS)
  NS_DEFINE_CLASSINFO_DATA(SVGAnimatedString, nsDOMGenericSH,
                           DOM_DEFAULT_SCRIPTABLE_FLAGS)
  NS_DEFINE_CLASSINFO_DATA(SVGLength, nsDOMGenericSH,
                           DOM_DEFAULT_SCRIPTABLE_FLAGS)
  NS_DEFINE_CLASSINFO_DATA(SVGNumber, nsDOMGenericSH,
                           DOM_DEFAULT_SCRIPTABLE_FLAGS)
  NS_DEFINE_CLASSINFO_DATA(SVGRect, nsDOMGenericSH,
                           DOM_DEFAULT_SCRIPTABLE_FLAGS)
  NS_DEFINE_CLASSINFO_DATA(SVGStringList, nsSVGStringListSH,
                           ARRAY_SCRIPTABLE_FLAGS)
  NS_DEFINE_CLASSINFO_DATA(SVGZoomEvent, nsEventSH,
                           DOM_DEFAULT_SCRIPTABLE_FLAGS)

  NS_DEFINE_CLASSINFO_DATA(HTMLCanvasElement, nsElementSH,
                           ELEMENT_SCRIPTABLE_FLAGS)
  NS_DEFINE_CLASSINFO_DATA(CanvasGradient, nsDOMGenericSH,
                           DOM_DEFAULT_SCRIPTABLE_FLAGS)
  NS_DEFINE_CLASSINFO_DATA(CanvasPattern, nsDOMGenericSH,
                           DOM_DEFAULT_SCRIPTABLE_FLAGS)
  NS_DEFINE_CLASSINFO_DATA(TextMetrics, nsDOMGenericSH,
                           DOM_DEFAULT_SCRIPTABLE_FLAGS)
  NS_DEFINE_CLASSINFO_DATA(MozCanvasPrintState, nsDOMGenericSH,
                           DOM_DEFAULT_SCRIPTABLE_FLAGS)

  NS_DEFINE_CLASSINFO_DATA(WindowUtils, nsDOMGenericSH,
                           DOM_DEFAULT_SCRIPTABLE_FLAGS)

  NS_DEFINE_CLASSINFO_DATA(XSLTProcessor, nsDOMGenericSH,
                           DOM_DEFAULT_SCRIPTABLE_FLAGS)

  NS_DEFINE_CLASSINFO_DATA(XPathExpression, nsDOMGenericSH,
                           DOM_DEFAULT_SCRIPTABLE_FLAGS)
  NS_DEFINE_CLASSINFO_DATA(XPathNSResolver, nsDOMGenericSH,
                           DOM_DEFAULT_SCRIPTABLE_FLAGS)
  NS_DEFINE_CLASSINFO_DATA(XPathResult, nsDOMGenericSH,
                           DOM_DEFAULT_SCRIPTABLE_FLAGS)

  // WhatWG Storage

  // mrbkap says we don't need WANT_ADDPROPERTY on Storage objects
  // since a call to addProperty() is always followed by a call to
  // setProperty(), except in the case when a getter or setter is set
  // for a property. But we don't care about getters or setters here.
  NS_DEFINE_CLASSINFO_DATA(StorageObsolete, nsDOMGenericSH,
                           DOM_DEFAULT_SCRIPTABLE_FLAGS)

  NS_DEFINE_CLASSINFO_DATA(Storage, nsStorage2SH,
                           DOM_DEFAULT_SCRIPTABLE_FLAGS |
                           nsIXPCScriptable::WANT_NEWRESOLVE |
                           nsIXPCScriptable::WANT_GETPROPERTY |
                           nsIXPCScriptable::WANT_SETPROPERTY |
                           nsIXPCScriptable::WANT_DELPROPERTY |
                           nsIXPCScriptable::DONT_ENUM_STATIC_PROPS |
                           nsIXPCScriptable::WANT_NEWENUMERATE)
  NS_DEFINE_CLASSINFO_DATA(StorageItem, nsDOMGenericSH,
                           DOM_DEFAULT_SCRIPTABLE_FLAGS)

  NS_DEFINE_CLASSINFO_DATA(XULCommandEvent, nsEventSH,
                           DOM_DEFAULT_SCRIPTABLE_FLAGS)

  NS_DEFINE_CLASSINFO_DATA(CommandEvent, nsEventSH,
                           DOM_DEFAULT_SCRIPTABLE_FLAGS)
  NS_DEFINE_CLASSINFO_DATA(OfflineResourceList, nsOfflineResourceListSH,
                           ARRAY_SCRIPTABLE_FLAGS)

  NS_DEFINE_CLASSINFO_DATA(Blob, nsDOMGenericSH,
                           DOM_DEFAULT_SCRIPTABLE_FLAGS)
  NS_DEFINE_CLASSINFO_DATA(File, nsDOMGenericSH,
                           DOM_DEFAULT_SCRIPTABLE_FLAGS)
  NS_DEFINE_CLASSINFO_DATA(FileReader, nsEventTargetSH,
                           EVENTTARGET_SCRIPTABLE_FLAGS)

  NS_DEFINE_CLASSINFO_DATA(ModalContentWindow, nsWindowSH,
                           DEFAULT_SCRIPTABLE_FLAGS |
                           WINDOW_SCRIPTABLE_FLAGS)

  NS_DEFINE_CLASSINFO_DATA(DataContainerEvent, nsEventSH,
                           DOM_DEFAULT_SCRIPTABLE_FLAGS)

  NS_DEFINE_CLASSINFO_DATA(MessageEvent, nsEventSH,
                           DOM_DEFAULT_SCRIPTABLE_FLAGS)

  NS_DEFINE_CLASSINFO_DATA(DeviceStorage, nsEventTargetSH,
                           EVENTTARGET_SCRIPTABLE_FLAGS)

  NS_DEFINE_CLASSINFO_DATA(GeoGeolocation, nsDOMGenericSH,
                           DOM_DEFAULT_SCRIPTABLE_FLAGS)

  NS_DEFINE_CLASSINFO_DATA(GeoPosition, nsDOMGenericSH,
                           DOM_DEFAULT_SCRIPTABLE_FLAGS)

  NS_DEFINE_CLASSINFO_DATA(GeoPositionCoords, nsDOMGenericSH,
                           DOM_DEFAULT_SCRIPTABLE_FLAGS)

  NS_DEFINE_CLASSINFO_DATA(GeoPositionError, nsDOMGenericSH,
                           DOM_DEFAULT_SCRIPTABLE_FLAGS)

  NS_DEFINE_CLASSINFO_DATA(MozPowerManager, nsDOMGenericSH,
                           DOM_DEFAULT_SCRIPTABLE_FLAGS)

  NS_DEFINE_CLASSINFO_DATA(MozWakeLock, nsDOMGenericSH,
                           DOM_DEFAULT_SCRIPTABLE_FLAGS)

  NS_DEFINE_CLASSINFO_DATA(MozSmsManager, nsDOMGenericSH,
                           DOM_DEFAULT_SCRIPTABLE_FLAGS)

  NS_DEFINE_CLASSINFO_DATA(MozMobileMessageManager, nsDOMGenericSH,
                           DOM_DEFAULT_SCRIPTABLE_FLAGS)

  NS_DEFINE_CLASSINFO_DATA(MozSmsMessage, nsDOMGenericSH,
                           DOM_DEFAULT_SCRIPTABLE_FLAGS)

  NS_DEFINE_CLASSINFO_DATA(MozMmsMessage, nsDOMGenericSH,
                           DOM_DEFAULT_SCRIPTABLE_FLAGS)

  NS_DEFINE_CLASSINFO_DATA(MozSmsRequest, nsDOMGenericSH,
                           DOM_DEFAULT_SCRIPTABLE_FLAGS)

  NS_DEFINE_CLASSINFO_DATA(MozSmsFilter, nsDOMGenericSH,
                           DOM_DEFAULT_SCRIPTABLE_FLAGS)

  NS_DEFINE_CLASSINFO_DATA(MozSmsCursor, nsDOMGenericSH,
                           DOM_DEFAULT_SCRIPTABLE_FLAGS)

  NS_DEFINE_CLASSINFO_DATA(MozSmsSegmentInfo, nsDOMGenericSH,
                           DOM_DEFAULT_SCRIPTABLE_FLAGS)

  NS_DEFINE_CLASSINFO_DATA(MozConnection, nsDOMGenericSH,
                           DOM_DEFAULT_SCRIPTABLE_FLAGS)

#ifdef MOZ_B2G_RIL
  NS_DEFINE_CLASSINFO_DATA(MozMobileConnection, nsDOMGenericSH,
                           DOM_DEFAULT_SCRIPTABLE_FLAGS)

  NS_DEFINE_CLASSINFO_DATA(MozCellBroadcast, nsDOMGenericSH,
                           DOM_DEFAULT_SCRIPTABLE_FLAGS)
#endif

  NS_DEFINE_CLASSINFO_DATA(CSSFontFaceRule, nsDOMGenericSH,
                           DOM_DEFAULT_SCRIPTABLE_FLAGS)

#if defined(MOZ_MEDIA)
  NS_DEFINE_CLASSINFO_DATA(HTMLVideoElement, nsElementSH,
                           ELEMENT_SCRIPTABLE_FLAGS)
  NS_DEFINE_CLASSINFO_DATA(HTMLAudioElement, nsElementSH,
                           ELEMENT_SCRIPTABLE_FLAGS)
  NS_DEFINE_CLASSINFO_DATA(TimeRanges, nsDOMGenericSH,
                           DOM_DEFAULT_SCRIPTABLE_FLAGS)
#endif

  // DOM Traversal NodeIterator class
  NS_DEFINE_CLASSINFO_DATA(NodeIterator, nsDOMGenericSH,
                           DOM_DEFAULT_SCRIPTABLE_FLAGS)

  // data transfer for drag and drop
  NS_DEFINE_CLASSINFO_DATA(DataTransfer, nsDOMGenericSH,
                           DOM_DEFAULT_SCRIPTABLE_FLAGS)

  NS_DEFINE_CLASSINFO_DATA(NotifyPaintEvent, nsEventSH,
                           DOM_DEFAULT_SCRIPTABLE_FLAGS)

  NS_DEFINE_CLASSINFO_DATA(NotifyAudioAvailableEvent, nsEventSH,
                           DOM_DEFAULT_SCRIPTABLE_FLAGS)

  NS_DEFINE_CLASSINFO_DATA(SimpleGestureEvent, nsEventSH,
                           DOM_DEFAULT_SCRIPTABLE_FLAGS)

  NS_DEFINE_CLASSINFO_DATA(ScrollAreaEvent, nsEventSH,
                           DOM_DEFAULT_SCRIPTABLE_FLAGS)
  NS_DEFINE_CLASSINFO_DATA(EventListenerInfo, nsDOMGenericSH,
                           DOM_DEFAULT_SCRIPTABLE_FLAGS)
  NS_DEFINE_CLASSINFO_DATA(TransitionEvent, nsEventSH,
                           DOM_DEFAULT_SCRIPTABLE_FLAGS)
  NS_DEFINE_CLASSINFO_DATA(AnimationEvent, nsEventSH,
                           DOM_DEFAULT_SCRIPTABLE_FLAGS)
  NS_DEFINE_CHROME_ONLY_CLASSINFO_DATA(ContentFrameMessageManager, nsEventTargetSH,
                                       DOM_DEFAULT_SCRIPTABLE_FLAGS |
                                       nsIXPCScriptable::IS_GLOBAL_OBJECT)
  NS_DEFINE_CHROME_ONLY_CLASSINFO_DATA(ChromeMessageBroadcaster, nsDOMGenericSH,
                                       DOM_DEFAULT_SCRIPTABLE_FLAGS)
  NS_DEFINE_CHROME_ONLY_CLASSINFO_DATA(ChromeMessageSender, nsDOMGenericSH,
                                       DOM_DEFAULT_SCRIPTABLE_FLAGS)

  NS_DEFINE_CLASSINFO_DATA(DesktopNotification, nsDOMGenericSH,
                           DOM_DEFAULT_SCRIPTABLE_FLAGS)
  NS_DEFINE_CLASSINFO_DATA(DesktopNotificationCenter, nsDOMGenericSH,
                           DOM_DEFAULT_SCRIPTABLE_FLAGS)

  NS_DEFINE_CLASSINFO_DATA(IDBFactory, IDBFactorySH,
                           DOM_DEFAULT_SCRIPTABLE_FLAGS)
  NS_DEFINE_CLASSINFO_DATA_WITH_NAME(IDBFileHandle, FileHandle, nsEventTargetSH,
                           EVENTTARGET_SCRIPTABLE_FLAGS)
  NS_DEFINE_CLASSINFO_DATA(IDBRequest, IDBEventTargetSH,
                           IDBEVENTTARGET_SCRIPTABLE_FLAGS)
  NS_DEFINE_CLASSINFO_DATA(IDBDatabase, IDBEventTargetSH,
                           IDBEVENTTARGET_SCRIPTABLE_FLAGS)
  NS_DEFINE_CLASSINFO_DATA(IDBObjectStore, nsDOMGenericSH,
                           DOM_DEFAULT_SCRIPTABLE_FLAGS)
  NS_DEFINE_CLASSINFO_DATA(IDBTransaction, IDBEventTargetSH,
                           IDBEVENTTARGET_SCRIPTABLE_FLAGS)
  NS_DEFINE_CLASSINFO_DATA(IDBCursor, nsDOMGenericSH,
                           DOM_DEFAULT_SCRIPTABLE_FLAGS)
  NS_DEFINE_CLASSINFO_DATA(IDBCursorWithValue, nsDOMGenericSH,
                           DOM_DEFAULT_SCRIPTABLE_FLAGS)
  NS_DEFINE_CLASSINFO_DATA(IDBKeyRange, nsDOMGenericSH,
                           DOM_DEFAULT_SCRIPTABLE_FLAGS)
  NS_DEFINE_CLASSINFO_DATA(IDBIndex, nsDOMGenericSH,
                           DOM_DEFAULT_SCRIPTABLE_FLAGS)
  NS_DEFINE_CLASSINFO_DATA(IDBVersionChangeEvent, nsEventSH,
                           DOM_DEFAULT_SCRIPTABLE_FLAGS)
  NS_DEFINE_CLASSINFO_DATA(IDBOpenDBRequest, IDBEventTargetSH,
                           IDBEVENTTARGET_SCRIPTABLE_FLAGS)

  NS_DEFINE_CLASSINFO_DATA(Touch, nsDOMGenericSH,
                           DOM_DEFAULT_SCRIPTABLE_FLAGS)
  NS_DEFINE_CLASSINFO_DATA(TouchList, nsDOMTouchListSH,
                           ARRAY_SCRIPTABLE_FLAGS)
  NS_DEFINE_CLASSINFO_DATA(TouchEvent, nsEventSH,
                           DOM_DEFAULT_SCRIPTABLE_FLAGS)

  NS_DEFINE_CLASSINFO_DATA(MozCSSKeyframeRule, nsDOMGenericSH,
                           DOM_DEFAULT_SCRIPTABLE_FLAGS)
  NS_DEFINE_CLASSINFO_DATA(MozCSSKeyframesRule, nsDOMGenericSH,
                           DOM_DEFAULT_SCRIPTABLE_FLAGS)

  NS_DEFINE_CLASSINFO_DATA(CSSPageRule, nsDOMGenericSH,
                           DOM_DEFAULT_SCRIPTABLE_FLAGS)

  NS_DEFINE_CLASSINFO_DATA(MediaQueryList, nsDOMGenericSH,
                           DOM_DEFAULT_SCRIPTABLE_FLAGS)

#ifdef MOZ_B2G_RIL
  NS_DEFINE_CLASSINFO_DATA(Telephony, nsEventTargetSH,
                           EVENTTARGET_SCRIPTABLE_FLAGS)
  NS_DEFINE_CLASSINFO_DATA(TelephonyCall, nsEventTargetSH,
                           EVENTTARGET_SCRIPTABLE_FLAGS)
  NS_DEFINE_CLASSINFO_DATA(MozVoicemail, nsEventTargetSH,
                           EVENTTARGET_SCRIPTABLE_FLAGS)
  NS_DEFINE_CLASSINFO_DATA(MozIccManager, nsDOMGenericSH,
                           DOM_DEFAULT_SCRIPTABLE_FLAGS)
  NS_DEFINE_CLASSINFO_DATA(MozStkCommandEvent, nsEventSH,
                           DOM_DEFAULT_SCRIPTABLE_FLAGS)
#endif

#ifdef MOZ_B2G_FM
  NS_DEFINE_CLASSINFO_DATA(FMRadio, nsEventTargetSH,
                           EVENTTARGET_SCRIPTABLE_FLAGS)
#endif

#ifdef MOZ_B2G_BT
  NS_DEFINE_CLASSINFO_DATA(BluetoothManager, nsEventTargetSH,
                           EVENTTARGET_SCRIPTABLE_FLAGS)
  NS_DEFINE_CLASSINFO_DATA(BluetoothAdapter, nsEventTargetSH,
                           EVENTTARGET_SCRIPTABLE_FLAGS)
  NS_DEFINE_CLASSINFO_DATA(BluetoothDevice, nsEventTargetSH,
                           EVENTTARGET_SCRIPTABLE_FLAGS)
#endif

  NS_DEFINE_CLASSINFO_DATA(CameraManager, nsDOMGenericSH,
                           DOM_DEFAULT_SCRIPTABLE_FLAGS)
  NS_DEFINE_CLASSINFO_DATA(CameraControl, nsDOMGenericSH,
                           DOM_DEFAULT_SCRIPTABLE_FLAGS)
  NS_DEFINE_CLASSINFO_DATA(CameraCapabilities, nsDOMGenericSH,
                           DOM_DEFAULT_SCRIPTABLE_FLAGS)

  NS_DEFINE_CLASSINFO_DATA(DOMError, nsDOMGenericSH,
                           DOM_DEFAULT_SCRIPTABLE_FLAGS)

  NS_DEFINE_CLASSINFO_DATA(DOMRequest, nsEventTargetSH,
                           EVENTTARGET_SCRIPTABLE_FLAGS)

  NS_DEFINE_CLASSINFO_DATA(DOMCursor, nsEventTargetSH,
                           EVENTTARGET_SCRIPTABLE_FLAGS)

  NS_DEFINE_CLASSINFO_DATA(OpenWindowEventDetail, nsDOMGenericSH,
                           DOM_DEFAULT_SCRIPTABLE_FLAGS)
  NS_DEFINE_CLASSINFO_DATA(AsyncScrollEventDetail, nsDOMGenericSH,
                           DOM_DEFAULT_SCRIPTABLE_FLAGS)

  NS_DEFINE_CLASSINFO_DATA(LockedFile, nsEventTargetSH,
                           EVENTTARGET_SCRIPTABLE_FLAGS)

#ifdef MOZ_TIME_MANAGER
  NS_DEFINE_CLASSINFO_DATA(MozTimeManager, nsDOMGenericSH,
                           DOM_DEFAULT_SCRIPTABLE_FLAGS)
#endif

#ifdef MOZ_WEBRTC
  NS_DEFINE_CLASSINFO_DATA(DataChannel, nsEventTargetSH,
                           EVENTTARGET_SCRIPTABLE_FLAGS)
  NS_DEFINE_CLASSINFO_DATA(RTCPeerConnection, nsDOMGenericSH,
                           DOM_DEFAULT_SCRIPTABLE_FLAGS)
#endif
};

#define NS_DEFINE_CONTRACT_CTOR(_class, _contract_id)                           \
  static nsresult                                                               \
  _class##Ctor(nsISupports** aInstancePtrResult)                                \
  {                                                                             \
    nsresult rv = NS_OK;                                                        \
    nsCOMPtr<nsISupports> native = do_CreateInstance(_contract_id, &rv);        \
    native.forget(aInstancePtrResult);                                          \
    return rv;                                                                  \
  }

NS_DEFINE_CONTRACT_CTOR(FileReader, NS_FILEREADER_CONTRACTID)
NS_DEFINE_CONTRACT_CTOR(XSLTProcessor,
                        "@mozilla.org/document-transformer;1?type=xslt")

#undef NS_DEFINE_CONTRACT_CTOR

#define NS_DEFINE_EVENT_CTOR(_class)                                 \
  static nsresult                                                    \
  NS_DOM##_class##Ctor(nsISupports** aInstancePtrResult)             \
  {                                                                  \
    nsIDOMEvent* e = nullptr;                                        \
    nsresult rv = NS_NewDOM##_class(&e, nullptr, nullptr, nullptr);  \
    *aInstancePtrResult = e;                                         \
    return rv;                                                       \
  }

NS_DEFINE_EVENT_CTOR(UIEvent)
NS_DEFINE_EVENT_CTOR(MouseEvent)
NS_DEFINE_EVENT_CTOR(WheelEvent)
NS_DEFINE_EVENT_CTOR(ClipboardEvent)

#define MOZ_GENERATED_EVENT_LIST
#define MOZ_GENERATED_EVENT(_event_interface) \
  NS_DEFINE_EVENT_CTOR(_event_interface)
#include "GeneratedEvents.h"
#undef MOZ_GENERATED_EVENT_LIST

struct nsConstructorFuncMapData
{
  int32_t mDOMClassInfoID;
  nsDOMConstructorFunc mConstructorFunc;
};

#define NS_DEFINE_CONSTRUCTOR_FUNC_DATA(_class, _func)                        \
  { eDOMClassInfo_##_class##_id, _func },

#define NS_DEFINE_EVENT_CONSTRUCTOR_FUNC_DATA(_class)   \
  { eDOMClassInfo_##_class##_id, NS_DOM##_class##Ctor },

static const nsConstructorFuncMapData kConstructorFuncMap[] =
{
  NS_DEFINE_CONSTRUCTOR_FUNC_DATA(Blob, nsDOMMultipartFile::NewBlob)
  NS_DEFINE_CONSTRUCTOR_FUNC_DATA(File, nsDOMMultipartFile::NewFile)
  NS_DEFINE_EVENT_CONSTRUCTOR_FUNC_DATA(UIEvent)
  NS_DEFINE_EVENT_CONSTRUCTOR_FUNC_DATA(MouseEvent)
  NS_DEFINE_EVENT_CONSTRUCTOR_FUNC_DATA(WheelEvent)
  NS_DEFINE_EVENT_CONSTRUCTOR_FUNC_DATA(ClipboardEvent)
#ifdef MOZ_B2G_RIL
  NS_DEFINE_EVENT_CONSTRUCTOR_FUNC_DATA(MozWifiStatusChangeEvent)
  NS_DEFINE_EVENT_CONSTRUCTOR_FUNC_DATA(MozWifiConnectionInfoEvent)
#endif
#define MOZ_GENERATED_EVENT_LIST
#define MOZ_GENERATED_EVENT(_event_interface) \
  NS_DEFINE_EVENT_CONSTRUCTOR_FUNC_DATA(_event_interface)
#include "GeneratedEvents.h"
#undef MOZ_GENERATED_EVENT_LIST
  NS_DEFINE_CONSTRUCTOR_FUNC_DATA(MozSmsFilter, SmsFilter::NewSmsFilter)
  NS_DEFINE_CONSTRUCTOR_FUNC_DATA(FileReader, FileReaderCtor)
  NS_DEFINE_CONSTRUCTOR_FUNC_DATA(XSLTProcessor, XSLTProcessorCtor)
};
#undef NS_DEFINE_CONSTRUCTOR_FUNC_DATA
#undef NS_DEFINE_EVENT_CONSTRUCTOR_FUNC_DATA

nsIXPConnect *nsDOMClassInfo::sXPConnect = nullptr;
nsIScriptSecurityManager *nsDOMClassInfo::sSecMan = nullptr;
bool nsDOMClassInfo::sIsInitialized = false;
bool nsDOMClassInfo::sDisableDocumentAllSupport = false;
bool nsDOMClassInfo::sDisableGlobalScopePollutionSupport = false;


jsid nsDOMClassInfo::sParent_id          = JSID_VOID;
jsid nsDOMClassInfo::sScrollbars_id      = JSID_VOID;
jsid nsDOMClassInfo::sLocation_id        = JSID_VOID;
jsid nsDOMClassInfo::sConstructor_id     = JSID_VOID;
jsid nsDOMClassInfo::s_content_id        = JSID_VOID;
jsid nsDOMClassInfo::sContent_id         = JSID_VOID;
jsid nsDOMClassInfo::sMenubar_id         = JSID_VOID;
jsid nsDOMClassInfo::sToolbar_id         = JSID_VOID;
jsid nsDOMClassInfo::sLocationbar_id     = JSID_VOID;
jsid nsDOMClassInfo::sPersonalbar_id     = JSID_VOID;
jsid nsDOMClassInfo::sStatusbar_id       = JSID_VOID;
jsid nsDOMClassInfo::sDialogArguments_id = JSID_VOID;
jsid nsDOMClassInfo::sControllers_id     = JSID_VOID;
jsid nsDOMClassInfo::sLength_id          = JSID_VOID;
jsid nsDOMClassInfo::sScrollX_id         = JSID_VOID;
jsid nsDOMClassInfo::sScrollY_id         = JSID_VOID;
jsid nsDOMClassInfo::sScrollMaxX_id      = JSID_VOID;
jsid nsDOMClassInfo::sScrollMaxY_id      = JSID_VOID;
jsid nsDOMClassInfo::sItem_id            = JSID_VOID;
jsid nsDOMClassInfo::sNamedItem_id       = JSID_VOID;
jsid nsDOMClassInfo::sEnumerate_id       = JSID_VOID;
jsid nsDOMClassInfo::sNavigator_id       = JSID_VOID;
jsid nsDOMClassInfo::sTop_id             = JSID_VOID;
jsid nsDOMClassInfo::sDocument_id        = JSID_VOID;
jsid nsDOMClassInfo::sFrames_id          = JSID_VOID;
jsid nsDOMClassInfo::sSelf_id            = JSID_VOID;
jsid nsDOMClassInfo::sAll_id             = JSID_VOID;
jsid nsDOMClassInfo::sTags_id            = JSID_VOID;
jsid nsDOMClassInfo::sDocumentURIObject_id=JSID_VOID;
jsid nsDOMClassInfo::sWrappedJSObject_id = JSID_VOID;
jsid nsDOMClassInfo::sURL_id             = JSID_VOID;
jsid nsDOMClassInfo::sOnload_id          = JSID_VOID;
jsid nsDOMClassInfo::sOnerror_id         = JSID_VOID;

static const JSClass *sObjectClass = nullptr;

/**
 * Set our JSClass pointer for the Object class
 */
static void
FindObjectClass(JSContext* cx, JSObject* aGlobalObject)
{
  NS_ASSERTION(!sObjectClass,
               "Double set of sObjectClass");
  JSObject *obj, *proto = aGlobalObject;
  do {
    obj = proto;
    js::GetObjectProto(cx, obj, &proto);
  } while (proto);

  sObjectClass = js::GetObjectJSClass(obj);
}

static void
PrintWarningOnConsole(JSContext *cx, const char *stringBundleProperty)
{
  nsCOMPtr<nsIStringBundleService> stringService =
    mozilla::services::GetStringBundleService();
  if (!stringService) {
    return;
  }

  nsCOMPtr<nsIStringBundle> bundle;
  stringService->CreateBundle(kDOMStringBundleURL, getter_AddRefs(bundle));
  if (!bundle) {
    return;
  }

  nsXPIDLString msg;
  bundle->GetStringFromName(NS_ConvertASCIItoUTF16(stringBundleProperty).get(),
                            getter_Copies(msg));

  if (msg.IsEmpty()) {
    NS_ERROR("Failed to get strings from dom.properties!");
    return;
  }

  nsCOMPtr<nsIConsoleService> consoleService
    (do_GetService(NS_CONSOLESERVICE_CONTRACTID));
  if (!consoleService) {
    return;
  }

  nsCOMPtr<nsIScriptError> scriptError =
    do_CreateInstance(NS_SCRIPTERROR_CONTRACTID);
  if (!scriptError) {
    return;
  }

  unsigned lineno = 0;
  JSScript *script;
  nsAutoString sourcefile;

  if (JS_DescribeScriptedCaller(cx, &script, &lineno)) {
    if (const char *filename = ::JS_GetScriptFilename(cx, script)) {
      CopyUTF8toUTF16(nsDependentCString(filename), sourcefile);
    }
  }

  nsresult rv = scriptError->InitWithWindowID(msg,
                                              sourcefile,
                                              EmptyString(),
                                              lineno,
                                              0, // column for error is not available
                                              nsIScriptError::warningFlag,
                                              "DOM:HTML",
                                              nsJSUtils::GetCurrentlyRunningCodeInnerWindowID(cx));

  if (NS_SUCCEEDED(rv)) {
    consoleService->LogMessage(scriptError);
  }
}

static inline JSString *
IdToString(JSContext *cx, jsid id)
{
  if (JSID_IS_STRING(id))
    return JSID_TO_STRING(id);
  jsval idval;
  if (!::JS_IdToValue(cx, id, &idval))
    return nullptr;
  return JS_ValueToString(cx, idval);
}

static inline nsresult
WrapNative(JSContext *cx, JSObject *scope, nsISupports *native,
           nsWrapperCache *cache, const nsIID* aIID, jsval *vp,
           nsIXPConnectJSObjectHolder** aHolder, bool aAllowWrapping)
{
  if (!native) {
    NS_ASSERTION(!aHolder || !*aHolder, "*aHolder should be null!");

    *vp = JSVAL_NULL;

    return NS_OK;
  }

  JSObject *wrapper = xpc_FastGetCachedWrapper(cache, scope, vp);
  if (wrapper) {
    return NS_OK;
  }

  return nsDOMClassInfo::XPConnect()->WrapNativeToJSVal(cx, scope, native,
                                                        cache, aIID,
                                                        aAllowWrapping, vp,
                                                        aHolder);
}

static inline nsresult
WrapNative(JSContext *cx, JSObject *scope, nsISupports *native,
           const nsIID* aIID, bool aAllowWrapping, jsval *vp,
           // If non-null aHolder will keep the jsval alive
           // while there's a ref to it
           nsIXPConnectJSObjectHolder** aHolder = nullptr)
{
  return WrapNative(cx, scope, native, nullptr, aIID, vp, aHolder,
                    aAllowWrapping);
}

// Same as the WrapNative above, but use these if aIID is nsISupports' IID.
static inline nsresult
WrapNative(JSContext *cx, JSObject *scope, nsISupports *native,
           bool aAllowWrapping, jsval *vp,
           // If non-null aHolder will keep the jsval alive
           // while there's a ref to it
           nsIXPConnectJSObjectHolder** aHolder = nullptr)
{
  return WrapNative(cx, scope, native, nullptr, nullptr, vp, aHolder,
                    aAllowWrapping);
}

static inline nsresult
WrapNative(JSContext *cx, JSObject *scope, nsISupports *native,
           nsWrapperCache *cache, bool aAllowWrapping, jsval *vp,
           // If non-null aHolder will keep the jsval alive
           // while there's a ref to it
           nsIXPConnectJSObjectHolder** aHolder = nullptr)
{
  return WrapNative(cx, scope, native, cache, nullptr, vp, aHolder,
                    aAllowWrapping);
}

// Used for cases where PreCreate needs to wrap the native parent, and the
// native parent is likely to have been wrapped already.  |native| must
// implement nsWrapperCache, and nativeWrapperCache must be |native|'s
// nsWrapperCache.
static inline nsresult
WrapNativeParent(JSContext *cx, JSObject *scope, nsISupports *native,
                 nsWrapperCache *nativeWrapperCache, JSObject **parentObj)
{
  // In the common case, |native| is a wrapper cache with an existing wrapper
#ifdef DEBUG
  nsWrapperCache* cache = nullptr;
  CallQueryInterface(native, &cache);
  NS_PRECONDITION(nativeWrapperCache &&
                  cache == nativeWrapperCache, "What happened here?");
#endif

  JSObject* obj = nativeWrapperCache->GetWrapper();
  if (obj) {
#ifdef DEBUG
    jsval debugVal;
    nsresult rv = WrapNative(cx, scope, native, nativeWrapperCache, false,
                             &debugVal);
    NS_ASSERTION(NS_SUCCEEDED(rv) && JSVAL_TO_OBJECT(debugVal) == obj,
                 "Unexpected object in nsWrapperCache");
#endif
    *parentObj = obj;
    return NS_OK;
  }

  jsval v;
  nsresult rv = WrapNative(cx, scope, native, nativeWrapperCache, false, &v);
  NS_ENSURE_SUCCESS(rv, rv);
  *parentObj = JSVAL_TO_OBJECT(v);
  return NS_OK;
}

template<class P>
static inline nsresult
WrapNativeParent(JSContext *cx, JSObject *scope, P *parent,
                 JSObject **parentObj)
{
  return WrapNativeParent(cx, scope, ToSupports(parent), parent, parentObj);
}

// Helper to handle torn-down inner windows.
static inline nsresult
SetParentToWindow(nsGlobalWindow *win, JSObject **parent)
{
  MOZ_ASSERT(win);
  MOZ_ASSERT(win->IsInnerWindow());
  *parent = win->FastGetGlobalJSObject();

  if (MOZ_UNLIKELY(!*parent)) {
    // The inner window has been torn down. The scope is dying, so don't create
    // any new wrappers.
    return NS_ERROR_FAILURE;
  }
  return NS_OK;
}

// static

nsISupports *
nsDOMClassInfo::GetNative(nsIXPConnectWrappedNative *wrapper, JSObject *obj)
{
  return wrapper ? wrapper->Native() : static_cast<nsISupports*>(js::GetObjectPrivate(obj));
}

nsresult
nsDOMClassInfo::DefineStaticJSVals(JSContext *cx)
{
#define SET_JSID_TO_STRING(_id, _cx, _str)                                    \
  if (JSString *str = ::JS_InternString(_cx, _str))                           \
      _id = INTERNED_STRING_TO_JSID(_cx, str);                                \
  else                                                                        \
      return NS_ERROR_OUT_OF_MEMORY;

  JSAutoRequest ar(cx);

  SET_JSID_TO_STRING(sParent_id,          cx, "parent");
  SET_JSID_TO_STRING(sScrollbars_id,      cx, "scrollbars");
  SET_JSID_TO_STRING(sLocation_id,        cx, "location");
  SET_JSID_TO_STRING(sConstructor_id,     cx, "constructor");
  SET_JSID_TO_STRING(s_content_id,        cx, "_content");
  SET_JSID_TO_STRING(sContent_id,         cx, "content");
  SET_JSID_TO_STRING(sMenubar_id,         cx, "menubar");
  SET_JSID_TO_STRING(sToolbar_id,         cx, "toolbar");
  SET_JSID_TO_STRING(sLocationbar_id,     cx, "locationbar");
  SET_JSID_TO_STRING(sPersonalbar_id,     cx, "personalbar");
  SET_JSID_TO_STRING(sStatusbar_id,       cx, "statusbar");
  SET_JSID_TO_STRING(sDialogArguments_id, cx, "dialogArguments");
  SET_JSID_TO_STRING(sControllers_id,     cx, "controllers");
  SET_JSID_TO_STRING(sLength_id,          cx, "length");
  SET_JSID_TO_STRING(sScrollX_id,         cx, "scrollX");
  SET_JSID_TO_STRING(sScrollY_id,         cx, "scrollY");
  SET_JSID_TO_STRING(sScrollMaxX_id,      cx, "scrollMaxX");
  SET_JSID_TO_STRING(sScrollMaxY_id,      cx, "scrollMaxY");
  SET_JSID_TO_STRING(sItem_id,            cx, "item");
  SET_JSID_TO_STRING(sNamedItem_id,       cx, "namedItem");
  SET_JSID_TO_STRING(sEnumerate_id,       cx, "enumerateProperties");
  SET_JSID_TO_STRING(sNavigator_id,       cx, "navigator");
  SET_JSID_TO_STRING(sTop_id,             cx, "top");
  SET_JSID_TO_STRING(sDocument_id,        cx, "document");
  SET_JSID_TO_STRING(sFrames_id,          cx, "frames");
  SET_JSID_TO_STRING(sSelf_id,            cx, "self");
  SET_JSID_TO_STRING(sAll_id,             cx, "all");
  SET_JSID_TO_STRING(sTags_id,            cx, "tags");
  SET_JSID_TO_STRING(sDocumentURIObject_id,cx,"documentURIObject");
  SET_JSID_TO_STRING(sWrappedJSObject_id, cx, "wrappedJSObject");
  SET_JSID_TO_STRING(sURL_id,             cx, "URL");
  SET_JSID_TO_STRING(sOnload_id,          cx, "onload");
  SET_JSID_TO_STRING(sOnerror_id,         cx, "onerror");

  return NS_OK;
}

// static
bool
nsDOMClassInfo::ObjectIsNativeWrapper(JSContext* cx, JSObject* obj)
{
  return xpc::WrapperFactory::IsXrayWrapper(obj) &&
         xpc::AccessCheck::wrapperSubsumes(obj);
}

nsDOMClassInfo::nsDOMClassInfo(nsDOMClassInfoData* aData) : mData(aData)
{
}

nsDOMClassInfo::~nsDOMClassInfo()
{
  if (IS_EXTERNAL(mData->mCachedClassInfo)) {
    // Some compilers don't like delete'ing a const nsDOMClassInfo*
    nsDOMClassInfoData* data = const_cast<nsDOMClassInfoData*>(mData);
    delete static_cast<nsExternalDOMClassInfoData*>(data);
  }
}

NS_IMPL_ADDREF(nsDOMClassInfo)
NS_IMPL_RELEASE(nsDOMClassInfo)

NS_INTERFACE_MAP_BEGIN(nsDOMClassInfo)
  if (aIID.Equals(NS_GET_IID(nsXPCClassInfo)))
    foundInterface = static_cast<nsIClassInfo*>(
                                    static_cast<nsXPCClassInfo*>(this));
  else
  NS_INTERFACE_MAP_ENTRY(nsIXPCScriptable)
  NS_INTERFACE_MAP_ENTRY(nsIClassInfo)
  NS_INTERFACE_MAP_ENTRY_AMBIGUOUS(nsISupports, nsIClassInfo)
NS_INTERFACE_MAP_END


static JSClass sDOMConstructorProtoClass = {
  "DOM Constructor.prototype", 0,
  JS_PropertyStub, JS_PropertyStub, JS_PropertyStub, JS_StrictPropertyStub,
  JS_EnumerateStub, JS_ResolveStub, JS_ConvertStub, nullptr
};


static const char *
CutPrefix(const char *aName) {
  static const char prefix_nsIDOM[] = "nsIDOM";
  static const char prefix_nsI[]    = "nsI";

  if (strncmp(aName, prefix_nsIDOM, sizeof(prefix_nsIDOM) - 1) == 0) {
    return aName + sizeof(prefix_nsIDOM) - 1;
  }

  if (strncmp(aName, prefix_nsI, sizeof(prefix_nsI) - 1) == 0) {
    return aName + sizeof(prefix_nsI) - 1;
  }

  return aName;
}

// static
nsresult
nsDOMClassInfo::RegisterClassProtos(int32_t aClassInfoID)
{
  nsScriptNameSpaceManager *nameSpaceManager =
    nsJSRuntime::GetNameSpaceManager();
  NS_ENSURE_TRUE(nameSpaceManager, NS_ERROR_NOT_INITIALIZED);
  bool found_old;

  const nsIID *primary_iid = sClassInfoData[aClassInfoID].mProtoChainInterface;

  if (!primary_iid || primary_iid == &NS_GET_IID(nsISupports)) {
    return NS_OK;
  }

  nsCOMPtr<nsIInterfaceInfoManager>
    iim(do_GetService(NS_INTERFACEINFOMANAGER_SERVICE_CONTRACTID));
  NS_ENSURE_TRUE(iim, NS_ERROR_NOT_AVAILABLE);

  nsCOMPtr<nsIInterfaceInfo> if_info;
  bool first = true;

  iim->GetInfoForIID(primary_iid, getter_AddRefs(if_info));

  while (if_info) {
    const nsIID *iid = nullptr;

    if_info->GetIIDShared(&iid);
    NS_ENSURE_TRUE(iid, NS_ERROR_UNEXPECTED);

    if (iid->Equals(NS_GET_IID(nsISupports))) {
      break;
    }

    const char *name = nullptr;
    if_info->GetNameShared(&name);
    NS_ENSURE_TRUE(name, NS_ERROR_UNEXPECTED);

    nameSpaceManager->RegisterClassProto(CutPrefix(name), iid, &found_old);

    if (first) {
      first = false;
    } else if (found_old) {
      break;
    }

    nsCOMPtr<nsIInterfaceInfo> tmp(if_info);
    tmp->GetParent(getter_AddRefs(if_info));
  }

  return NS_OK;
}

// static
nsresult
nsDOMClassInfo::RegisterExternalClasses()
{
  nsScriptNameSpaceManager *nameSpaceManager =
    nsJSRuntime::GetNameSpaceManager();
  NS_ENSURE_TRUE(nameSpaceManager, NS_ERROR_NOT_INITIALIZED);

  nsCOMPtr<nsIComponentRegistrar> registrar;
  nsresult rv = NS_GetComponentRegistrar(getter_AddRefs(registrar));
  NS_ENSURE_SUCCESS(rv, rv);

  nsCOMPtr<nsICategoryManager> cm =
    do_GetService(NS_CATEGORYMANAGER_CONTRACTID, &rv);
  NS_ENSURE_SUCCESS(rv, rv);

  nsCOMPtr<nsISimpleEnumerator> e;
  rv = cm->EnumerateCategory(JAVASCRIPT_DOM_CLASS, getter_AddRefs(e));
  NS_ENSURE_SUCCESS(rv, rv);

  nsXPIDLCString contractId;
  nsAutoCString categoryEntry;
  nsCOMPtr<nsISupports> entry;

  while (NS_SUCCEEDED(e->GetNext(getter_AddRefs(entry)))) {
    nsCOMPtr<nsISupportsCString> category(do_QueryInterface(entry));

    if (!category) {
      NS_WARNING("Category entry not an nsISupportsCString!");
      continue;
    }

    rv = category->GetData(categoryEntry);

    cm->GetCategoryEntry(JAVASCRIPT_DOM_CLASS, categoryEntry.get(),
                         getter_Copies(contractId));
    NS_ENSURE_SUCCESS(rv, rv);

    nsCID *cid;
    rv = registrar->ContractIDToCID(contractId, &cid);
    if (NS_FAILED(rv)) {
      NS_WARNING("Bad contract id registered with the script namespace manager");
      continue;
    }

    rv = nameSpaceManager->RegisterExternalClassName(categoryEntry.get(), *cid);
    nsMemory::Free(cid);
    NS_ENSURE_SUCCESS(rv, rv);
  }

  return nameSpaceManager->RegisterExternalInterfaces(true);
}

#define _DOM_CLASSINFO_MAP_BEGIN(_class, _ifptr, _has_class_if, _disabled)    \
  {                                                                           \
    nsDOMClassInfoData &d = sClassInfoData[eDOMClassInfo_##_class##_id];      \
    d.mProtoChainInterface = _ifptr;                                          \
    d.mHasClassInterface = _has_class_if;                                     \
    d.mInterfacesBitmap = kDOMClassInfo_##_class##_interfaces;                \
    d.mDisabled = _disabled;                                                  \
    static const nsIID *interface_list[] = {

#define DOM_CLASSINFO_MAP_BEGIN(_class, _interface)                           \
  _DOM_CLASSINFO_MAP_BEGIN(_class, &NS_GET_IID(_interface), true, false)

#define DOM_CLASSINFO_MAP_BEGIN_MAYBE_DISABLE(_class, _interface, _disable)   \
  _DOM_CLASSINFO_MAP_BEGIN(_class, &NS_GET_IID(_interface), true, _disable)

#define DOM_CLASSINFO_MAP_BEGIN_NO_CLASS_IF(_class, _interface)               \
  _DOM_CLASSINFO_MAP_BEGIN(_class, &NS_GET_IID(_interface), false, false)

#define DOM_CLASSINFO_MAP_ENTRY(_if)                                          \
      &NS_GET_IID(_if),

#define DOM_CLASSINFO_MAP_CONDITIONAL_ENTRY(_if, _cond)                       \
      (_cond) ? &NS_GET_IID(_if) : nullptr,

#define DOM_CLASSINFO_MAP_END                                                 \
      nullptr                                                                  \
    };                                                                        \
                                                                              \
    /* Compact the interface list */                                          \
    size_t count = ArrayLength(interface_list);                               \
    /* count is the number of array entries, which is one greater than the */ \
    /* number of interfaces due to the terminating null */                    \
    for (size_t i = 0; i < count - 1; ++i) {                                  \
      if (!interface_list[i]) {                                               \
        /* We are moving the element at index i+1 and successors, */          \
        /* so we must move only count - (i+1) elements total. */              \
        memmove(&interface_list[i], &interface_list[i+1],                     \
                sizeof(nsIID*) * (count - (i+1)));                            \
        /* Make sure to examine the new pointer we ended up with at this */   \
        /* slot, since it may be null too */                                  \
        --i;                                                                  \
        --count;                                                              \
      }                                                                       \
    }                                                                         \
                                                                              \
    d.mInterfaces = interface_list;                                           \
  }

#define DOM_CLASSINFO_DOCUMENT_MAP_ENTRIES                                    \
    DOM_CLASSINFO_MAP_ENTRY(nsIDOMDocumentXBL)                                \
    DOM_CLASSINFO_MAP_ENTRY(nsIDOMEventTarget)                                \
    DOM_CLASSINFO_MAP_ENTRY(nsIDOMXPathEvaluator)                             \
    DOM_CLASSINFO_MAP_ENTRY(nsIDOMNodeSelector)                               \
    DOM_CLASSINFO_MAP_ENTRY(nsIInlineEventHandlers)                           \
    DOM_CLASSINFO_MAP_CONDITIONAL_ENTRY(nsIDOMDocumentTouch,                  \
                                        nsDOMTouchEvent::PrefEnabled())


#define DOM_CLASSINFO_GENERIC_HTML_MAP_ENTRIES                                \
    DOM_CLASSINFO_MAP_ENTRY(nsIDOMElementCSSInlineStyle)                      \
    DOM_CLASSINFO_MAP_ENTRY(nsIDOMEventTarget)                                \
    DOM_CLASSINFO_MAP_ENTRY(nsIDOMNodeSelector)                               \
    DOM_CLASSINFO_MAP_ENTRY(nsIInlineEventHandlers)                           \
    DOM_CLASSINFO_MAP_CONDITIONAL_ENTRY(nsITouchEventReceiver,                \
                                        nsDOMTouchEvent::PrefEnabled())

#define DOM_CLASSINFO_EVENT_MAP_ENTRIES                                       \
    DOM_CLASSINFO_MAP_ENTRY(nsIDOMEvent)                                      \

#define DOM_CLASSINFO_UI_EVENT_MAP_ENTRIES                                    \
    DOM_CLASSINFO_MAP_ENTRY(nsIDOMUIEvent)                                    \
    DOM_CLASSINFO_EVENT_MAP_ENTRIES

#ifdef MOZ_B2G
#define DOM_CLASSINFO_WINDOW_MAP_ENTRIES(_support_indexed_db)                  \
  DOM_CLASSINFO_MAP_ENTRY(nsIDOMWindow)                                        \
  DOM_CLASSINFO_MAP_ENTRY(nsIDOMWindowB2G)                                     \
  DOM_CLASSINFO_MAP_ENTRY(nsIDOMJSWindow)                                      \
  DOM_CLASSINFO_MAP_ENTRY(nsIDOMEventTarget)                                   \
  DOM_CLASSINFO_MAP_ENTRY(nsIInlineEventHandlers)                              \
  DOM_CLASSINFO_MAP_CONDITIONAL_ENTRY(nsIDOMStorageIndexedDB,                  \
                                      _support_indexed_db)                     \
  DOM_CLASSINFO_MAP_CONDITIONAL_ENTRY(nsIDOMWindowPerformance,                 \
                                      nsGlobalWindow::HasPerformanceSupport()) \
  DOM_CLASSINFO_MAP_CONDITIONAL_ENTRY(nsITouchEventReceiver,                   \
                                      nsDOMTouchEvent::PrefEnabled())
#else // !MOZ_B2G
#define DOM_CLASSINFO_WINDOW_MAP_ENTRIES(_support_indexed_db)                  \
  DOM_CLASSINFO_MAP_ENTRY(nsIDOMWindow)                                        \
  DOM_CLASSINFO_MAP_ENTRY(nsIDOMJSWindow)                                      \
  DOM_CLASSINFO_MAP_ENTRY(nsIDOMEventTarget)                                   \
  DOM_CLASSINFO_MAP_ENTRY(nsIInlineEventHandlers)                              \
  DOM_CLASSINFO_MAP_CONDITIONAL_ENTRY(nsIDOMStorageIndexedDB,                  \
                                      _support_indexed_db)                     \
  DOM_CLASSINFO_MAP_CONDITIONAL_ENTRY(nsIDOMWindowPerformance,                 \
                                      nsGlobalWindow::HasPerformanceSupport()) \
  DOM_CLASSINFO_MAP_CONDITIONAL_ENTRY(nsITouchEventReceiver,                   \
                                      nsDOMTouchEvent::PrefEnabled())
#endif // MOZ_B2G

nsresult
nsDOMClassInfo::Init()
{
  /* Errors that can trigger early returns are done first,
     otherwise nsDOMClassInfo is left in a half inited state. */
  MOZ_STATIC_ASSERT(sizeof(uintptr_t) == sizeof(void*),
                    "BAD! You'll need to adjust the size of uintptr_t to the "
                    "size of a pointer on your platform.");

  NS_ENSURE_TRUE(!sIsInitialized, NS_ERROR_ALREADY_INITIALIZED);

  nsScriptNameSpaceManager *nameSpaceManager = nsJSRuntime::GetNameSpaceManager();
  NS_ENSURE_TRUE(nameSpaceManager, NS_ERROR_NOT_INITIALIZED);

  nsresult rv = CallGetService(nsIXPConnect::GetCID(), &sXPConnect);
  NS_ENSURE_SUCCESS(rv, rv);

  nsCOMPtr<nsIXPCFunctionThisTranslator> elt = new nsEventListenerThisTranslator();
  sXPConnect->SetFunctionThisTranslator(NS_GET_IID(nsIDOMEventListener), elt);

  nsCOMPtr<nsIScriptSecurityManager> sm =
    do_GetService("@mozilla.org/scriptsecuritymanager;1", &rv);
  NS_ENSURE_SUCCESS(rv, rv);

  sSecMan = sm;
  NS_ADDREF(sSecMan);

  nsCOMPtr<nsIThreadJSContextStack> stack =
    do_GetService("@mozilla.org/js/xpc/ContextStack;1", &rv);
  NS_ENSURE_SUCCESS(rv, rv);

  JSContext* cx = stack->GetSafeJSContext();
  NS_ENSURE_TRUE(cx, NS_ERROR_FAILURE);

  DOM_CLASSINFO_MAP_BEGIN(Window, nsIDOMWindow)
    DOM_CLASSINFO_WINDOW_MAP_ENTRIES(nsGlobalWindow::HasIndexedDBSupport())
  DOM_CLASSINFO_MAP_END

  DOM_CLASSINFO_MAP_BEGIN(WindowUtils, nsIDOMWindowUtils)
    DOM_CLASSINFO_MAP_ENTRY(nsIDOMWindowUtils)
  DOM_CLASSINFO_MAP_END

  DOM_CLASSINFO_MAP_BEGIN(Location, nsIDOMLocation)
    DOM_CLASSINFO_MAP_ENTRY(nsIDOMLocation)
  DOM_CLASSINFO_MAP_END

  DOM_CLASSINFO_MAP_BEGIN(Navigator, nsIDOMNavigator)
    DOM_CLASSINFO_MAP_ENTRY(nsIDOMNavigator)
    DOM_CLASSINFO_MAP_ENTRY(nsIDOMNavigatorDeviceStorage)
    DOM_CLASSINFO_MAP_ENTRY(nsIDOMNavigatorGeolocation)
    DOM_CLASSINFO_MAP_CONDITIONAL_ENTRY(nsIDOMNavigatorDesktopNotification,
                                        Navigator::HasDesktopNotificationSupport())
    DOM_CLASSINFO_MAP_ENTRY(nsIDOMClientInformation)
    DOM_CLASSINFO_MAP_CONDITIONAL_ENTRY(nsINavigatorBattery,
                                        battery::BatteryManager::HasSupport())
    DOM_CLASSINFO_MAP_ENTRY(nsIDOMMozNavigatorSms)
    DOM_CLASSINFO_MAP_ENTRY(nsIDOMMozNavigatorMobileMessage)
#ifdef MOZ_MEDIA_NAVIGATOR
    DOM_CLASSINFO_MAP_ENTRY(nsINavigatorUserMedia)
    DOM_CLASSINFO_MAP_ENTRY(nsIDOMNavigatorUserMedia)
#endif
#ifdef MOZ_B2G_RIL
    DOM_CLASSINFO_MAP_ENTRY(nsIDOMNavigatorTelephony)
#endif
    DOM_CLASSINFO_MAP_CONDITIONAL_ENTRY(nsIDOMMozNavigatorNetwork,
                                        network::IsAPIEnabled())
#ifdef MOZ_B2G_RIL
    DOM_CLASSINFO_MAP_ENTRY(nsIMozNavigatorMobileConnection)
    DOM_CLASSINFO_MAP_ENTRY(nsIMozNavigatorCellBroadcast)
    DOM_CLASSINFO_MAP_ENTRY(nsIMozNavigatorVoicemail)
#endif
#ifdef MOZ_B2G_BT
    DOM_CLASSINFO_MAP_ENTRY(nsIDOMNavigatorBluetooth)
#endif
    DOM_CLASSINFO_MAP_ENTRY(nsIDOMNavigatorCamera)
#ifdef MOZ_SYS_MSG
    DOM_CLASSINFO_MAP_ENTRY(nsIDOMNavigatorSystemMessages)
#endif
#ifdef MOZ_TIME_MANAGER
    DOM_CLASSINFO_MAP_ENTRY(nsIDOMMozNavigatorTime)
#endif
#ifdef MOZ_AUDIO_CHANNEL_MANAGER
    DOM_CLASSINFO_MAP_ENTRY(nsIMozNavigatorAudioChannelManager)
#endif

  DOM_CLASSINFO_MAP_END

  DOM_CLASSINFO_MAP_BEGIN(Plugin, nsIDOMPlugin)
    DOM_CLASSINFO_MAP_ENTRY(nsIDOMPlugin)
  DOM_CLASSINFO_MAP_END

  DOM_CLASSINFO_MAP_BEGIN(PluginArray, nsIDOMPluginArray)
    DOM_CLASSINFO_MAP_ENTRY(nsIDOMPluginArray)
  DOM_CLASSINFO_MAP_END

  DOM_CLASSINFO_MAP_BEGIN(MimeType, nsIDOMMimeType)
    DOM_CLASSINFO_MAP_ENTRY(nsIDOMMimeType)
  DOM_CLASSINFO_MAP_END

  DOM_CLASSINFO_MAP_BEGIN(MimeTypeArray, nsIDOMMimeTypeArray)
    DOM_CLASSINFO_MAP_ENTRY(nsIDOMMimeTypeArray)
  DOM_CLASSINFO_MAP_END

  DOM_CLASSINFO_MAP_BEGIN(BarProp, nsIDOMBarProp)
    DOM_CLASSINFO_MAP_ENTRY(nsIDOMBarProp)
  DOM_CLASSINFO_MAP_END

  DOM_CLASSINFO_MAP_BEGIN(History, nsIDOMHistory)
    DOM_CLASSINFO_MAP_ENTRY(nsIDOMHistory)
  DOM_CLASSINFO_MAP_END

  DOM_CLASSINFO_MAP_BEGIN_NO_CLASS_IF(DOMPrototype, nsIDOMDOMConstructor)
    DOM_CLASSINFO_MAP_ENTRY(nsIDOMDOMConstructor)
  DOM_CLASSINFO_MAP_END

  DOM_CLASSINFO_MAP_BEGIN(DOMConstructor, nsIDOMDOMConstructor)
    DOM_CLASSINFO_MAP_ENTRY(nsIDOMDOMConstructor)
  DOM_CLASSINFO_MAP_END

  DOM_CLASSINFO_MAP_BEGIN(XMLDocument, nsIDOMXMLDocument)
    DOM_CLASSINFO_MAP_ENTRY(nsIDOMDocument)
    DOM_CLASSINFO_MAP_ENTRY(nsIDOMXMLDocument)
    DOM_CLASSINFO_DOCUMENT_MAP_ENTRIES
  DOM_CLASSINFO_MAP_END

  DOM_CLASSINFO_MAP_BEGIN(DOMException, nsIDOMDOMException)
    DOM_CLASSINFO_MAP_ENTRY(nsIDOMDOMException)
    DOM_CLASSINFO_MAP_ENTRY(nsIException)
  DOM_CLASSINFO_MAP_END

  DOM_CLASSINFO_MAP_BEGIN(Element, nsIDOMElement)
    DOM_CLASSINFO_MAP_ENTRY(nsIDOMElement)
    DOM_CLASSINFO_MAP_ENTRY(nsIDOMEventTarget)
    DOM_CLASSINFO_MAP_ENTRY(nsIDOMNodeSelector)
    DOM_CLASSINFO_MAP_ENTRY(nsIInlineEventHandlers)
    DOM_CLASSINFO_MAP_CONDITIONAL_ENTRY(nsITouchEventReceiver,
                                        nsDOMTouchEvent::PrefEnabled())
  DOM_CLASSINFO_MAP_END

  DOM_CLASSINFO_MAP_BEGIN(Attr, nsIDOMAttr)
    DOM_CLASSINFO_MAP_ENTRY(nsIDOMAttr)
    DOM_CLASSINFO_MAP_ENTRY(nsIDOMEventTarget)
  DOM_CLASSINFO_MAP_END

  DOM_CLASSINFO_MAP_BEGIN(MozNamedAttrMap, nsIDOMMozNamedAttrMap)
    DOM_CLASSINFO_MAP_ENTRY(nsIDOMMozNamedAttrMap)
  DOM_CLASSINFO_MAP_END

  DOM_CLASSINFO_MAP_BEGIN(Event, nsIDOMEvent)
    DOM_CLASSINFO_EVENT_MAP_ENTRIES
  DOM_CLASSINFO_MAP_END

#define MOZ_GENERATED_EVENT_LIST
#define MOZ_GENERATED_EVENT(_event_interface)                         \
  DOM_CLASSINFO_MAP_BEGIN(_event_interface, nsIDOM##_event_interface) \
    DOM_CLASSINFO_MAP_ENTRY(nsIDOM##_event_interface)                 \
    DOM_CLASSINFO_EVENT_MAP_ENTRIES                                   \
  DOM_CLASSINFO_MAP_END
#include "GeneratedEvents.h"
#undef MOZ_GENERATED_EVENT_LIST

  DOM_CLASSINFO_MAP_BEGIN(DeviceMotionEvent, nsIDOMDeviceMotionEvent)
    DOM_CLASSINFO_MAP_ENTRY(nsIDOMDeviceMotionEvent)
    DOM_CLASSINFO_EVENT_MAP_ENTRIES
  DOM_CLASSINFO_MAP_END

  DOM_CLASSINFO_MAP_BEGIN(DeviceAcceleration, nsIDOMDeviceAcceleration)
    DOM_CLASSINFO_MAP_ENTRY(nsIDOMDeviceAcceleration)
    DOM_CLASSINFO_EVENT_MAP_ENTRIES
  DOM_CLASSINFO_MAP_END

  DOM_CLASSINFO_MAP_BEGIN(DeviceRotationRate, nsIDOMDeviceRotationRate)
    DOM_CLASSINFO_MAP_ENTRY(nsIDOMDeviceRotationRate)
    DOM_CLASSINFO_EVENT_MAP_ENTRIES
  DOM_CLASSINFO_MAP_END

  DOM_CLASSINFO_MAP_BEGIN(MutationEvent, nsIDOMMutationEvent)
    DOM_CLASSINFO_MAP_ENTRY(nsIDOMMutationEvent)
    DOM_CLASSINFO_EVENT_MAP_ENTRIES
  DOM_CLASSINFO_MAP_END

  DOM_CLASSINFO_MAP_BEGIN(UIEvent, nsIDOMUIEvent)
    DOM_CLASSINFO_UI_EVENT_MAP_ENTRIES
  DOM_CLASSINFO_MAP_END

  DOM_CLASSINFO_MAP_BEGIN_NO_CLASS_IF(KeyboardEvent, nsIDOMKeyEvent)
    DOM_CLASSINFO_MAP_ENTRY(nsIDOMKeyEvent)
    DOM_CLASSINFO_UI_EVENT_MAP_ENTRIES
  DOM_CLASSINFO_MAP_END

  DOM_CLASSINFO_MAP_BEGIN(CompositionEvent, nsIDOMCompositionEvent)
    DOM_CLASSINFO_MAP_ENTRY(nsIDOMCompositionEvent)
    DOM_CLASSINFO_UI_EVENT_MAP_ENTRIES
  DOM_CLASSINFO_MAP_END

  DOM_CLASSINFO_MAP_BEGIN(MouseEvent, nsIDOMMouseEvent)
    DOM_CLASSINFO_MAP_ENTRY(nsIDOMMouseEvent)
    DOM_CLASSINFO_UI_EVENT_MAP_ENTRIES
  DOM_CLASSINFO_MAP_END

  DOM_CLASSINFO_MAP_BEGIN(MouseScrollEvent, nsIDOMMouseScrollEvent)
    DOM_CLASSINFO_MAP_ENTRY(nsIDOMMouseScrollEvent)
    DOM_CLASSINFO_MAP_ENTRY(nsIDOMMouseEvent)
    DOM_CLASSINFO_UI_EVENT_MAP_ENTRIES
  DOM_CLASSINFO_MAP_END

  DOM_CLASSINFO_MAP_BEGIN(WheelEvent, nsIDOMWheelEvent)
    DOM_CLASSINFO_MAP_ENTRY(nsIDOMWheelEvent)
    DOM_CLASSINFO_MAP_ENTRY(nsIDOMMouseEvent)
    DOM_CLASSINFO_UI_EVENT_MAP_ENTRIES
  DOM_CLASSINFO_MAP_END

  DOM_CLASSINFO_MAP_BEGIN(DragEvent, nsIDOMDragEvent)
    DOM_CLASSINFO_MAP_ENTRY(nsIDOMDragEvent)
    DOM_CLASSINFO_MAP_ENTRY(nsIDOMMouseEvent)
    DOM_CLASSINFO_UI_EVENT_MAP_ENTRIES
  DOM_CLASSINFO_MAP_END

  DOM_CLASSINFO_MAP_BEGIN(ClipboardEvent, nsIDOMClipboardEvent)
    DOM_CLASSINFO_MAP_ENTRY(nsIDOMClipboardEvent)
    DOM_CLASSINFO_EVENT_MAP_ENTRIES
  DOM_CLASSINFO_MAP_END

  DOM_CLASSINFO_MAP_BEGIN(HTMLDocument, nsIDOMHTMLDocument)
    DOM_CLASSINFO_MAP_ENTRY(nsIDOMHTMLDocument)
    DOM_CLASSINFO_MAP_CONDITIONAL_ENTRY(nsIDocumentRegister,
                                        nsDocument::RegisterEnabled())
    DOM_CLASSINFO_DOCUMENT_MAP_ENTRIES
  DOM_CLASSINFO_MAP_END

  DOM_CLASSINFO_MAP_BEGIN(HTMLAppletElement, nsIDOMHTMLAppletElement)
    DOM_CLASSINFO_MAP_ENTRY(nsIDOMHTMLAppletElement)
    DOM_CLASSINFO_GENERIC_HTML_MAP_ENTRIES
  DOM_CLASSINFO_MAP_END

  DOM_CLASSINFO_MAP_BEGIN(HTMLEmbedElement, nsIDOMHTMLEmbedElement)
    DOM_CLASSINFO_MAP_ENTRY(nsIDOMHTMLEmbedElement)
    DOM_CLASSINFO_MAP_ENTRY(nsIDOMGetSVGDocument)
    DOM_CLASSINFO_GENERIC_HTML_MAP_ENTRIES
  DOM_CLASSINFO_MAP_END

  DOM_CLASSINFO_MAP_BEGIN(HTMLFormElement, nsIDOMHTMLFormElement)
    DOM_CLASSINFO_MAP_ENTRY(nsIDOMHTMLFormElement)
    DOM_CLASSINFO_GENERIC_HTML_MAP_ENTRIES
  DOM_CLASSINFO_MAP_END

  DOM_CLASSINFO_MAP_BEGIN(HTMLIFrameElement, nsIDOMHTMLIFrameElement)
    DOM_CLASSINFO_MAP_ENTRY(nsIDOMHTMLIFrameElement)
    DOM_CLASSINFO_MAP_ENTRY(nsIDOMGetSVGDocument)
    DOM_CLASSINFO_MAP_ENTRY(nsIDOMMozBrowserFrame)
    DOM_CLASSINFO_GENERIC_HTML_MAP_ENTRIES
  DOM_CLASSINFO_MAP_END

  DOM_CLASSINFO_MAP_BEGIN(HTMLInputElement, nsIDOMHTMLInputElement)
    DOM_CLASSINFO_MAP_ENTRY(nsIDOMHTMLInputElement)
    DOM_CLASSINFO_GENERIC_HTML_MAP_ENTRIES
  DOM_CLASSINFO_MAP_END

  DOM_CLASSINFO_MAP_BEGIN(HTMLObjectElement, nsIDOMHTMLObjectElement)
    DOM_CLASSINFO_MAP_ENTRY(nsIDOMHTMLObjectElement)
    DOM_CLASSINFO_MAP_ENTRY(nsIDOMGetSVGDocument)
    DOM_CLASSINFO_GENERIC_HTML_MAP_ENTRIES
  DOM_CLASSINFO_MAP_END

  DOM_CLASSINFO_MAP_BEGIN(HTMLSelectElement, nsIDOMHTMLSelectElement)
    DOM_CLASSINFO_MAP_ENTRY(nsIDOMHTMLSelectElement)
    DOM_CLASSINFO_GENERIC_HTML_MAP_ENTRIES
  DOM_CLASSINFO_MAP_END

  DOM_CLASSINFO_MAP_BEGIN(ValidityState, nsIDOMValidityState)
    DOM_CLASSINFO_MAP_ENTRY(nsIDOMValidityState)
  DOM_CLASSINFO_MAP_END

  DOM_CLASSINFO_MAP_BEGIN(CSSStyleRule, nsIDOMCSSStyleRule)
    DOM_CLASSINFO_MAP_ENTRY(nsIDOMCSSStyleRule)
  DOM_CLASSINFO_MAP_END

  DOM_CLASSINFO_MAP_BEGIN(CSSCharsetRule, nsIDOMCSSCharsetRule)
    DOM_CLASSINFO_MAP_ENTRY(nsIDOMCSSCharsetRule)
  DOM_CLASSINFO_MAP_END

  DOM_CLASSINFO_MAP_BEGIN(CSSImportRule, nsIDOMCSSImportRule)
    DOM_CLASSINFO_MAP_ENTRY(nsIDOMCSSImportRule)
  DOM_CLASSINFO_MAP_END

  DOM_CLASSINFO_MAP_BEGIN(CSSMediaRule, nsIDOMCSSMediaRule)
    DOM_CLASSINFO_MAP_ENTRY(nsIDOMCSSMediaRule)
  DOM_CLASSINFO_MAP_END

  DOM_CLASSINFO_MAP_BEGIN_NO_CLASS_IF(CSSNameSpaceRule, nsIDOMCSSRule)
    DOM_CLASSINFO_MAP_ENTRY(nsIDOMCSSRule)
  DOM_CLASSINFO_MAP_END

  DOM_CLASSINFO_MAP_BEGIN(CSSRuleList, nsIDOMCSSRuleList)
    DOM_CLASSINFO_MAP_ENTRY(nsIDOMCSSRuleList)
  DOM_CLASSINFO_MAP_END

  DOM_CLASSINFO_MAP_BEGIN_NO_CLASS_IF(CSSGroupRuleRuleList, nsIDOMCSSRuleList)
    DOM_CLASSINFO_MAP_ENTRY(nsIDOMCSSRuleList)
  DOM_CLASSINFO_MAP_END

  DOM_CLASSINFO_MAP_BEGIN(MediaList, nsIDOMMediaList)
    DOM_CLASSINFO_MAP_ENTRY(nsIDOMMediaList)
  DOM_CLASSINFO_MAP_END

  DOM_CLASSINFO_MAP_BEGIN(StyleSheetList, nsIDOMStyleSheetList)
    DOM_CLASSINFO_MAP_ENTRY(nsIDOMStyleSheetList)
  DOM_CLASSINFO_MAP_END

  DOM_CLASSINFO_MAP_BEGIN(CSSStyleSheet, nsIDOMCSSStyleSheet)
    DOM_CLASSINFO_MAP_ENTRY(nsIDOMCSSStyleSheet)
  DOM_CLASSINFO_MAP_END

  DOM_CLASSINFO_MAP_BEGIN_NO_CLASS_IF(CSSRect, nsIDOMRect)
    DOM_CLASSINFO_MAP_ENTRY(nsIDOMRect)
  DOM_CLASSINFO_MAP_END

  DOM_CLASSINFO_MAP_BEGIN(Range, nsIDOMRange)
    DOM_CLASSINFO_MAP_ENTRY(nsIDOMRange)
  DOM_CLASSINFO_MAP_END

  DOM_CLASSINFO_MAP_BEGIN(NodeIterator, nsIDOMNodeIterator)
    DOM_CLASSINFO_MAP_ENTRY(nsIDOMNodeIterator)
  DOM_CLASSINFO_MAP_END

  DOM_CLASSINFO_MAP_BEGIN(TreeWalker, nsIDOMTreeWalker)
    DOM_CLASSINFO_MAP_ENTRY(nsIDOMTreeWalker)
  DOM_CLASSINFO_MAP_END

  DOM_CLASSINFO_MAP_BEGIN(Selection, nsISelection)
    DOM_CLASSINFO_MAP_ENTRY(nsISelection)
  DOM_CLASSINFO_MAP_END

#ifdef MOZ_XUL
  DOM_CLASSINFO_MAP_BEGIN(XULDocument, nsIDOMXULDocument)
    DOM_CLASSINFO_MAP_ENTRY(nsIDOMDocument)
    DOM_CLASSINFO_MAP_ENTRY(nsIDOMXULDocument)
    DOM_CLASSINFO_DOCUMENT_MAP_ENTRIES
  DOM_CLASSINFO_MAP_END

  DOM_CLASSINFO_MAP_BEGIN(XULCommandDispatcher, nsIDOMXULCommandDispatcher)
    DOM_CLASSINFO_MAP_ENTRY(nsIDOMXULCommandDispatcher)
  DOM_CLASSINFO_MAP_END
#endif

  DOM_CLASSINFO_MAP_BEGIN_NO_CLASS_IF(XULControllers, nsIControllers)
    DOM_CLASSINFO_MAP_ENTRY(nsIControllers)
  DOM_CLASSINFO_MAP_END

  DOM_CLASSINFO_MAP_BEGIN(BoxObject, nsIBoxObject)
    DOM_CLASSINFO_MAP_ENTRY(nsIBoxObject)
  DOM_CLASSINFO_MAP_END

#ifdef MOZ_XUL
  DOM_CLASSINFO_MAP_BEGIN(TreeSelection, nsITreeSelection)
    DOM_CLASSINFO_MAP_ENTRY(nsITreeSelection)
  DOM_CLASSINFO_MAP_END

  DOM_CLASSINFO_MAP_BEGIN(TreeContentView, nsITreeContentView)
    DOM_CLASSINFO_MAP_ENTRY(nsITreeContentView)
    DOM_CLASSINFO_MAP_ENTRY(nsITreeView)
  DOM_CLASSINFO_MAP_END
#endif

#ifndef MOZ_DISABLE_CRYPTOLEGACY
   DOM_CLASSINFO_MAP_BEGIN(CRMFObject, nsIDOMCRMFObject)
     DOM_CLASSINFO_MAP_ENTRY(nsIDOMCRMFObject)
   DOM_CLASSINFO_MAP_END
#endif

  DOM_CLASSINFO_MAP_BEGIN(Crypto, nsIDOMCrypto)
    DOM_CLASSINFO_MAP_ENTRY(nsIDOMCrypto)
  DOM_CLASSINFO_MAP_END

  DOM_CLASSINFO_MAP_BEGIN_NO_CLASS_IF(ChromeWindow, nsIDOMWindow)
    DOM_CLASSINFO_WINDOW_MAP_ENTRIES(true)
    DOM_CLASSINFO_MAP_ENTRY(nsIDOMChromeWindow)
  DOM_CLASSINFO_MAP_END

  DOM_CLASSINFO_MAP_BEGIN(ImageDocument, nsIImageDocument)
    DOM_CLASSINFO_MAP_ENTRY(nsIDOMHTMLDocument)
    DOM_CLASSINFO_MAP_ENTRY(nsIImageDocument)
    DOM_CLASSINFO_DOCUMENT_MAP_ENTRIES
  DOM_CLASSINFO_MAP_END

#ifdef MOZ_XUL
  DOM_CLASSINFO_MAP_BEGIN(XULTemplateBuilder, nsIXULTemplateBuilder)
    DOM_CLASSINFO_MAP_ENTRY(nsIXULTemplateBuilder)
  DOM_CLASSINFO_MAP_END

  DOM_CLASSINFO_MAP_BEGIN(XULTreeBuilder, nsIXULTreeBuilder)
    DOM_CLASSINFO_MAP_ENTRY(nsIXULTreeBuilder)
    DOM_CLASSINFO_MAP_ENTRY(nsIXULTemplateBuilder)
    DOM_CLASSINFO_MAP_ENTRY(nsITreeView)
  DOM_CLASSINFO_MAP_END
#endif

  DOM_CLASSINFO_MAP_BEGIN(DOMStringList, nsIDOMDOMStringList)
    DOM_CLASSINFO_MAP_ENTRY(nsIDOMDOMStringList)
  DOM_CLASSINFO_MAP_END

#ifdef MOZ_XUL
  DOM_CLASSINFO_MAP_BEGIN(TreeColumn, nsITreeColumn)
    DOM_CLASSINFO_MAP_ENTRY(nsITreeColumn)
  DOM_CLASSINFO_MAP_END

  DOM_CLASSINFO_MAP_BEGIN(TreeColumns, nsITreeColumns)
    DOM_CLASSINFO_MAP_ENTRY(nsITreeColumns)
  DOM_CLASSINFO_MAP_END
#endif

  DOM_CLASSINFO_MAP_BEGIN(CSSMozDocumentRule, nsIDOMCSSMozDocumentRule)
    DOM_CLASSINFO_MAP_ENTRY(nsIDOMCSSMozDocumentRule)
  DOM_CLASSINFO_MAP_END

  DOM_CLASSINFO_MAP_BEGIN(CSSSupportsRule, nsIDOMCSSSupportsRule)
    DOM_CLASSINFO_MAP_ENTRY(nsIDOMCSSSupportsRule)
  DOM_CLASSINFO_MAP_END

  DOM_CLASSINFO_MAP_BEGIN(BeforeUnloadEvent, nsIDOMBeforeUnloadEvent)
    DOM_CLASSINFO_MAP_ENTRY(nsIDOMBeforeUnloadEvent)
    DOM_CLASSINFO_EVENT_MAP_ENTRIES
  DOM_CLASSINFO_MAP_END

#define DOM_CLASSINFO_SVG_ELEMENT_MAP_ENTRIES                           \
    DOM_CLASSINFO_MAP_ENTRY(nsIDOMEventTarget)                          \
    DOM_CLASSINFO_MAP_ENTRY(nsIDOMSVGElement)                           \
    DOM_CLASSINFO_MAP_ENTRY(nsIDOMNodeSelector)                         \
    DOM_CLASSINFO_MAP_ENTRY(nsIInlineEventHandlers)                     \
    DOM_CLASSINFO_MAP_CONDITIONAL_ENTRY(nsITouchEventReceiver,          \
                                        nsDOMTouchEvent::PrefEnabled())

#define DOM_CLASSINFO_SVG_GRAPHIC_ELEMENT_MAP_ENTRIES \
    DOM_CLASSINFO_SVG_ELEMENT_MAP_ENTRIES

  // XXX - the proto chain stuff is sort of hackish, because of the MI in
  // the SVG interfaces. I doubt that extending the proto on one interface
  // works properly on an element which inherits off multiple interfaces.
  // Tough luck. - bbaetz

  // The SVG document

  DOM_CLASSINFO_MAP_BEGIN(SVGDocument, nsIDOMSVGDocument)
    // Order is significant.  nsIDOMDocument.title shadows
    // nsIDOMSVGDocument.title, which is readonly.
    DOM_CLASSINFO_MAP_ENTRY(nsIDOMDocument)
    DOM_CLASSINFO_MAP_ENTRY(nsIDOMSVGDocument)
    DOM_CLASSINFO_DOCUMENT_MAP_ENTRIES
  DOM_CLASSINFO_MAP_END

  // SVG element classes
  DOM_CLASSINFO_MAP_BEGIN(TimeEvent, nsIDOMTimeEvent)
    DOM_CLASSINFO_MAP_ENTRY(nsIDOMTimeEvent)
    DOM_CLASSINFO_EVENT_MAP_ENTRIES
  DOM_CLASSINFO_MAP_END

  DOM_CLASSINFO_MAP_BEGIN(SVGFEColorMatrixElement, nsIDOMSVGFEColorMatrixElement)
    DOM_CLASSINFO_MAP_ENTRY(nsIDOMSVGFEColorMatrixElement)
    DOM_CLASSINFO_MAP_ENTRY(nsIDOMSVGFilterPrimitiveStandardAttributes)
    DOM_CLASSINFO_SVG_ELEMENT_MAP_ENTRIES
  DOM_CLASSINFO_MAP_END

  DOM_CLASSINFO_MAP_BEGIN(SVGFECompositeElement, nsIDOMSVGFECompositeElement)
    DOM_CLASSINFO_MAP_ENTRY(nsIDOMSVGFECompositeElement)
    DOM_CLASSINFO_MAP_ENTRY(nsIDOMSVGFilterPrimitiveStandardAttributes)
    DOM_CLASSINFO_SVG_ELEMENT_MAP_ENTRIES
  DOM_CLASSINFO_MAP_END

  DOM_CLASSINFO_MAP_BEGIN(SVGFEConvolveMatrixElement, nsIDOMSVGFEConvolveMatrixElement)
    DOM_CLASSINFO_MAP_ENTRY(nsIDOMSVGFEConvolveMatrixElement)
    DOM_CLASSINFO_MAP_ENTRY(nsIDOMSVGFilterPrimitiveStandardAttributes)
    DOM_CLASSINFO_SVG_ELEMENT_MAP_ENTRIES
  DOM_CLASSINFO_MAP_END

  DOM_CLASSINFO_MAP_BEGIN(SVGFEDiffuseLightingElement, nsIDOMSVGFEDiffuseLightingElement)
    DOM_CLASSINFO_MAP_ENTRY(nsIDOMSVGFEDiffuseLightingElement)
    DOM_CLASSINFO_MAP_ENTRY(nsIDOMSVGFilterPrimitiveStandardAttributes)
    DOM_CLASSINFO_SVG_ELEMENT_MAP_ENTRIES
  DOM_CLASSINFO_MAP_END

  DOM_CLASSINFO_MAP_BEGIN(SVGFEDisplacementMapElement, nsIDOMSVGFEDisplacementMapElement)
    DOM_CLASSINFO_MAP_ENTRY(nsIDOMSVGFEDisplacementMapElement)
    DOM_CLASSINFO_MAP_ENTRY(nsIDOMSVGFilterPrimitiveStandardAttributes)
    DOM_CLASSINFO_SVG_ELEMENT_MAP_ENTRIES
  DOM_CLASSINFO_MAP_END

  DOM_CLASSINFO_MAP_BEGIN(SVGFEGaussianBlurElement, nsIDOMSVGFEGaussianBlurElement)
    DOM_CLASSINFO_MAP_ENTRY(nsIDOMSVGFEGaussianBlurElement)
    DOM_CLASSINFO_MAP_ENTRY(nsIDOMSVGFilterPrimitiveStandardAttributes)
    DOM_CLASSINFO_SVG_ELEMENT_MAP_ENTRIES
  DOM_CLASSINFO_MAP_END

  DOM_CLASSINFO_MAP_BEGIN(SVGFEMorphologyElement, nsIDOMSVGFEMorphologyElement)
    DOM_CLASSINFO_MAP_ENTRY(nsIDOMSVGFEMorphologyElement)
    DOM_CLASSINFO_MAP_ENTRY(nsIDOMSVGFilterPrimitiveStandardAttributes)
    DOM_CLASSINFO_SVG_ELEMENT_MAP_ENTRIES
  DOM_CLASSINFO_MAP_END

  DOM_CLASSINFO_MAP_BEGIN(SVGFEOffsetElement, nsIDOMSVGFEOffsetElement)
    DOM_CLASSINFO_MAP_ENTRY(nsIDOMSVGFEOffsetElement)
    DOM_CLASSINFO_MAP_ENTRY(nsIDOMSVGFilterPrimitiveStandardAttributes)
    DOM_CLASSINFO_SVG_ELEMENT_MAP_ENTRIES
  DOM_CLASSINFO_MAP_END

  DOM_CLASSINFO_MAP_BEGIN(SVGFESpecularLightingElement, nsIDOMSVGFESpecularLightingElement)
    DOM_CLASSINFO_MAP_ENTRY(nsIDOMSVGFESpecularLightingElement)
    DOM_CLASSINFO_MAP_ENTRY(nsIDOMSVGFilterPrimitiveStandardAttributes)
    DOM_CLASSINFO_SVG_ELEMENT_MAP_ENTRIES
  DOM_CLASSINFO_MAP_END

  DOM_CLASSINFO_MAP_BEGIN(SVGFESpotLightElement, nsIDOMSVGFESpotLightElement)
    DOM_CLASSINFO_MAP_ENTRY(nsIDOMSVGFESpotLightElement)
    DOM_CLASSINFO_SVG_ELEMENT_MAP_ENTRIES
  DOM_CLASSINFO_MAP_END

  DOM_CLASSINFO_MAP_BEGIN(SVGFETurbulenceElement, nsIDOMSVGFETurbulenceElement)
    DOM_CLASSINFO_MAP_ENTRY(nsIDOMSVGFETurbulenceElement)
    DOM_CLASSINFO_MAP_ENTRY(nsIDOMSVGFilterPrimitiveStandardAttributes)
    DOM_CLASSINFO_SVG_ELEMENT_MAP_ENTRIES
  DOM_CLASSINFO_MAP_END

  DOM_CLASSINFO_MAP_BEGIN(SVGUnknownElement, nsIDOMSVGElement)
    DOM_CLASSINFO_SVG_ELEMENT_MAP_ENTRIES
  DOM_CLASSINFO_MAP_END

  // other SVG classes
  DOM_CLASSINFO_MAP_BEGIN(SVGAnimatedEnumeration, nsIDOMSVGAnimatedEnumeration)
    DOM_CLASSINFO_MAP_ENTRY(nsIDOMSVGAnimatedEnumeration)
  DOM_CLASSINFO_MAP_END

  DOM_CLASSINFO_MAP_BEGIN(SVGAnimatedInteger, nsIDOMSVGAnimatedInteger)
    DOM_CLASSINFO_MAP_ENTRY(nsIDOMSVGAnimatedInteger)
  DOM_CLASSINFO_MAP_END

  DOM_CLASSINFO_MAP_BEGIN(SVGAnimatedNumber, nsIDOMSVGAnimatedNumber)
    DOM_CLASSINFO_MAP_ENTRY(nsIDOMSVGAnimatedNumber)
  DOM_CLASSINFO_MAP_END

  DOM_CLASSINFO_MAP_BEGIN(SVGAnimatedRect, nsIDOMSVGAnimatedRect)
    DOM_CLASSINFO_MAP_ENTRY(nsIDOMSVGAnimatedRect)
  DOM_CLASSINFO_MAP_END

  DOM_CLASSINFO_MAP_BEGIN(SVGAnimatedString, nsIDOMSVGAnimatedString)
    DOM_CLASSINFO_MAP_ENTRY(nsIDOMSVGAnimatedString)
  DOM_CLASSINFO_MAP_END

  DOM_CLASSINFO_MAP_BEGIN(SVGLength, nsIDOMSVGLength)
    DOM_CLASSINFO_MAP_ENTRY(nsIDOMSVGLength)
  DOM_CLASSINFO_MAP_END

  DOM_CLASSINFO_MAP_BEGIN(SVGNumber, nsIDOMSVGNumber)
    DOM_CLASSINFO_MAP_ENTRY(nsIDOMSVGNumber)
  DOM_CLASSINFO_MAP_END

  DOM_CLASSINFO_MAP_BEGIN(SVGRect, nsIDOMSVGRect)
    DOM_CLASSINFO_MAP_ENTRY(nsIDOMSVGRect)
  DOM_CLASSINFO_MAP_END

  DOM_CLASSINFO_MAP_BEGIN(SVGStringList, nsIDOMSVGStringList)
    DOM_CLASSINFO_MAP_ENTRY(nsIDOMSVGStringList)
  DOM_CLASSINFO_MAP_END

  DOM_CLASSINFO_MAP_BEGIN(SVGZoomEvent, nsIDOMSVGZoomEvent)
    DOM_CLASSINFO_MAP_ENTRY(nsIDOMSVGZoomEvent)
    DOM_CLASSINFO_UI_EVENT_MAP_ENTRIES
  DOM_CLASSINFO_MAP_END

  DOM_CLASSINFO_MAP_BEGIN(HTMLCanvasElement, nsIDOMHTMLCanvasElement)
    DOM_CLASSINFO_MAP_ENTRY(nsIDOMHTMLCanvasElement)
    DOM_CLASSINFO_GENERIC_HTML_MAP_ENTRIES
  DOM_CLASSINFO_MAP_END

  DOM_CLASSINFO_MAP_BEGIN(CanvasGradient, nsIDOMCanvasGradient)
    DOM_CLASSINFO_MAP_ENTRY(nsIDOMCanvasGradient)
  DOM_CLASSINFO_MAP_END

  DOM_CLASSINFO_MAP_BEGIN(CanvasPattern, nsIDOMCanvasPattern)
    DOM_CLASSINFO_MAP_ENTRY(nsIDOMCanvasPattern)
  DOM_CLASSINFO_MAP_END

  DOM_CLASSINFO_MAP_BEGIN(TextMetrics, nsIDOMTextMetrics)
    DOM_CLASSINFO_MAP_ENTRY(nsIDOMTextMetrics)
  DOM_CLASSINFO_MAP_END

  DOM_CLASSINFO_MAP_BEGIN(MozCanvasPrintState, nsIDOMMozCanvasPrintState)
    DOM_CLASSINFO_MAP_ENTRY(nsIDOMMozCanvasPrintState)
  DOM_CLASSINFO_MAP_END

  DOM_CLASSINFO_MAP_BEGIN(XSLTProcessor, nsIXSLTProcessor)
    DOM_CLASSINFO_MAP_ENTRY(nsIXSLTProcessor)
    DOM_CLASSINFO_MAP_ENTRY(nsIXSLTProcessorPrivate)
  DOM_CLASSINFO_MAP_END

  DOM_CLASSINFO_MAP_BEGIN(XPathExpression, nsIDOMXPathExpression)
    DOM_CLASSINFO_MAP_ENTRY(nsIDOMXPathExpression)
    DOM_CLASSINFO_MAP_ENTRY(nsIDOMNSXPathExpression)
  DOM_CLASSINFO_MAP_END

  DOM_CLASSINFO_MAP_BEGIN(XPathNSResolver, nsIDOMXPathNSResolver)
    DOM_CLASSINFO_MAP_ENTRY(nsIDOMXPathNSResolver)
  DOM_CLASSINFO_MAP_END

  DOM_CLASSINFO_MAP_BEGIN(XPathResult, nsIDOMXPathResult)
    DOM_CLASSINFO_MAP_ENTRY(nsIDOMXPathResult)
  DOM_CLASSINFO_MAP_END

  DOM_CLASSINFO_MAP_BEGIN(StorageObsolete, nsIDOMStorageObsolete)
    DOM_CLASSINFO_MAP_ENTRY(nsIDOMStorageObsolete)
  DOM_CLASSINFO_MAP_END

  DOM_CLASSINFO_MAP_BEGIN(Storage, nsIDOMStorage)
    DOM_CLASSINFO_MAP_ENTRY(nsIDOMStorage)
  DOM_CLASSINFO_MAP_END

  DOM_CLASSINFO_MAP_BEGIN(StorageItem, nsIDOMStorageItem)
    DOM_CLASSINFO_MAP_ENTRY(nsIDOMStorageItem)
    DOM_CLASSINFO_MAP_ENTRY(nsIDOMToString)
  DOM_CLASSINFO_MAP_END

  DOM_CLASSINFO_MAP_BEGIN(XULCommandEvent, nsIDOMXULCommandEvent)
    DOM_CLASSINFO_MAP_ENTRY(nsIDOMXULCommandEvent)
    DOM_CLASSINFO_UI_EVENT_MAP_ENTRIES
  DOM_CLASSINFO_MAP_END

  DOM_CLASSINFO_MAP_BEGIN(CommandEvent, nsIDOMCommandEvent)
    DOM_CLASSINFO_MAP_ENTRY(nsIDOMCommandEvent)
    DOM_CLASSINFO_EVENT_MAP_ENTRIES
  DOM_CLASSINFO_MAP_END

  DOM_CLASSINFO_MAP_BEGIN(OfflineResourceList, nsIDOMOfflineResourceList)
    DOM_CLASSINFO_MAP_ENTRY(nsIDOMOfflineResourceList)
    DOM_CLASSINFO_MAP_ENTRY(nsIDOMEventTarget)
  DOM_CLASSINFO_MAP_END

  DOM_CLASSINFO_MAP_BEGIN(Blob, nsIDOMBlob)
    DOM_CLASSINFO_MAP_ENTRY(nsIDOMBlob)
  DOM_CLASSINFO_MAP_END

  DOM_CLASSINFO_MAP_BEGIN(File, nsIDOMFile)
    DOM_CLASSINFO_MAP_ENTRY(nsIDOMBlob)
    DOM_CLASSINFO_MAP_ENTRY(nsIDOMFile)
  DOM_CLASSINFO_MAP_END

  DOM_CLASSINFO_MAP_BEGIN(FileReader, nsIDOMFileReader)
    DOM_CLASSINFO_MAP_ENTRY(nsIDOMFileReader)
    DOM_CLASSINFO_MAP_ENTRY(nsIInterfaceRequestor)
  DOM_CLASSINFO_MAP_END

  DOM_CLASSINFO_MAP_BEGIN_NO_CLASS_IF(ModalContentWindow, nsIDOMWindow)
    DOM_CLASSINFO_WINDOW_MAP_ENTRIES(nsGlobalWindow::HasIndexedDBSupport())
    DOM_CLASSINFO_MAP_ENTRY(nsIDOMModalContentWindow)
  DOM_CLASSINFO_MAP_END

  DOM_CLASSINFO_MAP_BEGIN(DataContainerEvent, nsIDOMDataContainerEvent)
    DOM_CLASSINFO_MAP_ENTRY(nsIDOMDataContainerEvent)
    DOM_CLASSINFO_EVENT_MAP_ENTRIES
  DOM_CLASSINFO_MAP_END

  DOM_CLASSINFO_MAP_BEGIN(MessageEvent, nsIDOMMessageEvent)
    DOM_CLASSINFO_MAP_ENTRY(nsIDOMMessageEvent)
    DOM_CLASSINFO_EVENT_MAP_ENTRIES
  DOM_CLASSINFO_MAP_END

  DOM_CLASSINFO_MAP_BEGIN(DeviceStorage, nsIDOMDeviceStorage)
     DOM_CLASSINFO_MAP_ENTRY(nsIDOMDeviceStorage)
     DOM_CLASSINFO_MAP_ENTRY(nsIDOMEventTarget)
  DOM_CLASSINFO_MAP_END

  DOM_CLASSINFO_MAP_BEGIN(GeoGeolocation, nsIDOMGeoGeolocation)
     DOM_CLASSINFO_MAP_ENTRY(nsIDOMGeoGeolocation)
  DOM_CLASSINFO_MAP_END

  DOM_CLASSINFO_MAP_BEGIN(GeoPosition, nsIDOMGeoPosition)
     DOM_CLASSINFO_MAP_ENTRY(nsIDOMGeoPosition)
  DOM_CLASSINFO_MAP_END

  DOM_CLASSINFO_MAP_BEGIN(GeoPositionCoords, nsIDOMGeoPositionCoords)
     DOM_CLASSINFO_MAP_ENTRY(nsIDOMGeoPositionCoords)
  DOM_CLASSINFO_MAP_END

  DOM_CLASSINFO_MAP_BEGIN(GeoPositionError, nsIDOMGeoPositionError)
     DOM_CLASSINFO_MAP_ENTRY(nsIDOMGeoPositionError)
  DOM_CLASSINFO_MAP_END

  DOM_CLASSINFO_MAP_BEGIN(MozPowerManager, nsIDOMMozPowerManager)
     DOM_CLASSINFO_MAP_ENTRY(nsIDOMMozPowerManager)
  DOM_CLASSINFO_MAP_END

  DOM_CLASSINFO_MAP_BEGIN(MozWakeLock, nsIDOMMozWakeLock)
     DOM_CLASSINFO_MAP_ENTRY(nsIDOMMozWakeLock)
  DOM_CLASSINFO_MAP_END

  DOM_CLASSINFO_MAP_BEGIN(MozSmsManager, nsIDOMMozSmsManager)
     DOM_CLASSINFO_MAP_ENTRY(nsIDOMMozSmsManager)
  DOM_CLASSINFO_MAP_END

  DOM_CLASSINFO_MAP_BEGIN(MozMobileMessageManager, nsIDOMMozMobileMessageManager)
     DOM_CLASSINFO_MAP_ENTRY(nsIDOMMozMobileMessageManager)
  DOM_CLASSINFO_MAP_END

  DOM_CLASSINFO_MAP_BEGIN(MozSmsMessage, nsIDOMMozSmsMessage)
     DOM_CLASSINFO_MAP_ENTRY(nsIDOMMozSmsMessage)
  DOM_CLASSINFO_MAP_END

  DOM_CLASSINFO_MAP_BEGIN(MozMmsMessage, nsIDOMMozMmsMessage)
     DOM_CLASSINFO_MAP_ENTRY(nsIDOMMozMmsMessage)
  DOM_CLASSINFO_MAP_END

  DOM_CLASSINFO_MAP_BEGIN(MozSmsRequest, nsIDOMMozSmsRequest)
     DOM_CLASSINFO_MAP_ENTRY(nsIDOMMozSmsRequest)
     DOM_CLASSINFO_MAP_ENTRY(nsIDOMEventTarget)
  DOM_CLASSINFO_MAP_END

  DOM_CLASSINFO_MAP_BEGIN(MozSmsFilter, nsIDOMMozSmsFilter)
     DOM_CLASSINFO_MAP_ENTRY(nsIDOMMozSmsFilter)
  DOM_CLASSINFO_MAP_END

  DOM_CLASSINFO_MAP_BEGIN(MozSmsCursor, nsIDOMMozSmsCursor)
     DOM_CLASSINFO_MAP_ENTRY(nsIDOMMozSmsCursor)
  DOM_CLASSINFO_MAP_END

  DOM_CLASSINFO_MAP_BEGIN(MozSmsSegmentInfo, nsIDOMMozSmsSegmentInfo)
     DOM_CLASSINFO_MAP_ENTRY(nsIDOMMozSmsSegmentInfo)
  DOM_CLASSINFO_MAP_END

  DOM_CLASSINFO_MAP_BEGIN(MozConnection, nsIDOMMozConnection)
     DOM_CLASSINFO_MAP_ENTRY(nsIDOMMozConnection)
     DOM_CLASSINFO_MAP_ENTRY(nsIDOMEventTarget)
  DOM_CLASSINFO_MAP_END

#ifdef MOZ_B2G_RIL
  DOM_CLASSINFO_MAP_BEGIN(MozMobileConnection, nsIDOMMozMobileConnection)
     DOM_CLASSINFO_MAP_ENTRY(nsIDOMMozMobileConnection)
     DOM_CLASSINFO_MAP_ENTRY(nsIDOMEventTarget)
  DOM_CLASSINFO_MAP_END

  DOM_CLASSINFO_MAP_BEGIN(MozCellBroadcast, nsIDOMMozCellBroadcast)
     DOM_CLASSINFO_MAP_ENTRY(nsIDOMMozCellBroadcast)
     DOM_CLASSINFO_MAP_ENTRY(nsIDOMEventTarget)
  DOM_CLASSINFO_MAP_END

  DOM_CLASSINFO_MAP_BEGIN(MozCellBroadcastEvent, nsIDOMMozCellBroadcastEvent)
     DOM_CLASSINFO_MAP_ENTRY(nsIDOMMozCellBroadcastEvent)
     DOM_CLASSINFO_EVENT_MAP_ENTRIES
  DOM_CLASSINFO_MAP_END
#endif // MOZ_B2G_RIL

  DOM_CLASSINFO_MAP_BEGIN(CSSFontFaceRule, nsIDOMCSSFontFaceRule)
    DOM_CLASSINFO_MAP_ENTRY(nsIDOMCSSFontFaceRule)
  DOM_CLASSINFO_MAP_END

#if defined (MOZ_MEDIA)
  DOM_CLASSINFO_MAP_BEGIN(HTMLVideoElement, nsIDOMHTMLVideoElement)
    DOM_CLASSINFO_MAP_ENTRY(nsIDOMHTMLVideoElement)
    DOM_CLASSINFO_GENERIC_HTML_MAP_ENTRIES
  DOM_CLASSINFO_MAP_END

  DOM_CLASSINFO_MAP_BEGIN(HTMLAudioElement, nsIDOMHTMLAudioElement)
    DOM_CLASSINFO_MAP_ENTRY(nsIDOMHTMLAudioElement)
    DOM_CLASSINFO_GENERIC_HTML_MAP_ENTRIES
  DOM_CLASSINFO_MAP_END

  DOM_CLASSINFO_MAP_BEGIN(TimeRanges, nsIDOMTimeRanges)
    DOM_CLASSINFO_MAP_ENTRY(nsIDOMTimeRanges)
  DOM_CLASSINFO_MAP_END
#endif

  DOM_CLASSINFO_MAP_BEGIN(DataTransfer, nsIDOMDataTransfer)
    DOM_CLASSINFO_MAP_ENTRY(nsIDOMDataTransfer)
  DOM_CLASSINFO_MAP_END

  DOM_CLASSINFO_MAP_BEGIN(NotifyPaintEvent, nsIDOMNotifyPaintEvent)
    DOM_CLASSINFO_MAP_ENTRY(nsIDOMNotifyPaintEvent)
    DOM_CLASSINFO_EVENT_MAP_ENTRIES
  DOM_CLASSINFO_MAP_END

  DOM_CLASSINFO_MAP_BEGIN(NotifyAudioAvailableEvent, nsIDOMNotifyAudioAvailableEvent)
    DOM_CLASSINFO_MAP_ENTRY(nsIDOMNotifyAudioAvailableEvent)
    DOM_CLASSINFO_EVENT_MAP_ENTRIES
  DOM_CLASSINFO_MAP_END

  DOM_CLASSINFO_MAP_BEGIN(SimpleGestureEvent, nsIDOMSimpleGestureEvent)
    DOM_CLASSINFO_MAP_ENTRY(nsIDOMSimpleGestureEvent)
    DOM_CLASSINFO_MAP_ENTRY(nsIDOMMouseEvent)
    DOM_CLASSINFO_UI_EVENT_MAP_ENTRIES
  DOM_CLASSINFO_MAP_END

  DOM_CLASSINFO_MAP_BEGIN(ScrollAreaEvent, nsIDOMScrollAreaEvent)
    DOM_CLASSINFO_MAP_ENTRY(nsIDOMScrollAreaEvent)
    DOM_CLASSINFO_UI_EVENT_MAP_ENTRIES
  DOM_CLASSINFO_MAP_END

  DOM_CLASSINFO_MAP_BEGIN(EventListenerInfo, nsIEventListenerInfo)
    DOM_CLASSINFO_MAP_ENTRY(nsIEventListenerInfo)
  DOM_CLASSINFO_MAP_END

  DOM_CLASSINFO_MAP_BEGIN(TransitionEvent, nsIDOMTransitionEvent)
    DOM_CLASSINFO_MAP_ENTRY(nsIDOMTransitionEvent)
    DOM_CLASSINFO_EVENT_MAP_ENTRIES
  DOM_CLASSINFO_MAP_END

  DOM_CLASSINFO_MAP_BEGIN(AnimationEvent, nsIDOMAnimationEvent)
    DOM_CLASSINFO_MAP_ENTRY(nsIDOMAnimationEvent)
    DOM_CLASSINFO_EVENT_MAP_ENTRIES
  DOM_CLASSINFO_MAP_END

  DOM_CLASSINFO_MAP_BEGIN_NO_CLASS_IF(ContentFrameMessageManager, nsISupports)
    DOM_CLASSINFO_MAP_ENTRY(nsIDOMEventTarget)
    DOM_CLASSINFO_MAP_ENTRY(nsIMessageListenerManager)
    DOM_CLASSINFO_MAP_ENTRY(nsIMessageSender)
    DOM_CLASSINFO_MAP_ENTRY(nsISyncMessageSender)
    DOM_CLASSINFO_MAP_ENTRY(nsIContentFrameMessageManager)
  DOM_CLASSINFO_MAP_END

  DOM_CLASSINFO_MAP_BEGIN_NO_CLASS_IF(ChromeMessageBroadcaster, nsISupports)
    DOM_CLASSINFO_MAP_ENTRY(nsIFrameScriptLoader)
    DOM_CLASSINFO_MAP_ENTRY(nsIMessageListenerManager)
    DOM_CLASSINFO_MAP_ENTRY(nsIMessageBroadcaster)
  DOM_CLASSINFO_MAP_END

  DOM_CLASSINFO_MAP_BEGIN_NO_CLASS_IF(ChromeMessageSender, nsISupports)
    DOM_CLASSINFO_MAP_ENTRY(nsIProcessChecker)
    DOM_CLASSINFO_MAP_ENTRY(nsIFrameScriptLoader)
    DOM_CLASSINFO_MAP_ENTRY(nsIMessageListenerManager)
    DOM_CLASSINFO_MAP_ENTRY(nsIMessageSender)
  DOM_CLASSINFO_MAP_END

  DOM_CLASSINFO_MAP_BEGIN(DesktopNotification, nsIDOMDesktopNotification)
    DOM_CLASSINFO_MAP_ENTRY(nsIDOMDesktopNotification)
  DOM_CLASSINFO_MAP_END

  DOM_CLASSINFO_MAP_BEGIN(DesktopNotificationCenter, nsIDOMDesktopNotificationCenter)
    DOM_CLASSINFO_MAP_ENTRY(nsIDOMDesktopNotificationCenter)
  DOM_CLASSINFO_MAP_END

  DOM_CLASSINFO_MAP_BEGIN(IDBFactory, nsIIDBFactory)
    DOM_CLASSINFO_MAP_ENTRY(nsIIDBFactory)
  DOM_CLASSINFO_MAP_END

  DOM_CLASSINFO_MAP_BEGIN(IDBFileHandle, nsIDOMFileHandle)
    DOM_CLASSINFO_MAP_ENTRY(nsIDOMFileHandle)
    DOM_CLASSINFO_MAP_ENTRY(nsIIDBFileHandle)
  DOM_CLASSINFO_MAP_END

  DOM_CLASSINFO_MAP_BEGIN(IDBRequest, nsIIDBRequest)
    DOM_CLASSINFO_MAP_ENTRY(nsIIDBRequest)
    DOM_CLASSINFO_MAP_ENTRY(nsIDOMEventTarget)
  DOM_CLASSINFO_MAP_END

  DOM_CLASSINFO_MAP_BEGIN(IDBDatabase, nsIIDBDatabase)
    DOM_CLASSINFO_MAP_ENTRY(nsIIDBDatabase)
    DOM_CLASSINFO_MAP_ENTRY(nsIDOMEventTarget)
  DOM_CLASSINFO_MAP_END

  DOM_CLASSINFO_MAP_BEGIN(IDBObjectStore, nsIIDBObjectStore)
    DOM_CLASSINFO_MAP_ENTRY(nsIIDBObjectStore)
  DOM_CLASSINFO_MAP_END

  DOM_CLASSINFO_MAP_BEGIN(IDBTransaction, nsIIDBTransaction)
    DOM_CLASSINFO_MAP_ENTRY(nsIIDBTransaction)
    DOM_CLASSINFO_MAP_ENTRY(nsIDOMEventTarget)
  DOM_CLASSINFO_MAP_END

  DOM_CLASSINFO_MAP_BEGIN(IDBCursor, nsIIDBCursor)
    DOM_CLASSINFO_MAP_ENTRY(nsIIDBCursor)
  DOM_CLASSINFO_MAP_END

  DOM_CLASSINFO_MAP_BEGIN(IDBCursorWithValue, nsIIDBCursorWithValue)
    DOM_CLASSINFO_MAP_ENTRY(nsIIDBCursor)
    DOM_CLASSINFO_MAP_ENTRY(nsIIDBCursorWithValue)
  DOM_CLASSINFO_MAP_END

  DOM_CLASSINFO_MAP_BEGIN(IDBKeyRange, nsIIDBKeyRange)
    DOM_CLASSINFO_MAP_ENTRY(nsIIDBKeyRange)
  DOM_CLASSINFO_MAP_END

  DOM_CLASSINFO_MAP_BEGIN(IDBIndex, nsIIDBIndex)
    DOM_CLASSINFO_MAP_ENTRY(nsIIDBIndex)
  DOM_CLASSINFO_MAP_END

  DOM_CLASSINFO_MAP_BEGIN(IDBVersionChangeEvent, nsIIDBVersionChangeEvent)
    DOM_CLASSINFO_MAP_ENTRY(nsIIDBVersionChangeEvent)
    DOM_CLASSINFO_MAP_ENTRY(nsIDOMEvent)
  DOM_CLASSINFO_MAP_END

  DOM_CLASSINFO_MAP_BEGIN(IDBOpenDBRequest, nsIIDBOpenDBRequest)
    DOM_CLASSINFO_MAP_ENTRY(nsIIDBOpenDBRequest)
    DOM_CLASSINFO_MAP_ENTRY(nsIIDBRequest)
    DOM_CLASSINFO_MAP_ENTRY(nsIDOMEventTarget)
  DOM_CLASSINFO_MAP_END

  DOM_CLASSINFO_MAP_BEGIN_MAYBE_DISABLE(Touch, nsIDOMTouch,
                                        !nsDOMTouchEvent::PrefEnabled())
    DOM_CLASSINFO_MAP_ENTRY(nsIDOMTouch)
  DOM_CLASSINFO_MAP_END

  DOM_CLASSINFO_MAP_BEGIN_MAYBE_DISABLE(TouchList, nsIDOMTouchList,
                                        !nsDOMTouchEvent::PrefEnabled())
    DOM_CLASSINFO_MAP_ENTRY(nsIDOMTouchList)
  DOM_CLASSINFO_MAP_END

  DOM_CLASSINFO_MAP_BEGIN_MAYBE_DISABLE(TouchEvent, nsIDOMTouchEvent,
                                        !nsDOMTouchEvent::PrefEnabled())
    DOM_CLASSINFO_MAP_ENTRY(nsIDOMTouchEvent)
    DOM_CLASSINFO_UI_EVENT_MAP_ENTRIES
  DOM_CLASSINFO_MAP_END

  DOM_CLASSINFO_MAP_BEGIN(MozCSSKeyframeRule, nsIDOMMozCSSKeyframeRule)
    DOM_CLASSINFO_MAP_ENTRY(nsIDOMMozCSSKeyframeRule)
  DOM_CLASSINFO_MAP_END

  DOM_CLASSINFO_MAP_BEGIN(MozCSSKeyframesRule, nsIDOMMozCSSKeyframesRule)
    DOM_CLASSINFO_MAP_ENTRY(nsIDOMMozCSSKeyframesRule)
  DOM_CLASSINFO_MAP_END

  DOM_CLASSINFO_MAP_BEGIN(CSSPageRule, nsIDOMCSSPageRule)
    DOM_CLASSINFO_MAP_ENTRY(nsIDOMCSSPageRule)
  DOM_CLASSINFO_MAP_END

  DOM_CLASSINFO_MAP_BEGIN(MediaQueryList, nsIDOMMediaQueryList)
    DOM_CLASSINFO_MAP_ENTRY(nsIDOMMediaQueryList)
  DOM_CLASSINFO_MAP_END

#ifdef MOZ_B2G_RIL
  DOM_CLASSINFO_MAP_BEGIN(MozWifiStatusChangeEvent, nsIDOMMozWifiStatusChangeEvent)
     DOM_CLASSINFO_MAP_ENTRY(nsIDOMMozWifiStatusChangeEvent)
     DOM_CLASSINFO_EVENT_MAP_ENTRIES
  DOM_CLASSINFO_MAP_END

  DOM_CLASSINFO_MAP_BEGIN(MozWifiConnectionInfoEvent, nsIDOMMozWifiConnectionInfoEvent)
     DOM_CLASSINFO_MAP_ENTRY(nsIDOMMozWifiConnectionInfoEvent)
     DOM_CLASSINFO_EVENT_MAP_ENTRIES
  DOM_CLASSINFO_MAP_END

  DOM_CLASSINFO_MAP_BEGIN(Telephony, nsIDOMTelephony)
    DOM_CLASSINFO_MAP_ENTRY(nsIDOMTelephony)
    DOM_CLASSINFO_MAP_ENTRY(nsIDOMEventTarget)
  DOM_CLASSINFO_MAP_END

  DOM_CLASSINFO_MAP_BEGIN(TelephonyCall, nsIDOMTelephonyCall)
    DOM_CLASSINFO_MAP_ENTRY(nsIDOMTelephonyCall)
    DOM_CLASSINFO_MAP_ENTRY(nsIDOMEventTarget)
  DOM_CLASSINFO_MAP_END

  DOM_CLASSINFO_MAP_BEGIN(MozVoicemail, nsIDOMMozVoicemail)
    DOM_CLASSINFO_MAP_ENTRY(nsIDOMMozVoicemail)
    DOM_CLASSINFO_MAP_ENTRY(nsIDOMEventTarget)
  DOM_CLASSINFO_MAP_END

  DOM_CLASSINFO_MAP_BEGIN(MozIccManager, nsIDOMMozIccManager)
    DOM_CLASSINFO_MAP_ENTRY(nsIDOMMozIccManager)
    DOM_CLASSINFO_MAP_ENTRY(nsIDOMEventTarget)
  DOM_CLASSINFO_MAP_END

  DOM_CLASSINFO_MAP_BEGIN(MozStkCommandEvent, nsIDOMMozStkCommandEvent)
    DOM_CLASSINFO_MAP_ENTRY(nsIDOMMozStkCommandEvent)
    DOM_CLASSINFO_EVENT_MAP_ENTRIES
  DOM_CLASSINFO_MAP_END

#endif

#ifdef MOZ_B2G_FM
  DOM_CLASSINFO_MAP_BEGIN(FMRadio, nsIFMRadio)
    DOM_CLASSINFO_MAP_ENTRY(nsIFMRadio)
    DOM_CLASSINFO_MAP_ENTRY(nsIDOMEventTarget)
  DOM_CLASSINFO_MAP_END
#endif

#ifdef MOZ_B2G_BT
  DOM_CLASSINFO_MAP_BEGIN(BluetoothManager, nsIDOMBluetoothManager)
    DOM_CLASSINFO_MAP_ENTRY(nsIDOMBluetoothManager)
  DOM_CLASSINFO_MAP_END

  DOM_CLASSINFO_MAP_BEGIN(BluetoothAdapter, nsIDOMBluetoothAdapter)
    DOM_CLASSINFO_MAP_ENTRY(nsIDOMBluetoothAdapter)
  DOM_CLASSINFO_MAP_END

  DOM_CLASSINFO_MAP_BEGIN(BluetoothDevice, nsIDOMBluetoothDevice)
    DOM_CLASSINFO_MAP_ENTRY(nsIDOMBluetoothDevice)
  DOM_CLASSINFO_MAP_END
#endif

  DOM_CLASSINFO_MAP_BEGIN(CameraManager, nsIDOMCameraManager)
    DOM_CLASSINFO_MAP_ENTRY(nsIDOMCameraManager)
  DOM_CLASSINFO_MAP_END

  DOM_CLASSINFO_MAP_BEGIN(CameraControl, nsICameraControl)
    DOM_CLASSINFO_MAP_ENTRY(nsICameraControl)
  DOM_CLASSINFO_MAP_END

  DOM_CLASSINFO_MAP_BEGIN(CameraCapabilities, nsICameraCapabilities)
    DOM_CLASSINFO_MAP_ENTRY(nsICameraCapabilities)
  DOM_CLASSINFO_MAP_END

  DOM_CLASSINFO_MAP_BEGIN(DOMError, nsIDOMDOMError)
    DOM_CLASSINFO_MAP_ENTRY(nsIDOMDOMError)
  DOM_CLASSINFO_MAP_END

  DOM_CLASSINFO_MAP_BEGIN(DOMRequest, nsIDOMDOMRequest)
    DOM_CLASSINFO_MAP_ENTRY(nsIDOMDOMRequest)
    DOM_CLASSINFO_MAP_ENTRY(nsIDOMEventTarget)
  DOM_CLASSINFO_MAP_END

  DOM_CLASSINFO_MAP_BEGIN(DOMCursor, nsIDOMDOMCursor)
    DOM_CLASSINFO_MAP_ENTRY(nsIDOMDOMCursor)
    DOM_CLASSINFO_MAP_ENTRY(nsIDOMDOMRequest)
    DOM_CLASSINFO_MAP_ENTRY(nsIDOMEventTarget)
  DOM_CLASSINFO_MAP_END

  DOM_CLASSINFO_MAP_BEGIN(OpenWindowEventDetail, nsIOpenWindowEventDetail)
    DOM_CLASSINFO_MAP_ENTRY(nsIOpenWindowEventDetail)
  DOM_CLASSINFO_MAP_END

  DOM_CLASSINFO_MAP_BEGIN(AsyncScrollEventDetail, nsIAsyncScrollEventDetail)
    DOM_CLASSINFO_MAP_ENTRY(nsIAsyncScrollEventDetail)
  DOM_CLASSINFO_MAP_END

  DOM_CLASSINFO_MAP_BEGIN(LockedFile, nsIDOMLockedFile)
    DOM_CLASSINFO_MAP_ENTRY(nsIDOMLockedFile)
  DOM_CLASSINFO_MAP_END

#ifdef MOZ_TIME_MANAGER
  DOM_CLASSINFO_MAP_BEGIN(MozTimeManager, nsIDOMMozTimeManager)
    DOM_CLASSINFO_MAP_ENTRY(nsIDOMMozTimeManager)
  DOM_CLASSINFO_MAP_END
#endif

#ifdef MOZ_WEBRTC
  DOM_CLASSINFO_MAP_BEGIN(DataChannel, nsIDOMDataChannel)
    DOM_CLASSINFO_MAP_ENTRY(nsIDOMDataChannel)
    DOM_CLASSINFO_MAP_ENTRY(nsIDOMEventTarget)
  DOM_CLASSINFO_MAP_END

  DOM_CLASSINFO_MAP_BEGIN(RTCPeerConnection, nsIDOMRTCPeerConnection)
    DOM_CLASSINFO_MAP_ENTRY(nsIDOMRTCPeerConnection)
  DOM_CLASSINFO_MAP_END
#endif

  MOZ_STATIC_ASSERT(MOZ_ARRAY_LENGTH(sClassInfoData) == eDOMClassInfoIDCount,
                    "The number of items in sClassInfoData doesn't match the "
                    "number of nsIDOMClassInfo ID's, this is bad! Fix it!");
<<<<<<< HEAD
#ifdef DEBUG
  for (size_t i = 0; i < eDOMClassInfoIDCount; i++) {
    if (!sClassInfoData[i].u.mConstructorFptr ||
        sClassInfoData[i].mDebugID != i) {
      MOZ_NOT_REACHED("Class info data out of sync, you forgot to update "
                      "nsDOMClassInfo.h and nsDOMClassInfo.cpp! Fix this, "
                      "mozilla will not work without this fixed!");
=======
>>>>>>> 8d7b43cc

#ifdef DEBUG
  for (size_t i = 0; i < eDOMClassInfoIDCount; i++) {
    if (!sClassInfoData[i].u.mConstructorFptr ||
        sClassInfoData[i].mDebugID != i) {
      MOZ_NOT_REACHED("Class info data out of sync, you forgot to update "
                      "nsDOMClassInfo.h and nsDOMClassInfo.cpp! Fix this, "
                      "mozilla will not work without this fixed!");
      return NS_ERROR_NOT_INITIALIZED;
    }
  }

  for (size_t i = 0; i < eDOMClassInfoIDCount; i++) {
    if (!sClassInfoData[i].mInterfaces) {
      MOZ_NOT_REACHED("Class info data without an interface list! Fix this, "
                      "mozilla will not work without this fixed!");

      return NS_ERROR_NOT_INITIALIZED;
<<<<<<< HEAD
    }
  }
=======
     }
   }
>>>>>>> 8d7b43cc
#endif

  // Initialize static JSString's
  DefineStaticJSVals(cx);

  int32_t i;

  for (i = 0; i < eDOMClassInfoIDCount; ++i) {
    nsDOMClassInfoData& data = sClassInfoData[i];
    nameSpaceManager->RegisterClassName(data.mName, i, data.mChromeOnly,
                                        data.mDisabled, &data.mNameUTF16);
  }

  for (i = 0; i < eDOMClassInfoIDCount; ++i) {
    RegisterClassProtos(i);
  }

  RegisterExternalClasses();

  sDisableDocumentAllSupport =
    Preferences::GetBool("browser.dom.document.all.disabled");

  sDisableGlobalScopePollutionSupport =
    Preferences::GetBool("browser.dom.global_scope_pollution.disabled");

  // Register new DOM bindings
  mozilla::dom::Register(nameSpaceManager);

  sIsInitialized = true;

  return NS_OK;
}

// static
int32_t
nsDOMClassInfo::GetArrayIndexFromId(JSContext *cx, jsid id, bool *aIsNumber)
{
  if (aIsNumber) {
    *aIsNumber = false;
  }

  int i;
  if (JSID_IS_INT(id)) {
      i = JSID_TO_INT(id);
  } else {
      JSAutoRequest ar(cx);

      jsval idval;
      double array_index;
      if (!::JS_IdToValue(cx, id, &idval) ||
          !::JS_ValueToNumber(cx, idval, &array_index) ||
          !::JS_DoubleIsInt32(array_index, &i)) {
        return -1;
      }
  }

  if (aIsNumber) {
    *aIsNumber = true;
  }

  return i;
}

NS_IMETHODIMP
nsDOMClassInfo::GetInterfaces(uint32_t *aCount, nsIID ***aArray)
{
  uint32_t count = 0;

  while (mData->mInterfaces[count]) {
    count++;
  }

  *aCount = count;

  if (!count) {
    *aArray = nullptr;

    return NS_OK;
  }

  *aArray = static_cast<nsIID **>(nsMemory::Alloc(count * sizeof(nsIID *)));
  NS_ENSURE_TRUE(*aArray, NS_ERROR_OUT_OF_MEMORY);

  uint32_t i;
  for (i = 0; i < count; i++) {
    nsIID *iid = static_cast<nsIID *>(nsMemory::Clone(mData->mInterfaces[i],
                                                         sizeof(nsIID)));

    if (!iid) {
      NS_FREE_XPCOM_ALLOCATED_POINTER_ARRAY(i, *aArray);

      return NS_ERROR_OUT_OF_MEMORY;
    }

    *((*aArray) + i) = iid;
  }

  return NS_OK;
}

NS_IMETHODIMP
nsDOMClassInfo::GetHelperForLanguage(uint32_t language, nsISupports **_retval)
{
  if (language == nsIProgrammingLanguage::JAVASCRIPT) {
    *_retval = static_cast<nsIXPCScriptable *>(this);

    NS_ADDREF(*_retval);
  } else {
    *_retval = nullptr;
  }

  return NS_OK;
}

NS_IMETHODIMP
nsDOMClassInfo::GetContractID(char **aContractID)
{
  *aContractID = nullptr;

  return NS_OK;
}

NS_IMETHODIMP
nsDOMClassInfo::GetClassDescription(char **aClassDescription)
{
  return GetClassName(aClassDescription);
}

NS_IMETHODIMP
nsDOMClassInfo::GetClassID(nsCID **aClassID)
{
  *aClassID = nullptr;
  return NS_OK;
}

NS_IMETHODIMP
nsDOMClassInfo::GetClassIDNoAlloc(nsCID *aClassID)
{
  return NS_ERROR_NOT_AVAILABLE;
}

NS_IMETHODIMP
nsDOMClassInfo::GetImplementationLanguage(uint32_t *aImplLanguage)
{
  *aImplLanguage = nsIProgrammingLanguage::CPLUSPLUS;

  return NS_OK;
}

NS_IMETHODIMP
nsDOMClassInfo::GetFlags(uint32_t *aFlags)
{
  *aFlags = DOMCLASSINFO_STANDARD_FLAGS;

  return NS_OK;
}

// nsIXPCScriptable

NS_IMETHODIMP
nsDOMClassInfo::GetClassName(char **aClassName)
{
  *aClassName = NS_strdup(mData->mName);

  return NS_OK;
}

// virtual
uint32_t
nsDOMClassInfo::GetScriptableFlags()
{
  return mData->mScriptableFlags;
}

NS_IMETHODIMP
nsDOMClassInfo::PreCreate(nsISupports *nativeObj, JSContext *cx,
                          JSObject *globalObj, JSObject **parentObj)
{
  *parentObj = globalObj;
  return NS_OK;
}

NS_IMETHODIMP
nsDOMClassInfo::Create(nsIXPConnectWrappedNative *wrapper,
                       JSContext *cx, JSObject *obj)
{
  NS_WARNING("nsDOMClassInfo::Create Don't call me!");

  return NS_ERROR_UNEXPECTED;
}

NS_IMETHODIMP
nsDOMClassInfo::PostCreate(nsIXPConnectWrappedNative *wrapper,
                           JSContext *cx, JSObject *obj)
{
  NS_WARNING("nsDOMClassInfo::PostCreate Don't call me!");

  return NS_ERROR_UNEXPECTED;
}

NS_IMETHODIMP
nsDOMClassInfo::PostTransplant(nsIXPConnectWrappedNative *wrapper,
                               JSContext *cx, JSObject *obj)
{
  MOZ_NOT_REACHED("nsDOMClassInfo::PostTransplant Don't call me!");
  return NS_OK;
}

NS_IMETHODIMP
nsDOMClassInfo::AddProperty(nsIXPConnectWrappedNative *wrapper, JSContext *cx,
                            JSObject *obj, jsid id, jsval *vp,
                            bool *_retval)
{
  NS_WARNING("nsDOMClassInfo::AddProperty Don't call me!");

  return NS_ERROR_UNEXPECTED;
}

NS_IMETHODIMP
nsDOMClassInfo::DelProperty(nsIXPConnectWrappedNative *wrapper, JSContext *cx,
                            JSObject *obj, jsid id, jsval *vp,
                            bool *_retval)
{
  NS_WARNING("nsDOMClassInfo::DelProperty Don't call me!");

  return NS_ERROR_UNEXPECTED;
}

NS_IMETHODIMP
nsDOMClassInfo::GetProperty(nsIXPConnectWrappedNative *wrapper, JSContext *cx,
                            JSObject *obj, jsid id, jsval *vp,
                            bool *_retval)
{
  NS_WARNING("nsDOMClassInfo::GetProperty Don't call me!");

  return NS_OK;
}

NS_IMETHODIMP
nsDOMClassInfo::SetProperty(nsIXPConnectWrappedNative *wrapper, JSContext *cx,
                            JSObject *obj, jsid id, jsval *vp,
                            bool *_retval)
{
  NS_WARNING("nsDOMClassInfo::SetProperty Don't call me!");

  return NS_ERROR_UNEXPECTED;
}

NS_IMETHODIMP
nsDOMClassInfo::Enumerate(nsIXPConnectWrappedNative *wrapper, JSContext *cx,
                          JSObject *obj, bool *_retval)
{
#ifdef DEBUG
  if (!sSecMan) {
    NS_ERROR("No security manager!!!");
    return NS_OK;
  }

  // Ask the security manager if it's OK to enumerate
  nsresult rv =
    sSecMan->CheckPropertyAccess(cx, obj, mData->mName, sEnumerate_id,
                                 nsIXPCSecurityManager::ACCESS_GET_PROPERTY);

  NS_ASSERTION(NS_SUCCEEDED(rv),
               "XOWs should have stopped us from getting here!!!");
#endif

  return NS_OK;
}

NS_IMETHODIMP
nsDOMClassInfo::NewEnumerate(nsIXPConnectWrappedNative *wrapper,
                             JSContext *cx, JSObject *obj, uint32_t enum_op,
                             jsval *statep, jsid *idp, bool *_retval)
{
  NS_WARNING("nsDOMClassInfo::NewEnumerate Don't call me!");

  return NS_ERROR_UNEXPECTED;
}

nsresult
nsDOMClassInfo::ResolveConstructor(JSContext *cx, JSObject *obj,
                                   JSObject **objp)
{
  JSObject *global = ::JS_GetGlobalForObject(cx, obj);

  jsval val;
  JSAutoRequest ar(cx);
  if (!::JS_LookupProperty(cx, global, mData->mName, &val)) {
    return NS_ERROR_UNEXPECTED;
  }

  if (!JSVAL_IS_PRIMITIVE(val)) {
    // If val is not an (non-null) object there either is no
    // constructor for this class, or someone messed with
    // window.classname, just fall through and let the JS engine
    // return the Object constructor.

    if (!::JS_DefinePropertyById(cx, obj, sConstructor_id, val, nullptr, nullptr,
                                 JSPROP_ENUMERATE)) {
      return NS_ERROR_UNEXPECTED;
    }

    *objp = obj;
  }

  return NS_OK;
}

NS_IMETHODIMP
nsDOMClassInfo::NewResolve(nsIXPConnectWrappedNative *wrapper, JSContext *cx,
                           JSObject *obj, jsid id, uint32_t flags,
                           JSObject **objp, bool *_retval)
{
  if (id == sConstructor_id) {
    return ResolveConstructor(cx, obj, objp);
  }

  return NS_OK;
}

nsISupports*
nsDOMTouchListSH::GetItemAt(nsISupports *aNative, uint32_t aIndex,
                            nsWrapperCache **aCache, nsresult *aResult)
{
  nsDOMTouchList* list = static_cast<nsDOMTouchList*>(aNative);
  return list->GetItemAt(aIndex);
}

NS_IMETHODIMP
nsDOMClassInfo::Convert(nsIXPConnectWrappedNative *wrapper, JSContext *cx,
                        JSObject *obj, uint32_t type, jsval *vp,
                        bool *_retval)
{
  NS_WARNING("nsDOMClassInfo::Convert Don't call me!");

  return NS_ERROR_UNEXPECTED;
}

NS_IMETHODIMP
nsDOMClassInfo::Finalize(nsIXPConnectWrappedNative *wrapper, JSFreeOp *fop,
                         JSObject *obj)
{
  NS_WARNING("nsDOMClassInfo::Finalize Don't call me!");

  return NS_ERROR_UNEXPECTED;
}

NS_IMETHODIMP
nsDOMClassInfo::CheckAccess(nsIXPConnectWrappedNative *wrapper, JSContext *cx,
                            JSObject *obj, jsid id, uint32_t mode,
                            jsval *vp, bool *_retval)
{
  uint32_t mode_type = mode & JSACC_TYPEMASK;

  if ((mode_type == JSACC_WATCH || mode_type == JSACC_PROTO) && sSecMan) {
    nsresult rv;
    JSObject *real_obj;
    if (wrapper) {
      rv = wrapper->GetJSObject(&real_obj);
      NS_ENSURE_SUCCESS(rv, rv);
    }
    else {
      real_obj = obj;
    }

    rv =
      sSecMan->CheckPropertyAccess(cx, real_obj, mData->mName, id,
                                   nsIXPCSecurityManager::ACCESS_GET_PROPERTY);

    if (NS_FAILED(rv)) {
      // Let XPConnect know that the access was not granted.
      *_retval = false;
    }
  }

  return NS_OK;
}

NS_IMETHODIMP
nsDOMClassInfo::Call(nsIXPConnectWrappedNative *wrapper, JSContext *cx,
                     JSObject *obj, uint32_t argc, jsval *argv, jsval *vp,
                     bool *_retval)
{
  NS_WARNING("nsDOMClassInfo::Call Don't call me!");

  return NS_ERROR_UNEXPECTED;
}

NS_IMETHODIMP
nsDOMClassInfo::Construct(nsIXPConnectWrappedNative *wrapper, JSContext *cx,
                          JSObject *obj, uint32_t argc, jsval *argv,
                          jsval *vp, bool *_retval)
{
  NS_WARNING("nsDOMClassInfo::Construct Don't call me!");

  return NS_ERROR_UNEXPECTED;
}

NS_IMETHODIMP
nsDOMClassInfo::HasInstance(nsIXPConnectWrappedNative *wrapper, JSContext *cx,
                            JSObject *obj, const jsval &val, bool *bp,
                            bool *_retval)
{
  NS_WARNING("nsDOMClassInfo::HasInstance Don't call me!");

  return NS_ERROR_UNEXPECTED;
}

NS_IMETHODIMP
nsDOMClassInfo::OuterObject(nsIXPConnectWrappedNative *wrapper, JSContext * cx,
                            JSObject * obj, JSObject * *_retval)
{
  NS_WARNING("nsDOMClassInfo::OuterObject Don't call me!");

  return NS_ERROR_UNEXPECTED;
}

static nsresult
GetExternalClassInfo(nsScriptNameSpaceManager *aNameSpaceManager,
                     const nsString &aName,
                     const nsGlobalNameStruct *aStruct,
                     const nsGlobalNameStruct **aResult)
{
  NS_ASSERTION(aStruct->mType ==
                 nsGlobalNameStruct::eTypeExternalClassInfoCreator,
               "Wrong type!");

  nsresult rv;
  nsCOMPtr<nsIDOMCIExtension> creator(do_CreateInstance(aStruct->mCID, &rv));
  NS_ENSURE_SUCCESS(rv, rv);

  nsCOMPtr<nsIDOMScriptObjectFactory> sof(do_GetService(kDOMSOF_CID));
  NS_ENSURE_TRUE(sof, NS_ERROR_FAILURE);

  rv = creator->RegisterDOMCI(NS_ConvertUTF16toUTF8(aName).get(), sof);
  NS_ENSURE_SUCCESS(rv, rv);

  const nsGlobalNameStruct *name_struct = aNameSpaceManager->LookupName(aName);
  if (name_struct &&
      name_struct->mType == nsGlobalNameStruct::eTypeExternalClassInfo) {
    *aResult = name_struct;
  }
  else {
    NS_ERROR("Couldn't get the DOM ClassInfo data.");

    *aResult = nullptr;
  }

  return NS_OK;
}


static nsresult
ResolvePrototype(nsIXPConnect *aXPConnect, nsGlobalWindow *aWin, JSContext *cx,
                 JSObject *obj, const PRUnichar *name,
                 const nsDOMClassInfoData *ci_data,
                 const nsGlobalNameStruct *name_struct,
                 nsScriptNameSpaceManager *nameSpaceManager,
                 JSObject *dot_prototype, bool install, bool *did_resolve);


NS_IMETHODIMP
nsDOMClassInfo::PostCreatePrototype(JSContext * cx, JSObject * proto)
{
  uint32_t flags = (mData->mScriptableFlags & DONT_ENUM_STATIC_PROPS)
                   ? 0
                   : JSPROP_ENUMERATE;

  uint32_t count = 0;
  while (mData->mInterfaces[count]) {
    count++;
  }

  if (!xpc::DOM_DefineQuickStubs(cx, proto, flags, count, mData->mInterfaces)) {
    JS_ClearPendingException(cx);
  }

  // This is called before any other location that requires
  // sObjectClass, so compute it here. We assume that nobody has had a
  // chance to monkey around with proto's prototype chain before this.
  if (!sObjectClass) {
    FindObjectClass(cx, proto);
    NS_ASSERTION(sObjectClass && !strcmp(sObjectClass->name, "Object"),
                 "Incorrect object class!");
  }

#ifdef DEBUG
    JSObject *proto2;
    JS_GetPrototype(cx, proto, &proto2);
    NS_ASSERTION(proto2 && JS_GetClass(proto2) == sObjectClass,
                 "Hmm, somebody did something evil?");
#endif

#ifdef DEBUG
  if (mData->mHasClassInterface && mData->mProtoChainInterface &&
      mData->mProtoChainInterface != &NS_GET_IID(nsISupports)) {
    nsCOMPtr<nsIInterfaceInfoManager>
      iim(do_GetService(NS_INTERFACEINFOMANAGER_SERVICE_CONTRACTID));

    if (iim) {
      nsCOMPtr<nsIInterfaceInfo> if_info;
      iim->GetInfoForIID(mData->mProtoChainInterface,
                         getter_AddRefs(if_info));

      if (if_info) {
        nsXPIDLCString name;
        if_info->GetName(getter_Copies(name));
        NS_ASSERTION(nsCRT::strcmp(CutPrefix(name), mData->mName) == 0,
                     "Class name and proto chain interface name mismatch!");
      }
    }
  }
#endif

  // Make prototype delegation work correctly. Consider if a site sets
  // HTMLElement.prototype.foopy = function () { ... } Now, calling
  // document.body.foopy() needs to ensure that looking up foopy on
  // document.body's prototype will find the right function.
  JSObject *global = ::JS_GetGlobalForObject(cx, proto);

  // Only do this if the global object is a window.
  // XXX Is there a better way to check this?
  nsISupports *globalNative = XPConnect()->GetNativeOfWrapper(cx, global);
  nsCOMPtr<nsPIDOMWindow> piwin = do_QueryInterface(globalNative);
  if (!piwin) {
    return NS_OK;
  }

  nsGlobalWindow *win = nsGlobalWindow::FromSupports(globalNative);
  if (win->IsClosedOrClosing()) {
    return NS_OK;
  }

  // If the window is in a different compartment than the global object, then
  // it's likely that global is a sandbox object whose prototype is a window.
  // Don't do anything in this case.
  if (win->FastGetGlobalJSObject() &&
      js::GetObjectCompartment(global) != js::GetObjectCompartment(win->FastGetGlobalJSObject())) {
    return NS_OK;
  }

  if (win->IsOuterWindow()) {
    // XXXjst: Do security checks here when we remove the security
    // checks on the inner window.

    win = win->GetCurrentInnerWindowInternal();

    if (!win || !(global = win->GetGlobalJSObject()) ||
        win->IsClosedOrClosing()) {
      return NS_OK;
    }
  }

  // Don't overwrite a property set by content.
  JSBool found;
  if (!::JS_AlreadyHasOwnUCProperty(cx, global, reinterpret_cast<const jschar*>(mData->mNameUTF16),
                                    NS_strlen(mData->mNameUTF16), &found)) {
    return NS_ERROR_FAILURE;
  }

  nsScriptNameSpaceManager *nameSpaceManager =
    nsJSRuntime::GetNameSpaceManager();
  NS_ENSURE_TRUE(nameSpaceManager, NS_OK);

  bool unused;
  return ResolvePrototype(sXPConnect, win, cx, global, mData->mNameUTF16,
                          mData, nullptr, nameSpaceManager, proto, !found,
                          &unused);
}

// static
nsIClassInfo *
NS_GetDOMClassInfoInstance(nsDOMClassInfoID aID)
{
  if (aID >= eDOMClassInfoIDCount) {
    NS_ERROR("Bad ID!");

    return nullptr;
  }

  if (!nsDOMClassInfo::sIsInitialized) {
    nsresult rv = nsDOMClassInfo::Init();

    NS_ENSURE_SUCCESS(rv, nullptr);
  }

  if (!sClassInfoData[aID].mCachedClassInfo) {
    nsDOMClassInfoData& data = sClassInfoData[aID];

    data.mCachedClassInfo = data.u.mConstructorFptr(&data);
    NS_ENSURE_TRUE(data.mCachedClassInfo, nullptr);

    NS_ADDREF(data.mCachedClassInfo);
  }

  NS_ASSERTION(!IS_EXTERNAL(sClassInfoData[aID].mCachedClassInfo),
               "This is bad, internal class marked as external!");

  return sClassInfoData[aID].mCachedClassInfo;
}

// static
nsIClassInfo *
nsDOMClassInfo::GetClassInfoInstance(nsDOMClassInfoData* aData)
{
  NS_ASSERTION(IS_EXTERNAL(aData->mCachedClassInfo)
               || !aData->mCachedClassInfo,
               "This is bad, external class marked as internal!");

  if (!aData->mCachedClassInfo) {
    if (aData->u.mExternalConstructorFptr) {
      aData->mCachedClassInfo =
        aData->u.mExternalConstructorFptr(aData->mName);
    } else {
      aData->mCachedClassInfo = nsDOMGenericSH::doCreate(aData);
    }
    NS_ENSURE_TRUE(aData->mCachedClassInfo, nullptr);

    NS_ADDREF(aData->mCachedClassInfo);
    aData->mCachedClassInfo = MARK_EXTERNAL(aData->mCachedClassInfo);
  }

  return GET_CLEAN_CI_PTR(aData->mCachedClassInfo);
}


// static
void
nsDOMClassInfo::ShutDown()
{
  if (sClassInfoData[0].u.mConstructorFptr) {
    uint32_t i;

    for (i = 0; i < eDOMClassInfoIDCount; i++) {
      NS_IF_RELEASE(sClassInfoData[i].mCachedClassInfo);
    }
  }

  sParent_id          = JSID_VOID;
  sScrollbars_id      = JSID_VOID;
  sLocation_id        = JSID_VOID;
  sConstructor_id     = JSID_VOID;
  s_content_id        = JSID_VOID;
  sContent_id         = JSID_VOID;
  sMenubar_id         = JSID_VOID;
  sToolbar_id         = JSID_VOID;
  sLocationbar_id     = JSID_VOID;
  sPersonalbar_id     = JSID_VOID;
  sStatusbar_id       = JSID_VOID;
  sDialogArguments_id = JSID_VOID;
  sControllers_id     = JSID_VOID;
  sLength_id          = JSID_VOID;
  sScrollX_id         = JSID_VOID;
  sScrollY_id         = JSID_VOID;
  sScrollMaxX_id      = JSID_VOID;
  sScrollMaxY_id      = JSID_VOID;
  sItem_id            = JSID_VOID;
  sEnumerate_id       = JSID_VOID;
  sNavigator_id       = JSID_VOID;
  sTop_id             = JSID_VOID;
  sDocument_id        = JSID_VOID;
  sFrames_id          = JSID_VOID;
  sSelf_id            = JSID_VOID;
  sAll_id             = JSID_VOID;
  sTags_id            = JSID_VOID;
  sDocumentURIObject_id=JSID_VOID;
  sWrappedJSObject_id = JSID_VOID;
  sOnload_id          = JSID_VOID;
  sOnerror_id         = JSID_VOID;

  NS_IF_RELEASE(sXPConnect);
  NS_IF_RELEASE(sSecMan);
  sIsInitialized = false;
}

// Window helper

NS_IMETHODIMP
nsWindowSH::PreCreate(nsISupports *nativeObj, JSContext *cx,
                      JSObject *globalObj, JSObject **parentObj)
{
  // Normally ::PreCreate() is used to give XPConnect the parent
  // object for the object that's being wrapped, this parent object is
  // set as the parent of the wrapper and it's also used to find the
  // right scope for the object being wrapped. Now, in the case of the
  // global object the wrapper shouldn't have a parent but we supply
  // one here anyway (the global object itself) and this will be used
  // by XPConnect only to find the right scope, once the scope is
  // found XPConnect will find the existing wrapper (which always
  // exists since it's created on window construction), since an
  // existing wrapper is found the parent we supply here is ignored
  // after the wrapper is found.

  nsCOMPtr<nsIScriptGlobalObject> sgo(do_QueryInterface(nativeObj));
  NS_ASSERTION(sgo, "nativeObj not a global object!");

  nsGlobalWindow *win = nsGlobalWindow::FromSupports(nativeObj);
  NS_ASSERTION(win->IsInnerWindow(), "Should be inner window.");

  // We sometimes get a disconnected window during file api test. :-(
  if (!win->GetOuterWindowInternal())
    return NS_ERROR_FAILURE;

  // If we're bootstrapping, we don't have a JS object yet.
  if (win->GetOuterWindowInternal()->IsCreatingInnerWindow())
    return NS_OK;

  return SetParentToWindow(win, parentObj);
}

// This JS class piggybacks on nsHTMLDocumentSH::ReleaseDocument()...

static JSClass sGlobalScopePolluterClass = {
  "Global Scope Polluter",
  JSCLASS_HAS_PRIVATE | JSCLASS_PRIVATE_IS_NSISUPPORTS | JSCLASS_NEW_RESOLVE,
  JS_PropertyStub,
  JS_PropertyStub,
  nsWindowSH::GlobalScopePolluterGetProperty,
  JS_StrictPropertyStub,
  JS_EnumerateStub,
  (JSResolveOp)nsWindowSH::GlobalScopePolluterNewResolve,
  JS_ConvertStub,
  nsHTMLDocumentSH::ReleaseDocument
};


// static
JSBool
nsWindowSH::GlobalScopePolluterGetProperty(JSContext *cx, JSHandleObject obj,
                                           JSHandleId id, JSMutableHandleValue vp)
{
  // Someone is accessing a element by referencing its name/id in the
  // global scope, do a security check to make sure that's ok.

  nsresult rv =
    sSecMan->CheckPropertyAccess(cx, ::JS_GetGlobalForObject(cx, obj),
                                 "Window", id,
                                 nsIXPCSecurityManager::ACCESS_GET_PROPERTY);

  if (NS_FAILED(rv)) {
    // The security check failed. The security manager set a JS
    // exception for us.

    return JS_FALSE;
  }

  return JS_TRUE;
}

// Gets a subframe.
static JSBool
ChildWindowGetter(JSContext *cx, JSHandleObject obj, JSHandleId id,
                  JSMutableHandleValue vp)
{
  // Grab the native DOM window.
  vp.setUndefined();
  nsCOMPtr<nsISupports> winSupports =
    do_QueryInterface(nsDOMClassInfo::XPConnect()->GetNativeOfWrapper(cx, obj));
  if (!winSupports)
    return true;
  nsGlobalWindow *win = nsGlobalWindow::FromSupports(winSupports);

  // Find the child, if it exists.
  nsCOMPtr<nsIDOMWindow> child = win->GetChildWindow(id);
  if (!child)
    return true;

  // Wrap the child for JS.
  jsval v;
  nsresult rv = WrapNative(cx, JS_GetGlobalForScopeChain(cx), child,
                           /* aAllowWrapping = */ true, &v);
  NS_ENSURE_SUCCESS(rv, false);
  vp.set(v);
  return true;
}

static nsHTMLDocument*
GetDocument(JSObject *obj)
{
  return static_cast<nsHTMLDocument*>(
    static_cast<nsIHTMLDocument*>(::JS_GetPrivate(obj)));
}

// static
JSBool
nsWindowSH::GlobalScopePolluterNewResolve(JSContext *cx, JSHandleObject obj,
                                          JSHandleId id, unsigned flags,
                                          JSMutableHandleObject objp)
{
  if (!JSID_IS_STRING(id)) {
    // Nothing to do if we're resolving a non-string property.
    return JS_TRUE;
  }

  nsHTMLDocument *document = GetDocument(obj);

  if (!document) {
    // If we don't have a document, return early.

    return JS_TRUE;
  }

  nsGlobalWindow* win = static_cast<nsGlobalWindow*>(document->GetWindow());
  NS_ENSURE_TRUE(win, JS_TRUE);
  if (win->GetLength() > 0) {
    nsCOMPtr<nsIDOMWindow> child_win = win->GetChildWindow(id);
    if (child_win) {
      // We found a subframe of the right name, so define the property
      // on the GSP. This property is a read-only accessor. Shadowing via
      // |var foo| in global scope is still allowed, since |var| only looks
      // up |own| properties. But unqualified shadowing will fail, per-spec.
      if (!JS_DefinePropertyById(cx, obj, id, JS::UndefinedValue(),
                                 ChildWindowGetter, JS_StrictPropertyStub,
                                 JSPROP_SHARED | JSPROP_ENUMERATE))
      {
        return false;
      }

      objp.set(obj);
      return true;
    }
  }

  JSObject *proto;
  if (!::JS_GetPrototype(cx, obj, &proto)) {
    return JS_FALSE;
  }
  JSBool hasProp;

  if (!proto || !::JS_HasPropertyById(cx, proto, id, &hasProp) ||
      hasProp) {
    // No prototype, or the property exists on the prototype. Do
    // nothing.

    return JS_TRUE;
  }

  nsDependentJSString str(id);
  nsCOMPtr<nsISupports> result;
  nsWrapperCache *cache;
  {
    Element *element = document->GetElementById(str);
    result = element;
    cache = element;
  }

  if (!result) {
    document->ResolveName(str, nullptr, getter_AddRefs(result), &cache);
  }

  if (result) {
    jsval v;
    nsCOMPtr<nsIXPConnectJSObjectHolder> holder;
    nsresult rv = WrapNative(cx, obj, result, cache, true, &v,
                             getter_AddRefs(holder));
    NS_ENSURE_SUCCESS(rv, JS_FALSE);

    if (!JS_WrapValue(cx, &v) ||
        !JS_DefinePropertyById(cx, obj, id, v, nullptr, nullptr, 0)) {
      return JS_FALSE;
    }

    objp.set(obj);
  }

  return JS_TRUE;
}

// static
JSBool
nsWindowSH::InvalidateGlobalScopePolluter(JSContext *cx, JSObject *obj)
{
  JSObject *proto;

  JSAutoRequest ar(cx);

  for (;;) {
    if (!::JS_GetPrototype(cx, obj, &proto)) {
      return JS_FALSE;
    }
    if (!proto) {
      break;
    }

    if (JS_GetClass(proto) == &sGlobalScopePolluterClass) {
      nsIHTMLDocument *doc = (nsIHTMLDocument *)::JS_GetPrivate(proto);

      NS_IF_RELEASE(doc);

      ::JS_SetPrivate(proto, nullptr);

      JSObject *proto_proto;
      if (!::JS_GetPrototype(cx, proto, &proto_proto)) {
        return JS_FALSE;
      }

      // Pull the global scope polluter out of the prototype chain so
      // that it can be freed.
      ::JS_SplicePrototype(cx, obj, proto_proto);

      break;
    }

    obj = proto;
  }

  return JS_TRUE;
}

// static
nsresult
nsWindowSH::InstallGlobalScopePolluter(JSContext *cx, JSObject *obj,
                                       nsIHTMLDocument *doc)
{
  // If global scope pollution is disabled, or if our document is not
  // a HTML document, do nothing
  if (sDisableGlobalScopePollutionSupport || !doc) {
    return NS_OK;
  }

  JSAutoRequest ar(cx);

  JSObject *gsp = ::JS_NewObjectWithUniqueType(cx, &sGlobalScopePolluterClass, nullptr, obj);
  if (!gsp) {
    return NS_ERROR_OUT_OF_MEMORY;
  }

  JSObject *o = obj, *proto;

  // Find the place in the prototype chain where we want this global
  // scope polluter (right before Object.prototype).

  for (;;) {
    if (!::JS_GetPrototype(cx, o, &proto)) {
      return NS_ERROR_OUT_OF_MEMORY;
    }
    if (!proto) {
      break;
    }
    if (JS_GetClass(proto) == sObjectClass) {
      // Set the global scope polluters prototype to Object.prototype
      ::JS_SplicePrototype(cx, gsp, proto);

      break;
    }

    o = proto;
  }

  // And then set the prototype of the object whose prototype was
  // Object.prototype to be the global scope polluter.
  ::JS_SplicePrototype(cx, o, gsp);

  ::JS_SetPrivate(gsp, doc);

  // The global scope polluter will release doc on destruction (or
  // invalidation).
  NS_ADDREF(doc);

  return NS_OK;
}

struct ResolveGlobalNameClosure
{
  JSContext* cx;
  JSObject* obj;
  bool* retval;
};

static PLDHashOperator
ResolveGlobalName(const nsAString& aName, void* aClosure)
{
  ResolveGlobalNameClosure* closure =
    static_cast<ResolveGlobalNameClosure*>(aClosure);
  JS::Value dummy;
  bool ok = JS_LookupUCProperty(closure->cx, closure->obj,
                                aName.BeginReading(), aName.Length(),
                                &dummy);
  if (!ok) {
    *closure->retval = false;
    return PL_DHASH_STOP;
  }
  return PL_DHASH_NEXT;
}

NS_IMETHODIMP
nsWindowSH::Enumerate(nsIXPConnectWrappedNative *wrapper, JSContext *cx,
                      JSObject *obj, bool *_retval)
{
  if (!ObjectIsNativeWrapper(cx, obj)) {
    *_retval = JS_EnumerateStandardClasses(cx, obj);
    if (!*_retval) {
      return NS_OK;
    }

    // Now resolve everything from the namespace manager
    nsScriptNameSpaceManager *nameSpaceManager =
      nsJSRuntime::GetNameSpaceManager();
    if (!nameSpaceManager) {
      NS_ERROR("Can't get namespace manager.");
      return NS_ERROR_UNEXPECTED;
    }
    ResolveGlobalNameClosure closure = { cx, obj, _retval };
    nameSpaceManager->EnumerateGlobalNames(ResolveGlobalName, &closure);
  }

  return NS_OK;
}

static nsDOMConstructorFunc
FindConstructorFunc(const nsDOMClassInfoData *aDOMClassInfoData)
{
  for (uint32_t i = 0; i < ArrayLength(kConstructorFuncMap); ++i) {
    if (&sClassInfoData[kConstructorFuncMap[i].mDOMClassInfoID] ==
        aDOMClassInfoData) {
      return kConstructorFuncMap[i].mConstructorFunc;
    }
  }
  return nullptr;
}

static nsresult
BaseStubConstructor(nsIWeakReference* aWeakOwner,
                    const nsGlobalNameStruct *name_struct, JSContext *cx,
                    JSObject *obj, unsigned argc, jsval *argv, jsval *rval)
{
  nsresult rv;
  nsCOMPtr<nsISupports> native;
  if (name_struct->mType == nsGlobalNameStruct::eTypeClassConstructor) {
    const nsDOMClassInfoData* ci_data =
      &sClassInfoData[name_struct->mDOMClassInfoID];
    nsDOMConstructorFunc func = FindConstructorFunc(ci_data);
    if (func) {
      rv = func(getter_AddRefs(native));
    } else {
      rv = NS_ERROR_NOT_AVAILABLE;
    }
  } else if (name_struct->mType == nsGlobalNameStruct::eTypeExternalConstructor) {
    native = do_CreateInstance(name_struct->mCID, &rv);
  } else if (name_struct->mType == nsGlobalNameStruct::eTypeExternalConstructorAlias) {
    native = do_CreateInstance(name_struct->mAlias->mCID, &rv);
  } else {
    native = do_CreateInstance(*name_struct->mData->mConstructorCID, &rv);
  }
  if (NS_FAILED(rv)) {
    NS_ERROR("Failed to create the object");
    return rv;
  }

  nsCOMPtr<nsIJSNativeInitializer> initializer(do_QueryInterface(native));
  nsCOMPtr<nsIDOMGlobalObjectConstructor> constructor(do_QueryInterface(native));
  if (initializer || constructor) {
    // Initialize object using the current inner window, but only if
    // the caller can access it.
    nsCOMPtr<nsPIDOMWindow> owner = do_QueryReferent(aWeakOwner);
    nsPIDOMWindow* outerWindow = owner ? owner->GetOuterWindow() : nullptr;
    nsPIDOMWindow* currentInner =
      outerWindow ? outerWindow->GetCurrentInnerWindow() : nullptr;
    if (!currentInner ||
        (owner != currentInner &&
         !nsContentUtils::CanCallerAccess(currentInner))) {
      return NS_ERROR_DOM_SECURITY_ERR;
    }

    if (initializer) {
      rv = initializer->Initialize(currentInner, cx, obj, argc, argv);
      if (NS_FAILED(rv)) {
        return rv;
      }
    } else {
      nsCOMPtr<nsIXPConnectWrappedJS> wrappedJS = do_QueryInterface(native);

      JSObject* object = nullptr;
      wrappedJS->GetJSObject(&object);
      if (!object) {
        return NS_ERROR_UNEXPECTED;
      }

      nsCxPusher pusher;
      pusher.Push(cx);

      JSAutoRequest ar(cx);
      JSAutoCompartment ac(cx, object);

      JS::Value thisValue = JSVAL_VOID;
      JS::Value funval;
      if (!JS_GetProperty(cx, object, "constructor", &funval) || !funval.isObject()) {
        return NS_ERROR_UNEXPECTED;
      }

      // Check if the object is even callable.
      NS_ENSURE_STATE(JS_ObjectIsCallable(cx, &funval.toObject()));
      thisValue.setObject(*object);

      {
        JSObject* thisObject = &thisValue.toObject();

        // wrap parameters in the target compartment
        // we also pass in the calling window as the first argument
        ++argc;
        nsAutoArrayPtr<JS::Value> args(new JS::Value[argc]);
        JS::AutoArrayRooter rooter(cx, 0, args);

        nsCOMPtr<nsIXPConnectJSObjectHolder> holder;
        nsCOMPtr<nsIDOMWindow> currentWin(do_GetInterface(currentInner));
        rv = WrapNative(cx, obj, currentWin, &NS_GET_IID(nsIDOMWindow),
                        true, &args[0], getter_AddRefs(holder));
        if (!JS_WrapValue(cx, &args[0]))
          return NS_ERROR_FAILURE;
        rooter.changeLength(1);

        for (size_t i = 1; i < argc; ++i) {
          args[i] = argv[i - 1];
          if (!JS_WrapValue(cx, &args[i]))
            return NS_ERROR_FAILURE;
          rooter.changeLength(i + 1);
        }

        JS::Value frval;
        bool ret = JS_CallFunctionValue(cx, thisObject, funval, argc, args, &frval);

        if (!ret) {
          return NS_ERROR_FAILURE;
        }
      }
    }
  }

  return WrapNative(cx, obj, native, true, rval);
}

static nsresult
DefineInterfaceConstants(JSContext *cx, JSObject *obj, const nsIID *aIID)
{
  nsCOMPtr<nsIInterfaceInfoManager>
    iim(do_GetService(NS_INTERFACEINFOMANAGER_SERVICE_CONTRACTID));
  NS_ENSURE_TRUE(iim, NS_ERROR_UNEXPECTED);

  nsCOMPtr<nsIInterfaceInfo> if_info;

  nsresult rv = iim->GetInfoForIID(aIID, getter_AddRefs(if_info));
  NS_ENSURE_TRUE(NS_SUCCEEDED(rv) && if_info, rv);

  uint16_t constant_count;

  if_info->GetConstantCount(&constant_count);

  if (!constant_count) {
    return NS_OK;
  }

  nsCOMPtr<nsIInterfaceInfo> parent_if_info;

  rv = if_info->GetParent(getter_AddRefs(parent_if_info));
  NS_ENSURE_TRUE(NS_SUCCEEDED(rv) && parent_if_info, rv);

  uint16_t parent_constant_count, i;
  parent_if_info->GetConstantCount(&parent_constant_count);

  for (i = parent_constant_count; i < constant_count; i++) {
    const nsXPTConstant *c = nullptr;

    rv = if_info->GetConstant(i, &c);
    NS_ENSURE_TRUE(NS_SUCCEEDED(rv) && c, rv);

    uint16_t type = c->GetType().TagPart();

    jsval v;
    switch (type) {
      case nsXPTType::T_I8:
      case nsXPTType::T_U8:
      {
        v = INT_TO_JSVAL(c->GetValue()->val.u8);
        break;
      }
      case nsXPTType::T_I16:
      case nsXPTType::T_U16:
      {
        v = INT_TO_JSVAL(c->GetValue()->val.u16);
        break;
      }
      case nsXPTType::T_I32:
      {
        v = JS_NumberValue(c->GetValue()->val.i32);
        break;
      }
      case nsXPTType::T_U32:
      {
        v = JS_NumberValue(c->GetValue()->val.u32);
        break;
      }
      default:
      {
#ifdef DEBUG
        NS_ERROR("Non-numeric constant found in interface.");
#endif
        continue;
      }
    }

    if (!::JS_DefineProperty(cx, obj, c->GetName(), v, nullptr, nullptr,
                             JSPROP_ENUMERATE | JSPROP_READONLY |
                             JSPROP_PERMANENT)) {
      return NS_ERROR_UNEXPECTED;
    }
  }

  return NS_OK;
}

// This code is temporary until we remove support for the constants defined
// on IDBCursor/IDBRequest/IDBTransaction

struct IDBConstant
{
  const char* interface;
  const char* name;
  const char* value;

  static const char* IDBCursor;
  static const char* IDBRequest;
  static const char* IDBTransaction;
};

const char* IDBConstant::IDBCursor = "IDBCursor";
const char* IDBConstant::IDBRequest = "IDBRequest";
const char* IDBConstant::IDBTransaction = "IDBTransaction";

static const IDBConstant sIDBConstants[] = {
  { IDBConstant::IDBCursor,      "NEXT",              "next" },
  { IDBConstant::IDBCursor,      "NEXT_NO_DUPLICATE", "nextunique" },
  { IDBConstant::IDBCursor,      "PREV",              "prev" },
  { IDBConstant::IDBCursor,      "PREV_NO_DUPLICATE", "prevunique" },
  { IDBConstant::IDBRequest,     "LOADING",           "pending" },
  { IDBConstant::IDBRequest,     "DONE",              "done" },
  { IDBConstant::IDBTransaction, "READ_ONLY",         "readonly" },
  { IDBConstant::IDBTransaction, "READ_WRITE",        "readwrite" },
  { IDBConstant::IDBTransaction, "VERSION_CHANGE",    "versionchange" },
};

static JSBool
IDBConstantGetter(JSContext *cx, JSHandleObject obj, JSHandleId id, JSMutableHandleValue vp)
{
  JSString *idstr = JSID_TO_STRING(id);
  unsigned index;
  for (index = 0; index < mozilla::ArrayLength(sIDBConstants); index++) {
    JSBool match;
    if (!JS_StringEqualsAscii(cx, idstr, sIDBConstants[index].name, &match)) {
      return JS_FALSE;
    }
    if (match) {
      break;
    }
  }
  MOZ_ASSERT(index < mozilla::ArrayLength(sIDBConstants));

  const IDBConstant& c = sIDBConstants[index];

  // Put a warning on the console
  nsString warnText =
    NS_LITERAL_STRING("The constant ") +
    NS_ConvertASCIItoUTF16(c.interface) +
    NS_LITERAL_STRING(".") +
    NS_ConvertASCIItoUTF16(c.name) +
    NS_LITERAL_STRING(" has been deprecated. Use the string value \"") +
    NS_ConvertASCIItoUTF16(c.value) +
    NS_LITERAL_STRING("\" instead.");

  uint64_t windowID = 0;
  nsIScriptContext* context = GetScriptContextFromJSContext(cx);
  if (context) {
    nsCOMPtr<nsPIDOMWindow> window =
      do_QueryInterface(context->GetGlobalObject());
    if (window) {
      window = window->GetCurrentInnerWindow();
    }
    NS_WARN_IF_FALSE(window, "Missing a window, got a door?");
    if (window) {
      windowID = window->WindowID();
    }
  }

  nsCOMPtr<nsIScriptError> errorObject =
    do_CreateInstance(NS_SCRIPTERROR_CONTRACTID);
  NS_WARN_IF_FALSE(errorObject, "Failed to create error object");
  if (errorObject) {
    nsresult rv = errorObject->InitWithWindowID(warnText,
                                                EmptyString(), // file name
                                                EmptyString(), // source line
                                                0, 0, // Line/col number
                                                nsIScriptError::warningFlag,
                                                "DOM Core", windowID);
    NS_WARN_IF_FALSE(NS_SUCCEEDED(rv), "Failed to init error object");

    if (NS_SUCCEEDED(rv)) {
      nsCOMPtr<nsIConsoleService> consoleServ =
        do_GetService(NS_CONSOLESERVICE_CONTRACTID);
      if (consoleServ) {
        consoleServ->LogMessage(errorObject);
      }
    }
  }

  // Redefine property to remove getter
  NS_ConvertASCIItoUTF16 valStr(c.value);
  jsval value;
  if (!xpc::StringToJsval(cx, valStr, &value)) {
    return JS_FALSE;
  }
  if (!::JS_DefineProperty(cx, obj, c.name, value, nullptr, nullptr,
                           JSPROP_ENUMERATE)) {
    return JS_FALSE;
  }

  // Return value
  vp.set(value);
  return JS_TRUE;
}

static nsresult
DefineIDBInterfaceConstants(JSContext *cx, JSObject *obj, const nsIID *aIID)
{
  const char* interface;
  if (aIID->Equals(NS_GET_IID(nsIIDBCursor))) {
    interface = IDBConstant::IDBCursor;
  }
  else if (aIID->Equals(NS_GET_IID(nsIIDBRequest))) {
    interface = IDBConstant::IDBRequest;
  }
  else if (aIID->Equals(NS_GET_IID(nsIIDBTransaction))) {
    interface = IDBConstant::IDBTransaction;
  }
  else {
    MOZ_NOT_REACHED("unexpected IID");
  }

  for (int8_t i = 0; i < (int8_t)mozilla::ArrayLength(sIDBConstants); ++i) {
    const IDBConstant& c = sIDBConstants[i];
    if (c.interface != interface) {
      continue;
    }

    if (!JS_DefineProperty(cx, obj, c.name, JSVAL_VOID,
                           IDBConstantGetter, nullptr,
                           JSPROP_ENUMERATE)) {
      return NS_ERROR_UNEXPECTED;
    }
  }

  return NS_OK;
}

class nsDOMConstructor MOZ_FINAL : public nsIDOMDOMConstructor
{
protected:
  nsDOMConstructor(const PRUnichar* aName,
                   bool aIsConstructable,
                   nsPIDOMWindow* aOwner)
    : mClassName(aName),
      mConstructable(aIsConstructable),
      mWeakOwner(do_GetWeakReference(aOwner))
  {
  }

public:

  static nsresult Create(const PRUnichar* aName,
                         const nsDOMClassInfoData* aData,
                         const nsGlobalNameStruct* aNameStruct,
                         nsPIDOMWindow* aOwner,
                         nsDOMConstructor** aResult);

  NS_DECL_ISUPPORTS
  NS_DECL_NSIDOMDOMCONSTRUCTOR

  nsresult PreCreate(JSContext *cx, JSObject *globalObj, JSObject **parentObj);

  nsresult Construct(nsIXPConnectWrappedNative *wrapper, JSContext *cx,
                     JSObject *obj, uint32_t argc, jsval *argv,
                     jsval *vp, bool *_retval);

  nsresult HasInstance(nsIXPConnectWrappedNative *wrapper, JSContext *cx,
                       JSObject *obj, const jsval &val, bool *bp,
                       bool *_retval);

  nsresult Install(JSContext *cx, JSObject *target, jsval thisAsVal)
  {
    // The 'attrs' argument used to be JSPROP_PERMANENT. See bug 628612.
    JSBool ok = JS_WrapValue(cx, &thisAsVal) &&
      ::JS_DefineUCProperty(cx, target,
                            reinterpret_cast<const jschar *>(mClassName),
                            NS_strlen(mClassName), thisAsVal, nullptr,
                            nullptr, 0);

    return ok ? NS_OK : NS_ERROR_UNEXPECTED;
  }

  nsresult ResolveInterfaceConstants(JSContext *cx, JSObject *obj);

private:
  const nsGlobalNameStruct *GetNameStruct()
  {
    if (!mClassName) {
      NS_ERROR("Can't get name");
      return nullptr;
    }

    const nsGlobalNameStruct *nameStruct;
#ifdef DEBUG
    nsresult rv =
#endif
      GetNameStruct(nsDependentString(mClassName), &nameStruct);

    NS_ASSERTION(NS_FAILED(rv) || nameStruct, "Name isn't in hash.");

    return nameStruct;
  }

  static nsresult GetNameStruct(const nsAString& aName,
                                const nsGlobalNameStruct **aNameStruct)
  {
    *aNameStruct = nullptr;

    nsScriptNameSpaceManager *nameSpaceManager =
      nsJSRuntime::GetNameSpaceManager();
    if (!nameSpaceManager) {
      NS_ERROR("Can't get namespace manager.");
      return NS_ERROR_UNEXPECTED;
    }

    *aNameStruct = nameSpaceManager->LookupName(aName);

    // Return NS_OK here, aName just isn't a DOM class but nothing failed.
    return NS_OK;
  }

  static bool IsConstructable(const nsDOMClassInfoData *aData)
  {
    if (IS_EXTERNAL(aData->mCachedClassInfo)) {
      const nsExternalDOMClassInfoData* data =
        static_cast<const nsExternalDOMClassInfoData*>(aData);
      return data->mConstructorCID != nullptr;
    }

    return FindConstructorFunc(aData);
  }
  static bool IsConstructable(const nsGlobalNameStruct *aNameStruct)
  {
    return
      (aNameStruct->mType == nsGlobalNameStruct::eTypeClassConstructor &&
       IsConstructable(&sClassInfoData[aNameStruct->mDOMClassInfoID])) ||
      (aNameStruct->mType == nsGlobalNameStruct::eTypeExternalClassInfo &&
       IsConstructable(aNameStruct->mData)) ||
      aNameStruct->mType == nsGlobalNameStruct::eTypeExternalConstructor ||
      aNameStruct->mType == nsGlobalNameStruct::eTypeExternalConstructorAlias;
  }

  const PRUnichar*   mClassName;
  const bool mConstructable;
  nsWeakPtr          mWeakOwner;
};

//static
nsresult
nsDOMConstructor::Create(const PRUnichar* aName,
                         const nsDOMClassInfoData* aData,
                         const nsGlobalNameStruct* aNameStruct,
                         nsPIDOMWindow* aOwner,
                         nsDOMConstructor** aResult)
{
  *aResult = nullptr;
  // Prevent creating a constructor if aOwner is inner window which doesn't have
  // an outer window. If the outer window doesn't have an inner window or the
  // caller can't access the outer window's current inner window then try to use
  // the owner (so long as it is, in fact, an inner window). If that doesn't
  // work then prevent creation also.
  nsPIDOMWindow* outerWindow = aOwner->GetOuterWindow();
  nsPIDOMWindow* currentInner =
    outerWindow ? outerWindow->GetCurrentInnerWindow() : aOwner;
  if (!currentInner ||
      (aOwner != currentInner &&
       !nsContentUtils::CanCallerAccess(currentInner) &&
       !(currentInner = aOwner)->IsInnerWindow())) {
    return NS_ERROR_DOM_SECURITY_ERR;
  }

  bool constructable = aNameStruct ?
                         IsConstructable(aNameStruct) :
                         IsConstructable(aData);

  *aResult = new nsDOMConstructor(aName, constructable, currentInner);
  NS_ENSURE_TRUE(*aResult, NS_ERROR_OUT_OF_MEMORY);
  NS_ADDREF(*aResult);
  return NS_OK;
}

NS_IMPL_ADDREF(nsDOMConstructor)
NS_IMPL_RELEASE(nsDOMConstructor)
NS_INTERFACE_MAP_BEGIN(nsDOMConstructor)
  NS_INTERFACE_MAP_ENTRY(nsIDOMDOMConstructor)
  NS_INTERFACE_MAP_ENTRY(nsISupports)
  if (aIID.Equals(NS_GET_IID(nsIClassInfo))) {
#ifdef DEBUG
    {
      const nsGlobalNameStruct *name_struct = GetNameStruct();
      NS_ASSERTION(!name_struct ||
                   mConstructable == IsConstructable(name_struct),
                   "Can't change constructability dynamically!");
    }
#endif
    foundInterface =
      NS_GetDOMClassInfoInstance(mConstructable ?
                                 eDOMClassInfo_DOMConstructor_id :
                                 eDOMClassInfo_DOMPrototype_id);
    if (!foundInterface) {
      *aInstancePtr = nullptr;
      return NS_ERROR_OUT_OF_MEMORY;
    }
  } else
NS_INTERFACE_MAP_END

nsresult
nsDOMConstructor::PreCreate(JSContext *cx, JSObject *globalObj, JSObject **parentObj)
{
  nsCOMPtr<nsPIDOMWindow> owner(do_QueryReferent(mWeakOwner));
  if (!owner) {
    // Can't do anything.
    return NS_OK;
  }

  nsGlobalWindow *win = static_cast<nsGlobalWindow *>(owner.get());
  return SetParentToWindow(win, parentObj);
}

nsresult
nsDOMConstructor::Construct(nsIXPConnectWrappedNative *wrapper, JSContext * cx,
                            JSObject * obj, uint32_t argc, jsval * argv,
                            jsval * vp, bool *_retval)
{
  JSObject* class_obj = JSVAL_TO_OBJECT(argv[-2]);
  if (!class_obj) {
    NS_ERROR("nsDOMConstructor::Construct couldn't get constructor object.");
    return NS_ERROR_UNEXPECTED;
  }

  const nsGlobalNameStruct *name_struct = GetNameStruct();
  NS_ENSURE_TRUE(name_struct, NS_ERROR_FAILURE);

  if (!IsConstructable(name_struct)) {
    // ignore return value, we return JS_FALSE anyway
    return NS_ERROR_DOM_NOT_SUPPORTED_ERR;
  }

  return BaseStubConstructor(mWeakOwner, name_struct, cx, obj, argc, argv, vp);
}

nsresult
nsDOMConstructor::HasInstance(nsIXPConnectWrappedNative *wrapper,
                              JSContext * cx, JSObject * obj,
                              const jsval &v, bool *bp, bool *_retval)

{
  // No need to look these up in the hash.
  *bp = false;
  if (JSVAL_IS_PRIMITIVE(v)) {
    return NS_OK;
  }

  JSObject *dom_obj = JSVAL_TO_OBJECT(v);
  NS_ASSERTION(dom_obj, "nsDOMConstructor::HasInstance couldn't get object");

  // This might not be the right object, if there are wrappers. Unwrap if we can.
  JSObject *wrapped_obj = js::UnwrapObjectChecked(dom_obj, /* stopAtOuter = */ false);
  if (wrapped_obj)
      dom_obj = wrapped_obj;

  JSClass *dom_class = JS_GetClass(dom_obj);
  if (!dom_class) {
    NS_ERROR("nsDOMConstructor::HasInstance can't get class.");
    return NS_ERROR_UNEXPECTED;
  }

  const nsGlobalNameStruct *name_struct;
  nsresult rv = GetNameStruct(NS_ConvertASCIItoUTF16(dom_class->name), &name_struct);
  if (NS_FAILED(rv)) {
    return rv;
  }

  if (!name_struct) {
    // This isn't a normal DOM object, see if this constructor lives on its
    // prototype chain.
    jsval val;
    if (!JS_GetProperty(cx, obj, "prototype", &val)) {
      return NS_ERROR_UNEXPECTED;
    }

    if (JSVAL_IS_PRIMITIVE(val)) {
      return NS_OK;
    }

    JSObject *dot_prototype = JSVAL_TO_OBJECT(val);

    JSObject *proto = dom_obj;
    for (;;) {
      if (!JS_GetPrototype(cx, proto, &proto)) {
        return NS_ERROR_UNEXPECTED;
      }
      if (!proto) {
        break;
      }
      if (proto == dot_prototype) {
        *bp = true;
        break;
      }
    }

    return NS_OK;
  }

  if (name_struct->mType != nsGlobalNameStruct::eTypeClassConstructor &&
      name_struct->mType != nsGlobalNameStruct::eTypeExternalClassInfo &&
      name_struct->mType != nsGlobalNameStruct::eTypeExternalConstructorAlias) {
    // Doesn't have DOM interfaces.
    return NS_OK;
  }

  const nsGlobalNameStruct *class_name_struct = GetNameStruct();
  NS_ENSURE_TRUE(class_name_struct, NS_ERROR_FAILURE);

  if (name_struct == class_name_struct) {
    *bp = JS_TRUE;

    return NS_OK;
  }

  nsScriptNameSpaceManager *nameSpaceManager =
    nsJSRuntime::GetNameSpaceManager();
  NS_ASSERTION(nameSpaceManager, "Can't get namespace manager?");

  const nsIID *class_iid;
  if (class_name_struct->mType == nsGlobalNameStruct::eTypeInterface ||
      class_name_struct->mType == nsGlobalNameStruct::eTypeClassProto) {
    class_iid = &class_name_struct->mIID;
  } else if (class_name_struct->mType == nsGlobalNameStruct::eTypeClassConstructor) {
    class_iid =
      sClassInfoData[class_name_struct->mDOMClassInfoID].mProtoChainInterface;
  } else if (class_name_struct->mType == nsGlobalNameStruct::eTypeExternalClassInfo) {
    class_iid = class_name_struct->mData->mProtoChainInterface;
  } else if (class_name_struct->mType == nsGlobalNameStruct::eTypeExternalConstructorAlias) {
    const nsGlobalNameStruct* alias_struct =
      nameSpaceManager->GetConstructorProto(class_name_struct);
    if (!alias_struct) {
      NS_ERROR("Couldn't get constructor prototype.");
      return NS_ERROR_UNEXPECTED;
    }

    if (alias_struct->mType == nsGlobalNameStruct::eTypeClassConstructor) {
      class_iid =
        sClassInfoData[alias_struct->mDOMClassInfoID].mProtoChainInterface;
    } else if (alias_struct->mType == nsGlobalNameStruct::eTypeExternalClassInfo) {
      class_iid = alias_struct->mData->mProtoChainInterface;
    } else {
      NS_ERROR("Expected eTypeClassConstructor or eTypeExternalClassInfo.");
      return NS_ERROR_UNEXPECTED;
    }
  } else {
    *bp = JS_FALSE;

    return NS_OK;
  }

  if (name_struct->mType == nsGlobalNameStruct::eTypeExternalConstructorAlias) {
    name_struct = nameSpaceManager->GetConstructorProto(name_struct);
    if (!name_struct) {
      NS_ERROR("Couldn't get constructor prototype.");
      return NS_ERROR_UNEXPECTED;
    }
  }

  NS_ASSERTION(name_struct->mType == nsGlobalNameStruct::eTypeClassConstructor ||
               name_struct->mType == nsGlobalNameStruct::eTypeExternalClassInfo,
               "The constructor was set up with a struct of the wrong type.");

  const nsDOMClassInfoData *ci_data = nullptr;
  if (name_struct->mType == nsGlobalNameStruct::eTypeClassConstructor &&
      name_struct->mDOMClassInfoID >= 0) {
    ci_data = &sClassInfoData[name_struct->mDOMClassInfoID];
  } else if (name_struct->mType == nsGlobalNameStruct::eTypeExternalClassInfo) {
    ci_data = name_struct->mData;
  }

  nsCOMPtr<nsIInterfaceInfoManager>
    iim(do_GetService(NS_INTERFACEINFOMANAGER_SERVICE_CONTRACTID));
  if (!iim) {
    NS_ERROR("nsDOMConstructor::HasInstance can't get interface info mgr.");
    return NS_ERROR_UNEXPECTED;
  }

  nsCOMPtr<nsIInterfaceInfo> if_info;
  uint32_t count = 0;
  const nsIID* class_interface;
  while ((class_interface = ci_data->mInterfaces[count++])) {
    if (class_iid->Equals(*class_interface)) {
      *bp = JS_TRUE;

      return NS_OK;
    }

    iim->GetInfoForIID(class_interface, getter_AddRefs(if_info));
    if (!if_info) {
      NS_ERROR("nsDOMConstructor::HasInstance can't get interface info.");
      return NS_ERROR_UNEXPECTED;
    }

    if_info->HasAncestor(class_iid, bp);

    if (*bp) {
      return NS_OK;
    }
  }

  return NS_OK;
}

nsresult
nsDOMConstructor::ResolveInterfaceConstants(JSContext *cx, JSObject *obj)
{
  const nsGlobalNameStruct *class_name_struct = GetNameStruct();
  if (!class_name_struct)
    return NS_ERROR_UNEXPECTED;

  const nsIID *class_iid;
  if (class_name_struct->mType == nsGlobalNameStruct::eTypeInterface ||
      class_name_struct->mType == nsGlobalNameStruct::eTypeClassProto) {
    class_iid = &class_name_struct->mIID;
  } else if (class_name_struct->mType == nsGlobalNameStruct::eTypeClassConstructor) {
    class_iid =
      sClassInfoData[class_name_struct->mDOMClassInfoID].mProtoChainInterface;
  } else if (class_name_struct->mType == nsGlobalNameStruct::eTypeExternalClassInfo) {
    class_iid = class_name_struct->mData->mProtoChainInterface;
  } else {
    return NS_OK;
  }

  nsresult rv = DefineInterfaceConstants(cx, obj, class_iid);
  NS_ENSURE_SUCCESS(rv, rv);

  // Special case for |IDBKeyRange| which gets funny "static" functions.
  if (class_iid->Equals(NS_GET_IID(nsIIDBKeyRange)) &&
      !indexedDB::IDBKeyRange::DefineConstructors(cx, obj)) {
    return NS_ERROR_FAILURE;
  }

  // Special case a few IDB interfaces which for now are getting transitional
  // constants.
  if (class_iid->Equals(NS_GET_IID(nsIIDBCursor)) ||
      class_iid->Equals(NS_GET_IID(nsIIDBRequest)) ||
      class_iid->Equals(NS_GET_IID(nsIIDBTransaction))) {
    rv = DefineIDBInterfaceConstants(cx, obj, class_iid);
    NS_ENSURE_SUCCESS(rv, rv);
  }

  return NS_OK;
}

NS_IMETHODIMP
nsDOMConstructor::ToString(nsAString &aResult)
{
  aResult.AssignLiteral("[object ");
  aResult.Append(mClassName);
  aResult.Append(PRUnichar(']'));

  return NS_OK;
}


static nsresult
GetXPCProto(nsIXPConnect *aXPConnect, JSContext *cx, nsGlobalWindow *aWin,
            const nsGlobalNameStruct *aNameStruct,
            nsIXPConnectJSObjectHolder **aProto)
{
  NS_ASSERTION(aNameStruct->mType ==
                 nsGlobalNameStruct::eTypeClassConstructor ||
               aNameStruct->mType == nsGlobalNameStruct::eTypeExternalClassInfo,
               "Wrong type!");

  nsCOMPtr<nsIClassInfo> ci;
  if (aNameStruct->mType == nsGlobalNameStruct::eTypeClassConstructor) {
    int32_t id = aNameStruct->mDOMClassInfoID;
    NS_ABORT_IF_FALSE(id >= 0, "Negative DOM classinfo?!?");

    nsDOMClassInfoID ci_id = (nsDOMClassInfoID)id;

    ci = NS_GetDOMClassInfoInstance(ci_id);

    // In most cases we want to find the wrapped native prototype in
    // aWin's scope and use that prototype for
    // ClassName.prototype. But in the case where we're setting up
    // "Window.prototype" or "ChromeWindow.prototype" we want to do
    // the look up in aWin's outer window's scope since the inner
    // window's wrapped native prototype comes from the outer
    // window's scope.
    if (ci_id == eDOMClassInfo_Window_id ||
        ci_id == eDOMClassInfo_ModalContentWindow_id ||
        ci_id == eDOMClassInfo_ChromeWindow_id) {
      nsGlobalWindow *scopeWindow = aWin->GetOuterWindowInternal();

      if (scopeWindow) {
        aWin = scopeWindow;
      }
    }
  }
  else {
    ci = nsDOMClassInfo::GetClassInfoInstance(aNameStruct->mData);
  }
  NS_ENSURE_TRUE(ci, NS_ERROR_UNEXPECTED);

  nsresult rv =
    aXPConnect->GetWrappedNativePrototype(cx, aWin->GetGlobalJSObject(), ci,
                                          aProto);
  NS_ENSURE_SUCCESS(rv, rv);

  JSObject *proto_obj;
  (*aProto)->GetJSObject(&proto_obj);
  if (!JS_WrapObject(cx, &proto_obj)) {
    return NS_ERROR_FAILURE;
  }

  NS_IF_RELEASE(*aProto);
  return aXPConnect->HoldObject(cx, proto_obj, aProto);
}

// Either ci_data must be non-null or name_struct must be non-null and of type
// eTypeClassProto.
static nsresult
ResolvePrototype(nsIXPConnect *aXPConnect, nsGlobalWindow *aWin, JSContext *cx,
                 JSObject *obj, const PRUnichar *name,
                 const nsDOMClassInfoData *ci_data,
                 const nsGlobalNameStruct *name_struct,
                 nsScriptNameSpaceManager *nameSpaceManager,
                 JSObject *dot_prototype, bool install, bool *did_resolve)
{
  NS_ASSERTION(ci_data ||
               (name_struct &&
                name_struct->mType == nsGlobalNameStruct::eTypeClassProto),
               "Wrong type or missing ci_data!");

  nsRefPtr<nsDOMConstructor> constructor;
  nsresult rv = nsDOMConstructor::Create(name, ci_data, name_struct, aWin,
                                         getter_AddRefs(constructor));
  NS_ENSURE_SUCCESS(rv, rv);

  nsCOMPtr<nsIXPConnectJSObjectHolder> holder;
  jsval v;

  rv = WrapNative(cx, obj, constructor, &NS_GET_IID(nsIDOMDOMConstructor),
                  false, &v, getter_AddRefs(holder));
  NS_ENSURE_SUCCESS(rv, rv);

  if (install) {
    rv = constructor->Install(cx, obj, v);
    NS_ENSURE_SUCCESS(rv, rv);
  }

  JSObject *class_obj;
  holder->GetJSObject(&class_obj);
  NS_ASSERTION(class_obj, "The return value lied");

  const nsIID *primary_iid = &NS_GET_IID(nsISupports);

  if (!ci_data) {
    primary_iid = &name_struct->mIID;
  }
  else if (ci_data->mProtoChainInterface) {
    primary_iid = ci_data->mProtoChainInterface;
  }

  nsCOMPtr<nsIInterfaceInfo> if_info;
  nsCOMPtr<nsIInterfaceInfo> parent;
  const char *class_parent_name = nullptr;

  if (!primary_iid->Equals(NS_GET_IID(nsISupports))) {
    JSAutoCompartment ac(cx, class_obj);

    rv = DefineInterfaceConstants(cx, class_obj, primary_iid);
    NS_ENSURE_SUCCESS(rv, rv);

    // Special case for |IDBKeyRange| which gets funny "static" functions.
    if (primary_iid->Equals(NS_GET_IID(nsIIDBKeyRange)) &&
        !indexedDB::IDBKeyRange::DefineConstructors(cx, class_obj)) {
      return NS_ERROR_FAILURE;
    }

    // Special case a few IDB interfaces which for now are getting transitional
    // constants.
    if (primary_iid->Equals(NS_GET_IID(nsIIDBCursor)) ||
        primary_iid->Equals(NS_GET_IID(nsIIDBRequest)) ||
        primary_iid->Equals(NS_GET_IID(nsIIDBTransaction))) {
      rv = DefineIDBInterfaceConstants(cx, class_obj, primary_iid);
      NS_ENSURE_SUCCESS(rv, rv);
    }

    nsCOMPtr<nsIInterfaceInfoManager>
      iim(do_GetService(NS_INTERFACEINFOMANAGER_SERVICE_CONTRACTID));
    NS_ENSURE_TRUE(iim, NS_ERROR_NOT_AVAILABLE);

    iim->GetInfoForIID(primary_iid, getter_AddRefs(if_info));
    NS_ENSURE_TRUE(if_info, NS_ERROR_UNEXPECTED);

    const nsIID *iid = nullptr;

    if (ci_data && !ci_data->mHasClassInterface) {
      if_info->GetIIDShared(&iid);
    } else {
      if_info->GetParent(getter_AddRefs(parent));
      NS_ENSURE_TRUE(parent, NS_ERROR_UNEXPECTED);

      parent->GetIIDShared(&iid);
    }

    if (iid) {
      if (!iid->Equals(NS_GET_IID(nsISupports))) {
        if (ci_data && !ci_data->mHasClassInterface) {
          // If the class doesn't have a class interface the primary
          // interface is the interface that should be
          // constructor.prototype.__proto__.

          if_info->GetNameShared(&class_parent_name);
        } else {
          // If the class does have a class interface (or there's no
          // real class for this name) then the parent of the
          // primary interface is what we want on
          // constructor.prototype.__proto__.

          NS_ASSERTION(parent, "Whoa, this is bad, null parent here!");

          parent->GetNameShared(&class_parent_name);
        }
      }
    }
  }

  {
    JSObject *winobj = aWin->FastGetGlobalJSObject();

    JSObject *proto = nullptr;

    if (class_parent_name) {
      JSAutoCompartment ac(cx, winobj);

      JS::Value val;
      if (!JS_LookupProperty(cx, winobj, CutPrefix(class_parent_name), &val)) {
        return NS_ERROR_UNEXPECTED;
      }

      if (val.isObject()) {
        if (!JS_LookupProperty(cx, &val.toObject(), "prototype", &val)) {
          return NS_ERROR_UNEXPECTED;
        }

        if (val.isObject()) {
          proto = &val.toObject();
        }
      }
    }

    if (dot_prototype) {
      JSAutoCompartment ac(cx, dot_prototype);
      JSObject *xpc_proto_proto;
      if (!::JS_GetPrototype(cx, dot_prototype, &xpc_proto_proto)) {
        return NS_ERROR_UNEXPECTED;
      }

      if (proto &&
          (!xpc_proto_proto ||
           JS_GetClass(xpc_proto_proto) == sObjectClass)) {
        if (!JS_WrapObject(cx, &proto) ||
            !JS_SetPrototype(cx, dot_prototype, proto)) {
          return NS_ERROR_UNEXPECTED;
        }
      }
    } else {
      JSAutoCompartment ac(cx, winobj);
      if (!proto) {
        proto = JS_GetObjectPrototype(cx, winobj);
      }
      dot_prototype = ::JS_NewObjectWithUniqueType(cx,
                                                   &sDOMConstructorProtoClass,
                                                   proto,
                                                   winobj);
      NS_ENSURE_TRUE(dot_prototype, NS_ERROR_OUT_OF_MEMORY);
    }
  }

  v = OBJECT_TO_JSVAL(dot_prototype);

  JSAutoCompartment ac(cx, class_obj);

  // Per ECMA, the prototype property is {DontEnum, DontDelete, ReadOnly}
  if (!JS_WrapValue(cx, &v) ||
      !JS_DefineProperty(cx, class_obj, "prototype", v, nullptr, nullptr,
                         JSPROP_PERMANENT | JSPROP_READONLY)) {
    return NS_ERROR_UNEXPECTED;
  }

  *did_resolve = true;

  return NS_OK;
}

static bool
ConstructorEnabled(const nsGlobalNameStruct *aStruct, nsGlobalWindow *aWin)
{
  MOZ_ASSERT(aStruct->mType == nsGlobalNameStruct::eTypeClassConstructor ||
             aStruct->mType == nsGlobalNameStruct::eTypeExternalClassInfo);

  // Don't expose chrome only constructors to content windows.
  if (aStruct->mChromeOnly &&
      !nsContentUtils::IsSystemPrincipal(aWin->GetPrincipal())) {
    return false;
  }

  // Don't expose CSSSupportsRule unless @supports processing is enabled.
  if (aStruct->mDOMClassInfoID == eDOMClassInfo_CSSSupportsRule_id) {
    if (!CSSSupportsRule::PrefEnabled()) {
      return false;
    }
  }

  return true;
}

// static
nsresult
nsWindowSH::GlobalResolve(nsGlobalWindow *aWin, JSContext *cx,
                          JSObject *obj, jsid id, bool *did_resolve)
{
  *did_resolve = false;

  nsScriptNameSpaceManager *nameSpaceManager =
    nsJSRuntime::GetNameSpaceManager();
  NS_ENSURE_TRUE(nameSpaceManager, NS_ERROR_NOT_INITIALIZED);

  nsDependentJSString name(id);

  const PRUnichar *class_name = nullptr;
  const nsGlobalNameStruct *name_struct =
    nameSpaceManager->LookupName(name, &class_name);

  if (!name_struct) {
    return NS_OK;
  }

  NS_ENSURE_TRUE(class_name, NS_ERROR_UNEXPECTED);

  nsresult rv = NS_OK;

  if (name_struct->mType == nsGlobalNameStruct::eTypeExternalClassInfoCreator) {
    rv = GetExternalClassInfo(nameSpaceManager, name, name_struct,
                              &name_struct);
    if (NS_FAILED(rv) || !name_struct) {
      return rv;
    }
  }

  if (name_struct->mType == nsGlobalNameStruct::eTypeNewDOMBinding ||
      name_struct->mType == nsGlobalNameStruct::eTypeInterface ||
      name_struct->mType == nsGlobalNameStruct::eTypeClassProto ||
      name_struct->mType == nsGlobalNameStruct::eTypeClassConstructor) {
    // Lookup new DOM bindings.
    mozilla::dom::DefineInterface define =
      name_struct->mDefineDOMInterface;
    if (define) {
      if (name_struct->mType == nsGlobalNameStruct::eTypeClassConstructor &&
          !ConstructorEnabled(name_struct, aWin)) {
        return NS_OK;
      }

      if (name_struct->mPrefEnabled && !(*name_struct->mPrefEnabled)()) {
        return NS_OK;
      }

      Maybe<JSAutoCompartment> ac;
      JSObject* global;
      bool defineOnXray = ObjectIsNativeWrapper(cx, obj);
      if (defineOnXray) {
        global = xpc::Unwrap(cx, obj, false);
        if (!global) {
          return NS_ERROR_DOM_SECURITY_ERR;
        }
        ac.construct(cx, global);
      } else {
        global = obj;
      }

      bool enabled;
      JSObject* interfaceObject = define(cx, global, id, &enabled);
      if (enabled) {
        if (!interfaceObject) {
          return NS_ERROR_FAILURE;
        }

        if (defineOnXray) {
          // This really should be handled by the Xray for the window.
          ac.destroy();
          if (!JS_WrapObject(cx, &interfaceObject) ||
              !JS_DefinePropertyById(cx, obj, id,
                                     JS::ObjectValue(*interfaceObject), nullptr,
                                     nullptr, 0)) {
            return NS_ERROR_FAILURE;
          }
        }

        *did_resolve = true;

        return NS_OK;
      }
    }
  }

  if (name_struct->mType == nsGlobalNameStruct::eTypeInterface) {
    // We're resolving a name of a DOM interface for which there is no
    // direct DOM class, create a constructor object...
    nsRefPtr<nsDOMConstructor> constructor;
    rv = nsDOMConstructor::Create(class_name,
                                  nullptr,
                                  name_struct,
                                  static_cast<nsPIDOMWindow*>(aWin),
                                  getter_AddRefs(constructor));
    NS_ENSURE_SUCCESS(rv, rv);

    nsCOMPtr<nsIXPConnectJSObjectHolder> holder;
    jsval v;
    rv = WrapNative(cx, obj, constructor, &NS_GET_IID(nsIDOMDOMConstructor),
                    false, &v, getter_AddRefs(holder));
    NS_ENSURE_SUCCESS(rv, rv);

    rv = constructor->Install(cx, obj, v);
    NS_ENSURE_SUCCESS(rv, rv);

    JSObject *class_obj;
    holder->GetJSObject(&class_obj);
    NS_ASSERTION(class_obj, "The return value lied");

    // ... and define the constants from the DOM interface on that
    // constructor object.

    JSAutoCompartment ac(cx, class_obj);
    rv = DefineInterfaceConstants(cx, class_obj, &name_struct->mIID);
    NS_ENSURE_SUCCESS(rv, rv);

    *did_resolve = true;

    return NS_OK;
  }

  if (name_struct->mType == nsGlobalNameStruct::eTypeClassConstructor ||
      name_struct->mType == nsGlobalNameStruct::eTypeExternalClassInfo) {
    if (!ConstructorEnabled(name_struct, aWin)) {
      return NS_OK;
    }

    // Create the XPConnect prototype for our classinfo, PostCreateProto will
    // set up the prototype chain.
    nsCOMPtr<nsIXPConnectJSObjectHolder> proto_holder;
    rv = GetXPCProto(sXPConnect, cx, aWin, name_struct,
                     getter_AddRefs(proto_holder));

    if (NS_SUCCEEDED(rv) && obj != aWin->GetGlobalJSObject()) {
      JSObject* dot_prototype;
      rv = proto_holder->GetJSObject(&dot_prototype);
      NS_ENSURE_SUCCESS(rv, rv);

      const nsDOMClassInfoData *ci_data;
      if (name_struct->mType == nsGlobalNameStruct::eTypeClassConstructor) {
        ci_data = &sClassInfoData[name_struct->mDOMClassInfoID];
      } else {
        ci_data = name_struct->mData;
      }

      return ResolvePrototype(sXPConnect, aWin, cx, obj, class_name, ci_data,
                              name_struct, nameSpaceManager, dot_prototype,
                              true, did_resolve);
    }

    *did_resolve = NS_SUCCEEDED(rv);

    return rv;
  }

  if (name_struct->mType == nsGlobalNameStruct::eTypeClassProto) {
    // We don't have a XPConnect prototype object, let ResolvePrototype create
    // one.
    return ResolvePrototype(sXPConnect, aWin, cx, obj, class_name, nullptr,
                            name_struct, nameSpaceManager, nullptr, true,
                            did_resolve);
  }

  if (name_struct->mType == nsGlobalNameStruct::eTypeExternalConstructorAlias) {
    const nsGlobalNameStruct *alias_struct =
      nameSpaceManager->GetConstructorProto(name_struct);
    NS_ENSURE_TRUE(alias_struct, NS_ERROR_UNEXPECTED);

    // We need to use the XPConnect prototype for the DOM class that this
    // constructor is an alias for (for example for Image we need the prototype
    // for HTMLImageElement).
    nsCOMPtr<nsIXPConnectJSObjectHolder> proto_holder;
    rv = GetXPCProto(sXPConnect, cx, aWin, alias_struct,
                     getter_AddRefs(proto_holder));
    NS_ENSURE_SUCCESS(rv, rv);

    JSObject* dot_prototype;
    rv = proto_holder->GetJSObject(&dot_prototype);
    NS_ENSURE_SUCCESS(rv, rv);

    const nsDOMClassInfoData *ci_data;
    if (alias_struct->mType == nsGlobalNameStruct::eTypeClassConstructor) {
      ci_data = &sClassInfoData[alias_struct->mDOMClassInfoID];
    } else if (alias_struct->mType == nsGlobalNameStruct::eTypeExternalClassInfo) {
      ci_data = alias_struct->mData;
    } else {
      return NS_ERROR_UNEXPECTED;
    }

    return ResolvePrototype(sXPConnect, aWin, cx, obj, class_name, ci_data,
                            name_struct, nameSpaceManager, nullptr, true,
                            did_resolve);
  }

  if (name_struct->mType == nsGlobalNameStruct::eTypeExternalConstructor) {
    nsRefPtr<nsDOMConstructor> constructor;
    rv = nsDOMConstructor::Create(class_name, nullptr, name_struct,
                                  static_cast<nsPIDOMWindow*>(aWin),
                                  getter_AddRefs(constructor));
    NS_ENSURE_SUCCESS(rv, rv);

    jsval val;
    nsCOMPtr<nsIXPConnectJSObjectHolder> holder;
    rv = WrapNative(cx, obj, constructor, &NS_GET_IID(nsIDOMDOMConstructor),
                    false, &val, getter_AddRefs(holder));
    NS_ENSURE_SUCCESS(rv, rv);

    rv = constructor->Install(cx, obj, val);
    NS_ENSURE_SUCCESS(rv, rv);

    JSObject* class_obj;
    holder->GetJSObject(&class_obj);
    NS_ASSERTION(class_obj, "Why didn't we get a JSObject?");

    *did_resolve = true;

    return NS_OK;
  }

  if (name_struct->mType == nsGlobalNameStruct::eTypeProperty) {
    if (name_struct->mChromeOnly && !nsContentUtils::IsCallerChrome())
      return NS_OK;

    nsCOMPtr<nsISupports> native(do_CreateInstance(name_struct->mCID, &rv));
    NS_ENSURE_SUCCESS(rv, rv);

    jsval prop_val = JSVAL_VOID; // Property value.

    nsCOMPtr<nsIXPConnectJSObjectHolder> holder;
    nsCOMPtr<nsIDOMGlobalPropertyInitializer> gpi(do_QueryInterface(native));
    if (gpi) {
      rv = gpi->Init(aWin, &prop_val);
      NS_ENSURE_SUCCESS(rv, rv);
    }

    if (JSVAL_IS_PRIMITIVE(prop_val) && !JSVAL_IS_NULL(prop_val)) {
      JSObject *scope;

      if (aWin->IsOuterWindow()) {
        nsGlobalWindow *inner = aWin->GetCurrentInnerWindowInternal();
        NS_ENSURE_TRUE(inner, NS_ERROR_UNEXPECTED);

        scope = inner->GetGlobalJSObject();
      } else {
        scope = aWin->GetGlobalJSObject();
      }

      rv = WrapNative(cx, scope, native, true, &prop_val,
                      getter_AddRefs(holder));
    }

    NS_ENSURE_SUCCESS(rv, rv);

    if (!JS_WrapValue(cx, &prop_val)) {
      return NS_ERROR_UNEXPECTED;
    }

    JSBool ok = ::JS_DefinePropertyById(cx, obj, id, prop_val, nullptr, nullptr,
                                        JSPROP_ENUMERATE);

    *did_resolve = true;

    return ok ? NS_OK : NS_ERROR_FAILURE;
  }

  if (name_struct->mType == nsGlobalNameStruct::eTypeDynamicNameSet) {
    nsCOMPtr<nsIScriptExternalNameSet> nameset =
      do_CreateInstance(name_struct->mCID, &rv);
    NS_ENSURE_SUCCESS(rv, rv);

    nsIScriptContext *context = aWin->GetContext();
    NS_ENSURE_TRUE(context, NS_ERROR_UNEXPECTED);

    rv = nameset->InitializeNameSet(context);

    *did_resolve = true;
  }

  return rv;
}

// Native code for window._content getter, this simply maps
// window._content to window.content for backwards compatibility only.
static JSBool
ContentWindowGetter(JSContext *cx, unsigned argc, jsval *vp)
{
  JSObject *obj = JS_THIS_OBJECT(cx, vp);
  if (!obj)
    return JS_FALSE;

  return ::JS_GetProperty(cx, obj, "content", vp);
}

template<class Interface>
static nsresult
LocationSetterGuts(JSContext *cx, JSObject *obj, jsval *vp)
{
  // This function duplicates some of the logic in XPC_WN_HelperSetProperty
  XPCWrappedNative *wrapper =
    XPCWrappedNative::GetWrappedNativeOfJSObject(cx, obj);

  // The error checks duplicate code in THROW_AND_RETURN_IF_BAD_WRAPPER
  NS_ENSURE_TRUE(!wrapper || wrapper->IsValid(), NS_ERROR_XPC_HAS_BEEN_SHUTDOWN);

  nsCOMPtr<Interface> xpcomObj = do_QueryWrappedNative(wrapper, obj);
  NS_ENSURE_TRUE(xpcomObj, NS_ERROR_UNEXPECTED);

  nsCOMPtr<nsIDOMLocation> location;
  nsresult rv = xpcomObj->GetLocation(getter_AddRefs(location));
  NS_ENSURE_SUCCESS(rv, rv);

  // Grab the value we're being set to before we stomp on |vp|
  JSString *val = ::JS_ValueToString(cx, *vp);
  NS_ENSURE_TRUE(val, NS_ERROR_UNEXPECTED);

  // Make sure |val| stays alive below
  JS::Anchor<JSString *> anchor(val);

  // We have to wrap location into vp before null-checking location, to
  // avoid assigning the wrong thing into the slot.
  nsCOMPtr<nsIXPConnectJSObjectHolder> holder;
  rv = WrapNative(cx, JS_GetGlobalForScopeChain(cx), location,
                  &NS_GET_IID(nsIDOMLocation), true, vp,
                  getter_AddRefs(holder));
  NS_ENSURE_SUCCESS(rv, rv);

  if (!location) {
    // Make this a no-op
    return NS_OK;
  }

  nsDependentJSString depStr;
  NS_ENSURE_TRUE(depStr.init(cx, val), NS_ERROR_UNEXPECTED);

  return location->SetHref(depStr);
}

template<class Interface>
static JSBool
LocationSetter(JSContext *cx, JSHandleObject obj, JSHandleId id, JSBool strict,
               JSMutableHandleValue vp)
{
  nsresult rv = LocationSetterGuts<Interface>(cx, obj, vp.address());
  if (NS_FAILED(rv)) {
    xpc::Throw(cx, rv);
    return JS_FALSE;
  }

  return JS_TRUE;
}

static JSBool
LocationSetterUnwrapper(JSContext *cx, JSHandleObject obj_, JSHandleId id, JSBool strict,
                        JSMutableHandleValue vp)
{
  JS::RootedObject obj(cx, obj_);

  JSObject *wrapped = XPCWrapper::UnsafeUnwrapSecurityWrapper(obj);
  if (wrapped) {
    obj = wrapped;
  }

  return LocationSetter<nsIDOMWindow>(cx, obj, id, strict, vp);
}

NS_IMETHODIMP
nsWindowSH::NewResolve(nsIXPConnectWrappedNative *wrapper, JSContext *cx,
                       JSObject *obj_, jsid id_, uint32_t flags,
                       JSObject **objp, bool *_retval)
{
  JS::RootedObject obj(cx, obj_);
  JS::RootedId id(cx, id_);

  if (!JSID_IS_STRING(id)) {
    return NS_OK;
  }

  nsGlobalWindow *win = nsGlobalWindow::FromWrapper(wrapper);
  MOZ_ASSERT(win->IsInnerWindow());

  nsIScriptContext *my_context = win->GetContextInternal();

  // Resolve standard classes on my_context's JSContext (or on cx,
  // if we don't have a my_context yet), in case the two contexts
  // have different origins.  We want lazy standard class
  // initialization to behave as if it were done eagerly, on each
  // window's own context (not on some other window-caller's
  // context).
  if (!ObjectIsNativeWrapper(cx, obj)) {
    JSBool did_resolve = JS_FALSE;
    JSBool ok = JS_TRUE;
    JS::Value exn = JSVAL_VOID;

    {
      nsCxPusher pusher;
      Maybe<JSAutoCompartment> ac;

      JSContext* my_cx;
      if (!my_context) {
        my_cx = cx;
      } else {
        my_cx = my_context->GetNativeContext();

        if (my_cx != cx) {
          pusher.Push(my_cx);
          ac.construct(my_cx, obj);
        }
      }

      JSAutoRequest transfer(my_cx);

      // Don't resolve standard classes on XPCNativeWrapper etc, only
      // resolve them if we're resolving on the real global object.
      ok = JS_ResolveStandardClass(my_cx, obj, id, &did_resolve);

      if (!ok) {
        // Trust the JS engine (or the script security manager) to set
        // the exception in the JS engine.

        if (!JS_GetPendingException(my_cx, &exn)) {
          return NS_ERROR_UNEXPECTED;
        }

        // Return NS_OK to avoid stomping over the exception that was passed
        // down from the ResolveStandardClass call.
        // Note that the order of the JS_ClearPendingException and
        // JS_SetPendingException is important in the case that my_cx == cx.

        JS_ClearPendingException(my_cx);
      }
    }

    if (!ok) {
      JS_SetPendingException(cx, exn);
      *_retval = JS_FALSE;
      return NS_OK;
    }

    if (did_resolve) {
      *objp = obj;
      return NS_OK;
    }
  }

  // We want this code to be before the child frame lookup code
  // below so that a child frame named 'constructor' doesn't
  // shadow the window's constructor property.
  if (sConstructor_id == id) {
    return ResolveConstructor(cx, obj, objp);
  }

  if (!my_context || !my_context->IsContextInitialized()) {
    // The context is not yet initialized so there's nothing we can do
    // here yet.

    return NS_OK;
  }

  if (sLocation_id == id) {
    // This must be done even if we're just getting the value of
    // window.location (i.e. no checking flags & JSRESOLVE_ASSIGNING
    // here) since we must define window.location to prevent the
    // getter from being overriden (for security reasons).

    nsCOMPtr<nsIDOMLocation> location;
    nsresult rv = win->GetLocation(getter_AddRefs(location));
    NS_ENSURE_SUCCESS(rv, rv);

    // Make sure we wrap the location object in the window's scope.
    JSObject *scope = nullptr;
    wrapper->GetJSObject(&scope);

    nsCOMPtr<nsIXPConnectJSObjectHolder> holder;
    jsval v;
    rv = WrapNative(cx, scope, location, &NS_GET_IID(nsIDOMLocation), true,
                    &v, getter_AddRefs(holder));
    NS_ENSURE_SUCCESS(rv, rv);

    JSBool ok = JS_WrapValue(cx, &v) &&
                JS_DefinePropertyById(cx, obj, id, v, nullptr,
                                      LocationSetterUnwrapper,
                                      JSPROP_PERMANENT | JSPROP_ENUMERATE);

    if (!ok) {
      return NS_ERROR_FAILURE;
    }

    *objp = obj;

    return NS_OK;
  }

  if (sTop_id == id) {
    nsCOMPtr<nsIDOMWindow> top;
    nsresult rv = win->GetScriptableTop(getter_AddRefs(top));
    NS_ENSURE_SUCCESS(rv, rv);

    jsval v;
    nsCOMPtr<nsIXPConnectJSObjectHolder> holder;
    rv = WrapNative(cx, obj, top, &NS_GET_IID(nsIDOMWindow), true,
                    &v, getter_AddRefs(holder));
    NS_ENSURE_SUCCESS(rv, rv);

    // Hold on to the top window object as a global property so we
    // don't need to worry about losing expando properties etc.
    if (!JS_DefinePropertyById(cx, obj, id, v, nullptr, nullptr,
                               JSPROP_READONLY | JSPROP_PERMANENT |
                               JSPROP_ENUMERATE)) {
      return NS_ERROR_FAILURE;
    }
    *objp = obj;

    return NS_OK;
  }

  // Handle resolving if id refers to a name resolved by DOM worker code.
  JS::RootedObject tmp(cx, NULL);
  if (!ResolveWorkerClasses(cx, obj, id, flags, &tmp)) {
    return NS_ERROR_FAILURE;
  }
  if (tmp) {
    *objp = tmp;
    return NS_OK;
  }

  // Check for names managed by the script namespace manager.  Call
  // GlobalResolve() after we call FindChildWithName() so that named child
  // frames will override external properties which have been registered with
  // the script namespace manager -- pages must be able to depend on frame
  // names working no matter how Gecko's been configured.
  bool did_resolve = false;
  nsresult rv = GlobalResolve(win, cx, obj, id, &did_resolve);
  NS_ENSURE_SUCCESS(rv, rv);

  if (did_resolve) {
    *objp = obj;
    return NS_OK;
  }

  if (s_content_id == id) {
    // Map window._content to window.content for backwards
    // compatibility, this should spit out an message on the JS
    // console.

    JSObject *windowObj = win->GetGlobalJSObject();

    JSAutoCompartment ac(cx, windowObj);
    JSAutoRequest ar(cx);

    JSFunction *fun = ::JS_NewFunction(cx, ContentWindowGetter, 0, 0,
                                       windowObj, "_content");
    if (!fun) {
      return NS_ERROR_OUT_OF_MEMORY;
    }

    JSObject *funObj = ::JS_GetFunctionObject(fun);

    if (!::JS_DefinePropertyById(cx, windowObj, id, JSVAL_VOID,
                                 JS_DATA_TO_FUNC_PTR(JSPropertyOp, funObj),
                                 nullptr,
                                 JSPROP_ENUMERATE | JSPROP_GETTER |
                                 JSPROP_SHARED)) {
      return NS_ERROR_FAILURE;
    }

    *objp = obj;

    return NS_OK;
  }

  if (flags & JSRESOLVE_ASSIGNING) {
    if (IsReadonlyReplaceable(id)) {
      // A readonly "replaceable" property is being set.  Define the property
      // on obj with the value undefined to override the predefined property.
      // This isn't quite what WebIDL requires for [Replaceable] properties,
      // but it'll do until we move Window over to the new DOM bindings.
      JSAutoRequest ar(cx);

      if (!::JS_DefinePropertyById(cx, obj, id, JSVAL_VOID, JS_PropertyStub,
                                   JS_StrictPropertyStub, JSPROP_ENUMERATE)) {
        return NS_ERROR_FAILURE;
      }
      *objp = obj;

      return NS_OK;
    }
  } else {
    if (sNavigator_id == id) {
      nsCOMPtr<nsIDOMNavigator> navigator;
      rv = win->GetNavigator(getter_AddRefs(navigator));
      NS_ENSURE_SUCCESS(rv, rv);

      jsval v;
      nsCOMPtr<nsIXPConnectJSObjectHolder> holder;
      rv = WrapNative(cx, obj, navigator, &NS_GET_IID(nsIDOMNavigator), true,
                      &v, getter_AddRefs(holder));
      NS_ENSURE_SUCCESS(rv, rv);

      // Hold on to the navigator object as a global property so we
      // don't need to worry about losing expando properties etc.
      if (!::JS_DefinePropertyById(cx, obj, id, v, nullptr, nullptr,
                                   JSPROP_READONLY | JSPROP_PERMANENT |
                                   JSPROP_ENUMERATE)) {
        return NS_ERROR_FAILURE;
      }
      *objp = obj;

      return NS_OK;
    }

    if (sDocument_id == id) {
      nsCOMPtr<nsIDocument> document = win->GetDoc();
      JS::Value v;
      nsCOMPtr<nsIXPConnectJSObjectHolder> holder;
      rv = WrapNative(cx, JS_GetGlobalForScopeChain(cx), document, document,
                      &NS_GET_IID(nsIDOMDocument), &v, getter_AddRefs(holder),
                      false);
      NS_ENSURE_SUCCESS(rv, rv);

      // The PostCreate hook for the document will handle defining the
      // property
      *objp = obj;

      // NB: We need to do this for any Xray wrapper.
      if (xpc::WrapperFactory::IsXrayWrapper(obj)) {
        // Unless our object is a native wrapper, in which case we have to
        // define it ourselves.

        *_retval = JS_WrapValue(cx, &v) &&
                   JS_DefineProperty(cx, obj, "document", v, NULL, NULL,
                                     JSPROP_READONLY | JSPROP_ENUMERATE);
        if (!*_retval) {
          return NS_ERROR_UNEXPECTED;
        }
      }

      return NS_OK;
    }

    if (sDialogArguments_id == id && win->IsModalContentWindow()) {
      nsCOMPtr<nsIArray> args;
      ((nsGlobalModalWindow *)win)->GetDialogArguments(getter_AddRefs(args));

      nsIScriptContext *script_cx = win->GetContext();
      if (script_cx) {
        // Make nsJSContext::SetProperty()'s magic argument array
        // handling happen.
        rv = script_cx->SetProperty(obj, "dialogArguments", args);
        NS_ENSURE_SUCCESS(rv, rv);

        *objp = obj;
      }

      return NS_OK;
    }
  }

  rv = nsDOMGenericSH::NewResolve(wrapper, cx, obj, id, flags, objp,
                                  _retval);

  if (NS_FAILED(rv) || *objp) {
    // Something went wrong, or the property got resolved. Return.
    return rv;
  }

  // Make a fast expando if we're assigning to (not declaring or
  // binding a name) a new undefined property that's not already
  // defined on our prototype chain. This way we can access this
  // expando w/o ever getting back into XPConnect.
  if (flags & JSRESOLVE_ASSIGNING) {
    JSObject *realObj;
    wrapper->GetJSObject(&realObj);

    if (obj == realObj) {
      JSObject *proto;
      if (!js::GetObjectProto(cx, obj, &proto)) {
          *_retval = JS_FALSE;
          return NS_OK;
      }
      if (proto) {
        JSObject *pobj = NULL;
        jsval val;

        if (!::JS_LookupPropertyWithFlagsById(cx, proto, id, flags,
                                              &pobj, &val)) {
          *_retval = JS_FALSE;

          return NS_OK;
        }

        if (pobj) {
          // A property was found on the prototype chain.
          *objp = pobj;
          return NS_OK;
        }
      }

      // Define a fast expando.  The key here is to use JS_PropertyStub as the
      // getter/setter, which makes us stay out of XPConnect when using this
      // property.
      //
      // We're adding a new property here, so we don't need to worry about
      // conflicting with any existing ones.
      //
      // Since we always create the undeclared property here, shortcutting the
      // normal process, we go out of our way to tell the JS engine to report
      // strict warnings/errors using js::ReportIfUndeclaredVarAssignment.
      JS::Rooted<JSString*> str(cx, JSID_TO_STRING(id));
      if (!js::ReportIfUndeclaredVarAssignment(cx, str) ||
          !::JS_DefinePropertyById(cx, obj, id, JSVAL_VOID, JS_PropertyStub,
                                   JS_StrictPropertyStub, JSPROP_ENUMERATE)) {
        *_retval = JS_FALSE;

        return NS_OK;
      }

      *objp = obj;
    }
  }

  return NS_OK;
}

NS_IMETHODIMP
nsWindowSH::Finalize(nsIXPConnectWrappedNative *wrapper, JSFreeOp *fop,
                     JSObject *obj)
{
  nsCOMPtr<nsIScriptGlobalObject> sgo(do_QueryWrappedNative(wrapper));
  NS_ENSURE_TRUE(sgo, NS_ERROR_UNEXPECTED);

  sgo->OnFinalize(obj);

  return NS_OK;
}

NS_IMETHODIMP
nsWindowSH::OuterObject(nsIXPConnectWrappedNative *wrapper, JSContext * cx,
                        JSObject * obj, JSObject * *_retval)
{
  nsGlobalWindow *origWin = nsGlobalWindow::FromWrapper(wrapper);
  nsGlobalWindow *win = origWin->GetOuterWindowInternal();

  if (!win) {
    // If we no longer have an outer window. No code should ever be
    // running on a window w/o an outer, which means this hook should
    // never be called when we have no outer. But just in case, return
    // null to prevent leaking an inner window to code in a different
    // window.
    *_retval = nullptr;
    return NS_ERROR_UNEXPECTED;
  }

  JSObject *winObj = win->FastGetGlobalJSObject();
  MOZ_ASSERT(winObj);

  // Note that while |wrapper| is same-compartment with cx, the outer window
  // might not be. If we're running script in an inactive scope and evalute
  // |this|, the outer window is actually a cross-compartment wrapper. So we
  // need to wrap here.
  if (!JS_WrapObject(cx, &winObj)) {
    *_retval = nullptr;
    return NS_ERROR_UNEXPECTED;
  }

  *_retval = winObj;
  return NS_OK;
}

// DOM Location helper

NS_IMETHODIMP
nsLocationSH::CheckAccess(nsIXPConnectWrappedNative *wrapper, JSContext *cx,
                          JSObject *obj, jsid id, uint32_t mode,
                          jsval *vp, bool *_retval)
{
  if ((mode & JSACC_TYPEMASK) == JSACC_PROTO && (mode & JSACC_WRITE)) {
    // No setting location.__proto__, ever!

    // Let XPConnect know that the access was not granted.
    *_retval = false;

    return NS_ERROR_DOM_SECURITY_ERR;
  }

  return nsDOMGenericSH::CheckAccess(wrapper, cx, obj, id, mode, vp, _retval);
}

NS_IMETHODIMP
nsLocationSH::PreCreate(nsISupports *nativeObj, JSContext *cx,
                        JSObject *globalObj, JSObject **parentObj)
{
  // window.location can be held onto by both evil pages that want to track the
  // user's progress on the web and bookmarklets that want to use the location
  // object. Parent it to the outer window so that access checks do the Right
  // Thing.
  *parentObj = globalObj;

  nsCOMPtr<nsIDOMLocation> safeLoc(do_QueryInterface(nativeObj));
  if (!safeLoc) {
    // Oops, this wasn't really a location object. This can happen if someone
    // tries to use our scriptable helper as a real object and tries to wrap
    // it, see bug 319296
    return NS_OK;
  }

  nsLocation *loc = (nsLocation *)safeLoc.get();
  nsIDocShell *ds = loc->GetDocShell();
  if (!ds) {
    NS_WARNING("Refusing to create a location in the wrong scope");
    return NS_ERROR_UNEXPECTED;
  }

  nsCOMPtr<nsIScriptGlobalObject> sgo = do_GetInterface(ds);
  if (!sgo) {
    NS_WARNING("Refusing to create a location in the wrong scope because the "
               "docshell is being destroyed");
    return NS_ERROR_UNEXPECTED;
  }

  *parentObj = sgo->GetGlobalJSObject();
  return *parentObj ? NS_OK : NS_ERROR_FAILURE;
}

NS_IMETHODIMP
nsLocationSH::AddProperty(nsIXPConnectWrappedNative *wrapper, JSContext *cx,
                          JSObject *obj, jsid id, jsval *vp, bool *_retval)
{
  // Shadowing protection. This will go away when nsLocation moves to the new
  // bindings.
  if (wrapper->HasNativeMember(id)) {
    JS_ReportError(cx, "Permission denied to shadow native property");
    return NS_ERROR_FAILURE;
  }

  return NS_OK;
}

// DOM Navigator helper

NS_IMETHODIMP
nsNavigatorSH::NewResolve(nsIXPConnectWrappedNative *wrapper, JSContext *cx,
                          JSObject *obj, jsid id, uint32_t flags,
                          JSObject **objp, bool *_retval)
{
  if (!JSID_IS_STRING(id)) {
    return NS_OK;
  }

  nsScriptNameSpaceManager *nameSpaceManager =
    nsJSRuntime::GetNameSpaceManager();
  NS_ENSURE_TRUE(nameSpaceManager, NS_ERROR_NOT_INITIALIZED);

  nsDependentJSString name(id);

  const nsGlobalNameStruct* name_struct =
    nameSpaceManager->LookupNavigatorName(name);
  if (!name_struct) {
    return NS_OK;
  }
  NS_ASSERTION(name_struct->mType == nsGlobalNameStruct::eTypeNavigatorProperty,
               "unexpected type");

  nsresult rv = NS_OK;

  nsCOMPtr<nsISupports> native(do_CreateInstance(name_struct->mCID, &rv));
  NS_ENSURE_SUCCESS(rv, rv);

  jsval prop_val = JSVAL_VOID; // Property value.

  nsCOMPtr<nsIDOMGlobalPropertyInitializer> gpi(do_QueryInterface(native));

  if (gpi) {
    JSObject *global = JS_GetGlobalForObject(cx, obj);

    nsISupports *globalNative = XPConnect()->GetNativeOfWrapper(cx, global);
    nsCOMPtr<nsIDOMWindow> window = do_QueryInterface(globalNative);

    if (!window) {
      return NS_ERROR_UNEXPECTED;
    }

    rv = gpi->Init(window, &prop_val);
    NS_ENSURE_SUCCESS(rv, rv);
  }

  if (JSVAL_IS_PRIMITIVE(prop_val) && !JSVAL_IS_NULL(prop_val)) {
    nsCOMPtr<nsIXPConnectJSObjectHolder> holder;
    rv = WrapNative(cx, obj, native, true, &prop_val,
                    getter_AddRefs(holder));

    NS_ENSURE_SUCCESS(rv, rv);
  }

  if (!JS_WrapValue(cx, &prop_val)) {
    return NS_ERROR_UNEXPECTED;
  }

  JSBool ok = ::JS_DefinePropertyById(cx, obj, id, prop_val, nullptr, nullptr,
                                      JSPROP_ENUMERATE);

  *_retval = true;
  *objp = obj;

  return ok ? NS_OK : NS_ERROR_FAILURE;
}

// static
nsresult
nsNavigatorSH::PreCreate(nsISupports *nativeObj, JSContext *cx,
                         JSObject *globalObj, JSObject **parentObj)
{
  // window.navigator can hold expandos and thus we need to only ever
  // create one wrapper per navigator object so that expandos are
  // visible independently of who's looking it up.
  *parentObj = globalObj;

  nsCOMPtr<nsIDOMNavigator> safeNav(do_QueryInterface(nativeObj));
  if (!safeNav) {
    // Oops, this wasn't really a navigator object. This can happen if someone
    // tries to use our scriptable helper as a real object and tries to wrap
    // it, see bug 319296.
    return NS_OK;
  }

  Navigator *nav = static_cast<Navigator*>(safeNav.get());
  nsGlobalWindow *win = static_cast<nsGlobalWindow*>(nav->GetWindow());
  if (!win) {
    NS_WARNING("Refusing to create a navigator in the wrong scope");

    return NS_ERROR_UNEXPECTED;
  }
  return SetParentToWindow(win, parentObj);
}

// DOM Node helper

NS_IMETHODIMP
nsNodeSH::PreCreate(nsISupports *nativeObj, JSContext *cx, JSObject *globalObj,
                    JSObject **parentObj)
{
  nsINode *node = static_cast<nsINode*>(nativeObj);

#ifdef DEBUG
  {
    nsCOMPtr<nsINode> node_qi(do_QueryInterface(nativeObj));

    // If this assertion fires the QI implementation for the object in
    // question doesn't use the nsINode pointer as the nsISupports
    // pointer. That must be fixed, or we'll crash...
    NS_ABORT_IF_FALSE(node_qi == node, "Uh, fix QI!");
  }
#endif

  // Make sure that we get the owner document of the content node, in case
  // we're in document teardown.  If we are, it's important to *not* use
  // globalObj as the nodes parent since that would give the node the
  // principal of globalObj (i.e. the principal of the document that's being
  // loaded) and not the principal of the document that's being unloaded.
  // See http://bugzilla.mozilla.org/show_bug.cgi?id=227417
  nsIDocument* doc = node->OwnerDoc();

  // If we have a document, make sure one of these is true
  // (1) it has a script handling object,
  // (2) has had one, or has been marked to have had one,
  // (3) we are running a privileged script.
  // Event handling is possible only if (1). If (2) event handling is prevented.
  // If document has never had a script handling object,
  // untrusted scripts (3) shouldn't touch it!
  bool hasHadScriptHandlingObject = false;
  NS_ENSURE_STATE(doc->GetScriptHandlingObject(hasHadScriptHandlingObject) ||
                  hasHadScriptHandlingObject ||
                  nsContentUtils::IsCallerChrome());

  nsINode *native_parent;

  bool nodeIsElement = node->IsElement();
  if (nodeIsElement && node->AsElement()->IsXUL()) {
    // For XUL elements, use the parent, if any.
    native_parent = node->GetParent();

    if (!native_parent) {
      native_parent = doc;
    }
  } else if (!node->IsNodeOfType(nsINode::eDOCUMENT)) {
    NS_ASSERTION(node->IsNodeOfType(nsINode::eCONTENT) ||
                 node->IsNodeOfType(nsINode::eATTRIBUTE),
                 "Unexpected node type");

    // For attributes and non-XUL content, use the document as scope parent.
    native_parent = doc;

    // But for HTML form controls, use the form as scope parent.
    if (nodeIsElement) {
      if (node->IsNodeOfType(nsINode::eHTML_FORM_CONTROL)) {
        nsCOMPtr<nsIFormControl> form_control(do_QueryInterface(node));

        if (form_control) {
          Element *form = form_control->GetFormElement();

          if (form) {
            // Found a form, use it.
            native_parent = form;
          }
        }
      }
      else {
        // Legend isn't an HTML form control but should have its fieldset form
        // as scope parent at least for backward compatibility.
        HTMLLegendElement *legend =
          HTMLLegendElement::FromContent(node->AsElement());
        if (legend) {
          Element *form = legend->GetFormElement();

          if (form) {
            native_parent = form;
          }
        }
      }
    }
  } else {
    // We're called for a document object; set the parent to be the
    // document's global object, if there is one

    // Get the scope object from the document.
    nsISupports *scope = doc->GetScopeObject();

    if (scope) {
        jsval v;
        nsCOMPtr<nsIXPConnectJSObjectHolder> holder;
        nsresult rv = WrapNative(cx, globalObj, scope, false, &v,
                                 getter_AddRefs(holder));
        NS_ENSURE_SUCCESS(rv, rv);

        holder->GetJSObject(parentObj);
    }
    else {
      // No global object reachable from this document, use the
      // global object that was passed to this method.

      *parentObj = globalObj;
    }

    // No slim wrappers for a document's scope object.
    return node->ChromeOnlyAccess() ?
      NS_SUCCESS_CHROME_ACCESS_ONLY : NS_OK;
  }

  // XXXjst: Maybe we need to find the global to use from the
  // nsIScriptGlobalObject that's reachable from the node we're about
  // to wrap here? But that's not always reachable, let's use
  // globalObj for now...

  nsresult rv = WrapNativeParent(cx, globalObj, native_parent, parentObj);
  NS_ENSURE_SUCCESS(rv, rv);

  return node->ChromeOnlyAccess() ?
    NS_SUCCESS_CHROME_ACCESS_ONLY : NS_SUCCESS_ALLOW_SLIM_WRAPPERS;
}

NS_IMETHODIMP
nsNodeSH::AddProperty(nsIXPConnectWrappedNative *wrapper, JSContext *cx,
                      JSObject *obj, jsid id, jsval *vp, bool *_retval)
{
  nsNodeSH::PreserveWrapper(GetNative(wrapper, obj));
  return NS_OK;
}

NS_IMETHODIMP
nsNodeSH::NewResolve(nsIXPConnectWrappedNative *wrapper, JSContext *cx,
                     JSObject *obj, jsid id, uint32_t flags,
                     JSObject **objp, bool *_retval)
{
  if (id == sOnload_id || id == sOnerror_id) {
    // Make sure that this node can't go away while waiting for a
    // network load that could fire an event handler.
    // XXXbz won't this fail if the listener is added using
    // addEventListener?  On the other hand, even if I comment this
    // code out I can't seem to reproduce the bug it was trying to
    // fix....
    nsNodeSH::PreserveWrapper(GetNative(wrapper, obj));
  }

  return nsDOMGenericSH::NewResolve(wrapper, cx, obj, id, flags, objp,
                                    _retval);
}

NS_IMETHODIMP
nsNodeSH::GetFlags(uint32_t *aFlags)
{
  *aFlags = DOMCLASSINFO_STANDARD_FLAGS | nsIClassInfo::CONTENT_NODE;

  return NS_OK;
}

void
nsNodeSH::PreserveWrapper(nsISupports *aNative)
{
  nsINode *node = static_cast<nsINode*>(aNative);
  nsContentUtils::PreserveWrapper(aNative, node);
}

// EventTarget helper

NS_IMETHODIMP
nsEventTargetSH::PreCreate(nsISupports *nativeObj, JSContext *cx,
                           JSObject *globalObj, JSObject **parentObj)
{
  nsDOMEventTargetHelper *target =
    nsDOMEventTargetHelper::FromSupports(nativeObj);

  nsCOMPtr<nsIScriptGlobalObject> native_parent;
  target->GetParentObject(getter_AddRefs(native_parent));

  *parentObj = native_parent ? native_parent->GetGlobalJSObject() : globalObj;

  return *parentObj ? NS_OK : NS_ERROR_FAILURE;
}

NS_IMETHODIMP
nsEventTargetSH::AddProperty(nsIXPConnectWrappedNative *wrapper, JSContext *cx,
                             JSObject *obj, jsid id, jsval *vp, bool *_retval)
{
  nsEventTargetSH::PreserveWrapper(GetNative(wrapper, obj));

  return NS_OK;
}

void
nsEventTargetSH::PreserveWrapper(nsISupports *aNative)
{
  nsDOMEventTargetHelper *target =
    nsDOMEventTargetHelper::FromSupports(aNative);
  nsContentUtils::PreserveWrapper(aNative, target);
}

// Event helper

NS_IMETHODIMP
nsEventSH::PreCreate(nsISupports* aNativeObj, JSContext* aCx,
                     JSObject* aGlobalObj, JSObject** aParentObj)
{
  nsDOMEvent* event =
    nsDOMEvent::FromSupports(aNativeObj);

  nsCOMPtr<nsIScriptGlobalObject> native_parent;
  event->GetParentObject(getter_AddRefs(native_parent));

  *aParentObj = native_parent ? native_parent->GetGlobalJSObject() : aGlobalObj;

  return *aParentObj ? NS_OK : NS_ERROR_FAILURE;
}

NS_IMETHODIMP
nsEventSH::AddProperty(nsIXPConnectWrappedNative* aWrapper, JSContext* aCx,
                       JSObject* aObj, jsid Id, jsval* aVp, bool* aRetval)
{
  nsEventSH::PreserveWrapper(GetNative(aWrapper, aObj));
  return NS_OK;
}

void
nsEventSH::PreserveWrapper(nsISupports* aNative)
{
  nsDOMEvent* event =
    nsDOMEvent::FromSupports(aNative);
  nsContentUtils::PreserveWrapper(aNative, event);
}

// IDBFactory helper

/* static */
template<nsresult (*func)(JSContext *, unsigned, jsval *, bool), bool aDelete>
JSBool
IDBFNativeShim(JSContext *cx, unsigned argc, jsval *vp)
{
  nsresult rv = (*func)(cx, argc, vp, aDelete);
  if (NS_FAILED(rv)) {
    xpc::Throw(cx, rv);
    return false;
  }

  return true;
}

/* static */ nsresult
IDBFOpenForPrincipal(JSContext *cx, unsigned argc, JS::Value *vp, bool aDelete)
{
  // Just to be on the extra-safe side
  if (!nsContentUtils::IsCallerChrome()) {
    MOZ_NOT_REACHED("Shouldn't be possible to get here");
    return NS_ERROR_FAILURE;
  }

  JSObject* principalJS;
  JSString* nameJS;
  uint32_t version = 0;
  if (!JS_ConvertArguments(cx, argc, JS_ARGV(cx, vp), "oS/u",
                           &principalJS, &nameJS, &version)) {
    return NS_ERROR_FAILURE;
  }

  if (version < 1 && argc >= 3) {
    return NS_ERROR_TYPE_ERR;
  }

  if (aDelete) {
    version = 0;
  }

  nsDependentJSString name;
  NS_ENSURE_TRUE(name.init(cx, nameJS), NS_ERROR_UNEXPECTED);

  nsCOMPtr<nsIPrincipal> principal = do_QueryWrapper(cx, principalJS);
  NS_ENSURE_TRUE(principal, NS_ERROR_NO_INTERFACE);

  nsCString extendedOrigin;
  nsresult rv = principal->GetExtendedOrigin(extendedOrigin);
  NS_ENSURE_FALSE(extendedOrigin.IsEmpty(), NS_ERROR_UNEXPECTED);

  nsCOMPtr<nsIIDBFactory> factory =
    do_QueryWrapper(cx, JS_THIS_OBJECT(cx, vp));
  NS_ENSURE_TRUE(factory, NS_ERROR_NO_INTERFACE);

  nsRefPtr<indexedDB::IDBOpenDBRequest> request;
  rv = static_cast<indexedDB::IDBFactory*>(factory.get())->
    OpenCommon(name, version, extendedOrigin, aDelete, cx,
               getter_AddRefs(request));
  NS_ENSURE_SUCCESS(rv, rv);

  return WrapNative(cx, JS_GetGlobalForScopeChain(cx),
                    static_cast<nsIIDBOpenDBRequest*>(request),
                    &NS_GET_IID(nsIIDBOpenDBRequest), true, vp);
}

NS_IMETHODIMP
IDBFactorySH::PostCreatePrototype(JSContext * cx, JSObject * proto)
{
  // set up our proto first
  nsresult rv = nsDOMGenericSH::PostCreatePrototype(cx, proto);
  NS_ENSURE_SUCCESS(rv, rv);

  if (xpc::AccessCheck::isChrome(js::GetObjectCompartment(proto)) &&
      (!JS_DefineFunction(cx, proto, "openForPrincipal",
                          IDBFNativeShim<IDBFOpenForPrincipal, false>,
                          3, JSPROP_ENUMERATE) ||
       !JS_DefineFunction(cx, proto, "deleteForPrincipal",
                          IDBFNativeShim<IDBFOpenForPrincipal, true>,
                          2, JSPROP_ENUMERATE))) {
    return NS_ERROR_UNEXPECTED;
  }

  return rv;
}

// IDBEventTarget helper

NS_IMETHODIMP
IDBEventTargetSH::PreCreate(nsISupports *aNativeObj, JSContext *aCx,
                            JSObject *aGlobalObj, JSObject **aParentObj)
{
  IDBWrapperCache *target = IDBWrapperCache::FromSupports(aNativeObj);
  JSObject *parent = target->GetParentObject();
  *aParentObj = parent ? parent : aGlobalObj;
  return NS_OK;
}

// Element helper

NS_IMETHODIMP
nsElementSH::PreCreate(nsISupports *nativeObj, JSContext *cx,
                       JSObject *globalObj, JSObject **parentObj)
{
  nsresult rv = nsNodeSH::PreCreate(nativeObj, cx, globalObj, parentObj);
  NS_ENSURE_SUCCESS(rv, rv);

  Element *element = static_cast<Element*>(nativeObj);

#ifdef DEBUG
  {
    nsCOMPtr<nsIContent> content_qi(do_QueryInterface(nativeObj));

    // If this assertion fires the QI implementation for the object in
    // question doesn't use the nsIContent pointer as the nsISupports
    // pointer. That must be fixed, or we'll crash...
    NS_ABORT_IF_FALSE(content_qi == element, "Uh, fix QI!");
  }
#endif

  nsIDocument *doc = element->HasFlag(NODE_FORCE_XBL_BINDINGS) ?
                     element->OwnerDoc() :
                     element->GetCurrentDoc();

  if (!doc) {
    return rv;
  }

  if (element->HasFlag(NODE_MAY_BE_IN_BINDING_MNGR) &&
      doc->BindingManager()->GetBinding(element)) {
    // Don't allow slim wrappers.
    return rv == NS_SUCCESS_ALLOW_SLIM_WRAPPERS ? NS_OK : rv;
  }

  mozilla::css::URLValue *bindingURL;
  bool ok = element->GetBindingURL(doc, &bindingURL);
  NS_ENSURE_TRUE(ok, NS_ERROR_FAILURE);

  // Only allow slim wrappers if there's no binding.
  if (!bindingURL) {
    return rv;
  }

  element->SetFlags(NODE_ATTACH_BINDING_ON_POSTCREATE);

  return rv == NS_SUCCESS_ALLOW_SLIM_WRAPPERS ? NS_OK : rv;
}

NS_IMETHODIMP
nsElementSH::PostCreate(nsIXPConnectWrappedNative *wrapper, JSContext *cx,
                        JSObject *obj)
{
  Element *element = static_cast<Element*>(wrapper->Native());

#ifdef DEBUG
  {
    nsCOMPtr<nsIContent> content_qi(do_QueryWrappedNative(wrapper));

    // If this assertion fires the QI implementation for the object in
    // question doesn't use the nsIContent pointer as the nsISupports
    // pointer. That must be fixed, or we'll crash...
    NS_ABORT_IF_FALSE(content_qi == element, "Uh, fix QI!");
  }
#endif

  nsIDocument* doc;
  if (element->HasFlag(NODE_FORCE_XBL_BINDINGS)) {
    doc = element->OwnerDoc();
  }
  else {
    doc = element->GetCurrentDoc();
  }

  if (!doc) {
    // There's no baseclass that cares about this call so we just
    // return here.

    return NS_OK;
  }

  // We must ensure that the XBL Binding is installed before we hand
  // back this object.

  if (!element->HasFlag(NODE_ATTACH_BINDING_ON_POSTCREATE)) {
    // There's already a binding for this element so nothing left to
    // be done here.

    // In theory we could call ExecuteAttachedHandler here when it's safe to
    // run script if we also removed the binding from the PAQ queue, but that
    // seems like a scary change that would mosly just add more
    // inconsistencies.

    return NS_OK;
  }

  element->UnsetFlags(NODE_ATTACH_BINDING_ON_POSTCREATE);

  // Make sure the style context goes away _before_ we load the binding
  // since that can destroy the relevant presshell.
  mozilla::css::URLValue *bindingURL;
  bool ok = element->GetBindingURL(doc, &bindingURL);
  NS_ENSURE_TRUE(ok, NS_ERROR_FAILURE);

  if (!bindingURL) {
    // No binding, nothing left to do here.
    return NS_OK;
  }

  nsCOMPtr<nsIURI> uri = bindingURL->GetURI();
  nsCOMPtr<nsIPrincipal> principal = bindingURL->mOriginPrincipal;

  // We have a binding that must be installed.
  bool dummy;

  nsXBLService* xblService = nsXBLService::GetInstance();
  NS_ENSURE_TRUE(xblService, NS_ERROR_NOT_AVAILABLE);

  nsRefPtr<nsXBLBinding> binding;
  xblService->LoadBindings(element, uri, principal, getter_AddRefs(binding), &dummy);

  if (binding) {
    if (nsContentUtils::IsSafeToRunScript()) {
      binding->ExecuteAttachedHandler();
    }
    else {
      nsContentUtils::AddScriptRunner(
        NS_NewRunnableMethod(binding, &nsXBLBinding::ExecuteAttachedHandler));
    }
  }

  return NS_OK;
}

NS_IMETHODIMP
nsElementSH::PostTransplant(nsIXPConnectWrappedNative *wrapper, JSContext *cx,
                            JSObject *obj)
{
  // XBL bindings are reapplied asynchronously when the node is inserted into a
  // new document and frame construction occurs.
  return NS_OK;
}


// Generic array scriptable helper.

NS_IMETHODIMP
nsGenericArraySH::NewResolve(nsIXPConnectWrappedNative *wrapper, JSContext *cx,
                             JSObject *obj, jsid id, uint32_t flags,
                             JSObject **objp, bool *_retval)
{
  if (id == sLength_id) {
    // Bail early; this isn't something we're interested in
    return NS_OK;
  }

  bool is_number = false;
  int32_t n = GetArrayIndexFromId(cx, id, &is_number);

  if (is_number && n >= 0) {
    // XXX The following is a cheap optimization to avoid hitting xpconnect to
    // get the length. We may want to consider asking our concrete
    // implementation for the length, and falling back onto the GetProperty if
    // it doesn't provide one.

    uint32_t length;
    nsresult rv = GetLength(wrapper, cx, obj, &length);
    NS_ENSURE_SUCCESS(rv, rv);

    uint32_t index = uint32_t(n);
    if (index < length) {
      *_retval = ::JS_DefineElement(cx, obj, index, JSVAL_VOID, nullptr, nullptr,
                                    JSPROP_ENUMERATE | JSPROP_SHARED);
      *objp = obj;
    }
  }

  return NS_OK;
}

nsresult
nsGenericArraySH::GetLength(nsIXPConnectWrappedNative *wrapper, JSContext *cx,
                             JSObject *obj, uint32_t *length)
{
  *length = 0;

  jsval lenval;
  if (!JS_GetProperty(cx, obj, "length", &lenval)) {
    return NS_ERROR_UNEXPECTED;
  }

  if (!JSVAL_IS_INT(lenval)) {
    // This can apparently happen with some sparse array impls falling back
    // onto this code.
    return NS_OK;
  }

  int32_t slen = JSVAL_TO_INT(lenval);
  if (slen < 0) {
    return NS_OK;
  }

  *length = (uint32_t)slen;

  return NS_OK;
}

NS_IMETHODIMP
nsGenericArraySH::Enumerate(nsIXPConnectWrappedNative *wrapper, JSContext *cx,
                            JSObject *obj, bool *_retval)
{
  // Recursion protection in case someone tries to be smart and call
  // the enumerate hook from a user defined .length getter, or
  // somesuch.

  static bool sCurrentlyEnumerating;

  if (sCurrentlyEnumerating) {
    // Don't recurse to death.
    return NS_OK;
  }

  sCurrentlyEnumerating = true;

  jsval len_val;
  JSAutoRequest ar(cx);
  JSBool ok = ::JS_GetProperty(cx, obj, "length", &len_val);

  if (ok && JSVAL_IS_INT(len_val)) {
    int32_t length = JSVAL_TO_INT(len_val);

    for (int32_t i = 0; ok && i < length; ++i) {
      ok = ::JS_DefineElement(cx, obj, i, JSVAL_VOID, nullptr, nullptr,
                              JSPROP_ENUMERATE | JSPROP_SHARED);
    }
  }

  sCurrentlyEnumerating = false;

  return ok ? NS_OK : NS_ERROR_UNEXPECTED;
}

// Array scriptable helper

NS_IMETHODIMP
nsArraySH::GetProperty(nsIXPConnectWrappedNative *wrapper, JSContext *cx,
                       JSObject *obj, jsid id, jsval *vp, bool *_retval)
{
  bool is_number = false;
  int32_t n = GetArrayIndexFromId(cx, id, &is_number);

  nsresult rv = NS_OK;

  if (is_number) {
    if (n < 0) {
      return NS_ERROR_DOM_INDEX_SIZE_ERR;
    }

    // Make sure rv == NS_OK here, so GetItemAt implementations that never fail
    // don't have to set rv.
    rv = NS_OK;
    nsWrapperCache *cache = nullptr;
    nsISupports* array_item =
      GetItemAt(GetNative(wrapper, obj), n, &cache, &rv);
    NS_ENSURE_SUCCESS(rv, rv);

    if (array_item) {
      rv = WrapNative(cx, JS_GetGlobalForScopeChain(cx), array_item, cache,
                      true, vp);
      NS_ENSURE_SUCCESS(rv, rv);

      rv = NS_SUCCESS_I_DID_SOMETHING;
    }
  }

  return rv;
}


// StringList scriptable helper

nsresult
nsStringListSH::GetStringAt(nsISupports *aNative, int32_t aIndex,
                            nsAString& aResult)
{
  nsCOMPtr<nsIDOMDOMStringList> list(do_QueryInterface(aNative));
  NS_ENSURE_TRUE(list, NS_ERROR_UNEXPECTED);

  nsresult rv = list->Item(aIndex, aResult);
#ifdef DEBUG
  if (DOMStringIsNull(aResult)) {
    uint32_t length = 0;
    list->GetLength(&length);
    NS_ASSERTION(uint32_t(aIndex) >= length, "Item should only return null for out-of-bounds access");
  }
#endif
  return rv;
}


// Named Array helper

NS_IMETHODIMP
nsNamedArraySH::NewResolve(nsIXPConnectWrappedNative *wrapper, JSContext *cx,
                           JSObject *obj, jsid id, uint32_t flags,
                           JSObject **objp, bool *_retval)
{
  if ((!(JSRESOLVE_ASSIGNING & flags)) && JSID_IS_STRING(id) &&
      !ObjectIsNativeWrapper(cx, obj)) {

    {
      JSObject *realObj;

      if (wrapper) {
        wrapper->GetJSObject(&realObj);
      } else {
        realObj = obj;
      }

      JSAutoCompartment ac(cx, realObj);
      JSObject *proto;
      if (!::JS_GetPrototype(cx, realObj, &proto)) {
        return NS_ERROR_FAILURE;
      }

      if (proto) {
        JSBool hasProp;
        if (!::JS_HasPropertyById(cx, proto, id, &hasProp)) {
          *_retval = false;
          return NS_ERROR_FAILURE;
        }

        if (hasProp) {
          // We found the property we're resolving on the prototype,
          // nothing left to do here then.
          return NS_OK;
        }
      }
    }

    // Make sure rv == NS_OK here, so GetNamedItem implementations
    // that never fail don't have to set rv.
    nsresult rv = NS_OK;
    nsWrapperCache *cache;

    nsISupports* item = GetNamedItem(GetNative(wrapper, obj),
                                     nsDependentJSString(id), &cache, &rv);
    NS_ENSURE_SUCCESS(rv, rv);

    if (item) {
      *_retval = ::JS_DefinePropertyById(cx, obj, id, JSVAL_VOID, nullptr,
                                         nullptr, JSPROP_ENUMERATE | JSPROP_SHARED);

      *objp = obj;

      return *_retval ? NS_OK : NS_ERROR_FAILURE;
    }
  }

  return nsArraySH::NewResolve(wrapper, cx, obj, id, flags, objp, _retval);
}

NS_IMETHODIMP
nsNamedArraySH::GetProperty(nsIXPConnectWrappedNative *wrapper, JSContext *cx,
                            JSObject *obj, jsid id, jsval *vp,
                            bool *_retval)
{
  if (JSID_IS_STRING(id) && !ObjectIsNativeWrapper(cx, obj)) {
    nsresult rv = NS_OK;
    nsWrapperCache *cache = nullptr;
    nsISupports* item = GetNamedItem(GetNative(wrapper, obj),
                                     nsDependentJSString(id), &cache, &rv);
    NS_ENSURE_SUCCESS(rv, rv);

    if (item) {
      rv = WrapNative(cx, JS_GetGlobalForScopeChain(cx), item, cache,
                      true, vp);
      NS_ENSURE_SUCCESS(rv, rv);

      rv = NS_SUCCESS_I_DID_SOMETHING;
    }

    // Don't fall through to nsArraySH::GetProperty() here
    return rv;
  }

  return nsArraySH::GetProperty(wrapper, cx, obj, id, vp, _retval);
}


// NamedNodeMap helper

nsISupports*
nsNamedNodeMapSH::GetItemAt(nsISupports *aNative, uint32_t aIndex,
                            nsWrapperCache **aCache, nsresult *aResult)
{
  nsDOMAttributeMap* map = nsDOMAttributeMap::FromSupports(aNative);

  nsINode *attr;
  *aCache = attr = map->GetItemAt(aIndex, aResult);
  return attr;
}

nsISupports*
nsNamedNodeMapSH::GetNamedItem(nsISupports *aNative, const nsAString& aName,
                               nsWrapperCache **aCache, nsresult *aResult)
{
  nsDOMAttributeMap* map = nsDOMAttributeMap::FromSupports(aNative);

  nsINode *attr;
  *aCache = attr = map->GetNamedItem(aName);
  return attr;
}

NS_IMETHODIMP
nsDocumentSH::NewResolve(nsIXPConnectWrappedNative *wrapper, JSContext *cx,
                         JSObject *obj, jsid id, uint32_t flags,
                         JSObject **objp, bool *_retval)
{
  nsresult rv;

  if (id == sLocation_id) {
    // Define the location property on the document object itself so
    // that we can intercept getting and setting of document.location.

    nsCOMPtr<nsIDOMDocument> doc = do_QueryWrappedNative(wrapper, obj);
    NS_ENSURE_TRUE(doc, NS_ERROR_UNEXPECTED);

    nsCOMPtr<nsIDOMLocation> location;
    rv = doc->GetLocation(getter_AddRefs(location));
    NS_ENSURE_SUCCESS(rv, rv);

    jsval v;

    nsCOMPtr<nsIXPConnectJSObjectHolder> holder;
    rv = WrapNative(cx, JS_GetGlobalForScopeChain(cx), location,
                    &NS_GET_IID(nsIDOMLocation), true, &v,
                    getter_AddRefs(holder));
    NS_ENSURE_SUCCESS(rv, rv);

    JSBool ok = ::JS_DefinePropertyById(cx, obj, id, v, nullptr,
                                        LocationSetter<nsIDOMDocument>,
                                        JSPROP_PERMANENT | JSPROP_ENUMERATE);

    if (!ok) {
      return NS_ERROR_FAILURE;
    }

    *objp = obj;

    return NS_OK;
  }

  return nsNodeSH::NewResolve(wrapper, cx, obj, id, flags, objp, _retval);
}

NS_IMETHODIMP
nsDocumentSH::GetFlags(uint32_t* aFlags)
{
  *aFlags = DOMCLASSINFO_STANDARD_FLAGS;

  return NS_OK;
}

NS_IMETHODIMP
nsDocumentSH::PostCreate(nsIXPConnectWrappedNative *wrapper, JSContext *cx,
                         JSObject *obj)
{
  // If this is the current document for the window that's the script global
  // object of this document, then define this document object on the window.
  // That will make sure that the document is referenced (via window.document)
  // and prevent it from going away in GC.
  nsCOMPtr<nsIDocument> doc = do_QueryWrappedNative(wrapper);
  if (!doc) {
    return NS_ERROR_UNEXPECTED;
  }

  nsIScriptGlobalObject *sgo = doc->GetScriptGlobalObject();
  nsCOMPtr<nsPIDOMWindow> win = do_QueryInterface(sgo);
  if (!win) {
    // No window, nothing else to do here
    return NS_OK;
  }

  nsIDOMDocument* currentDoc = win->GetExtantDocument();

  if (SameCOMIdentity(doc, currentDoc)) {
    jsval winVal;

    nsCOMPtr<nsIXPConnectJSObjectHolder> holder;
    nsresult rv = WrapNative(cx, obj, win, &NS_GET_IID(nsIDOMWindow), false,
                             &winVal, getter_AddRefs(holder));
    NS_ENSURE_SUCCESS(rv, rv);

    NS_NAMED_LITERAL_STRING(doc_str, "document");

    if (!::JS_DefineUCProperty(cx, JSVAL_TO_OBJECT(winVal),
                               reinterpret_cast<const jschar *>
                                               (doc_str.get()),
                               doc_str.Length(), OBJECT_TO_JSVAL(obj),
                               JS_PropertyStub, JS_StrictPropertyStub,
                               JSPROP_READONLY | JSPROP_ENUMERATE)) {
      return NS_ERROR_FAILURE;
    }
  }
  return NS_OK;
}

NS_IMETHODIMP
nsDocumentSH::PostTransplant(nsIXPConnectWrappedNative *wrapper, JSContext *cx,
                             JSObject *obj)
{
  // Nothing to do here.
  return NS_OK;
}

// HTMLDocument helper

static nsresult
ResolveImpl(JSContext *cx, nsIXPConnectWrappedNative *wrapper, jsid id,
            nsISupports **result, nsWrapperCache **aCache)
{
  nsHTMLDocument *doc =
    static_cast<nsHTMLDocument*>(static_cast<nsINode*>(wrapper->Native()));

  // 'id' is not always a string, it can be a number since document.1
  // should map to <input name="1">. Thus we can't use
  // JSVAL_TO_STRING() here.
  JSString *str = IdToString(cx, id);
  NS_ENSURE_TRUE(str, NS_ERROR_UNEXPECTED);

  nsDependentJSString depStr;
  NS_ENSURE_TRUE(depStr.init(cx, str), NS_ERROR_UNEXPECTED);

  return doc->ResolveName(depStr, nullptr, result, aCache);
}


static JSClass sHTMLDocumentAllClass = {
  "HTML document.all class",
  JSCLASS_HAS_PRIVATE | JSCLASS_PRIVATE_IS_NSISUPPORTS | JSCLASS_NEW_RESOLVE |
  JSCLASS_EMULATES_UNDEFINED | JSCLASS_HAS_RESERVED_SLOTS(1),
  JS_PropertyStub,                                         /* addProperty */
  JS_PropertyStub,                                         /* delProperty */
  nsHTMLDocumentSH::DocumentAllGetProperty,                /* getProperty */
  JS_StrictPropertyStub,                                   /* setProperty */
  JS_EnumerateStub,
  (JSResolveOp)nsHTMLDocumentSH::DocumentAllNewResolve,
  JS_ConvertStub,
  nsHTMLDocumentSH::ReleaseDocument,
  nullptr,                                                  /* checkAccess */
  nsHTMLDocumentSH::CallToGetPropMapper
};


static JSClass sHTMLDocumentAllHelperClass = {
  "HTML document.all helper class",
  JSCLASS_NEW_RESOLVE,
  JS_PropertyStub,                                         /* addProperty */
  JS_PropertyStub,                                         /* delProperty */
  nsHTMLDocumentSH::DocumentAllHelperGetProperty,          /* getProperty */
  JS_StrictPropertyStub,                                   /* setProperty */
  JS_EnumerateStub,
  (JSResolveOp)nsHTMLDocumentSH::DocumentAllHelperNewResolve,
  JS_ConvertStub
};


static JSClass sHTMLDocumentAllTagsClass = {
  "HTML document.all.tags class",
  JSCLASS_HAS_PRIVATE | JSCLASS_NEW_RESOLVE | JSCLASS_PRIVATE_IS_NSISUPPORTS,
  JS_PropertyStub,                                         /* addProperty */
  JS_PropertyStub,                                         /* delProperty */
  JS_PropertyStub,                                         /* getProperty */
  JS_StrictPropertyStub,                                   /* setProperty */
  JS_EnumerateStub,
  (JSResolveOp)nsHTMLDocumentSH::DocumentAllTagsNewResolve,
  JS_ConvertStub,
  nsHTMLDocumentSH::ReleaseDocument,
  nullptr,                                                  /* checkAccess */
  nsHTMLDocumentSH::CallToGetPropMapper
};

// static
JSBool
nsHTMLDocumentSH::GetDocumentAllNodeList(JSContext *cx, JSObject *obj,
                                         nsDocument *domdoc,
                                         nsContentList **nodeList)
{
  // The document.all object is a mix of the node list returned by
  // document.getElementsByTagName("*") and a map of elements in the
  // document exposed by their id and/or name. To make access to the
  // node list part (i.e. access to elements by index) not walk the
  // document each time, we create a nsContentList and hold on to it
  // in a reserved slot (0) on the document.all JSObject.
  nsresult rv = NS_OK;

  jsval collection = JS_GetReservedSlot(obj, 0);

  if (!JSVAL_IS_PRIMITIVE(collection)) {
    // We already have a node list in our reserved slot, use it.
    JSObject *obj = JSVAL_TO_OBJECT(collection);
    nsIHTMLCollection* htmlCollection;
    rv = mozilla::dom::UnwrapObject<nsIHTMLCollection>(cx, obj, htmlCollection);
    if (NS_SUCCEEDED(rv)) {
      NS_ADDREF(*nodeList = static_cast<nsContentList*>(htmlCollection));
    }
    else {
      nsISupports *native = sXPConnect->GetNativeOfWrapper(cx, obj);
      if (native) {
        NS_ADDREF(*nodeList = nsContentList::FromSupports(native));
        rv = NS_OK;
      }
      else {
        rv = NS_ERROR_FAILURE;
      }
    }
  } else {
    // No node list for this document.all yet, create one...

    nsRefPtr<nsContentList> list =
      domdoc->GetElementsByTagName(NS_LITERAL_STRING("*"));
    if (!list) {
      rv = NS_ERROR_OUT_OF_MEMORY;
    }

    nsCOMPtr<nsIXPConnectJSObjectHolder> holder;
    nsresult tmp = WrapNative(cx, JS_GetGlobalForScopeChain(cx),
                              static_cast<nsINodeList*>(list), list, false,
                              &collection, getter_AddRefs(holder));
    if (NS_FAILED(tmp)) {
      rv = tmp;
    }

    list.forget(nodeList);

    // ... and store it in our reserved slot.
    JS_SetReservedSlot(obj, 0, collection);
  }

  if (NS_FAILED(rv)) {
    xpc::Throw(cx, NS_ERROR_FAILURE);

    return JS_FALSE;
  }

  return *nodeList != nullptr;
}

JSBool
nsHTMLDocumentSH::DocumentAllGetProperty(JSContext *cx, JSHandleObject obj_,
                                         JSHandleId id, JSMutableHandleValue vp)
{
  JSObject *obj = obj_;

  // document.all.item and .namedItem get their value in the
  // newResolve hook, so nothing to do for those properties here. And
  // we need to return early to prevent <div id="item"> from shadowing
  // document.all.item(), etc.
  if (sItem_id == id || sNamedItem_id == id) {
    return JS_TRUE;
  }

  while (js::GetObjectJSClass(obj) != &sHTMLDocumentAllClass) {
    if (!js::GetObjectProto(cx, obj, &obj)) {
      return JS_FALSE;
    }

    if (!obj) {
      NS_ERROR("The JS engine lies!");

      return JS_TRUE;
    }
  }

  nsHTMLDocument *doc = GetDocument(obj);
  nsISupports *result;
  nsWrapperCache *cache;
  nsresult rv = NS_OK;

  if (JSID_IS_STRING(id)) {
    if (sLength_id == id) {
      // Map document.all.length to the length of the collection
      // document.getElementsByTagName("*"), and make sure <div
      // id="length"> doesn't shadow document.all.length.

      nsRefPtr<nsContentList> nodeList;
      if (!GetDocumentAllNodeList(cx, obj, doc, getter_AddRefs(nodeList))) {
        return JS_FALSE;
      }

      uint32_t length;
      rv = nodeList->GetLength(&length);

      if (NS_FAILED(rv)) {
        xpc::Throw(cx, rv);

        return JS_FALSE;
      }

      vp.set(INT_TO_JSVAL(length));

      return JS_TRUE;
    } else if (sTags_id != id) {
      // For all other strings, look for an element by id or name.

      nsDependentJSString str(id);

      result = doc->GetDocumentAllResult(str, &cache, &rv);

      if (NS_FAILED(rv)) {
        xpc::Throw(cx, rv);

        return JS_FALSE;
      }
    }
    else {
      result = nullptr;
    }
  } else if (JSID_IS_INT(id) && JSID_TO_INT(id) >= 0) {
    // Map document.all[n] (where n is a number) to the n:th item in
    // the document.all node list.

    nsRefPtr<nsContentList> nodeList;
    if (!GetDocumentAllNodeList(cx, obj, doc, getter_AddRefs(nodeList))) {
      return JS_FALSE;
    }

    nsIContent *node = nodeList->Item(JSID_TO_INT(id));

    result = node;
    cache = node;
  } else {
    result = nullptr;
  }

  if (result) {
    rv = WrapNative(cx, JS_GetGlobalForScopeChain(cx), result, cache, true, vp.address());
    if (NS_FAILED(rv)) {
      xpc::Throw(cx, rv);

      return JS_FALSE;
    }
  } else {
    vp.setUndefined();
  }

  return JS_TRUE;
}

JSBool
nsHTMLDocumentSH::DocumentAllNewResolve(JSContext *cx, JSHandleObject obj, JSHandleId id,
                                        unsigned flags, JSMutableHandleObject objp)
{
  JS::RootedValue v(cx);

  if (sItem_id == id || sNamedItem_id == id) {
    // Define the item() or namedItem() method.

    JSFunction *fnc = ::JS_DefineFunctionById(cx, obj, id, CallToGetPropMapper,
                                              0, JSPROP_ENUMERATE);
    objp.set(obj);

    return fnc != nullptr;
  }

  if (sLength_id == id) {
    // document.all.length. Any jsval other than undefined would do
    // here, all we need is to get into the code below that defines
    // this propery on obj, the rest happens in
    // DocumentAllGetProperty().

    v = JSVAL_ONE;
  } else if (sTags_id == id) {
    nsHTMLDocument *doc = GetDocument(obj);

    JSObject *tags = ::JS_NewObject(cx, &sHTMLDocumentAllTagsClass, nullptr,
                                    ::JS_GetGlobalForObject(cx, obj));
    if (!tags) {
      return JS_FALSE;
    }

    ::JS_SetPrivate(tags, doc);

    // The "tags" JSObject now also owns doc.
    NS_ADDREF(doc);

    v = OBJECT_TO_JSVAL(tags);
  } else {
    if (!DocumentAllGetProperty(cx, obj, id, &v)) {
      return JS_FALSE;
    }
  }

  JSBool ok = JS_TRUE;

  if (v.get() != JSVAL_VOID) {
    ok = ::JS_DefinePropertyById(cx, obj, id, v, nullptr, nullptr, 0);
    objp.set(obj);
  }

  return ok;
}

// Finalize hook used by document related JS objects, but also by
// sGlobalScopePolluterClass!

void
nsHTMLDocumentSH::ReleaseDocument(JSFreeOp *fop, JSObject *obj)
{
  nsIHTMLDocument *doc = static_cast<nsIHTMLDocument *>(JS_GetPrivate(obj));
  if (doc) {
    xpc::DeferredRelease(doc);
  }
}

JSBool
nsHTMLDocumentSH::CallToGetPropMapper(JSContext *cx, unsigned argc, jsval *vp)
{
  // Handle document.all("foo") style access to document.all.

  if (argc != 1) {
    // XXX: Should throw NS_ERROR_XPC_NOT_ENOUGH_ARGS for argc < 1,
    // and create a new NS_ERROR_XPC_TOO_MANY_ARGS for argc > 1? IE
    // accepts nothing other than one arg.
    xpc::Throw(cx, NS_ERROR_INVALID_ARG);

    return JS_FALSE;
  }

  // Convert all types to string.
  JSString *str = ::JS_ValueToString(cx, JS_ARGV(cx, vp)[0]);
  if (!str) {
    return JS_FALSE;
  }

  // If we are called via document.all(id) instead of document.all.item(i) or
  // another method, use the document.all callee object as self.
  JSObject *self;
  JS::Value callee = JS_CALLEE(cx, vp);
  if (callee.isObject() &&
      JS_GetClass(&callee.toObject()) == &sHTMLDocumentAllClass) {
    self = JSVAL_TO_OBJECT(JS_CALLEE(cx, vp));
  } else {
    self = JS_THIS_OBJECT(cx, vp);
    if (!self)
      return JS_FALSE;
  }

  size_t length;
  JS::Anchor<JSString *> anchor(str);
  const jschar *chars = ::JS_GetStringCharsAndLength(cx, str, &length);
  if (!chars) {
    return JS_FALSE;
  }

  return ::JS_GetUCProperty(cx, self, chars, length, vp);
}


static inline bool
GetDocumentAllHelper(JSContext *cx, JSObject *obj, JSObject **result)
{
  while (obj && JS_GetClass(obj) != &sHTMLDocumentAllHelperClass) {
    if (!::JS_GetPrototype(cx, obj, &obj)) {
      return false;
    }
  }

  *result = obj;
  return true;
}

JSBool
nsHTMLDocumentSH::DocumentAllHelperGetProperty(JSContext *cx, JSHandleObject obj,
                                               JSHandleId id, JSMutableHandleValue vp)
{
  if (nsDOMClassInfo::sAll_id != id) {
    return JS_TRUE;
  }

  if (!vp.isObjectOrNull()) {
    // First time through, create the collection, and set the
    // document as its private nsISupports data.
    nsresult rv;
    nsCOMPtr<nsIHTMLDocument> doc = do_QueryWrapper(cx, obj, &rv);
    if (NS_FAILED(rv)) {
      xpc::Throw(cx, rv);
      return JS_FALSE;
    }

    JS::Rooted<JSObject*> all(cx);
    all = ::JS_NewObject(cx, &sHTMLDocumentAllClass, nullptr,
                         ::JS_GetGlobalForObject(cx, obj));
    if (!all) {
      return JS_FALSE;
    }

    // Let the JSObject take over ownership of doc.
    ::JS_SetPrivate(all, doc.forget().get());

    vp.setObject(*all);
  }

  return JS_TRUE;
}

JSBool
nsHTMLDocumentSH::DocumentAllHelperNewResolve(JSContext *cx, JSHandleObject obj,
                                              JSHandleId id, unsigned flags,
                                              JSMutableHandleObject objp)
{
  if (nsDOMClassInfo::sAll_id == id) {
    // document.all is resolved for the first time. Define it.
    JSObject *helper;
    if (!GetDocumentAllHelper(cx, obj, &helper)) {
      return JS_FALSE;
    }

    if (helper) {
      if (!::JS_DefineProperty(cx, helper, "all", JSVAL_VOID, nullptr, nullptr,
                               JSPROP_ENUMERATE)) {
        return JS_FALSE;
      }

      objp.set(helper);
    }
  }

  return JS_TRUE;
}


JSBool
nsHTMLDocumentSH::DocumentAllTagsNewResolve(JSContext *cx, JSHandleObject obj,
                                            JSHandleId id, unsigned flags,
                                            JSMutableHandleObject objp)
{
  if (JSID_IS_STRING(id)) {
    nsDocument *doc = GetDocument(obj);

    JSObject *proto;
    if (!::JS_GetPrototype(cx, obj, &proto)) {
      return JS_FALSE;
    }
    if (MOZ_UNLIKELY(!proto)) {
      return JS_TRUE;
    }

    JSBool found;
    if (!::JS_HasPropertyById(cx, proto, id, &found)) {
      return JS_FALSE;
    }

    if (found) {
      return JS_TRUE;
    }

    nsRefPtr<nsContentList> tags =
      doc->GetElementsByTagName(nsDependentJSString(id));

    if (tags) {
      jsval v;
      nsCOMPtr<nsIXPConnectJSObjectHolder> holder;
      nsresult rv = WrapNative(cx, JS_GetGlobalForScopeChain(cx),
                               static_cast<nsINodeList*>(tags), tags, true,
                               &v, getter_AddRefs(holder));
      if (NS_FAILED(rv)) {
        xpc::Throw(cx, rv);

        return JS_FALSE;
      }

      if (!::JS_DefinePropertyById(cx, obj, id, v, nullptr, nullptr, 0)) {
        return JS_FALSE;
      }

      objp.set(obj);
    }
  }

  return JS_TRUE;
}


NS_IMETHODIMP
nsHTMLDocumentSH::NewResolve(nsIXPConnectWrappedNative *wrapper, JSContext *cx,
                             JSObject *obj, jsid id, uint32_t flags,
                             JSObject **objp, bool *_retval)
{
  // nsDocumentSH::NewResolve() does a security check that we'd kinda
  // want to do here too before doing anything else. But given that we
  // only define dynamic properties here before the call to
  // nsDocumentSH::NewResolve() we're ok, since once those properties
  // are accessed, we'll do the necessary security check.

  if (!(flags & JSRESOLVE_ASSIGNING)) {
    // For native wrappers, do not resolve random names on document

    JSAutoRequest ar(cx);

    if (!ObjectIsNativeWrapper(cx, obj) ||
        xpc::WrapperFactory::XrayWrapperNotShadowing(obj, id)) {
      nsCOMPtr<nsISupports> result;
      nsWrapperCache *cache;
      nsresult rv = ResolveImpl(cx, wrapper, id, getter_AddRefs(result),
                                &cache);
      NS_ENSURE_SUCCESS(rv, rv);

      if (result) {
        JSBool ok = *_retval =
          ::JS_DefinePropertyById(cx, obj, id, JSVAL_VOID, nullptr, nullptr, 0);
        *objp = obj;

        return ok ? NS_OK : NS_ERROR_FAILURE;
      }
    }

    if (id == sAll_id && !sDisableDocumentAllSupport &&
        !ObjectIsNativeWrapper(cx, obj)) {
      nsIDocument *doc = static_cast<nsIDocument*>(wrapper->Native());

      if (doc->GetCompatibilityMode() == eCompatibility_NavQuirks) {
        JSObject *proto;
        if (!::JS_GetPrototype(cx, obj, &proto)) {
          return NS_ERROR_FAILURE;
        }

        JSObject *helper;
        if (!GetDocumentAllHelper(cx, proto, &helper)) {
          return NS_ERROR_FAILURE;
        }

        if (!::JS_GetPrototype(cx, helper ? helper : obj, &proto)) {
          return NS_ERROR_FAILURE;
        }

        // Check if the property all is defined on obj's (or helper's
        // if obj doesn't exist) prototype, if it is, don't expose our
        // document.all helper.

        JSBool hasAll = JS_FALSE;
        if (proto && !JS_HasProperty(cx, proto, "all", &hasAll)) {
          return NS_ERROR_UNEXPECTED;
        }

        if (hasAll && helper) {
          // Our helper's prototype now has an "all" property, remove
          // the helper out of the prototype chain to prevent
          // shadowing of the now defined "all" property.
          JSObject *tmp = obj, *tmpProto = tmp;

          do {
            tmp = tmpProto;
            if (!::JS_GetPrototype(cx, tmp, &tmpProto)) {
              return NS_ERROR_UNEXPECTED;
            }
          } while (tmpProto != helper);

          ::JS_SetPrototype(cx, tmp, proto);
        }

        // If we don't already have a helper and "all" isn't already defined on
        // our prototype, create a helper.
        if (!helper && !hasAll) {
          // Print a warning so developers can stop using document.all
          PrintWarningOnConsole(cx, "DocumentAllUsed");

          if (!::JS_GetPrototype(cx, obj, &proto)) {
            return NS_ERROR_UNEXPECTED;
          }
          helper = ::JS_NewObject(cx, &sHTMLDocumentAllHelperClass,
                                  proto,
                                  ::JS_GetGlobalForObject(cx, obj));

          if (!helper) {
            return NS_ERROR_OUT_OF_MEMORY;
          }

          // Insert the helper into our prototype chain. helper's prototype
          // is already obj's current prototype.
          if (!::JS_SetPrototype(cx, obj, helper)) {
            xpc::Throw(cx, NS_ERROR_UNEXPECTED);
            return NS_ERROR_UNEXPECTED;
          }
        }
      }

      return NS_OK;
    }
  }

  return nsDocumentSH::NewResolve(wrapper, cx, obj, id, flags, objp, _retval);
}

NS_IMETHODIMP
nsHTMLDocumentSH::GetProperty(nsIXPConnectWrappedNative *wrapper,
                              JSContext *cx, JSObject *obj, jsid id,
                              jsval *vp, bool *_retval)
{
  nsCOMPtr<nsISupports> result;

  JSAutoRequest ar(cx);

  nsWrapperCache *cache;
  nsresult rv = ResolveImpl(cx, wrapper, id, getter_AddRefs(result), &cache);
  NS_ENSURE_SUCCESS(rv, rv);

  if (result) {
    rv = WrapNative(cx, obj, result, cache, true, vp);
    if (NS_SUCCEEDED(rv)) {
      rv = NS_SUCCESS_I_DID_SOMETHING;
    }
    return rv;
  }

  return NS_OK;
}

// HTMLFormElement helper

// static
nsresult
nsHTMLFormElementSH::FindNamedItem(nsIForm *aForm, jsid id,
                                   nsISupports **aResult,
                                   nsWrapperCache **aCache)
{
  nsDependentJSString name(id);

  *aResult = aForm->ResolveName(name).get();
  // FIXME Get the wrapper cache from nsIForm::ResolveName
  *aCache = nullptr;

  if (!*aResult) {
    nsCOMPtr<nsIContent> content(do_QueryInterface(aForm));

    nsCOMPtr<nsIHTMLDocument> html_doc =
      do_QueryInterface(content->GetDocument());

    if (html_doc && content) {
      html_doc->ResolveName(name, content, aResult, aCache);
    }
  }

  return NS_OK;
}

NS_IMETHODIMP
nsHTMLFormElementSH::NewResolve(nsIXPConnectWrappedNative *wrapper,
                                JSContext *cx, JSObject *obj, jsid id,
                                uint32_t flags, JSObject **objp,
                                bool *_retval)
{
  // For native wrappers, do not resolve random names on form
  if ((!(JSRESOLVE_ASSIGNING & flags)) && JSID_IS_STRING(id) &&
      (!ObjectIsNativeWrapper(cx, obj) ||
       xpc::WrapperFactory::XrayWrapperNotShadowing(obj, id))) {
    nsCOMPtr<nsIForm> form(do_QueryWrappedNative(wrapper, obj));
    nsCOMPtr<nsISupports> result;
    nsWrapperCache *cache;

    FindNamedItem(form, id, getter_AddRefs(result), &cache);

    if (result) {
      JSAutoRequest ar(cx);
      *_retval = ::JS_DefinePropertyById(cx, obj, id, JSVAL_VOID, nullptr,
                                         nullptr, JSPROP_ENUMERATE);

      *objp = obj;

      return *_retval ? NS_OK : NS_ERROR_FAILURE;
    }
  }

  return nsElementSH::NewResolve(wrapper, cx, obj, id, flags, objp, _retval);
}


NS_IMETHODIMP
nsHTMLFormElementSH::GetProperty(nsIXPConnectWrappedNative *wrapper,
                                 JSContext *cx, JSObject *obj, jsid id,
                                 jsval *vp, bool *_retval)
{
  nsCOMPtr<nsIForm> form(do_QueryWrappedNative(wrapper, obj));

  if (JSID_IS_STRING(id)) {
    // For native wrappers, do not get random names on form
    nsCOMPtr<nsISupports> result;
    nsWrapperCache *cache;

    FindNamedItem(form, id, getter_AddRefs(result), &cache);

    if (result) {
      // Wrap result, result can be either an element or a list of
      // elements
      nsresult rv = WrapNative(cx, obj, result, cache, true, vp);
      return NS_FAILED(rv) ? rv : NS_SUCCESS_I_DID_SOMETHING;
    }
  } else {
    int32_t n = GetArrayIndexFromId(cx, id);

    if (n >= 0) {
      nsIFormControl* control = form->GetElementAt(n);

      if (control) {
        Element *element =
          static_cast<nsGenericHTMLFormElement*>(form->GetElementAt(n));
        nsresult rv = WrapNative(cx, JS_GetGlobalForScopeChain(cx), element,
                                 element, true, vp);
        return NS_FAILED(rv) ? rv : NS_SUCCESS_I_DID_SOMETHING;
      }
    }
  }

  return NS_OK;
}

NS_IMETHODIMP
nsHTMLFormElementSH::NewEnumerate(nsIXPConnectWrappedNative *wrapper,
                                  JSContext *cx, JSObject *obj,
                                  uint32_t enum_op, jsval *statep,
                                  jsid *idp, bool *_retval)
{
  switch (enum_op) {
  case JSENUMERATE_INIT:
  case JSENUMERATE_INIT_ALL:
    {
      nsCOMPtr<nsIForm> form(do_QueryWrappedNative(wrapper, obj));

      if (!form) {
        *statep = JSVAL_NULL;
        return NS_ERROR_UNEXPECTED;
      }

      *statep = INT_TO_JSVAL(0);

      if (idp) {
        uint32_t count = form->GetElementCount();

        *idp = INT_TO_JSID(count);
      }

      break;
    }
  case JSENUMERATE_NEXT:
    {
      nsCOMPtr<nsIForm> form(do_QueryWrappedNative(wrapper, obj));
      NS_ENSURE_TRUE(form, NS_ERROR_FAILURE);

      int32_t index = (int32_t)JSVAL_TO_INT(*statep);

      uint32_t count = form->GetElementCount();

      if ((uint32_t)index < count) {
        nsIFormControl* controlNode = form->GetElementAt(index);
        NS_ENSURE_TRUE(controlNode, NS_ERROR_FAILURE);

        nsCOMPtr<nsIDOMElement> domElement = do_QueryInterface(controlNode);
        NS_ENSURE_TRUE(domElement, NS_ERROR_FAILURE);

        nsAutoString attr;
        domElement->GetAttribute(NS_LITERAL_STRING("name"), attr);
        if (attr.IsEmpty()) {
          // If name is not there, use index instead
          attr.AppendInt(index);
        }

        JSAutoRequest ar(cx);

        JSString *jsname =
          JS_NewUCStringCopyN(cx, reinterpret_cast<const jschar *>
                                                  (attr.get()),
                              attr.Length());
        NS_ENSURE_TRUE(jsname, NS_ERROR_OUT_OF_MEMORY);

        JS_ValueToId(cx, STRING_TO_JSVAL(jsname), idp);

        *statep = INT_TO_JSVAL(++index);
      } else {
        *statep = JSVAL_NULL;
      }

      break;
    }
  case JSENUMERATE_DESTROY:
    *statep = JSVAL_NULL;

    break;
  }

  return NS_OK;
}


// HTMLSelectElement helper

NS_IMETHODIMP
nsHTMLSelectElementSH::NewResolve(nsIXPConnectWrappedNative *wrapper, JSContext *cx,
                                  JSObject *obj, jsid id, uint32_t flags,
                                  JSObject **objp, bool *_retval)
{
  int32_t n = GetArrayIndexFromId(cx, id);
  if (n >= 0) {
    nsHTMLSelectElement *s =
      nsHTMLSelectElement::FromSupports(GetNative(wrapper, obj));

    HTMLOptionsCollection *options = s->GetOptions();
    if (options) {
      nsISupports *node = options->GetElementAt(n);
      if (node) {
        *objp = obj;
        *_retval = JS_DefineElement(cx, obj, uint32_t(n), JSVAL_VOID, nullptr, nullptr,
                                    JSPROP_ENUMERATE | JSPROP_SHARED);

        return NS_OK;
      }
    }
  }

  return nsElementSH::NewResolve(wrapper, cx, obj, id, flags, objp, _retval);
}

NS_IMETHODIMP
nsHTMLSelectElementSH::GetProperty(nsIXPConnectWrappedNative *wrapper,
                                   JSContext *cx, JSObject *obj, jsid id,
                                   jsval *vp, bool *_retval)
{
  int32_t n = GetArrayIndexFromId(cx, id);

  nsresult rv = NS_OK;
  if (n >= 0) {
    nsHTMLSelectElement *s =
      nsHTMLSelectElement::FromSupports(GetNative(wrapper, obj));

    HTMLOptionsCollection *options = s->GetOptions();

    if (options) {
      nsISupports *node = options->GetElementAt(n);

      rv = WrapNative(cx, JS_GetGlobalForScopeChain(cx), node,
                      &NS_GET_IID(nsIDOMNode), true, vp);
      if (NS_SUCCEEDED(rv)) {
        rv = NS_SUCCESS_I_DID_SOMETHING;
      }
      return rv;
    }
  }

  return NS_OK;
}

// static
nsresult
nsHTMLSelectElementSH::SetOption(JSContext *cx, JS::Value *vp, uint32_t aIndex,
                                 nsIDOMHTMLOptionsCollection *aOptCollection)
{
  JSAutoRequest ar(cx);

  // vp must refer to an object
  if (!vp->isObjectOrNull()) {
    return NS_ERROR_UNEXPECTED;
  }

  nsCOMPtr<nsIDOMHTMLOptionElement> new_option;

  if (JSObject* obj = vp->toObjectOrNull()) {
    new_option = do_QueryWrapper(cx, obj);
    if (!new_option) {
      // Someone is trying to set an option to a non-option object.
      return NS_ERROR_UNEXPECTED;
    }
  }

  return aOptCollection->SetOption(aIndex, new_option);
}

NS_IMETHODIMP
nsHTMLSelectElementSH::SetProperty(nsIXPConnectWrappedNative *wrapper,
                                   JSContext *cx, JSObject *obj, jsid id,
                                   jsval *vp, bool *_retval)
{
  int32_t n = GetArrayIndexFromId(cx, id);

  if (n >= 0) {
    nsCOMPtr<nsIDOMHTMLSelectElement> select =
      do_QueryWrappedNative(wrapper, obj);
    NS_ENSURE_TRUE(select, NS_ERROR_UNEXPECTED);

    nsCOMPtr<nsIDOMHTMLOptionsCollection> options;
    select->GetOptions(getter_AddRefs(options));

    nsresult rv = SetOption(cx, vp, n, options);
    return NS_FAILED(rv) ? rv : NS_SUCCESS_I_DID_SOMETHING;
  }

  return NS_OK;
}


// HTMLObject/EmbedElement helper
// Keep in mind that it is OK for this to fail to return an instance. Don't return a
// failure result unless something truly exceptional has happened.
// static
nsresult
nsHTMLPluginObjElementSH::GetPluginInstanceIfSafe(nsIXPConnectWrappedNative *wrapper,
                                                  JSObject *obj,
                                                  JSContext *cx,
                                                  nsNPAPIPluginInstance **_result)
{
  *_result = nullptr;

  nsCOMPtr<nsIContent> content;
  if (wrapper) {
    content = do_QueryWrappedNative(wrapper, obj);
  } else {
    nsISupports* supports;
    if (XPCConvert::GetISupportsFromJSObject(obj, &supports)) {
      content = do_QueryInterface(supports);
    }
  }
  NS_ENSURE_TRUE(content, NS_ERROR_UNEXPECTED);

  nsCOMPtr<nsIObjectLoadingContent> objlc(do_QueryInterface(content));
  NS_ASSERTION(objlc, "Object nodes must implement nsIObjectLoadingContent");

  // The below methods pull the cx off the stack, so make sure they match.
  //
  // NB: Sometimes there's a null cx on the stack, in which case |cx| is the
  // safe JS context. But in that case, IsCallerChrome() will return true,
  // so the ensuing expression is short-circuited.
  MOZ_ASSERT_IF(nsContentUtils::GetCurrentJSContext(),
                cx == nsContentUtils::GetCurrentJSContext());

  bool callerIsContentJS = (!nsContentUtils::IsCallerChrome() &&
                            !nsContentUtils::IsCallerXBL() &&
                            js::IsContextRunningJS(cx));
  return objlc->ScriptRequestPluginInstance(callerIsContentJS,
                                            _result);
}

nsHTMLPluginObjElementSH::SetupProtoChainRunner::SetupProtoChainRunner(
    nsIXPConnectWrappedNative* aWrapper,
    nsIScriptContext* aScriptContext,
    nsObjectLoadingContent* aContent)
  : mWrapper(aWrapper)
  , mContext(aScriptContext)
  , mContent(aContent)
{
}

NS_IMETHODIMP
nsHTMLPluginObjElementSH::SetupProtoChainRunner::Run()
{
  nsCxPusher pusher;
  JSContext* cx = mContext ? mContext->GetNativeContext()
                           : nsContentUtils::GetSafeJSContext();
  pusher.Push(cx);

  JSObject* obj = nullptr;
  JSObject* canonicalProto = nullptr;
  if (mWrapper) {
    mWrapper->GetJSObject(&obj);
    NS_ASSERTION(obj, "Should never be null");
  } else {
    MOZ_ASSERT(mContent, "Must have mContent if no mWrapper");
    nsCOMPtr<nsIContent> content;
    CallQueryInterface(mContent.get(), getter_AddRefs(content));
    obj = content->GetWrapper();
    if (!obj) {
      // No need to set up our proto chain if we don't even have an object
      return NS_OK;
    }
    JSAutoCompartment ac(cx, obj);
    canonicalProto = static_cast<nsObjectLoadingContent*>(mContent.get())->
      GetCanonicalPrototype(cx, JS_GetGlobalForObject(cx, obj));
  }
  nsHTMLPluginObjElementSH::SetupProtoChain(cx, obj, mWrapper, canonicalProto);
  return NS_OK;
}

NS_IMPL_ISUPPORTS1(nsHTMLPluginObjElementSH::SetupProtoChainRunner, nsIRunnable)

// static
nsresult
nsHTMLPluginObjElementSH::SetupProtoChain(JSContext *cx,
                                          JSObject *obj,
                                          nsIXPConnectWrappedNative *wrapper,
                                          JSObject* aCanonicalPrototype)
{
  NS_ASSERTION(nsContentUtils::IsSafeToRunScript(),
               "Shouldn't have gotten in here");
  MOZ_ASSERT(cx == nsContentUtils::GetCurrentJSContext());

  JSAutoRequest ar(cx);
  JSAutoCompartment ac(cx, obj);

  nsRefPtr<nsNPAPIPluginInstance> pi;
  nsresult rv = GetPluginInstanceIfSafe(wrapper, obj, cx, getter_AddRefs(pi));
  NS_ENSURE_SUCCESS(rv, rv);

  if (!pi) {
    // No plugin around for this object.

    return NS_OK;
  }

  JSObject *pi_obj = nullptr; // XPConnect-wrapped peer object, when we get it.
  JSObject *pi_proto = nullptr; // 'pi.__proto__'

  rv = GetPluginJSObject(cx, obj, pi, &pi_obj, &pi_proto);
  NS_ENSURE_SUCCESS(rv, rv);

  if (!pi_obj) {
    // Didn't get a plugin instance JSObject, nothing we can do then.
    return NS_OK;
  }

  // If we got an xpconnect-wrapped plugin object, set obj's
  // prototype's prototype to the scriptable plugin.

  JSObject *my_proto = nullptr;

  if (wrapper) {
    // Get 'this.__proto__'
    rv = wrapper->GetJSObjectPrototype(&my_proto);
    NS_ENSURE_SUCCESS(rv, rv);
  } else {
    my_proto = aCanonicalPrototype;
  }
  MOZ_ASSERT(my_proto);

  // Set 'this.__proto__' to pi
  if (!::JS_SetPrototype(cx, obj, pi_obj)) {
    return NS_ERROR_UNEXPECTED;
  }

  if (pi_proto && JS_GetClass(pi_proto) != sObjectClass) {
    // The plugin wrapper has a proto that's not Object.prototype, set
    // 'pi.__proto__.__proto__' to the original 'this.__proto__'
    if (pi_proto != my_proto && !::JS_SetPrototype(cx, pi_proto, my_proto)) {
      return NS_ERROR_UNEXPECTED;
    }
  } else {
    // 'pi' didn't have a prototype, or pi's proto was
    // 'Object.prototype' (i.e. pi is an NPRuntime wrapped JS object)
    // set 'pi.__proto__' to the original 'this.__proto__'
    if (!::JS_SetPrototype(cx, pi_obj, my_proto)) {
      return NS_ERROR_UNEXPECTED;
    }
  }

  // Before this proto dance the objects involved looked like this:
  //
  // this.__proto__.__proto__
  //   ^      ^         ^
  //   |      |         |__ Object.prototype
  //   |      |
  //   |      |__ xpc embed wrapper proto (shared)
  //   |
  //   |__ xpc wrapped native embed node
  //
  // pi.__proto__
  // ^      ^
  // |      |__ Object.prototype
  // |
  // |__ Plugin NPRuntime JS object wrapper
  //
  // Now, after the above prototype setup the prototype chain should
  // look like this:
  //
  // this.__proto__.__proto__.__proto__
  //   ^      ^         ^         ^
  //   |      |         |         |__ Object.prototype
  //   |      |         |
  //   |      |         |__ xpc embed wrapper proto (shared)
  //   |      |
  //   |      |__ Plugin NPRuntime JS object wrapper
  //   |
  //   |__ xpc wrapped native embed node
  //

  return NS_OK;
}

NS_IMETHODIMP
nsHTMLPluginObjElementSH::PreCreate(nsISupports *nativeObj, JSContext *cx,
                                    JSObject *globalObj, JSObject **parentObj)
{
  nsresult rv = nsElementSH::PreCreate(nativeObj, cx, globalObj, parentObj);

  // For now we don't support slim wrappers for plugins.
  return rv == NS_SUCCESS_ALLOW_SLIM_WRAPPERS ? NS_OK : rv;
}

NS_IMETHODIMP
nsHTMLPluginObjElementSH::PostCreate(nsIXPConnectWrappedNative *wrapper,
                                     JSContext *cx, JSObject *obj)
{
  if (nsContentUtils::IsSafeToRunScript()) {
#ifdef DEBUG
    nsresult rv =
#endif
      SetupProtoChain(cx, obj, wrapper);

    // If SetupProtoChain failed then we're in real trouble. We're about to fail
    // PostCreate but it's more than likely that we handed our (now invalid)
    // wrapper to someone already. Bug 429442 is an example of the kind of crash
    // that can result from such a situation. We'll return NS_OK for the time
    // being and hope for the best.
    NS_WARN_IF_FALSE(NS_SUCCEEDED(rv), "SetupProtoChain failed!");
  }
  else {
    // This may be null if the JS context is not a DOM context. That's ok, we'll
    // use the safe context from XPConnect in the runnable.
    nsCOMPtr<nsIScriptContext> scriptContext = GetScriptContextFromJSContext(cx);

    nsRefPtr<SetupProtoChainRunner> runner =
      new SetupProtoChainRunner(wrapper, scriptContext, nullptr);
    nsContentUtils::AddScriptRunner(runner);
  }

  return nsElementSH::PostCreate(wrapper, cx, obj);
}

NS_IMETHODIMP
nsHTMLPluginObjElementSH::PostTransplant(nsIXPConnectWrappedNative *wrapper,
                                         JSContext *cx, JSObject *obj)
{
  // Call through to PostCreate to do the prototype setup all over again. We
  // may reuse the same prototype, in which case our prototype will be a wrapped
  // version of the original.
  nsresult rv = PostCreate(wrapper, cx, obj);
  if (NS_FAILED(rv)) {
      NS_WARNING("Calling PostCreate during PostTransplant for plugin element failed.");
  }
  return NS_OK;
}

NS_IMETHODIMP
nsHTMLPluginObjElementSH::GetProperty(nsIXPConnectWrappedNative *wrapper,
                                      JSContext *cx, JSObject *obj, jsid id,
                                      jsval *vp, bool *_retval)
{
  JSAutoRequest ar(cx);

  JSObject *pi_obj;
  if (!::JS_GetPrototype(cx, obj, &pi_obj)) {
    return NS_ERROR_UNEXPECTED;
  }
  if (MOZ_UNLIKELY(!pi_obj)) {
    return NS_OK;
  }

  JSBool found = false;

  if (!ObjectIsNativeWrapper(cx, obj)) {
    *_retval = ::JS_HasPropertyById(cx, pi_obj, id, &found);
    if (!*_retval) {
      return NS_ERROR_UNEXPECTED;
    }
  }

  if (found) {
    *_retval = ::JS_GetPropertyById(cx, pi_obj, id, vp);
    return *_retval ? NS_SUCCESS_I_DID_SOMETHING : NS_ERROR_FAILURE;
  }

  return NS_OK;
}

NS_IMETHODIMP
nsHTMLPluginObjElementSH::SetProperty(nsIXPConnectWrappedNative *wrapper,
                                      JSContext *cx, JSObject *obj, jsid id,
                                      jsval *vp, bool *_retval)
{
  JSAutoRequest ar(cx);

  JSObject *pi_obj;
  if (!::JS_GetPrototype(cx, obj, &pi_obj)) {
    return NS_ERROR_UNEXPECTED;
  }
  if (MOZ_UNLIKELY(!pi_obj)) {
    return NS_OK;
  }

  JSBool found = false;

  if (!ObjectIsNativeWrapper(cx, obj)) {
    *_retval = ::JS_HasPropertyById(cx, pi_obj, id, &found);
    if (!*_retval) {
      return NS_ERROR_UNEXPECTED;
    }
  }

  if (found) {
    *_retval = ::JS_SetPropertyById(cx, pi_obj, id, vp);
    return *_retval ? NS_SUCCESS_I_DID_SOMETHING : NS_ERROR_FAILURE;
  }

  return NS_OK;
}

NS_IMETHODIMP
nsHTMLPluginObjElementSH::Call(nsIXPConnectWrappedNative *wrapper,
                               JSContext *cx, JSObject *obj, uint32_t argc,
                               jsval *argv, jsval *vp, bool *_retval)
{
  // XPConnect passes us the XPConnect wrapper JSObject as obj, and
  // not the 'this' parameter that the JS engine passes in. Pass in
  // the real this parameter from JS (argv[-1]) here.
  return DoCall(wrapper, cx, obj, argc, argv, vp, argv[-1], _retval);
}

nsresult
nsHTMLPluginObjElementSH::DoCall(nsIXPConnectWrappedNative *wrapper,
                                 JSContext *cx, JSObject *obj, uint32_t argc,
                                 jsval *argv, jsval *vp, jsval thisVal,
                                 bool *_retval)
{
  nsRefPtr<nsNPAPIPluginInstance> pi;
  nsresult rv = GetPluginInstanceIfSafe(wrapper, obj, cx, getter_AddRefs(pi));
  NS_ENSURE_SUCCESS(rv, rv);

  // If obj is a native wrapper, or if there's no plugin around for
  // this object, throw.
  if (ObjectIsNativeWrapper(cx, obj) || !pi) {
    return NS_ERROR_NOT_AVAILABLE;
  }

  JSObject *pi_obj = nullptr;
  JSObject *pi_proto = nullptr;

  rv = GetPluginJSObject(cx, obj, pi, &pi_obj, &pi_proto);
  NS_ENSURE_SUCCESS(rv, rv);

  if (!pi) {
    return NS_ERROR_NOT_AVAILABLE;
  }

  // XPConnect passes us the XPConnect wrapper JSObject as obj, and
  // not the 'this' parameter that the JS engine passes in. Pass in
  // the real this parameter from JS (argv[-1]) here.
  JSAutoRequest ar(cx);
  *_retval = ::JS::Call(cx, thisVal, pi_obj, argc, argv, vp);
  if (*_retval) {
    Telemetry::Accumulate(Telemetry::PLUGIN_CALLED_DIRECTLY, true);
  }

  return NS_OK;
}


nsresult
nsHTMLPluginObjElementSH::GetPluginJSObject(JSContext *cx, JSObject *obj,
                                            nsNPAPIPluginInstance *plugin_inst,
                                            JSObject **plugin_obj,
                                            JSObject **plugin_proto)
{
  *plugin_obj = nullptr;
  *plugin_proto = nullptr;

  JSAutoRequest ar(cx);

  // NB: We need an AutoEnterCompartment because we can be called from
  // nsObjectFrame when the plugin loads after the JS object for our content
  // node has been created.
  JSAutoCompartment ac(cx, obj);

  if (plugin_inst) {
    plugin_inst->GetJSObject(cx, plugin_obj);
    if (*plugin_obj) {
      if (!::JS_GetPrototype(cx, *plugin_obj, plugin_proto)) {
        return NS_ERROR_UNEXPECTED;
      }
    }
  }

  return NS_OK;
}

NS_IMETHODIMP
nsHTMLPluginObjElementSH::NewResolve(nsIXPConnectWrappedNative *wrapper,
                                     JSContext *cx, JSObject *obj, jsid id,
                                     uint32_t flags, JSObject **objp,
                                     bool *_retval)
{
  // Make sure the plugin instance is loaded and instantiated, if
  // possible.

  nsRefPtr<nsNPAPIPluginInstance> pi;
  nsresult rv = GetPluginInstanceIfSafe(wrapper, obj, cx, getter_AddRefs(pi));
  NS_ENSURE_SUCCESS(rv, rv);

  return nsElementSH::NewResolve(wrapper, cx, obj, id, flags, objp,
                                 _retval);
}

// Plugin helper

nsISupports*
nsPluginSH::GetItemAt(nsISupports *aNative, uint32_t aIndex,
                      nsWrapperCache **aCache, nsresult *aResult)
{
  nsPluginElement* plugin = nsPluginElement::FromSupports(aNative);

  return plugin->GetItemAt(aIndex, aResult);
}

nsISupports*
nsPluginSH::GetNamedItem(nsISupports *aNative, const nsAString& aName,
                         nsWrapperCache **aCache, nsresult *aResult)
{
  nsPluginElement* plugin = nsPluginElement::FromSupports(aNative);

  return plugin->GetNamedItem(aName, aResult);
}


// PluginArray helper

nsISupports*
nsPluginArraySH::GetItemAt(nsISupports *aNative, uint32_t aIndex,
                           nsWrapperCache **aCache, nsresult *aResult)
{
  nsPluginArray* array = nsPluginArray::FromSupports(aNative);

  return array->GetItemAt(aIndex, aResult);
}

nsISupports*
nsPluginArraySH::GetNamedItem(nsISupports *aNative, const nsAString& aName,
                              nsWrapperCache **aCache, nsresult *aResult)
{
  nsPluginArray* array = nsPluginArray::FromSupports(aNative);

  return array->GetNamedItem(aName, aResult);
}


// MimeTypeArray helper

nsISupports*
nsMimeTypeArraySH::GetItemAt(nsISupports *aNative, uint32_t aIndex,
                             nsWrapperCache **aCache, nsresult *aResult)
{
  nsMimeTypeArray* array = nsMimeTypeArray::FromSupports(aNative);

  return array->GetItemAt(aIndex, aResult);
}

nsISupports*
nsMimeTypeArraySH::GetNamedItem(nsISupports *aNative, const nsAString& aName,
                                nsWrapperCache **aCache, nsresult *aResult)
{
  nsMimeTypeArray* array = nsMimeTypeArray::FromSupports(aNative);

  return array->GetNamedItem(aName, aResult);
}


// StringArray helper

NS_IMETHODIMP
nsStringArraySH::GetProperty(nsIXPConnectWrappedNative *wrapper, JSContext *cx,
                             JSObject *obj, jsid id, jsval *vp,
                             bool *_retval)
{
  bool is_number = false;
  int32_t n = GetArrayIndexFromId(cx, id, &is_number);

  if (!is_number) {
    return NS_OK;
  }

  nsAutoString val;

  nsresult rv = GetStringAt(GetNative(wrapper, obj), n, val);
  NS_ENSURE_SUCCESS(rv, rv);

  JSAutoRequest ar(cx);

  if (DOMStringIsNull(val)) {
    *vp = JSVAL_VOID;
    return NS_SUCCESS_I_DID_SOMETHING;
  }

  NS_ENSURE_TRUE(xpc::NonVoidStringToJsval(cx, val, vp),
                 NS_ERROR_OUT_OF_MEMORY);
  return NS_SUCCESS_I_DID_SOMETHING;
}


// History helper

NS_IMETHODIMP
nsHistorySH::PreCreate(nsISupports *nativeObj, JSContext *cx,
                       JSObject *globalObj, JSObject **parentObj)
{
  nsHistory *history = (nsHistory *)((nsIDOMHistory*)nativeObj);
  nsCOMPtr<nsPIDOMWindow> innerWindow;
  history->GetWindow(getter_AddRefs(innerWindow));
  if (!innerWindow) {
    NS_WARNING("refusing to create history object in the wrong scope");
    return NS_ERROR_FAILURE;
  }
  return SetParentToWindow(static_cast<nsGlobalWindow *>(innerWindow.get()),
                           parentObj);
}

NS_IMETHODIMP
nsHistorySH::GetProperty(nsIXPConnectWrappedNative *wrapper, JSContext *cx,
                         JSObject *obj, jsid id, jsval *vp, bool *_retval)
{
  bool is_number = false;
  GetArrayIndexFromId(cx, id, &is_number);

  if (!is_number) {
    return NS_OK;
  }

  return nsStringArraySH::GetProperty(wrapper, cx, obj, id, vp, _retval);
}

nsresult
nsHistorySH::GetStringAt(nsISupports *aNative, int32_t aIndex,
                         nsAString& aResult)
{
  if (aIndex < 0) {
    return NS_ERROR_DOM_INDEX_SIZE_ERR;
  }

  nsCOMPtr<nsIDOMHistory> history(do_QueryInterface(aNative));

  nsresult rv = history->Item(aIndex, aResult);
#ifdef DEBUG
  if (DOMStringIsNull(aResult)) {
    int32_t length = 0;
    history->GetLength(&length);
    NS_ASSERTION(aIndex >= length, "Item should only return null for out-of-bounds access");
  }
#endif
  return rv;
}


// MediaList helper

nsresult
nsMediaListSH::GetStringAt(nsISupports *aNative, int32_t aIndex,
                           nsAString& aResult)
{
  if (aIndex < 0) {
    return NS_ERROR_DOM_INDEX_SIZE_ERR;
  }

  nsCOMPtr<nsIDOMMediaList> media_list(do_QueryInterface(aNative));

  nsresult rv = media_list->Item(uint32_t(aIndex), aResult);
#ifdef DEBUG
  if (DOMStringIsNull(aResult)) {
    uint32_t length = 0;
    media_list->GetLength(&length);
    NS_ASSERTION(uint32_t(aIndex) >= length, "Item should only return null for out-of-bounds access");
  }
#endif
  return rv;
}


// StyleSheetList helper

nsISupports*
nsStyleSheetListSH::GetItemAt(nsISupports *aNative, uint32_t aIndex,
                              nsWrapperCache **aCache, nsresult *rv)
{
  nsDOMStyleSheetList* list = nsDOMStyleSheetList::FromSupports(aNative);

  return list->GetItemAt(aIndex);
}


// CSSRuleList scriptable helper

nsISupports*
nsCSSRuleListSH::GetItemAt(nsISupports *aNative, uint32_t aIndex,
                           nsWrapperCache **aCache, nsresult *aResult)
{
  nsICSSRuleList* list = static_cast<nsICSSRuleList*>(aNative);
#ifdef DEBUG
  {
    nsCOMPtr<nsICSSRuleList> list_qi = do_QueryInterface(aNative);

    // If this assertion fires the QI implementation for the object in
    // question doesn't use the nsICSSRuleList pointer as the nsISupports
    // pointer. That must be fixed, or we'll crash...
    NS_ABORT_IF_FALSE(list_qi == list, "Uh, fix QI!");
  }
#endif

  return list->GetItemAt(aIndex, aResult);
}

#ifdef MOZ_XUL
// TreeColumns helper

nsISupports*
nsTreeColumnsSH::GetItemAt(nsISupports *aNative, uint32_t aIndex,
                           nsWrapperCache **aCache, nsresult *aResult)
{
  nsTreeColumns* columns = nsTreeColumns::FromSupports(aNative);

  return columns->GetColumnAt(aIndex);
}

nsISupports*
nsTreeColumnsSH::GetNamedItem(nsISupports *aNative,
                              const nsAString& aName,
                              nsWrapperCache **aCache,
                              nsresult *aResult)
{
  nsTreeColumns* columns = nsTreeColumns::FromSupports(aNative);

  return columns->GetNamedColumn(aName);
}
#endif


// Storage2SH

// One reason we need a newResolve hook is that in order for
// enumeration of storage object keys to work the keys we're
// enumerating need to exist on the storage object for the JS engine
// to find them.

NS_IMETHODIMP
nsStorage2SH::NewResolve(nsIXPConnectWrappedNative *wrapper, JSContext *cx,
                         JSObject *obj, jsid id, uint32_t flags,
                         JSObject **objp, bool *_retval)
{
  if (ObjectIsNativeWrapper(cx, obj)) {
    return NS_OK;
  }

  JSObject *realObj;
  wrapper->GetJSObject(&realObj);

  JSAutoCompartment ac(cx, realObj);

  // First check to see if the property is defined on our prototype,
  // after converting id to a string if it's an integer.

  JSString *jsstr = IdToString(cx, id);
  if (!jsstr) {
    return NS_OK;
  }

  JSObject *proto;
  if (!::JS_GetPrototype(cx, realObj, &proto)) {
    return NS_ERROR_FAILURE;
  }
  JSBool hasProp;

  if (proto &&
      (::JS_HasPropertyById(cx, proto, id, &hasProp) &&
       hasProp)) {
    // We found the property we're resolving on the prototype,
    // nothing left to do here then.

    return NS_OK;
  }

  // We're resolving property that doesn't exist on the prototype,
  // check if the key exists in the storage object.

  nsCOMPtr<nsIDOMStorage> storage(do_QueryWrappedNative(wrapper));

  nsDependentJSString depStr;
  NS_ENSURE_TRUE(depStr.init(cx, jsstr), NS_ERROR_UNEXPECTED);

  // GetItem() will return null if the caller can't access the session
  // storage item.
  nsAutoString data;
  nsresult rv = storage->GetItem(depStr, data);
  NS_ENSURE_SUCCESS(rv, rv);

  if (!DOMStringIsNull(data)) {
    if (!::JS_DefinePropertyById(cx, realObj, id, JSVAL_VOID, nullptr,
                                 nullptr, JSPROP_ENUMERATE)) {
      return NS_ERROR_FAILURE;
    }

    *objp = realObj;
  }

  return NS_OK;
}

NS_IMETHODIMP
nsStorage2SH::GetProperty(nsIXPConnectWrappedNative *wrapper, JSContext *cx,
                          JSObject *obj, jsid id, jsval *vp, bool *_retval)
{
  nsCOMPtr<nsIDOMStorage> storage(do_QueryWrappedNative(wrapper));
  NS_ENSURE_TRUE(storage, NS_ERROR_UNEXPECTED);

  JSString* key = IdToString(cx, id);
  NS_ENSURE_TRUE(key, NS_ERROR_UNEXPECTED);

  nsDependentJSString keyStr;
  NS_ENSURE_TRUE(keyStr.init(cx, key), NS_ERROR_UNEXPECTED);

  // For native wrappers, do not get random names on storage objects.
  if (ObjectIsNativeWrapper(cx, obj)) {
    return NS_ERROR_NOT_AVAILABLE;
  }

  nsAutoString val;
  nsresult rv = storage->GetItem(keyStr, val);
  NS_ENSURE_SUCCESS(rv, rv);

  JSAutoRequest ar(cx);

  if (DOMStringIsNull(val)) {
    // No such key.
    *vp = JSVAL_VOID;
  } else {
    JSString* str =
      JS_NewUCStringCopyN(cx, static_cast<const jschar *>(val.get()),
                          val.Length());
    NS_ENSURE_TRUE(str, NS_ERROR_OUT_OF_MEMORY);

    *vp = STRING_TO_JSVAL(str);
  }

  return NS_SUCCESS_I_DID_SOMETHING;
}

NS_IMETHODIMP
nsStorage2SH::SetProperty(nsIXPConnectWrappedNative *wrapper,
                          JSContext *cx, JSObject *obj, jsid id,
                          jsval *vp, bool *_retval)
{
  nsCOMPtr<nsIDOMStorage> storage(do_QueryWrappedNative(wrapper));
  NS_ENSURE_TRUE(storage, NS_ERROR_UNEXPECTED);

  JSString *key = IdToString(cx, id);
  NS_ENSURE_TRUE(key, NS_ERROR_UNEXPECTED);

  nsDependentJSString keyStr;
  NS_ENSURE_TRUE(keyStr.init(cx, key), NS_ERROR_UNEXPECTED);

  JSString *value = ::JS_ValueToString(cx, *vp);
  NS_ENSURE_TRUE(value, NS_ERROR_UNEXPECTED);

  nsDependentJSString valueStr;
  NS_ENSURE_TRUE(valueStr.init(cx, value), NS_ERROR_UNEXPECTED);

  nsresult rv = storage->SetItem(keyStr, valueStr);
  if (NS_SUCCEEDED(rv)) {
    rv = NS_SUCCESS_I_DID_SOMETHING;
  }

  return rv;
}

NS_IMETHODIMP
nsStorage2SH::DelProperty(nsIXPConnectWrappedNative *wrapper,
                          JSContext *cx, JSObject *obj, jsid id,
                          jsval *vp, bool *_retval)
{
  nsCOMPtr<nsIDOMStorage> storage(do_QueryWrappedNative(wrapper));
  NS_ENSURE_TRUE(storage, NS_ERROR_UNEXPECTED);

  JSString *key = IdToString(cx, id);
  NS_ENSURE_TRUE(key, NS_ERROR_UNEXPECTED);

  nsDependentJSString keyStr;
  NS_ENSURE_TRUE(keyStr.init(cx, key), NS_ERROR_UNEXPECTED);

  nsresult rv = storage->RemoveItem(keyStr);
  if (NS_SUCCEEDED(rv)) {
    rv = NS_SUCCESS_I_DID_SOMETHING;
  }

  return rv;
}


NS_IMETHODIMP
nsStorage2SH::NewEnumerate(nsIXPConnectWrappedNative *wrapper, JSContext *cx,
                           JSObject *obj, uint32_t enum_op, jsval *statep,
                           jsid *idp, bool *_retval)
{
  if (enum_op == JSENUMERATE_INIT || enum_op == JSENUMERATE_INIT_ALL) {
    nsCOMPtr<nsPIDOMStorage> storage(do_QueryWrappedNative(wrapper));

    // XXXndeakin need to free the keys afterwards
    nsTArray<nsString> *keys = storage->GetKeys();
    NS_ENSURE_TRUE(keys, NS_ERROR_OUT_OF_MEMORY);

    *statep = PRIVATE_TO_JSVAL(keys);

    if (idp) {
      *idp = INT_TO_JSID(keys->Length());
    }
    return NS_OK;
  }

  nsTArray<nsString> *keys =
    (nsTArray<nsString> *)JSVAL_TO_PRIVATE(*statep);

  if (enum_op == JSENUMERATE_NEXT && keys->Length() != 0) {
    nsString& key = keys->ElementAt(0);
    JSString *str =
      JS_NewUCStringCopyN(cx, reinterpret_cast<const jschar *>
                                              (key.get()),
                          key.Length());
    NS_ENSURE_TRUE(str, NS_ERROR_OUT_OF_MEMORY);

    JS_ValueToId(cx, STRING_TO_JSVAL(str), idp);

    keys->RemoveElementAt(0);

    return NS_OK;
  }

  // destroy the keys array if we have no keys or if we're done
  NS_ABORT_IF_FALSE(enum_op == JSENUMERATE_DESTROY ||
                    (enum_op == JSENUMERATE_NEXT && keys->Length() == 0),
                    "Bad call from the JS engine");
  delete keys;

  *statep = JSVAL_NULL;

  return NS_OK;
}

// nsIDOMEventListener::HandleEvent() 'this' converter helper

NS_INTERFACE_MAP_BEGIN(nsEventListenerThisTranslator)
  NS_INTERFACE_MAP_ENTRY(nsIXPCFunctionThisTranslator)
  NS_INTERFACE_MAP_ENTRY(nsISupports)
NS_INTERFACE_MAP_END


NS_IMPL_ADDREF(nsEventListenerThisTranslator)
NS_IMPL_RELEASE(nsEventListenerThisTranslator)


NS_IMETHODIMP
nsEventListenerThisTranslator::TranslateThis(nsISupports *aInitialThis,
                                             nsISupports **_retval)
{
  nsCOMPtr<nsIDOMEvent> event(do_QueryInterface(aInitialThis));
  NS_ENSURE_TRUE(event, NS_ERROR_UNEXPECTED);

  nsCOMPtr<nsIDOMEventTarget> target;
  event->GetCurrentTarget(getter_AddRefs(target));
  target.forget(_retval);
  return NS_OK;
}

NS_IMETHODIMP
nsDOMConstructorSH::PreCreate(nsISupports *nativeObj, JSContext *cx,
                              JSObject *globalObj, JSObject **parentObj)
{
  nsDOMConstructor *wrapped = static_cast<nsDOMConstructor *>(nativeObj);

#ifdef DEBUG
  {
    nsCOMPtr<nsIDOMDOMConstructor> is_constructor =
      do_QueryInterface(nativeObj);
    NS_ASSERTION(is_constructor, "How did we not get a constructor?");
  }
#endif

  return wrapped->PreCreate(cx, globalObj, parentObj);
}

NS_IMETHODIMP
nsDOMConstructorSH::NewResolve(nsIXPConnectWrappedNative *wrapper, JSContext *cx,
                               JSObject *obj, jsid id, uint32_t flags,
                               JSObject **objp, bool *_retval)
{
  // For regular DOM constructors, we have our interface constants defined on
  // us by nsWindowSH::GlobalResolve. However, XrayWrappers can't see these
  // interface constants (as they look like expando properties) so we have to
  // specially resolve those constants here, but only for Xray wrappers.
  if (!ObjectIsNativeWrapper(cx, obj)) {
    return NS_OK;
  }

  JSObject *nativePropsObj = xpc::XrayUtils::GetNativePropertiesObject(cx, obj);
  nsDOMConstructor *wrapped =
    static_cast<nsDOMConstructor *>(wrapper->Native());
  nsresult rv = wrapped->ResolveInterfaceConstants(cx, nativePropsObj);
  NS_ENSURE_SUCCESS(rv, rv);

  // Now re-lookup the ID to see if we should report back that we resolved the
  // looked-for constant. Note that we don't have to worry about infinitely
  // recurring back here because the Xray wrapper's holder object doesn't call
  // NewResolve hooks.
  JSBool found;
  if (!JS_HasPropertyById(cx, nativePropsObj, id, &found)) {
    *_retval = false;
    return NS_OK;
  }

  if (found) {
    *objp = obj;
  }
  return NS_OK;
}

NS_IMETHODIMP
nsDOMConstructorSH::Call(nsIXPConnectWrappedNative *wrapper, JSContext *cx,
                         JSObject *obj, uint32_t argc, jsval *argv, jsval *vp,
                         bool *_retval)
{
  nsDOMConstructor *wrapped =
    static_cast<nsDOMConstructor *>(wrapper->Native());

#ifdef DEBUG
  {
    nsCOMPtr<nsIDOMDOMConstructor> is_constructor =
      do_QueryWrappedNative(wrapper);
    NS_ASSERTION(is_constructor, "How did we not get a constructor?");
  }
#endif

  return wrapped->Construct(wrapper, cx, obj, argc, argv, vp, _retval);
}

NS_IMETHODIMP
nsDOMConstructorSH::Construct(nsIXPConnectWrappedNative *wrapper, JSContext *cx,
                              JSObject *obj, uint32_t argc, jsval *argv,
                              jsval *vp, bool *_retval)
{
  nsDOMConstructor *wrapped =
    static_cast<nsDOMConstructor *>(wrapper->Native());

#ifdef DEBUG
  {
    nsCOMPtr<nsIDOMDOMConstructor> is_constructor =
      do_QueryWrappedNative(wrapper);
    NS_ASSERTION(is_constructor, "How did we not get a constructor?");
  }
#endif

  return wrapped->Construct(wrapper, cx, obj, argc, argv, vp, _retval);
}

NS_IMETHODIMP
nsDOMConstructorSH::HasInstance(nsIXPConnectWrappedNative *wrapper,
                                JSContext *cx, JSObject *obj, const jsval &val,
                                bool *bp, bool *_retval)
{
  nsDOMConstructor *wrapped =
    static_cast<nsDOMConstructor *>(wrapper->Native());

#ifdef DEBUG
  {
    nsCOMPtr<nsIDOMDOMConstructor> is_constructor =
      do_QueryWrappedNative(wrapper);
    NS_ASSERTION(is_constructor, "How did we not get a constructor?");
  }
#endif

  return wrapped->HasInstance(wrapper, cx, obj, val, bp, _retval);
}

NS_IMETHODIMP
nsNonDOMObjectSH::GetFlags(uint32_t *aFlags)
{
  // This is NOT a DOM Object.  Use this helper class for cases when you need
  // to do something like implement nsISecurityCheckedComponent in a meaningful
  // way.
  *aFlags = nsIClassInfo::MAIN_THREAD_ONLY | nsIClassInfo::SINGLETON_CLASSINFO;
  return NS_OK;
}

NS_IMETHODIMP
nsAttributeSH::GetFlags(uint32_t *aFlags)
{
  // Just like nsNodeSH, but without CONTENT_NODE
  *aFlags = DOMCLASSINFO_STANDARD_FLAGS;

  return NS_OK;
}

// nsOfflineResourceListSH
nsresult
nsOfflineResourceListSH::GetStringAt(nsISupports *aNative, int32_t aIndex,
                                     nsAString& aResult)
{
  nsCOMPtr<nsIDOMOfflineResourceList> list(do_QueryInterface(aNative));
  NS_ENSURE_TRUE(list, NS_ERROR_UNEXPECTED);

  nsresult rv = list->MozItem(aIndex, aResult);
#ifdef DEBUG
  if (DOMStringIsNull(aResult)) {
    uint32_t length = 0;
    list->GetMozLength(&length);
    NS_ASSERTION(uint32_t(aIndex) >= length, "MozItem should only return null for out-of-bounds access");
  }
#endif
  return rv;
}

// SVGStringList helper

nsresult
nsSVGStringListSH::GetStringAt(nsISupports *aNative, int32_t aIndex,
                               nsAString& aResult)
{
  if (aIndex < 0) {
    SetDOMStringToNull(aResult);
    return NS_OK;
  }

  DOMSVGStringList* list = static_cast<DOMSVGStringList*>(
                             static_cast<nsIDOMSVGStringList*>(aNative));
#ifdef DEBUG
  {
    nsCOMPtr<nsIDOMSVGStringList> list_qi = do_QueryInterface(aNative);

    // If this assertion fires the QI implementation for the object in
    // question doesn't use the nsIDOMDOMSVGStringList pointer as the
    // nsISupports pointer. That must be fixed, or we'll crash...
    NS_ABORT_IF_FALSE(list_qi == list, "Uh, fix QI!");
  }
#endif

  nsresult rv = list->GetItem(aIndex, aResult);
#ifdef DEBUG
  if (DOMStringIsNull(aResult)) {
    uint32_t length = 0;
    list->GetLength(&length);
    NS_ASSERTION(uint32_t(aIndex) >= length, "Item should only return null for out-of-bounds access");
  }
#endif
  if (rv == NS_ERROR_DOM_INDEX_SIZE_ERR) {
    SetDOMStringToNull(aResult);
    rv = NS_OK;
  }
  return rv;
}<|MERGE_RESOLUTION|>--- conflicted
+++ resolved
@@ -2821,17 +2821,6 @@
   MOZ_STATIC_ASSERT(MOZ_ARRAY_LENGTH(sClassInfoData) == eDOMClassInfoIDCount,
                     "The number of items in sClassInfoData doesn't match the "
                     "number of nsIDOMClassInfo ID's, this is bad! Fix it!");
-<<<<<<< HEAD
-#ifdef DEBUG
-  for (size_t i = 0; i < eDOMClassInfoIDCount; i++) {
-    if (!sClassInfoData[i].u.mConstructorFptr ||
-        sClassInfoData[i].mDebugID != i) {
-      MOZ_NOT_REACHED("Class info data out of sync, you forgot to update "
-                      "nsDOMClassInfo.h and nsDOMClassInfo.cpp! Fix this, "
-                      "mozilla will not work without this fixed!");
-=======
->>>>>>> 8d7b43cc
-
 #ifdef DEBUG
   for (size_t i = 0; i < eDOMClassInfoIDCount; i++) {
     if (!sClassInfoData[i].u.mConstructorFptr ||
@@ -2849,13 +2838,8 @@
                       "mozilla will not work without this fixed!");
 
       return NS_ERROR_NOT_INITIALIZED;
-<<<<<<< HEAD
-    }
-  }
-=======
-     }
-   }
->>>>>>> 8d7b43cc
+    }
+  }
 #endif
 
   // Initialize static JSString's
