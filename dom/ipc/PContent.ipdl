/* -*- Mode: C++; c-basic-offset: 4; indent-tabs-mode: nil; tab-width: 8 -*- */
/* vim: set sw=4 ts=8 et tw=80 ft=cpp : */
/* ***** BEGIN LICENSE BLOCK *****
 * Version: MPL 1.1/GPL 2.0/LGPL 2.1
 *
 * The contents of this file are subject to the Mozilla Public License Version
 * 1.1 (the "License"); you may not use this file except in compliance with
 * the License. You may obtain a copy of the License at
 * http://www.mozilla.org/MPL/
 *
 * Software distributed under the License is distributed on an "AS IS" basis,
 * WITHOUT WARRANTY OF ANY KIND, either express or implied. See the License
 * for the specific language governing rights and limitations under the
 * License.
 *
 * The Original Code is Mozilla Content App.
 *
 * The Initial Developer of the Original Code is
 *   The Mozilla Foundation.
 * Portions created by the Initial Developer are Copyright (C) 2009
 * the Initial Developer. All Rights Reserved.
 *
 * Contributor(s):
 *
 * Alternatively, the contents of this file may be used under the terms of
 * either the GNU General Public License Version 2 or later (the "GPL"), or
 * the GNU Lesser General Public License Version 2.1 or later (the "LGPL"),
 * in which case the provisions of the GPL or the LGPL are applicable instead
 * of those above. If you wish to allow use of your version of this file only
 * under the terms of either the GPL or the LGPL, and not to allow others to
 * use your version of this file under the terms of the MPL, indicate your
 * decision by deleting the provisions above and replace them with the notice
 * and other provisions required by the GPL or the LGPL. If you do not delete
 * the provisions above, a recipient may use your version of this file under
 * the terms of any one of the MPL, the GPL or the LGPL.
 *
 * ***** END LICENSE BLOCK ***** */

include protocol PBrowser;
include protocol PTestShell;
include protocol PNecko;

include "mozilla/TabTypes.h";
include "mozilla/chrome/RegistryMessageUtils.h";
include "mozilla/net/NeckoMessageUtils.h";

using ChromePackage;
using ResourceMapping;
using OverrideMapping;
using IPC::URI;

namespace mozilla {
namespace dom {

rpc protocol PContent
{
    manages PBrowser;
    manages PTestShell;
    manages PNecko;

child:
    PBrowser(PRUint32 chromeFlags);

    PTestShell();

    RegisterChrome(ChromePackage[] packages, ResourceMapping[] resources,
                   OverrideMapping[] overrides);

    async SetOffline(PRBool offline);

    NotifyRemotePrefObserver(nsCString aDomain);

parent:
    PNecko();

    // Services remoting

<<<<<<< HEAD
    async VisitURI(URI uri, URI referrer, PRUint32 flags);
=======
    async StartVisitedQuery(URI uri);

>>>>>>> b827bd55
    // PrefService messages
    sync GetPrefType(nsCString prefName) returns (PRInt32 retValue, nsresult rv);
    sync GetBoolPref(nsCString prefName) returns (PRBool retValue, nsresult rv);
    sync GetIntPref(nsCString prefName)  returns (PRInt32 retValue, nsresult rv);
    sync GetCharPref(nsCString prefName) returns (nsCString retValue, nsresult rv);
    sync GetPrefLocalizedString(nsCString prefName) returns (nsString retValue, nsresult rv);
    sync PrefHasUserValue(nsCString prefName) returns (PRBool retValue, nsresult rv);
    sync PrefIsLocked(nsCString prefName) returns (PRBool retValue, nsresult rv);
    sync GetChildList(nsCString domain) returns (nsCString[] list, nsresult rv);

    // PermissionsManager messages
    sync TestPermission(URI uri, nsCString type, PRBool exact) returns (PRUint32 retValue);
};

}
}<|MERGE_RESOLUTION|>--- conflicted
+++ resolved
@@ -75,12 +75,6 @@
 
     // Services remoting
 
-<<<<<<< HEAD
-    async VisitURI(URI uri, URI referrer, PRUint32 flags);
-=======
-    async StartVisitedQuery(URI uri);
-
->>>>>>> b827bd55
     // PrefService messages
     sync GetPrefType(nsCString prefName) returns (PRInt32 retValue, nsresult rv);
     sync GetBoolPref(nsCString prefName) returns (PRBool retValue, nsresult rv);
