{
    "git": {
        "git_revision": "", 
        "remote": "", 
        "branch": ""
    }, 
<<<<<<< HEAD
    "revision": "4d2c0a0848326ad805ccc89f0a3893d35f90a9ef", 
=======
    "revision": "8749f2b7d7998019d04618b46d28b5cb9d77aadb", 
>>>>>>> 01284011
    "repo_path": "/integration/gaia-central"
}<|MERGE_RESOLUTION|>--- conflicted
+++ resolved
@@ -4,10 +4,6 @@
         "remote": "", 
         "branch": ""
     }, 
-<<<<<<< HEAD
-    "revision": "4d2c0a0848326ad805ccc89f0a3893d35f90a9ef", 
-=======
     "revision": "8749f2b7d7998019d04618b46d28b5cb9d77aadb", 
->>>>>>> 01284011
     "repo_path": "/integration/gaia-central"
 }