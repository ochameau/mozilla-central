--- conflicted
+++ resolved
@@ -139,7 +139,6 @@
   ReaderModeUtils.java \
   RemoteTabs.java \
   RobocopAPI.java \
-  SearchEngineRow.java \
   ServiceNotificationClient.java \
   ScrollAnimator.java \
   SessionParser.java \
@@ -460,19 +459,6 @@
   res/layout/arrow_popup.xml \
   res/layout/autocomplete_list.xml \
   res/layout/autocomplete_list_item.xml \
-<<<<<<< HEAD
-=======
-  res/layout/awesomebar.xml \
-  res/layout/awesomebar_actionbar.xml \
-  res/layout/awesomebar_folder_row.xml \
-  res/layout/awesomebar_header_row.xml \
-  res/layout/awesomebar_allpages_list.xml \
-  res/layout/awesomebar_row.xml \
-  res/layout/awesomebar_search.xml \
-  res/layout/awesomebar_suggestion_prompt.xml \
-  res/layout/awesomebar_tab_indicator.xml \
-  res/layout/awesomebar_tabs.xml \
->>>>>>> cf04ff5f
   res/layout/bookmark_edit.xml \
   res/layout/bookmark_folder_row.xml \
   res/layout/browser_toolbar.xml \
@@ -482,16 +468,12 @@
   res/layout/find_in_page_content.xml \
   res/layout/font_size_preference.xml \
   res/layout/gecko_app.xml \
-<<<<<<< HEAD
   res/layout/home_bookmarks_page.xml \
   res/layout/home_item_row.xml \
   res/layout/home_header_row.xml \
   res/layout/home_list_with_title.xml \
   res/layout/home_search_item_row.xml \
   res/layout/home_visited_page.xml \
-=======
-  res/layout/home_search_item_row.xml \
->>>>>>> cf04ff5f
   res/layout/web_app.xml \
   res/layout/launch_app_list.xml \
   res/layout/launch_app_listitem.xml \
@@ -666,15 +648,12 @@
   res/drawable-mdpi/ic_menu_new_tab.png \
   res/drawable-mdpi/ic_menu_reload.png \
   res/drawable-mdpi/ic_status_logo.png \
-<<<<<<< HEAD
   res/drawable-mdpi/ic_url_bar_go.png \
   res/drawable-mdpi/ic_url_bar_reader.png \
   res/drawable-mdpi/ic_url_bar_search.png \
   res/drawable-mdpi/ic_url_bar_star.png \
   res/drawable-mdpi/ic_url_bar_tab.png \
-=======
   res/drawable-mdpi/icon_pageaction.png \
->>>>>>> cf04ff5f
   res/drawable-mdpi/progress_spinner_1.png \
   res/drawable-mdpi/progress_spinner_2.png \
   res/drawable-mdpi/progress_spinner_3.png \
@@ -789,15 +768,12 @@
   res/drawable-hdpi/ic_menu_new_tab.png \
   res/drawable-hdpi/ic_menu_reload.png \
   res/drawable-hdpi/ic_status_logo.png \
-<<<<<<< HEAD
   res/drawable-hdpi/ic_url_bar_go.png \
   res/drawable-hdpi/ic_url_bar_reader.png \
   res/drawable-hdpi/ic_url_bar_search.png \
   res/drawable-hdpi/ic_url_bar_star.png \
   res/drawable-hdpi/ic_url_bar_tab.png \
-=======
   res/drawable-hdpi/icon_pageaction.png \
->>>>>>> cf04ff5f
   res/drawable-hdpi/tab_indicator_divider.9.png \
   res/drawable-hdpi/tab_indicator_selected.9.png \
   res/drawable-hdpi/tab_indicator_selected_focused.9.png \
@@ -889,15 +865,12 @@
   res/drawable-xhdpi/ic_menu_new_tab.png \
   res/drawable-xhdpi/ic_menu_reload.png \
   res/drawable-xhdpi/ic_status_logo.png \
-<<<<<<< HEAD
   res/drawable-xhdpi/ic_url_bar_go.png \
   res/drawable-xhdpi/ic_url_bar_reader.png \
   res/drawable-xhdpi/ic_url_bar_search.png \
   res/drawable-xhdpi/ic_url_bar_star.png \
   res/drawable-xhdpi/ic_url_bar_tab.png \
-=======
   res/drawable-xhdpi/icon_pageaction.png \
->>>>>>> cf04ff5f
   res/drawable-xhdpi/spinner_default.9.png \
   res/drawable-xhdpi/spinner_focused.9.png \
   res/drawable-xhdpi/spinner_pressed.9.png \
