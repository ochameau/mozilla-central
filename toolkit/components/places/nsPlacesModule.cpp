--- conflicted
+++ resolved
@@ -10,11 +10,7 @@
 #include "History.h"
 #include "nsDocShellCID.h"
 
-<<<<<<< HEAD
-#ifdef ANDROID
-=======
 #ifdef MOZ_ANDROID_HISTORY
->>>>>>> 8dcbf6d2
 #include "nsAndroidHistory.h"
 #endif
 
@@ -28,14 +24,6 @@
                                          nsNavBookmarks::GetSingleton)
 NS_GENERIC_FACTORY_SINGLETON_CONSTRUCTOR(nsFaviconService,
                                          nsFaviconService::GetSingleton)
-<<<<<<< HEAD
-#ifdef ANDROID
-NS_GENERIC_FACTORY_SINGLETON_CONSTRUCTOR(nsAndroidHistory, nsAndroidHistory::GetSingleton)
-#else
-NS_GENERIC_FACTORY_SINGLETON_CONSTRUCTOR(History, History::GetSingleton)
-#endif
-=======
->>>>>>> 8dcbf6d2
 NS_GENERIC_FACTORY_SINGLETON_CONSTRUCTOR(nsPlacesImportExportService,
                                          nsPlacesImportExportService::GetSingleton)
 #ifdef MOZ_ANDROID_HISTORY
@@ -50,14 +38,6 @@
 NS_DEFINE_NAMED_CID(NS_ANNOPROTOCOLHANDLER_CID);
 NS_DEFINE_NAMED_CID(NS_NAVBOOKMARKSSERVICE_CID);
 NS_DEFINE_NAMED_CID(NS_FAVICONSERVICE_CID);
-<<<<<<< HEAD
-#ifdef ANDROID
-NS_DEFINE_NAMED_CID(NS_ANDROIDHISTORY_CID);
-#else
-NS_DEFINE_NAMED_CID(NS_HISTORYSERVICE_CID);
-#endif
-=======
->>>>>>> 8dcbf6d2
 NS_DEFINE_NAMED_CID(NS_PLACESIMPORTEXPORTSERVICE_CID);
 
 #ifdef MOZ_ANDROID_HISTORY
@@ -72,11 +52,7 @@
   { &kNS_ANNOPROTOCOLHANDLER_CID, false, NULL, nsAnnoProtocolHandlerConstructor },
   { &kNS_NAVBOOKMARKSSERVICE_CID, false, NULL, nsNavBookmarksConstructor },
   { &kNS_FAVICONSERVICE_CID, false, NULL, nsFaviconServiceConstructor },
-<<<<<<< HEAD
-#ifdef ANDROID
-=======
 #ifdef MOZ_ANDROID_HISTORY
->>>>>>> 8dcbf6d2
   { &kNS_ANDROIDHISTORY_CID, false, NULL, nsAndroidHistoryConstructor },
 #else
   { &kNS_HISTORYSERVICE_CID, false, NULL, HistoryConstructor },
@@ -94,11 +70,7 @@
   { NS_NAVBOOKMARKSSERVICE_CONTRACTID, &kNS_NAVBOOKMARKSSERVICE_CID },
   { NS_FAVICONSERVICE_CONTRACTID, &kNS_FAVICONSERVICE_CID },
   { "@mozilla.org/embeddor.implemented/bookmark-charset-resolver;1", &kNS_NAVHISTORYSERVICE_CID },
-<<<<<<< HEAD
-#ifdef ANDROID
-=======
 #ifdef MOZ_ANDROID_HISTORY
->>>>>>> 8dcbf6d2
   { NS_IHISTORY_CONTRACTID, &kNS_ANDROIDHISTORY_CID },
 #else
   { NS_IHISTORY_CONTRACTID, &kNS_HISTORYSERVICE_CID },
