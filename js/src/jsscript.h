--- conflicted
+++ resolved
@@ -176,15 +176,9 @@
     uint16 nupvars;
 
   public:
-<<<<<<< HEAD
     inline Bindings(JSContext *cx)
         : lastBinding(NULL), nargs(0), nvars(0), nupvars(0)
-    {
-    }
-=======
-    inline Bindings(JSContext *cx);
-    inline ~Bindings();
->>>>>>> 9c8218a0
+    {}
 
     /*
      * Transfers ownership of bindings data from bindings into this fresh
@@ -482,8 +476,10 @@
      * the script with 4 bytes. We use them to store tiny scripts like empty
      * scripts.
      */
+#if JS_BITS_PER_WORD == 64
 #define JS_SCRIPT_INLINE_DATA_LIMIT 4
     uint8           inlineData[JS_SCRIPT_INLINE_DATA_LIMIT];
+#endif
 
     const char      *filename;  /* source filename or null */
     JSAtom          **atoms;    /* maps immediate index to literal struct */
@@ -775,14 +771,10 @@
     uint32 stepModeCount() { return stepMode & stepCountMask; }
 #endif
 
-<<<<<<< HEAD
     void finalize(JSContext *cx, bool background);
-=======
-    void finalize(JSContext *cx);
 
     static inline void writeBarrierPre(JSScript *script);
     static inline void writeBarrierPost(JSScript *script, void *addr);
->>>>>>> 9c8218a0
 };
 
 JS_STATIC_ASSERT(sizeof(JSScript) % js::gc::Cell::CellSize == 0);
