/* -*- Mode: C; tab-width: 8; indent-tabs-mode: nil; c-basic-offset: 4 -*-
 * vim: set ts=4 sw=4 et tw=99:
 *
 * ***** BEGIN LICENSE BLOCK *****
 * Version: MPL 1.1/GPL 2.0/LGPL 2.1
 *
 * The contents of this file are subject to the Mozilla Public License Version
 * 1.1 (the "License"); you may not use this file except in compliance with
 * the License. You may obtain a copy of the License at
 * http://www.mozilla.org/MPL/
 *
 * Software distributed under the License is distributed on an "AS IS" basis,
 * WITHOUT WARRANTY OF ANY KIND, either express or implied. See the License
 * for the specific language governing rights and limitations under the
 * License.
 *
 * The Original Code is Mozilla SpiderMonkey JavaScript 1.9 code, released
 * May 28, 2008.
 *
 * The Initial Developer of the Original Code is
 *   Brendan Eich <brendan@mozilla.org>
 *
 * Contributor(s):
 *   Andreas Gal <gal@mozilla.com>
 *   Mike Shaver <shaver@mozilla.org>
 *   David Anderson <danderson@mozilla.com>
 *
 * Alternatively, the contents of this file may be used under the terms of
 * either of the GNU General Public License Version 2 or later (the "GPL"),
 * or the GNU Lesser General Public License Version 2.1 or later (the "LGPL"),
 * in which case the provisions of the GPL or the LGPL are applicable instead
 * of those above. If you wish to allow use of your version of this file only
 * under the terms of either the GPL or the LGPL, and not to allow others to
 * use your version of this file under the terms of the MPL, indicate your
 * decision by deleting the provisions above and replace them with the notice
 * and other provisions required by the GPL or the LGPL. If you do not delete
 * the provisions above, a recipient may use your version of this file under
 * the terms of any one of the MPL, the GPL or the LGPL.
 *
 * ***** END LICENSE BLOCK ***** */

#include "jsstddef.h"           // always first
#include "jsbit.h"              // low-level (NSPR-based) headers next
#include "jsprf.h"
#include <math.h>               // standard headers next
#ifdef _MSC_VER
#include <malloc.h>
#define alloca _alloca
#endif

#include "nanojit/avmplus.h"    // nanojit
#include "nanojit/nanojit.h"
#include "jsarray.h"            // higher-level library and API headers
#include "jsbool.h"
#include "jscntxt.h"
#include "jsdbgapi.h"
#include "jsemit.h"
#include "jsfun.h"
#include "jsinterp.h"
#include "jsiter.h"
#include "jsobj.h"
#include "jsopcode.h"
#include "jsregexp.h"
#include "jsscope.h"
#include "jsscript.h"
#include "jstracer.h"

#include "jsautooplen.h"        // generated headers last

/* Number of iterations of a loop before we start tracing. */
#define HOTLOOP 2

/* Number of times we wait to exit on a side exit before we try to extend the tree. */
#define HOTEXIT 0

/* Max call depths for inlining. */
#define MAX_CALLDEPTH 5

/* Max number of type mismatchs before we trash the tree. */
#define MAX_MISMATCH 5

/* Max native stack size. */
#define MAX_NATIVE_STACK_SLOTS 1024

/* Max call stack size. */
#define MAX_CALL_STACK_ENTRIES 64

#ifdef DEBUG
#define ABORT_TRACE(msg)   do { fprintf(stdout, "abort: %d: %s\n", __LINE__, msg); return false; } while(0)
#else
#define ABORT_TRACE(msg)   return false
#endif

#ifdef DEBUG
static struct {
    uint64
        recorderStarted, recorderAborted, traceCompleted, sideExitIntoInterpreter,
        typeMapMismatchAtEntry, returnToDifferentLoopHeader, traceTriggered,
        globalShapeMismatchAtEntry, treesTrashed, slotPromoted,
        unstableLoopVariable, globalInInnerTree;
} stat = { 0LL, };
#define AUDIT(x) (stat.x++)
#else
#define AUDIT(x) ((void)0)
#endif

#define INS_CONST(c)    addName(lir->insImm(c), #c)
#define INS_CONSTPTR(p) addName(lir->insImmPtr((void*) (p)), #p)

using namespace avmplus;
using namespace nanojit;

static GC gc = GC();
static avmplus::AvmCore s_core = avmplus::AvmCore();
static avmplus::AvmCore* core = &s_core;

/* We really need a better way to configure the JIT. Shaver, where is my fancy JIT object? */
static bool nesting_enabled = true;

/* The entire VM shares one oracle. Collisions and concurrent updates are tolerated and worst
   case cause performance regressions. */
static Oracle oracle;

Tracker::Tracker()
{
    pagelist = 0;
}

Tracker::~Tracker()
{
    clear();
}

jsuword
Tracker::getPageBase(const void* v) const
{
    return jsuword(v) & ~jsuword(NJ_PAGE_SIZE-1);
}

struct Tracker::Page*
Tracker::findPage(const void* v) const
{
    jsuword base = getPageBase(v);
    struct Tracker::Page* p = pagelist;
    while (p) {
        if (p->base == base) {
            return p;
        }
        p = p->next;
    }
    return 0;
}

struct Tracker::Page*
Tracker::addPage(const void* v) {
    jsuword base = getPageBase(v);
    struct Tracker::Page* p = (struct Tracker::Page*)
        GC::Alloc(sizeof(*p) - sizeof(p->map) + (NJ_PAGE_SIZE >> 2) * sizeof(LIns*));
    p->base = base;
    p->next = pagelist;
    pagelist = p;
    return p;
}

void
Tracker::clear()
{
    while (pagelist) {
        Page* p = pagelist;
        pagelist = pagelist->next;
        GC::Free(p);
    }
}

bool
Tracker::has(const void *v) const
{
    return get(v) != NULL;
}

#if defined NANOJIT_64BIT
#define PAGEMASK	0x7ff
#else
#define PAGEMASK	0xfff
#endif

LIns*
Tracker::get(const void* v) const
{
    struct Tracker::Page* p = findPage(v);
    if (!p)
        return NULL;
    return p->map[(jsuword(v) & PAGEMASK) >> 2];
}

void
Tracker::set(const void* v, LIns* i)
{
    struct Tracker::Page* p = findPage(v);
    if (!p)
        p = addPage(v);
    p->map[(jsuword(v) & PAGEMASK) >> 2] = i;
}

static inline bool isNumber(jsval v)
{
    return JSVAL_IS_INT(v) || JSVAL_IS_DOUBLE(v);
}

static inline jsdouble asNumber(jsval v)
{
    JS_ASSERT(isNumber(v));
    if (JSVAL_IS_DOUBLE(v))
        return *JSVAL_TO_DOUBLE(v);
    return (jsdouble)JSVAL_TO_INT(v);
}

static inline bool isInt32(jsval v)
{
    if (!isNumber(v))
        return false;
    jsdouble d = asNumber(v);
    jsint i;
    return JSDOUBLE_IS_INT(d, i);
}

static inline uint8 getCoercedType(jsval v)
{
    return isInt32(v) ? JSVAL_INT : JSVAL_TAG(v);
}

/* Tell the oracle that a certain global variable should not be demoted. */
void
Oracle::markGlobalSlotUndemotable(JSScript* script, unsigned slot)
{
    _dontDemote.set(&gc, (slot % ORACLE_SIZE));
}

/* Consult with the oracle whether we shouldn't demote a certain global variable. */
bool
Oracle::isGlobalSlotUndemotable(JSScript* script, unsigned slot) const
{
    return _dontDemote.get(slot % ORACLE_SIZE);
}

/* Tell the oracle that a certain slot at a certain bytecode location should not be demoted. */
void
Oracle::markStackSlotUndemotable(JSScript* script, jsbytecode* ip, unsigned slot)
{
    uint32 hash = uint32(intptr_t(ip)) + (slot << 5);
    hash %= ORACLE_SIZE;
    _dontDemote.set(&gc, hash);
}

/* Consult with the oracle whether we shouldn't demote a certain slot. */
bool
Oracle::isStackSlotUndemotable(JSScript* script, jsbytecode* ip, unsigned slot) const
{
    uint32 hash = uint32(intptr_t(ip)) + (slot << 5);
    hash %= ORACLE_SIZE;
    return _dontDemote.get(hash);
}

static LIns* demote(LirWriter *out, LInsp i)
{
    if (i->isCall())
        return callArgN(i,0);
    if (i->isop(LIR_i2f) || i->isop(LIR_u2f))
        return i->oprnd1();
    if (i->isconst())
        return i;
    AvmAssert(i->isconstq());
    double cf = i->constvalf();
    int32_t ci = cf > 0x7fffffff ? uint32_t(cf) : int32_t(cf);
    return out->insImm(ci);
}

static bool isPromoteInt(LIns* i)
{
    jsdouble d;
    return i->isop(LIR_i2f) || i->isconst() ||
        (i->isconstq() && ((d = i->constvalf()) == (jsdouble)(jsint)d));
}

static bool isPromoteUint(LIns* i)
{
    jsdouble d;
    return i->isop(LIR_u2f) || i->isconst() ||
        (i->isconstq() && ((d = i->constvalf()) == (jsdouble)(jsuint)d));
}

static bool isPromote(LIns* i)
{
    return isPromoteInt(i) || isPromoteUint(i);
}

static bool isconst(LIns* i, int32_t c)
{
    return i->isconst() && i->constval() == c;
}

static bool overflowSafe(LIns* i)
{
    LIns* c;
    return (i->isop(LIR_and) && ((c = i->oprnd2())->isconst()) &&
            ((c->constval() & 0xc0000000) == 0)) ||
           (i->isop(LIR_rsh) && ((c = i->oprnd2())->isconst()) &&
            ((c->constval() > 0)));
}

class FuncFilter: public LirWriter
{
    TraceRecorder& recorder;
public:
    FuncFilter(LirWriter* out, TraceRecorder& _recorder):
        LirWriter(out), recorder(_recorder)
    {
    }

    LInsp ins1(LOpcode v, LInsp s0)
    {
        switch (v) {
          case LIR_fneg:
              if (isPromoteInt(s0)) {
                  LIns* result = out->ins1(LIR_neg, demote(out, s0));
                  out->insGuard(LIR_xt, out->ins1(LIR_ov, result),
                                recorder.snapshot(OVERFLOW_EXIT));
                  return out->ins1(LIR_i2f, result);
              }
              break;
          default:;
        }
        return out->ins1(v, s0);
    }

    LInsp ins2(LOpcode v, LInsp s0, LInsp s1)
    {
        if (s0 == s1 && v == LIR_feq) {
            if (isPromote(s0)) {
                // double(int) and double(uint) cannot be nan
                return insImm(1);
            }
            if (s0->isop(LIR_fmul) || s0->isop(LIR_fsub) || s0->isop(LIR_fadd)) {
                LInsp lhs = s0->oprnd1();
                LInsp rhs = s0->oprnd2();
                if (isPromote(lhs) && isPromote(rhs)) {
                    // add/sub/mul promoted ints can't be nan
                    return insImm(1);
                }
            }
        } else if (LIR_feq <= v && v <= LIR_fge) {
            if (isPromoteInt(s0) && isPromoteInt(s1)) {
                // demote fcmp to cmp
                v = LOpcode(v + (LIR_eq - LIR_feq));
                return out->ins2(v, demote(out, s0), demote(out, s1));
            } else if (isPromoteUint(s0) && isPromoteUint(s1)) {
                // uint compare
                v = LOpcode(v + (LIR_eq - LIR_feq));
                if (v != LIR_eq)
                    v = LOpcode(v + (LIR_ult - LIR_lt)); // cmp -> ucmp
                return out->ins2(v, demote(out, s0), demote(out, s1));
            }
        } else if (v == LIR_fadd || v == LIR_fsub) {
            /* demoting multiplication seems to be tricky since it can quickly overflow the
               value range of int32 */
            if (isPromoteInt(s0) && isPromoteInt(s1)) {
                // demote fop to op
                v = (LOpcode)((int)v & ~LIR64);
                LIns* d0;
                LIns* d1;
                LIns* result = out->ins2(v, d0 = demote(out, s0), d1 = demote(out, s1));
                if (!overflowSafe(d0) || !overflowSafe(d1)) {
                    out->insGuard(LIR_xt, out->ins1(LIR_ov, result),
                                  recorder.snapshot(OVERFLOW_EXIT));
                }
                return out->ins1(LIR_i2f, result);
            }
        } else if (v == LIR_or &&
                   s0->isop(LIR_lsh) && isconst(s0->oprnd2(), 16) &&
                   s1->isop(LIR_and) && isconst(s1->oprnd2(), 0xffff)) {
            LIns* msw = s0->oprnd1();
            LIns* lsw = s1->oprnd1();
            LIns* x;
            LIns* y;
            if (lsw->isop(LIR_add) &&
                lsw->oprnd1()->isop(LIR_and) &&
                lsw->oprnd2()->isop(LIR_and) &&
                isconst(lsw->oprnd1()->oprnd2(), 0xffff) &&
                isconst(lsw->oprnd2()->oprnd2(), 0xffff) &&
                msw->isop(LIR_add) &&
                msw->oprnd1()->isop(LIR_add) &&
                msw->oprnd2()->isop(LIR_rsh) &&
                msw->oprnd1()->oprnd1()->isop(LIR_rsh) &&
                msw->oprnd1()->oprnd2()->isop(LIR_rsh) &&
                isconst(msw->oprnd2()->oprnd2(), 16) &&
                isconst(msw->oprnd1()->oprnd1()->oprnd2(), 16) &&
                isconst(msw->oprnd1()->oprnd2()->oprnd2(), 16) &&
                (x = lsw->oprnd1()->oprnd1()) == msw->oprnd1()->oprnd1()->oprnd1() &&
                (y = lsw->oprnd2()->oprnd1()) == msw->oprnd1()->oprnd2()->oprnd1() &&
                lsw == msw->oprnd2()->oprnd1()) {
                return out->ins2(LIR_add, x, y);
            }
        }
        return out->ins2(v, s0, s1);
    }

    LInsp insCall(uint32_t fid, LInsp args[])
    {
        LInsp s0 = args[0];
        switch (fid) {
          case F_DoubleToUint32:
            if (s0->isconstq())
                return out->insImm(js_DoubleToECMAUint32(s0->constvalf()));
            if (s0->isop(LIR_i2f) || s0->isop(LIR_u2f)) {
                return s0->oprnd1();
            }
            break;
          case F_DoubleToInt32:
            if (s0->isconstq())
                return out->insImm(js_DoubleToECMAInt32(s0->constvalf()));
            if (s0->isop(LIR_fadd) || s0->isop(LIR_fsub) || s0->isop(LIR_fmul)) {
                LInsp lhs = s0->oprnd1();
                LInsp rhs = s0->oprnd2();
                if (isPromote(lhs) && isPromote(rhs)) {
                    LOpcode op = LOpcode(s0->opcode() & ~LIR64);
                    return out->ins2(op, demote(out, lhs), demote(out, rhs));
                }
            }
            if (s0->isop(LIR_i2f) || s0->isop(LIR_u2f)) {
                return s0->oprnd1();
            }
            if (s0->isCall() && s0->fid() == F_UnboxDouble) {
                LIns* args2[] = { callArgN(s0, 0) };
                return out->insCall(F_UnboxInt32, args2);
            }
            if (s0->isCall() && s0->fid() == F_StringToNumber) {
                // callArgN's ordering is that as seen by the builtin, not as stored in args here.
                // True story!
                LIns* args2[] = { callArgN(s0, 1), callArgN(s0, 0) };
                return out->insCall(F_StringToInt32, args2);
            }
            break;
          case F_BoxDouble:
            JS_ASSERT(s0->isQuad());
            if (s0->isop(LIR_i2f)) {
                LIns* args2[] = { s0->oprnd1(), args[1] };
                return out->insCall(F_BoxInt32, args2);
            }
            break;
        }
        return out->insCall(fid, args);
    }
};

/* In debug mode vpname contains a textual description of the type of the
   slot during the forall iteration over al slots. */
#ifdef DEBUG
#define DEF_VPNAME          const char* vpname; unsigned vpnum
#define SET_VPNAME(name)    do { vpname = name; vpnum = 0; } while(0)
#define INC_VPNUM()         do { ++vpnum; } while(0)
#else
#define DEF_VPNAME          do {} while (0)
#define vpname ""
#define vpnum 0
#define SET_VPNAME(name)    ((void)0)
#define INC_VPNUM()         ((void)0)
#endif

/* Iterate over all interned global variables. */
#define FORALL_GLOBAL_SLOTS(cx, ngslots, gslots, code)                        \
    JS_BEGIN_MACRO                                                            \
        DEF_VPNAME;                                                           \
        JSObject* globalObj = JS_GetGlobalForObject(cx, cx->fp->scopeChain);  \
        unsigned n;                                                           \
        jsval* vp;                                                            \
        SET_VPNAME("global");                                                 \
        for (n = 0; n < ngslots; ++n) {                                       \
            vp = &STOBJ_GET_SLOT(globalObj, gslots[n]);                       \
            { code; }                                                         \
            INC_VPNUM();                                                      \
        }                                                                     \
    JS_END_MACRO

/* Iterate over all slots in the frame, consisting of args, vars, and stack
   (except for the top-level frame which does not have args or vars. */
#define FORALL_FRAME_SLOTS(fp, depth, code)                                   \
    JS_BEGIN_MACRO                                                            \
        jsval* vp;                                                            \
        jsval* vpstop;                                                        \
        if (fp->callee) {                                                     \
            if (depth == 0) {                                                 \
                SET_VPNAME("callee");                                         \
                vp = &fp->argv[-2];                                           \
                { code; }                                                     \
                SET_VPNAME("this");                                           \
                vp = &fp->argv[-1];                                           \
                { code; }                                                     \
                SET_VPNAME("argv");                                           \
                unsigned nargs = JS_MAX(fp->fun->nargs, fp->argc);            \
                vp = &fp->argv[0]; vpstop = &fp->argv[nargs];                 \
                while (vp < vpstop) { code; ++vp; INC_VPNUM(); }              \
            }                                                                 \
            SET_VPNAME("vars");                                               \
            vp = fp->slots; vpstop = &fp->slots[fp->script->nfixed];          \
            while (vp < vpstop) { code; ++vp; INC_VPNUM(); }                  \
        }                                                                     \
        SET_VPNAME("stack");                                                  \
        vp = StackBase(fp); vpstop = fp->regs->sp;                            \
        while (vp < vpstop) { code; ++vp; INC_VPNUM(); }                      \
        if (fsp < fspstop - 1) {                                              \
            JSStackFrame* fp2 = fsp[1];                                       \
            int missing = fp2->fun->nargs - fp2->argc;                        \
            if (missing > 0) {                                                \
                SET_VPNAME("missing");                                        \
                vp = fp->regs->sp;                                            \
                vpstop = vp + missing;                                        \
                while (vp < vpstop) { code; ++vp; INC_VPNUM(); }              \
            }                                                                 \
        }                                                                     \
    JS_END_MACRO

/* Iterate over all slots in each pending frame. */
#define FORALL_SLOTS_IN_PENDING_FRAMES(cx, callDepth, code)                   \
    JS_BEGIN_MACRO                                                            \
        DEF_VPNAME;                                                           \
        unsigned n;                                                           \
        JSStackFrame* currentFrame = cx->fp;                                  \
        JSStackFrame* entryFrame;                                             \
        JSStackFrame* fp = currentFrame;                                      \
        for (n = 0; n < callDepth; ++n) { fp = fp->down; }                    \
        entryFrame = fp;                                                      \
        unsigned frames = callDepth+1;                                        \
        JSStackFrame** fstack =                                               \
            (JSStackFrame**) alloca(frames * sizeof (JSStackFrame*));         \
        JSStackFrame** fspstop = &fstack[frames];                             \
        JSStackFrame** fsp = fspstop-1;                                       \
        fp = currentFrame;                                                    \
        for (;; fp = fp->down) { *fsp-- = fp; if (fp == entryFrame) break; }  \
        unsigned depth;                                                       \
        for (depth = 0, fsp = fstack; fsp < fspstop; ++fsp, ++depth) {        \
            fp = *fsp;                                                        \
            FORALL_FRAME_SLOTS(fp, depth, code);                              \
        }                                                                     \
    JS_END_MACRO

#define FORALL_SLOTS(cx, ngslots, gslots, callDepth, code)                    \
    JS_BEGIN_MACRO                                                            \
        FORALL_GLOBAL_SLOTS(cx, ngslots, gslots, code);                       \
        FORALL_SLOTS_IN_PENDING_FRAMES(cx, callDepth, code);                  \
    JS_END_MACRO

/* Calculate the total number of native frame slots we need from this frame
   all the way back to the entry frame, including the current stack usage. */
static unsigned
nativeStackSlots(JSContext *cx, unsigned callDepth)
{
    JSStackFrame* fp = cx->fp;
    unsigned slots = 0;
#if defined _DEBUG
    unsigned int origCallDepth = callDepth;
#endif
    for (;;) {
        unsigned operands = fp->regs->sp - StackBase(fp);
        JS_ASSERT(operands <= fp->script->nslots - fp->script->nfixed);
        slots += operands;
        if (fp->callee)
            slots += fp->script->nfixed;
        if (callDepth-- == 0) {
            if (fp->callee) {
                unsigned nargs = JS_MAX(fp->fun->nargs, fp->argc);
                slots += 2/*callee,this*/ + nargs;
            }
#if defined _DEBUG
            unsigned int m = 0;
            FORALL_SLOTS_IN_PENDING_FRAMES(cx, origCallDepth, m++);
            JS_ASSERT(m == slots);
#endif
            return slots;
        }
        JSStackFrame* fp2 = fp;
        fp = fp->down;
        int missing = fp2->fun->nargs - fp2->argc;
        if (missing > 0)
            slots += missing;
    }
    JS_NOT_REACHED("nativeStackSlots");
}

/* Capture the type map for the selected slots of the global object. */
void
TypeMap::captureGlobalTypes(JSContext* cx, SlotList& slots)
{
    unsigned ngslots = slots.length();
    uint16* gslots = slots.data();
    setLength(ngslots);
    uint8* map = data();
    uint8* m = map;
    FORALL_GLOBAL_SLOTS(cx, ngslots, gslots,
        uint8 type = getCoercedType(*vp);
        if ((type == JSVAL_INT) && oracle.isGlobalSlotUndemotable(cx->fp->script, gslots[n]))
            type = JSVAL_DOUBLE;
        *m++ = type;
    );
}

/* Capture any missing types in the type map (in case more slots were added in the meantime.) */
void
TypeMap::captureMissingGlobalTypes(JSContext* cx, SlotList& slots)
{
    unsigned index;
    while ((index = length()) < slots.length()) {
        unsigned slot = slots.data()[index];
        jsval* vp = &STOBJ_GET_SLOT(JS_GetGlobalForObject(cx, cx->fp->scopeChain), slot);
        uint8 type = getCoercedType(*vp);
        if ((type == JSVAL_INT) && oracle.isGlobalSlotUndemotable(cx->fp->script, slot))
            type = JSVAL_DOUBLE;
        add(type);
    }
}

/* Capture the type map for the currently pending stack frames. */
void
TypeMap::captureStackTypes(JSContext* cx, unsigned callDepth)
{
    setLength(nativeStackSlots(cx, callDepth));
    uint8* map = data();
    uint8* m = map;
    FORALL_SLOTS_IN_PENDING_FRAMES(cx, callDepth,
        uint8 type = getCoercedType(*vp);
        if ((type == JSVAL_INT) &&
            oracle.isStackSlotUndemotable(cx->fp->script, cx->fp->regs->pc, unsigned(m - map))) {
            type = JSVAL_DOUBLE;
        }
        *m++ = type;
    );
}

/* Compare this type map to another one and see whether they match. */
bool
TypeMap::matches(TypeMap& other)
{
    JS_ASSERT(length() == other.length()); /* this should be called with compatible maps only */
    return !memcmp(data(), other.data(), length());
}

/* Use the provided storage area to create a new type map that contains the partial type map
   with the rest of it filled up from the complete type map. */
static void
mergeTypeMaps(uint8** partial, unsigned* plength, uint8* complete, unsigned clength, uint8* mem)
{
    unsigned l = *plength;
    JS_ASSERT(l < clength);
    memcpy(mem, *partial, l * sizeof(uint8));
    memcpy(mem + l, complete + l, (clength - l) * sizeof(uint8));
    *partial = mem;
    *plength = clength;
}

TraceRecorder::TraceRecorder(JSContext* cx, GuardRecord* _anchor, Fragment* _fragment,
        TreeInfo* ti, unsigned ngslots, uint8* globalTypeMap, uint8* stackTypeMap)
{
    JS_ASSERT(!_fragment->vmprivate && ti);

    this->cx = cx;
    this->globalObj = JS_GetGlobalForObject(cx, cx->fp->scopeChain);
    this->anchor = _anchor;
    this->fragment = _fragment;
    this->lirbuf = _fragment->lirbuf;
    this->treeInfo = ti;
    this->callDepth = _fragment->calldepth;
    JS_ASSERT(!_anchor || _anchor->calldepth == _fragment->calldepth);
    this->atoms = cx->fp->script->atomMap.vector;

#ifdef DEBUG
    printf("recording starting from %s:%u@%u\n", cx->fp->script->filename,
           js_PCToLineNumber(cx, cx->fp->script, cx->fp->regs->pc),
           cx->fp->regs->pc - cx->fp->script->code);
#endif

    lir = lir_buf_writer = new (&gc) LirBufWriter(lirbuf);
#ifdef DEBUG
    lir = verbose_filter = new (&gc) VerboseWriter(&gc, lir, lirbuf->names);
#endif
    lir = cse_filter = new (&gc) CseFilter(lir, &gc);
    lir = expr_filter = new (&gc) ExprFilter(lir);
    lir = func_filter = new (&gc) FuncFilter(lir, *this);
    lir->ins0(LIR_trace);

    if (!nanojit::AvmCore::config.tree_opt || fragment->root == fragment) {
        lirbuf->state = addName(lir->insParam(0), "state");
        lirbuf->param1 = addName(lir->insParam(1), "param1");
    }
    lirbuf->sp = addName(lir->insLoad(LIR_ldp, lirbuf->state, (int)offsetof(InterpState, sp)), "sp");
    lirbuf->rp = addName(lir->insLoad(LIR_ldp, lirbuf->state, offsetof(InterpState, rp)), "rp");
    cx_ins = addName(lir->insLoad(LIR_ldp, lirbuf->state, offsetof(InterpState, cx)), "cx");
    gp_ins = addName(lir->insLoad(LIR_ldp, lirbuf->state, offsetof(InterpState, gp)), "gp");
    eos_ins = addName(lir->insLoad(LIR_ldp, lirbuf->state, offsetof(InterpState, eos)), "eos");
    eor_ins = addName(lir->insLoad(LIR_ldp, lirbuf->state, offsetof(InterpState, eor)), "eor");

    /* read into registers all values on the stack and all globals we know so far */
    import(treeInfo, lirbuf->sp, ngslots, callDepth, globalTypeMap, stackTypeMap);
}

TraceRecorder::~TraceRecorder()
{
    JS_ASSERT(treeInfo);
    if (fragment->root == fragment && !fragment->root->code()) {
        JS_ASSERT(!fragment->root->vmprivate);
        delete treeInfo;
    }
#ifdef DEBUG
    delete verbose_filter;
#endif
    delete cse_filter;
    delete expr_filter;
    delete func_filter;
    delete lir_buf_writer;
}

/* Add debug information to a LIR instruction as we emit it. */
inline LIns*
TraceRecorder::addName(LIns* ins, const char* name)
{
#ifdef DEBUG
    lirbuf->names->addName(ins, name);
#endif
    return ins;
}

/* Determine the current call depth (starting with the entry frame.) */
unsigned
TraceRecorder::getCallDepth() const
{
    return callDepth;
}

/* Determine the offset in the native global frame for a jsval we track */
ptrdiff_t
TraceRecorder::nativeGlobalOffset(jsval* p) const
{
    JS_ASSERT(isGlobal(p));
    if (size_t(p - globalObj->fslots) < JS_INITIAL_NSLOTS)
        return size_t(p - globalObj->fslots) * sizeof(double);
    return ((p - globalObj->dslots) + JS_INITIAL_NSLOTS) * sizeof(double);
}

/* Determine whether a value is a global stack slot */
bool
TraceRecorder::isGlobal(jsval* p) const
{
    return ((size_t(p - globalObj->fslots) < JS_INITIAL_NSLOTS) ||
            (size_t(p - globalObj->dslots) < (STOBJ_NSLOTS(globalObj) - JS_INITIAL_NSLOTS)));
}

/* Determine the offset in the native stack for a jsval we track */
ptrdiff_t
TraceRecorder::nativeStackOffset(jsval* p) const
{
#ifdef DEBUG
    size_t slow_offset = 0;
    FORALL_SLOTS_IN_PENDING_FRAMES(cx, callDepth,
        if (vp == p) goto done;
        slow_offset += sizeof(double)
    );

    /*
     * If it's not in a pending frame, it must be on the stack of the current frame above
     * sp but below fp->slots + script->nslots.
     */
    JS_ASSERT(size_t(p - cx->fp->slots) < cx->fp->script->nslots);
    slow_offset += size_t(p - cx->fp->regs->sp) * sizeof(double);

done:
#define RETURN(offset) { JS_ASSERT((offset) == slow_offset); return offset; }
#else
#define RETURN(offset) { return offset; }
#endif
    size_t offset = 0;
    JSStackFrame* currentFrame = cx->fp;
    JSStackFrame* entryFrame;
    JSStackFrame* fp = currentFrame;
    for (unsigned n = 0; n < callDepth; ++n) { fp = fp->down; }
    entryFrame = fp;
    unsigned frames = callDepth+1;
    JSStackFrame** fstack = (JSStackFrame **)alloca(frames * sizeof (JSStackFrame *));
    JSStackFrame** fspstop = &fstack[frames];
    JSStackFrame** fsp = fspstop-1;
    fp = currentFrame;
    for (;; fp = fp->down) { *fsp-- = fp; if (fp == entryFrame) break; }
    for (fsp = fstack; fsp < fspstop; ++fsp) {
        fp = *fsp;
        if (fp->callee) {
            if (fsp == fstack) {
                unsigned nargs = JS_MAX(fp->fun->nargs, fp->argc);
                if (size_t(p - &fp->argv[-2]) < 2/*callee,this*/ + nargs)
                    RETURN(offset + size_t(p - &fp->argv[-2]) * sizeof(double));
                offset += (2/*callee,this*/ + nargs) * sizeof(double);
            }
            if (size_t(p - &fp->slots[0]) < fp->script->nfixed)
                RETURN(offset + size_t(p - &fp->slots[0]) * sizeof(double));
            offset += fp->script->nfixed * sizeof(double);
        }
        jsval* spbase = StackBase(fp);
        if (size_t(p - spbase) < size_t(fp->regs->sp - spbase))
            RETURN(offset + size_t(p - spbase) * sizeof(double));
        offset += size_t(fp->regs->sp - spbase) * sizeof(double);
        if (fsp < fspstop - 1) {
            JSStackFrame* fp2 = fsp[1];
            int missing = fp2->fun->nargs - fp2->argc;
            if (missing > 0) {
                if (size_t(p - fp->regs->sp) < size_t(missing))
                    RETURN(offset + size_t(p - fp->regs->sp) * sizeof(double));
                offset += size_t(missing) * sizeof(double);
            }
        }
    }

    /*
     * If it's not in a pending frame, it must be on the stack of the current frame above
     * sp but below fp->slots + script->nslots.
     */
    JS_ASSERT(size_t(p - currentFrame->slots) < currentFrame->script->nslots);
    offset += size_t(p - currentFrame->regs->sp) * sizeof(double);
    RETURN(offset);
#undef RETURN
}

/* Track the maximum number of native frame slots we need during
   execution. */
void
TraceRecorder::trackNativeStackUse(unsigned slots)
{
    if (slots > treeInfo->maxNativeStackSlots)
        treeInfo->maxNativeStackSlots = slots;
}

/* Unbox a jsval into a slot. Slots are wide enough to hold double values
   directly (instead of storing a pointer to them). */
static bool
ValueToNative(jsval v, uint8 type, double* slot)
{
    if (type == JSVAL_INT) {
        jsint i;
        if (JSVAL_IS_INT(v))
            *(jsint*)slot = JSVAL_TO_INT(v);
        else if (JSVAL_IS_DOUBLE(v) && JSDOUBLE_IS_INT(*JSVAL_TO_DOUBLE(v), i))
            *(jsint*)slot = i;
        else {
            debug_only(printf("int != tag%lu(value=%lu) ", JSVAL_TAG(v), v);)
            return false;
        }
        debug_only(printf("int<%d> ", *(jsint*)slot);)
        return true;
    }
    if (type == JSVAL_DOUBLE) {
        jsdouble d;
        if (JSVAL_IS_INT(v))
            d = JSVAL_TO_INT(v);
        else if (JSVAL_IS_DOUBLE(v))
            d = *JSVAL_TO_DOUBLE(v);
        else {
            debug_only(printf("double != tag%lu ", JSVAL_TAG(v));)
            return false;
        }
        *(jsdouble*)slot = d;
        debug_only(printf("double<%g> ", d);)
        return true;
    }
    if (JSVAL_TAG(v) != type) {
        debug_only(printf("%d != tag%lu ", type, JSVAL_TAG(v));)
        return false;
    }
    switch (JSVAL_TAG(v)) {
      case JSVAL_BOOLEAN:
        *(JSBool*)slot = JSVAL_TO_BOOLEAN(v);
        debug_only(printf("boolean<%d> ", *(bool*)slot);)
        break;
      case JSVAL_STRING:
        *(JSString**)slot = JSVAL_TO_STRING(v);
        debug_only(printf("string<%p> ", *(JSString**)slot);)
        break;
      default:
        JS_ASSERT(JSVAL_IS_OBJECT(v));
        *(JSObject**)slot = JSVAL_TO_OBJECT(v);
        debug_only(printf("object<%p:%s> ", JSVAL_TO_OBJECT(v),
                            JSVAL_IS_NULL(v)
                            ? "null"
                            : STOBJ_GET_CLASS(JSVAL_TO_OBJECT(v))->name);)
    }
    return true;
}

/* Box a value from the native stack back into the jsval format. Integers
   that are too large to fit into a jsval are automatically boxed into
   heap-allocated doubles. */
static bool
NativeToValue(JSContext* cx, jsval& v, uint8 type, double* slot)
{
    jsint i;
    jsdouble d;
    switch (type) {
      case JSVAL_BOOLEAN:
        v = BOOLEAN_TO_JSVAL(*(bool*)slot);
        debug_only(printf("boolean<%d> ", *(bool*)slot);)
        break;
      case JSVAL_INT:
        i = *(jsint*)slot;
        debug_only(printf("int<%d> ", i);)
      store_int:
        if (INT_FITS_IN_JSVAL(i)) {
            v = INT_TO_JSVAL(i);
            break;
        }
        d = (jsdouble)i;
        goto store_double;
      case JSVAL_DOUBLE:
        d = *slot;
        debug_only(printf("double<%g> ", d);)
        if (JSDOUBLE_IS_INT(d, i))
            goto store_int;
      store_double:
        /* Its safe to trigger the GC here since we rooted all strings/objects and all the
           doubles we already processed. */
        return js_NewDoubleInRootedValue(cx, d, &v) ? true : false;
      case JSVAL_STRING:
        v = STRING_TO_JSVAL(*(JSString**)slot);
        debug_only(printf("string<%p> ", *(JSString**)slot);)
        break;
      default:
        JS_ASSERT(type == JSVAL_OBJECT);
        v = OBJECT_TO_JSVAL(*(JSObject**)slot);
        debug_only(printf("object<%p:%s> ", JSVAL_TO_OBJECT(v),
                            JSVAL_IS_NULL(v)
                            ? "null"
                            : STOBJ_GET_CLASS(JSVAL_TO_OBJECT(v))->name);)
        break;
    }
    return true;
}

/* Attempt to unbox the given list of interned globals onto the native global frame, checking
   along the way that the supplied type-mao holds. */
static bool
BuildNativeGlobalFrame(JSContext* cx, unsigned ngslots, uint16* gslots, uint8* mp, double* np)
{
    debug_only(printf("global: ");)
    FORALL_GLOBAL_SLOTS(cx, ngslots, gslots,
        if (!ValueToNative(*vp, *mp, np + gslots[n]))
            return false;
        ++mp;
    );
    debug_only(printf("\n");)
    return true;
}

/* Attempt to unbox the given JS frame onto a native frame, checking along the way that the
   supplied type-map holds. */
static bool
BuildNativeStackFrame(JSContext* cx, unsigned callDepth, uint8* mp, double* np)
{
    debug_only(printf("stack: ");)
    FORALL_SLOTS_IN_PENDING_FRAMES(cx, callDepth,
        debug_only(printf("%s%u=", vpname, vpnum);)
        if (!ValueToNative(*vp, *mp, np))
            return false;
        ++mp; ++np;
    );
    debug_only(printf("\n");)
    return true;
}

/* Box the given native frame into a JS frame. This only fails due to a hard error
   (out of memory for example). */
static int
FlushNativeGlobalFrame(JSContext* cx, unsigned ngslots, uint16* gslots, uint8* mp, double* np)
{
    uint8* mp_base = mp;
    /* Root all string and object references first (we don't need to call the GC for this). */
    FORALL_GLOBAL_SLOTS(cx, ngslots, gslots,
        if ((*mp == JSVAL_STRING || *mp == JSVAL_OBJECT) &&
            !NativeToValue(cx, *vp, *mp, np + gslots[n])) {
            return -1;
        }
        ++mp;
    );
    /* Now do this again but this time for all values (properly quicker than actually checking
       the type and excluding strings and objects). The GC might kick in when we store doubles,
       but everything is rooted now (all strings/objects and all doubles we already boxed). */
    mp = mp_base;
    FORALL_GLOBAL_SLOTS(cx, ngslots, gslots,
        if (!NativeToValue(cx, *vp, *mp, np + gslots[n]))
            return -1;
        ++mp;
    );
    debug_only(printf("\n");)
    return mp - mp_base;
}

/* Box the given native stack frame into the virtual machine stack. This only fails due to a
   hard error (out of memory for example). */
static int
FlushNativeStackFrame(JSContext* cx, unsigned callDepth, uint8* mp, double* np, jsval* stopAt)
{
    uint8* mp_base = mp;
    double* np_base = np;
    /* Root all string and object references first (we don't need to call the GC for this). */
    FORALL_SLOTS_IN_PENDING_FRAMES(cx, callDepth,
        if (vp == stopAt) goto skip1;
        if ((*mp == JSVAL_STRING || *mp == JSVAL_OBJECT) && !NativeToValue(cx, *vp, *mp, np))
            return -1;
        ++mp; ++np
    );
skip1:
    // Restore thisp from the now-restored argv[-1] in each pending frame.
    unsigned n = callDepth;
    for (JSStackFrame* fp = cx->fp; n-- != 0; fp = fp->down)
        fp->thisp = JSVAL_TO_OBJECT(fp->argv[-1]);

    /* Now do this again but this time for all values (properly quicker than actually checking
       the type and excluding strings and objects). The GC might kick in when we store doubles,
       but everything is rooted now (all strings/objects and all doubles we already boxed). */
    mp = mp_base;
    np = np_base;
    FORALL_SLOTS_IN_PENDING_FRAMES(cx, callDepth,
        if (vp == stopAt) goto skip2;
        debug_only(printf("%s%u=", vpname, vpnum);)
        if (!NativeToValue(cx, *vp, *mp, np))
            return -1;
        ++mp; ++np
    );
skip2:
    debug_only(printf("\n");)
    return mp - mp_base;
}

/* Emit load instructions onto the trace that read the initial stack state. */
void
TraceRecorder::import(LIns* base, ptrdiff_t offset, jsval* p, uint8& t,
                      const char *prefix, uintN index, JSStackFrame *fp)
{
    LIns* ins;
    if (t == JSVAL_INT) { /* demoted */
        JS_ASSERT(isInt32(*p));
        /* Ok, we have a valid demotion attempt pending, so insert an integer
           read and promote it to double since all arithmetic operations expect
           to see doubles on entry. The first op to use this slot will emit a
           f2i cast which will cancel out the i2f we insert here. */
        ins = lir->insLoadi(base, offset);
        ins = lir->ins1(LIR_i2f, ins);
    } else {
        JS_ASSERT(isNumber(*p) == (t == JSVAL_DOUBLE));
		if (t == JSVAL_DOUBLE) {
			ins = lir->insLoad(LIR_ldq, base, offset);
		} else {
	        ins = lir->insLoad(LIR_ldp, base, offset);
		}
    }
    tracker.set(p, ins);
#ifdef DEBUG
    char name[64];
    JS_ASSERT(strlen(prefix) < 10);
    void* mark = NULL;
    jsuword* localNames = NULL;
    const char* funName = NULL;
    if (*prefix == 'a' || *prefix == 'v') {
        mark = JS_ARENA_MARK(&cx->tempPool);
        localNames = js_GetLocalNameArray(cx, fp->fun, &cx->tempPool);
        funName = fp->fun->atom ? js_AtomToPrintableString(cx, fp->fun->atom) : "<anonymous>";
    }
    if (!strcmp(prefix, "argv")) {
        if (index < fp->fun->nargs) {
            JSAtom *atom = JS_LOCAL_NAME_TO_ATOM(localNames[index]);
            JS_snprintf(name, sizeof name, "$%s.%s", funName, js_AtomToPrintableString(cx, atom));
        } else {
            JS_snprintf(name, sizeof name, "$%s.<arg%d>", funName, index);
        }
    } else if (!strcmp(prefix, "vars")) {
        JSAtom *atom = JS_LOCAL_NAME_TO_ATOM(localNames[fp->fun->nargs + index]);
        JS_snprintf(name, sizeof name, "$%s.%s", funName, js_AtomToPrintableString(cx, atom));
    } else {
        JS_snprintf(name, sizeof name, "$%s%d", prefix, index);
    }

    if (mark)
        JS_ARENA_RELEASE(&cx->tempPool, mark);
    addName(ins, name);

    static const char* typestr[] = {
        "object", "int", "double", "3", "string", "5", "boolean", "any"
    };
    printf("import vp=%p name=%s type=%s flags=%d\n", p, name, typestr[t & 7], t >> 3);
#endif
}

void
TraceRecorder::import(TreeInfo* treeInfo, LIns* sp, unsigned ngslots, unsigned callDepth,
                      uint8* globalTypeMap, uint8* stackTypeMap)
{
    /* If we get a partial list that doesn't have all the types (i.e. recording from a side
       exit that was recorded but we added more global slots later), merge the missing types
       from the entry type map. This is safe because at the loop edge we verify that we
       have compatible types for all globals (entry type and loop edge type match). While
       a different trace of the tree might have had a guard with a different type map for
       these slots we just filled in here (the guard we continue from didn't know about them),
       since we didn't take that particular guard the only way we could have ended up here
       is if that other trace had at its end a compatible type distribution with the entry
       map. Since thats exactly what we used to fill in the types our current side exit
       didn't provide, this is always safe to do. */
    unsigned length;
    if (ngslots < (length = treeInfo->globalTypeMap.length()))
        mergeTypeMaps(&globalTypeMap, &ngslots,
                      treeInfo->globalTypeMap.data(), length,
                      (uint8*)alloca(sizeof(uint8) * length));
    JS_ASSERT(ngslots == treeInfo->globalTypeMap.length());

    /* the first time we compile a tree this will be empty as we add entries lazily */
    uint16* gslots = treeInfo->globalSlots.data();
    uint8* m = globalTypeMap;
    FORALL_GLOBAL_SLOTS(cx, ngslots, gslots,
        import(gp_ins, nativeGlobalOffset(vp), vp, *m, vpname, vpnum, NULL);
        m++;
    );
    ptrdiff_t offset = -treeInfo->nativeStackBase;
    m = stackTypeMap;
    FORALL_SLOTS_IN_PENDING_FRAMES(cx, callDepth,
        import(sp, offset, vp, *m, vpname, vpnum, fp);
        m++; offset += sizeof(double);
    );
}

/* Lazily import a global slot if we don't already have it in the tracker. */
bool
TraceRecorder::lazilyImportGlobalSlot(unsigned slot)
{
    if (slot != (uint16)slot) /* we use a table of 16-bit ints, bail out if that's not enough */
        return false;
    /* Currently we can't handle inner trees with globals, so once we decided to call a tree
       we don't allow it to pick up any globals along alternative paths. This will be removed
       soon, but for now its necessary for correctness. */
    if (treeInfo->dependentTrees.length()) {
        AUDIT(globalInInnerTree);
        return false;
    }
    jsval* vp = &STOBJ_GET_SLOT(globalObj, slot);
    if (tracker.has(vp))
        return true; /* we already have it */
    unsigned index = treeInfo->globalSlots.length();
    /* If this the first global we are adding, remember the shape of the global object. */
    if (index == 0)
        treeInfo->globalShape = OBJ_SCOPE(JS_GetGlobalForObject(cx, cx->fp->scopeChain))->shape;
    /* Add the slot to the list of interned global slots. */
    treeInfo->globalSlots.add(slot);
    uint8 type = getCoercedType(*vp);
    if ((type == JSVAL_INT) && oracle.isGlobalSlotUndemotable(cx->fp->script, slot))
        type = JSVAL_DOUBLE;
    treeInfo->globalTypeMap.add(type);
    import(gp_ins, slot*sizeof(double), vp, type, "global", index, NULL);
    return true;
}

/* Write back a value onto the stack or global frames. */
LIns*
TraceRecorder::writeBack(LIns* i, LIns* base, ptrdiff_t offset)
{
    /* Sink all type casts targeting the stack into the side exit by simply storing the original
        (uncasted) value. Each guard generates the side exit map based on the types of the
        last stores to every stack location, so its safe to not perform them on-trace. */
     if (isPromoteInt(i))
         i = ::demote(lir, i);
     return lir->insStorei(i, base, offset);
}

/* Update the tracker, then issue a write back store. */
void
TraceRecorder::set(jsval* p, LIns* i, bool initializing)
{
    JS_ASSERT(initializing || tracker.has(p));
    tracker.set(p, i);
    /* If we are writing to this location for the first time, calculate the offset into the
       native frame manually, otherwise just look up the last load or store associated with
       the same source address (p) and use the same offset/base. */
    LIns* x;
    if ((x = nativeFrameTracker.get(p)) == NULL) {
        if (isGlobal(p))
            x = writeBack(i, gp_ins, nativeGlobalOffset(p));
        else
            x = writeBack(i, lirbuf->sp, -treeInfo->nativeStackBase + nativeStackOffset(p));
        nativeFrameTracker.set(p, x);
    } else {
#define ASSERT_VALID_CACHE_HIT(base, offset)                                  \
    JS_ASSERT(base == lirbuf->sp || base == gp_ins);                          \
    JS_ASSERT(offset == ((base == lirbuf->sp)                                 \
        ? -treeInfo->nativeStackBase + nativeStackOffset(p)                   \
        : nativeGlobalOffset(p)));                                            \

        if (x->isop(LIR_st) || x->isop(LIR_stq)) {
            ASSERT_VALID_CACHE_HIT(x->oprnd2(), x->oprnd3()->constval());
            writeBack(i, x->oprnd2(), x->oprnd3()->constval());
        } else {
            JS_ASSERT(x->isop(LIR_sti) || x->isop(LIR_stqi));
            ASSERT_VALID_CACHE_HIT(x->oprnd2(), x->immdisp());
            writeBack(i, x->oprnd2(), x->immdisp());
        }
    }
#undef ASSERT_VALID_CACHE_HIT
}

LIns*
TraceRecorder::get(jsval* p)
{
    return tracker.get(p);
}

/* Determine whether a bytecode location (pc) terminates a loop or is a path within the loop. */
static bool
js_IsLoopExit(JSContext* cx, JSScript* script, jsbytecode* pc)
{
    switch (*pc) {
      case JSOP_LT:
      case JSOP_GT:
      case JSOP_LE:
      case JSOP_GE:
      case JSOP_NE:
      case JSOP_EQ:
        JS_ASSERT(js_CodeSpec[*pc].length == 1);
        pc++;
        /* FALL THROUGH */

      case JSOP_IFNE:
      case JSOP_IFNEX:
        return GET_JUMP_OFFSET(pc) < 0;

      default:;
    }
    return false;
}

struct FrameInfo {
    JSObject*       callee;     // callee function object
    jsbytecode*     callpc;     // pc of JSOP_CALL in caller script
    union {
        struct {
            uint16  spdist;     // distance from fp->slots to fp->regs->sp at JSOP_CALL
            uint16  argc;       // actual argument count, may be < fun->nargs
        } s;
        uint32      word;       // for spdist/argc LIR store in record_JSOP_CALL
    };
};

SideExit*
TraceRecorder::snapshot(ExitType exitType)
{
    JSStackFrame* fp = cx->fp;
    if (exitType == BRANCH_EXIT && js_IsLoopExit(cx, fp->script, fp->regs->pc))
        exitType = LOOP_EXIT;
    /* Generate the entry map and stash it in the trace. */
    unsigned stackSlots = nativeStackSlots(cx, callDepth);
    /* It's sufficient to track the native stack use here since all stores above the
       stack watermark defined by guards are killed. */
    trackNativeStackUse(stackSlots + 1);
    /* reserve space for the type map */
    unsigned ngslots = treeInfo->globalSlots.length();
    LIns* data = lir_buf_writer->skip((stackSlots + ngslots) * sizeof(uint8));
    /* setup side exit structure */
    memset(&exit, 0, sizeof(exit));
    exit.from = fragment;
    exit.calldepth = callDepth;
    exit.numGlobalSlots = ngslots;
    exit.numStackSlots = stackSlots;
    exit.exitType = exitType;
    exit.ip_adj = fp->regs->pc - (jsbytecode*)fragment->root->ip;
    exit.sp_adj = (stackSlots * sizeof(double)) - treeInfo->nativeStackBase;
    exit.rp_adj = exit.calldepth * sizeof(FrameInfo);
    uint8* m = exit.typeMap = (uint8 *)data->payload();
    /* Determine the type of a store by looking at the current type of the actual value the
       interpreter is using. For numbers we have to check what kind of store we used last
       (integer or double) to figure out what the side exit show reflect in its typemap. */
    FORALL_SLOTS(cx, ngslots, treeInfo->globalSlots.data(), callDepth,
        LIns* i = get(vp);
        *m = isNumber(*vp)
               ? (isPromoteInt(i) ? JSVAL_INT : JSVAL_DOUBLE)
               : JSVAL_TAG(*vp);
        JS_ASSERT((*m != JSVAL_INT) || isInt32(*vp));
        ++m;
    );
    JS_ASSERT(unsigned(m - exit.typeMap) == ngslots + stackSlots);
    return &exit;
}

/* Emit a guard for condition (cond), expecting to evaluate to boolean result (expected). */
LIns*
TraceRecorder::guard(bool expected, LIns* cond, ExitType exitType)
{
    return lir->insGuard(expected ? LIR_xf : LIR_xt,
                         cond,
                         snapshot(exitType));
}

/* Try to match the type of a slot to type t. checkType is used to verify that the type of
   values flowing into the loop edge is compatible with the type we expect in the loop header. */
bool
TraceRecorder::checkType(jsval& v, uint8 t, bool& unstable)
{
    if (t == JSVAL_INT) { /* initially all whole numbers cause the slot to be demoted */
        if (!isNumber(v))
            return false; /* not a number? type mismatch */
        LIns* i = get(&v);
        if (!isInt32(v) || (!i->isop(LIR_i2f) &&
                !(i->isop(LIR_fadd) && i->oprnd2()->isconstq() &&
                        fabs(i->oprnd2()->constvalf()) == 1.0))) {
#ifdef DEBUG
            printf("int slot is !isInt32, slot #%d, triggering re-compilation\n",
                   !isGlobal(&v)
                     ? nativeStackOffset(&v)
                     : nativeGlobalOffset(&v));
#endif
            AUDIT(slotPromoted);
            unstable = true;
            return true; /* keep checking types, but request re-compilation */
        }
        /* looks good, slot is an int32, the last instruction should be i2f */
        JS_ASSERT(i->isop(LIR_i2f));
        /* we got the final LIR_i2f as we expected. Overwrite the value in that
           slot with the argument of i2f since we want the integer store to flow along
           the loop edge, not the casted value. */
        set(&v, i->oprnd1());
        return true;
    }
    if (t == JSVAL_DOUBLE)
        return isNumber(v);
    /* for non-number types we expect a precise match of the type */
#ifdef DEBUG
    if (JSVAL_TAG(v) != t) {
        printf("Type mismatch: val %c, map %c ", "OID?S?B"[JSVAL_TAG(v)],
               "OID?S?B"[t]);
    }
#endif
    return JSVAL_TAG(v) == t;
}

static void
js_TrashTree(JSContext* cx, Fragment* f);

/* Make sure that the current values in the given stack frame and all stack frames
   up and including entryFrame are type-compatible with the entry map. */
bool
TraceRecorder::verifyTypeStability()
{
    unsigned ngslots = treeInfo->globalSlots.length();
    uint16* gslots = treeInfo->globalSlots.data();
    uint8* typemap = treeInfo->globalTypeMap.data();
    JS_ASSERT(treeInfo->globalTypeMap.length() == ngslots);
    bool recompile = false;
    uint8* m = typemap;
    FORALL_GLOBAL_SLOTS(cx, ngslots, gslots,
        bool demote = false;
        if (!checkType(*vp, *m, demote))
            return false;
        if (demote) {
            oracle.markGlobalSlotUndemotable(cx->fp->script, gslots[n]);
            recompile = true;
        }
        ++m
    );
    typemap = treeInfo->stackTypeMap.data();
    m = typemap;
    FORALL_SLOTS_IN_PENDING_FRAMES(cx, callDepth,
        bool demote = false;
        if (!checkType(*vp, *m, demote))
            return false;
        if (demote) {
            oracle.markStackSlotUndemotable(cx->fp->script, (jsbytecode*)fragment->ip,
                    unsigned(m - typemap));
            recompile = true;
        }
        ++m
    );
    if (recompile)
        js_TrashTree(cx, fragment);
    return !recompile;
}

/* Check whether the current pc location is the loop header of the loop this recorder records. */
bool
TraceRecorder::isLoopHeader(JSContext* cx) const
{
    return cx->fp->regs->pc == fragment->root->ip;
}

/* Complete and compile a trace and link it to the existing tree if appropriate. */
void
TraceRecorder::closeLoop(Fragmento* fragmento)
{
    if (!verifyTypeStability()) {
        AUDIT(unstableLoopVariable);
        debug_only(printf("Trace rejected: unstable loop variables.\n");)
        return;
    }
    if (treeInfo->maxNativeStackSlots >= MAX_NATIVE_STACK_SLOTS) {
        debug_only(printf("Trace rejected: excessive stack use.\n"));
        fragment->blacklist();
        return;
    }
    SideExit *exit = snapshot(LOOP_EXIT);
    exit->target = fragment->root;
    if (fragment == fragment->root) {
        fragment->lastIns = lir->insGuard(LIR_loop, lir->insImm(1), exit);
    } else {
        fragment->lastIns = lir->insGuard(LIR_x, lir->insImm(1), exit);
    }
    compile(fragmento->assm(), fragment);
    if (anchor) {
        fragment->addLink(anchor);
        fragmento->assm()->patch(anchor);
    }
    JS_ASSERT(fragment->code());
    JS_ASSERT(!fragment->vmprivate);
    if (fragment == fragment->root)
        fragment->vmprivate = treeInfo;
	/* :TODO: windows support */
#if defined DEBUG && !defined WIN32
    char* label = (char*)malloc(strlen(cx->fp->script->filename) + 64);
    sprintf(label, "%s:%u", cx->fp->script->filename,
            js_PCToLineNumber(cx, cx->fp->script, cx->fp->regs->pc));
    fragmento->labels->add(fragment, sizeof(Fragment), 0, label);
    free(label);
#endif
}

/* Record a call to an inner tree. */
void
TraceRecorder::emitTreeCall(Fragment* inner, GuardRecord* lr)
{
    TreeInfo* ti = (TreeInfo*)inner->vmprivate;
    LIns* inner_sp = lirbuf->sp;
    /* The inner tree expects to be called from the current frame. If the outer tree (this
       trace) is currently inside a function inlining code (calldepth > 0), we have to advance
       the native stack pointer such that we match what the inner trace expects to see. We
       move it back when we come out of the inner tree call. */
    if (callDepth > 0) {
        /* Calculate the amount we have to lift the native stack pointer by to compensate for
           any outer frames that the inner tree doesn't expect but the outer tree has. */
        ptrdiff_t sp_adj = nativeStackOffset(&cx->fp->argv[0]);
        /* Calculate the amount we have to lift the call stack by */
        ptrdiff_t rp_adj = callDepth * sizeof(FrameInfo);
        /* Guard that we have enough stack space for the tree we are trying to call on top
           of the new value for sp. */
        debug_only(printf("sp_adj=%d outer=%d inner=%d\n",
<<<<<<< HEAD
                   sp_adj, treeInfo->nativeStackBase, ti->nativeStackBase));
        LIns* sp_top = lir->ins2i(LIR_piadd, lirbuf->sp,
=======
                          sp_adj, treeInfo->nativeStackBase, ti->nativeStackBase));
        LIns* sp_top = lir->ins2i(LIR_add, lirbuf->sp,
>>>>>>> 71fc057e
                - treeInfo->nativeStackBase /* rebase sp to beginning of outer tree's stack */
                + sp_adj /* adjust for stack in outer frame inner tree can't see */
                + ti->maxNativeStackSlots * sizeof(double)); /* plus the inner tree's stack */
        guard(true, lir->ins2(LIR_lt, sp_top, eos_ins), OOM_EXIT);
        /* Guard that we have enough call stack space. */
        LIns* rp_top = lir->ins2i(LIR_piadd, lirbuf->rp, rp_adj +
                ti->maxCallDepth * sizeof(FrameInfo));
        guard(true, lir->ins2(LIR_lt, rp_top, eor_ins), OOM_EXIT);
        /* We have enough space, so adjust sp and rp to their new level. */
        lir->insStorei(inner_sp = lir->ins2i(LIR_piadd, lirbuf->sp,
                - treeInfo->nativeStackBase /* rebase sp to beginning of outer tree's stack */
                + sp_adj /* adjust for stack in outer frame inner tree can't see */
                + ti->nativeStackBase), /* plus the inner tree's stack base */
                lirbuf->state, offsetof(InterpState, sp));
        lir->insStorei(lir->ins2i(LIR_piadd, lirbuf->rp, rp_adj),
                lirbuf->state, offsetof(InterpState, rp));
    }
    /* Invoke the inner tree. */
    LIns* args[] = { lir->insImmPtr(inner), lirbuf->state }; /* reverse order */
    LIns* ret = lir->insCall(F_CallTree, args);
    /* Make a note that we now depend on that tree. */
    ti->dependentTrees.addUnique(fragment);
    /* Read back all registers, in case the called tree changed any of them. */
    SideExit* exit = lr->exit;
    import(ti, inner_sp, exit->numGlobalSlots, exit->calldepth,
           exit->typeMap, exit->typeMap + exit->numGlobalSlots);
    /* Store the guard pointer in case we exit on an unexpected guard */
    lir->insStorei(lir->insImmPtr(lr), lirbuf->state, offsetof(InterpState, nestedExit));
    /* Guard that we come out of the inner tree along the same side exit we came out when
       we called the inner tree at recording time. */
    guard(true, lir->ins2(LIR_eq, ret, lir->insImmPtr(lr)), NESTED_EXIT);
    /* Restore sp and rp to their original values (we still have them in a register). */
    if (callDepth > 0) {
        lir->insStorei(lirbuf->sp, lirbuf->state, offsetof(InterpState, sp));
        lir->insStorei(lirbuf->rp, lirbuf->state, offsetof(InterpState, rp));
    }
}

int
nanojit::StackFilter::getTop(LInsp guard)
{
    if (sp == frag->lirbuf->sp)
        return guard->exit()->sp_adj + sizeof(double);
    JS_ASSERT(sp == frag->lirbuf->rp);
    return guard->exit()->rp_adj + sizeof(FrameInfo);
}

#if defined NJ_VERBOSE
void
nanojit::LirNameMap::formatGuard(LIns *i, char *out)
{
    uint32_t ip;
    SideExit *x;

    x = (SideExit *)i->exit();
    ip = intptr_t(x->from->ip) + x->ip_adj;
    sprintf(out,
        "%s: %s %s -> %s sp%+ld rp%+ld",
        formatRef(i),
        lirNames[i->opcode()],
        i->oprnd1()->isCond() ? formatRef(i->oprnd1()) : "",
        labels->format((void *)ip),
        x->sp_adj,
        x->rp_adj
        );
}
#endif

void
nanojit::Assembler::initGuardRecord(LIns *guard, GuardRecord *rec)
{
    SideExit *exit;

    exit = guard->exit();
    rec->guard = guard;
    rec->calldepth = exit->calldepth;
    rec->exit = exit;
    verbose_only(rec->sid = exit->sid);
}

void
nanojit::Assembler::asm_bailout(LIns *guard, Register state)
{
    /* we adjust ip/sp/rp when exiting from the tree in the recovery code */
}

void
nanojit::Fragment::onDestroy()
{
    if (root == this) {
        delete mergeCounts;
        delete lirbuf;
    }
    delete (TreeInfo *)vmprivate;
}

void
js_DeleteRecorder(JSContext* cx)
{
    JSTraceMonitor* tm = &JS_TRACE_MONITOR(cx);
    delete tm->recorder;
    tm->recorder = NULL;
}

static bool
js_StartRecorder(JSContext* cx, GuardRecord* anchor, Fragment* f, TreeInfo* ti,
        unsigned ngslots, uint8* globalTypeMap, uint8* stackTypeMap)
{
    /* start recording if no exception during construction */
    JS_TRACE_MONITOR(cx).recorder = new (&gc) TraceRecorder(cx, anchor, f, ti,
            ngslots, globalTypeMap, stackTypeMap);
    if (cx->throwing) {
        js_AbortRecording(cx, NULL, "setting up recorder failed");
        return false;
    }
    /* clear any leftover error state */
    JS_TRACE_MONITOR(cx).fragmento->assm()->setError(None);
    return true;
}

static void
js_TrashTree(JSContext* cx, Fragment* f)
{
    JS_ASSERT((!f->code()) == (!f->vmprivate));
    if (!f->code())
        return;
    AUDIT(treesTrashed);
    debug_only(printf("Trashing tree info.\n");)
    Fragmento* fragmento = JS_TRACE_MONITOR(cx).fragmento;
    TreeInfo* ti = (TreeInfo*)f->vmprivate;
    /* trash the code of all dependent trees */
    unsigned length = ti->dependentTrees.length();
    Fragment** data = ti->dependentTrees.data();
    while (length-- > 0) {
        debug_only(printf("Trashing dependent tree.\n");)
        Fragment* d = *data++;
        JS_ASSERT((!d->code()) == (!d->vmprivate));
        if (d->code()) {
            delete (TreeInfo*)d->vmprivate;
            d->vmprivate = NULL;
            d->releaseCode(fragmento);
        }
    }
    /* now we can kill the tree info object */
    delete ti;
    f->vmprivate = NULL;
    f->releaseCode(fragmento);
}

static unsigned
js_SynthesizeFrame(JSContext* cx, const FrameInfo& fi)
{
    JS_ASSERT(HAS_FUNCTION_CLASS(fi.callee));

    JSFunction* fun = GET_FUNCTION_PRIVATE(cx, fi.callee);
    JS_ASSERT(FUN_INTERPRETED(fun));

    JSArena* a = cx->stackPool.current;
    void* newmark = (void*) a->avail;
    JSScript* script = fun->u.i.script;

    // Assert that we have a correct sp distance from cx->fp->slots in fi.
    JS_ASSERT(js_ReconstructStackDepth(cx, cx->fp->script, fi.callpc) ==
              uintN(fi.s.spdist - cx->fp->script->nfixed));

    uintN nframeslots = JS_HOWMANY(sizeof(JSInlineFrame), sizeof(jsval));
    size_t nbytes = (nframeslots + script->nslots) * sizeof(jsval);

    /* Allocate the inline frame with its vars and operands. */
    jsval* newsp;
    if (a->avail + nbytes <= a->limit) {
        newsp = (jsval *) a->avail;
        a->avail += nbytes;
    } else {
        JS_ARENA_ALLOCATE_CAST(newsp, jsval *, &cx->stackPool, nbytes);
        if (!newsp) {
            js_ReportOutOfScriptQuota(cx);
            return 0;
        }
    }

    /* Claim space for the stack frame and initialize it. */
    JSInlineFrame* newifp = (JSInlineFrame *) newsp;
    newsp += nframeslots;

    newifp->frame.callobj = NULL;
    newifp->frame.argsobj = NULL;
    newifp->frame.varobj = NULL;
    newifp->frame.script = script;
    newifp->frame.callee = fi.callee;
    newifp->frame.fun = fun;

    newifp->frame.argc = fi.s.argc;
    newifp->callerRegs.pc = fi.callpc;
    newifp->callerRegs.sp = cx->fp->slots + fi.s.spdist;
    newifp->frame.argv = newifp->callerRegs.sp - JS_MAX(fun->nargs, fi.s.argc);
    JS_ASSERT(newifp->frame.argv >= StackBase(cx->fp));

    newifp->frame.rval = JSVAL_VOID;
    newifp->frame.down = cx->fp;
    newifp->frame.annotation = NULL;
    newifp->frame.scopeChain = OBJ_GET_PARENT(cx, fi.callee);
    newifp->frame.sharpDepth = 0;
    newifp->frame.sharpArray = NULL;
    newifp->frame.flags = 0;
    newifp->frame.dormantNext = NULL;
    newifp->frame.xmlNamespace = NULL;
    newifp->frame.blockChain = NULL;
    newifp->mark = newmark;
    newifp->frame.thisp = NULL; // will be set by js_ExecuteTree -> FlushNativeStackFrame

    newifp->frame.regs = cx->fp->regs;
    newifp->frame.regs->pc = script->code;
    newifp->frame.regs->sp = newsp + script->nfixed;
    newifp->frame.slots = newsp;
#ifdef DEBUG
    newifp->frame.pcDisabledSave = 0;
#endif

    cx->fp->regs = &newifp->callerRegs;
    cx->fp = &newifp->frame;

    // FIXME: we must count stack slots from caller's operand stack up to (but not including)
    // callee's, including missing arguments. Could we shift everything down to the caller's
    // fp->slots (where vars start) and avoid some of the complexity?
    return (fi.s.spdist - cx->fp->down->script->nfixed) +
           ((fun->nargs > cx->fp->argc) ? fun->nargs - cx->fp->argc : 0) +
           script->nfixed;
}

bool
js_RecordTree(JSContext* cx, JSTraceMonitor* tm, Fragment* f)
{
    AUDIT(recorderStarted);

    /* Try to find an unused peer fragment, or allocate a new one. */
    while (f->code() && f->peer)
        f = f->peer;
    if (f->code())
        f = JS_TRACE_MONITOR(cx).fragmento->newLoop(f->ip);

    f->calldepth = 0;
    f->root = f;
    /* allocate space to store the LIR for this tree */
    if (!f->lirbuf) {
        f->lirbuf = new (&gc) LirBuffer(tm->fragmento, builtins);
#ifdef DEBUG
        f->lirbuf->names = new (&gc) LirNameMap(&gc, builtins, tm->fragmento->labels);
#endif
    }

    JS_ASSERT(!f->code() && !f->vmprivate);

    /* setup the VM-private treeInfo structure for this fragment */
    TreeInfo* ti = new (&gc) TreeInfo(f);

    /* we shouldn't have any interned globals for a new tree */
    JS_ASSERT(!ti->globalSlots.length());

    /* capture the coerced type of each active slot in the stack type map */
    ti->stackTypeMap.captureStackTypes(cx, 0/*callDepth*/);

    /* determine the native frame layout at the entry point */
    unsigned entryNativeStackSlots = ti->stackTypeMap.length();
    JS_ASSERT(entryNativeStackSlots == nativeStackSlots(cx, 0/*callDepth*/));
    ti->nativeStackBase = (entryNativeStackSlots -
            (cx->fp->regs->sp - StackBase(cx->fp))) * sizeof(double);
    ti->maxNativeStackSlots = entryNativeStackSlots;
    ti->maxCallDepth = 0;

    /* recording primary trace */
    return js_StartRecorder(cx, NULL, f, ti,
            ti->globalSlots.length(), ti->globalTypeMap.data(), ti->stackTypeMap.data());
}

static bool
js_AttemptToExtendTree(JSContext* cx, GuardRecord* lr, Fragment* f)
{
    JS_ASSERT(lr->from->root == f && f->vmprivate);

    debug_only(printf("trying to attach another branch to the tree\n");)

    Fragment* c;
    if (!(c = lr->target)) {
        c = JS_TRACE_MONITOR(cx).fragmento->createBranch(lr, lr->exit);
        c->spawnedFrom = lr->guard;
        c->parent = f;
        lr->exit->target = c;
        lr->target = c;
        c->root = f;
    }

    if (++c->hits() >= HOTEXIT) {
        /* start tracing secondary trace from this point */
        c->lirbuf = f->lirbuf;
        SideExit* e = lr->exit;
        unsigned ngslots = e->numGlobalSlots;
        uint8* globalTypeMap = e->typeMap;
        uint8* stackTypeMap = globalTypeMap + ngslots;
        return js_StartRecorder(cx, lr, c, (TreeInfo*)f->vmprivate,
                                ngslots, globalTypeMap, stackTypeMap);
    }
    return false;
}

static GuardRecord*
js_ExecuteTree(JSContext* cx, Fragment** treep, uintN& inlineCallCount);

bool
js_ContinueRecording(JSContext* cx, TraceRecorder* r, jsbytecode* oldpc, uintN& inlineCallCount)
{
#ifdef JS_THREADSAFE
    if (OBJ_SCOPE(JS_GetGlobalForObject(cx, cx->fp->scopeChain))->title.ownercx != cx) {
#ifdef DEBUG
        printf("Global object not owned by this context.\n");
#endif
        return false; /* we stay away from shared global objects */
    }
#endif
    Fragmento* fragmento = JS_TRACE_MONITOR(cx).fragmento;
    if (r->isLoopHeader(cx)) { /* did we hit the start point? */
        if (fragmento->assm()->error()) {
            /* error during recording, blacklist the fragment we were recording */
            r->blacklist();
            /* if we ran out of memory, flush the cache */
            if (fragmento->assm()->error() == OutOMem)
                js_FlushJITCache(cx);
            return false; /* we are done recording */
        }
        AUDIT(traceCompleted);
        r->closeLoop(fragmento);
        js_DeleteRecorder(cx);
        return false; /* done recording */
    }
    /* does this branch go to an inner loop? */
    Fragment* f = fragmento->getLoop(cx->fp->regs->pc);
    if (nesting_enabled && f && f->code() && !((TreeInfo*)f->vmprivate)->globalSlots.length()) {
        /* call the inner tree */
        GuardRecord* lr = js_ExecuteTree(cx, &f, inlineCallCount);
        if (!lr) {
            js_AbortRecording(cx, oldpc, "Couldn't call inner tree");
            return false;
        }
        switch (lr->exit->exitType) {
        case LOOP_EXIT:
            /* emit a call to the inner tree and continue recording the outer tree trace */
            r->emitTreeCall(f, lr);
            return true;
        case BRANCH_EXIT:
            /* abort recording the outer tree, extend the inner tree */
            js_AbortRecording(cx, oldpc, "Inner tree is trying to grow, abort outer recording");
            return js_AttemptToExtendTree(cx, lr, lr->from);
        default:
            debug_only(printf("exit_type=%d\n", lr->exit->exitType);)
            js_AbortRecording(cx, oldpc, "Inner tree not suitable for calling");
            return false;
        }
    }
    /* not returning to our own loop header, not an inner loop we can call, abort trace */
    AUDIT(returnToDifferentLoopHeader);
    debug_only(printf("loop edge %d -> %d, header %d\n",
            oldpc - cx->fp->script->code,
            cx->fp->regs->pc - cx->fp->script->code,
            (jsbytecode*)r->getFragment()->root->ip - cx->fp->script->code));
    js_AbortRecording(cx, oldpc, "Loop edge does not return to header");
    return false; /* done recording */
}

static inline GuardRecord*
js_ExecuteTree(JSContext* cx, Fragment** treep, uintN& inlineCallCount)
{
    Fragment* f = *treep;

    /* if we don't have a compiled tree available for this location, bail out */
    if (!f->code()) {
        JS_ASSERT(!f->vmprivate);
        return NULL;
    }
    JS_ASSERT(f->vmprivate);

    AUDIT(traceTriggered);

    /* execute previously recorded trace */
    TreeInfo* ti = (TreeInfo*)f->vmprivate;

#ifdef DEBUG
    printf("entering trace at %s:%u@%u, native stack slots: %u\n",
           cx->fp->script->filename, js_PCToLineNumber(cx, cx->fp->script, cx->fp->regs->pc),
           cx->fp->regs->pc - cx->fp->script->code, ti->maxNativeStackSlots);
#endif

    unsigned ngslots = ti->globalSlots.length();
    uint16* gslots = ti->globalSlots.data();
    JSObject* globalObj = JS_GetGlobalForObject(cx, cx->fp->scopeChain);
    unsigned globalFrameSize = STOBJ_NSLOTS(globalObj);
    double* global = (double*)alloca((globalFrameSize+1) * sizeof(double));
    debug_only(*(uint64*)&global[globalFrameSize] = 0xdeadbeefdeadbeefLL;)
    double* stack = (double*)alloca(MAX_NATIVE_STACK_SLOTS * sizeof(double));

    if (ngslots) {
        /* If the global scope changed in the meantime, we have to re-record. */
        if (OBJ_SCOPE(globalObj)->shape != ti->globalShape) {
            AUDIT(globalShapeMismatchAtEntry);
            debug_only(printf("global shape mismatch, flushing tree.\n"));
            js_TrashTree(cx, f);
            f->blacklist();
            return NULL;
        }
    }

    if (!BuildNativeGlobalFrame(cx, ngslots, gslots, ti->globalTypeMap.data(), global) ||
        !BuildNativeStackFrame(cx, 0/*callDepth*/, ti->stackTypeMap.data(), stack)) {
        AUDIT(typeMapMismatchAtEntry);
        debug_only(printf("type-map mismatch.\n");)
        if (++ti->mismatchCount > MAX_MISMATCH) {
            debug_only(printf("excessive mismatches, flushing tree.\n"));
            js_TrashTree(cx, f);
            f->blacklist();
        }
        return NULL;
    }

    ti->mismatchCount = 0;

    double* entry_sp = &stack[ti->nativeStackBase/sizeof(double)];
    FrameInfo* callstack = (FrameInfo*) alloca(MAX_CALL_STACK_ENTRIES * sizeof(FrameInfo));

    InterpState state;
    state.sp = (void*)entry_sp;
    state.eos = ((double*)state.sp) + MAX_NATIVE_STACK_SLOTS;
    state.rp = callstack;
    state.eor = callstack + MAX_CALL_STACK_ENTRIES;
    state.gp = global;
    state.cx = cx;
    union { NIns *code; GuardRecord* (FASTCALL *func)(InterpState*, Fragment*); } u;
    u.code = f->code();

#if defined(DEBUG) && defined(NANOJIT_IA32)
    uint64 start = rdtsc();
#endif

    JS_ASSERT(!cx->gcDontBlock);
    cx->gcDontBlock = JS_TRUE;
    GuardRecord* lr = u.func(&state, NULL);
    cx->gcDontBlock = JS_FALSE;

    /* If we bail out on a nested exit, the compiled code returns the outermost nesting
       guard but what we are really interested in is the innermost guard that we hit
       instead of the guard we were expecting there. */
    if (lr->exit->exitType == NESTED_EXIT) {
        /* Unwind all frames held by nested outer trees (since the innermost tree's frame which
           we restore below doesn't contain such frames. */
        do {
            debug_only(printf("processing tree call guard %p, calldepth=%d\n", lr, lr->calldepth);)
            unsigned calldepth = lr->calldepth;
            if (calldepth > 0) {
                /* We found a nesting guard that holds a frame, write it back. */
                for (unsigned i = 0; i < calldepth; ++i)
                    js_SynthesizeFrame(cx, callstack[i]);
                /* Restore the native stack excluding the current frame, which the next tree
                   call guard or the innermost tree exit guard will restore. */
                unsigned slots = FlushNativeStackFrame(cx, calldepth,
                        lr->exit->typeMap + lr->exit->numGlobalSlots,
                        stack, &cx->fp->argv[-2]);
                callstack += calldepth;
                inlineCallCount += calldepth;
                stack += slots;
            }
            JS_ASSERT(lr->guard->oprnd1()->oprnd2()->isconstp());
            lr = (GuardRecord*)lr->guard->oprnd1()->oprnd2()->constvalp();
        } while (lr->exit->exitType == NESTED_EXIT);

        /* We restored the nested frames, now we just need to deal with the innermost guard. */
        lr = state.nestedExit;
    }

    /* At this point we have processed any outer frames around the innermost guard so
       rp and callstack should match. */
    JS_ASSERT(state.rp == callstack);

    /* sp_adj and ip_adj are relative to the tree we exit out of, not the tree we
       entered into (which might be different in the presence of nested trees). */
    ti = (TreeInfo*)lr->from->root->vmprivate;

    /* We already synthesized the frames around the innermost guard. Here we just deal
       with additional frames inside the tree we are bailing out from. */
    unsigned calldepth = lr->calldepth;
    unsigned calldepth_slots = 0;
    for (unsigned n = 0; n < calldepth; ++n)
        calldepth_slots += js_SynthesizeFrame(cx, callstack[n]);

    /* Adjust sp and pc relative to the tree we exited from (not the tree we entered
       into). These are our final values for sp and pc since js_SynthesizeFrame has
       already taken care of all frames in between. */
    SideExit* e = lr->exit;
    JSStackFrame* fp = cx->fp;

    /* If we are not exiting from an inlined frame the state->sp is spbase, otherwise spbase
       is whatever slots frames around us consume. */
    fp->regs->pc = (jsbytecode*)lr->from->root->ip + e->ip_adj;
    fp->regs->sp = StackBase(fp) + (e->sp_adj / sizeof(double)) - calldepth_slots;
    JS_ASSERT(fp->slots + fp->script->nfixed +
              js_ReconstructStackDepth(cx, cx->fp->script, fp->regs->pc) == fp->regs->sp);

#if defined(DEBUG) && defined(NANOJIT_IA32)
    printf("leaving trace at %s:%u@%u, exitType=%d, sp=%d, ip=%p, cycles=%llu\n",
           fp->script->filename, js_PCToLineNumber(cx, fp->script, fp->regs->pc),
           fp->regs->pc - fp->script->code,
           lr->exit->exitType,
           fp->regs->sp - StackBase(fp), lr->jmp,
           (rdtsc() - start));
#endif

    /* If this trace is part of a tree, later branches might have added additional globals for
       with we don't have any type information available in the side exit. We merge in this
       information from the entry type-map. See also comment in the constructor of TraceRecorder
       why this is always safe to do. */
    unsigned exit_gslots = e->numGlobalSlots;
    unsigned tree_gslots = ti->globalTypeMap.length();
    JS_ASSERT(tree_gslots >= exit_gslots);
    uint8* globalTypeMap = e->typeMap;
    if (exit_gslots < tree_gslots)
        mergeTypeMaps(&globalTypeMap, &exit_gslots, ti->globalTypeMap.data(), tree_gslots,
                      (uint8*)alloca(sizeof(uint8) * tree_gslots));
    JS_ASSERT(tree_gslots == ti->globalTypeMap.length());

    /* write back interned globals */
    FlushNativeGlobalFrame(cx, exit_gslots, ti->globalSlots.data(), globalTypeMap, global);
    JS_ASSERT(globalFrameSize == STOBJ_NSLOTS(globalObj));
    JS_ASSERT(*(uint64*)&global[globalFrameSize] == 0xdeadbeefdeadbeefLL);

    /* write back native stack frame */
    debug_only(unsigned slots =)
    FlushNativeStackFrame(cx, e->calldepth, e->typeMap + e->numGlobalSlots, stack, NULL);
    JS_ASSERT(slots == e->numStackSlots);

    AUDIT(sideExitIntoInterpreter);

    if (!lr) /* did the tree actually execute? */
        return NULL;

    /* Adjust inlineCallCount (we already compensated for any outer nested frames). */
    inlineCallCount += lr->calldepth;

    return lr;
}

bool
js_LoopEdge(JSContext* cx, jsbytecode* oldpc, uintN& inlineCallCount)
{
    JSTraceMonitor* tm = &JS_TRACE_MONITOR(cx);

    /* is the recorder currently active? */
    if (tm->recorder) {
        if (js_ContinueRecording(cx, tm->recorder, oldpc, inlineCallCount))
            return true;
        /* recording was aborted, treat like a regular loop edge hit */
    }

    /* check if our quick cache has an entry for this ip, otherwise ask fragmento. */
    jsbytecode* pc = cx->fp->regs->pc;
    Fragment* f;
    JSFragmentCacheEntry* cacheEntry = &tm->fcache[jsuword(pc) & JS_FRAGMENT_CACHE_MASK];
    if (cacheEntry->pc == pc) {
        f = cacheEntry->fragment;
    } else {
        f = tm->fragmento->getLoop(pc);
        if (!f)
            f = tm->fragmento->newLoop(pc);
        cacheEntry->pc = pc;
        cacheEntry->fragment = f;
    }

    /* If there is a chance that js_ExecuteTree will actually succeed, invoke it (either the
       first fragment must contain some code, or at least it must have a peer fragment). */
    GuardRecord* lr = NULL;
    if (f->code() || f->peer)
        lr = js_ExecuteTree(cx, &f, inlineCallCount);
    if (!lr) {
        JS_ASSERT(!tm->recorder);
        /* If we don't have compiled code for this entry point (none recorded or we trashed it),
           count the number of hits and trigger the recorder if appropriate. */
        if (!f->code() && (++f->hits() >= HOTLOOP))
            return js_RecordTree(cx, tm, f);
        return false;
    }
    /* We successfully executed a trace, see if we should grow the tree. */
    if ((lr->from->root == f) && (lr->exit->exitType == BRANCH_EXIT))
        return js_AttemptToExtendTree(cx, lr, f);
    /* No, this was either a loop exit or an unusual exit (i.e. out of memory/GC), so just
       resume interpretation. */
    return false;
}

void
js_AbortRecording(JSContext* cx, jsbytecode* abortpc, const char* reason)
{
    AUDIT(recorderAborted);
    if (cx->fp) {
        debug_only(if (!abortpc) abortpc = cx->fp->regs->pc;
                   printf("Abort recording (line %d, pc %d): %s.\n",
                          js_PCToLineNumber(cx, cx->fp->script, abortpc),
                          abortpc - cx->fp->script->code, reason);)
    }
    JS_ASSERT(JS_TRACE_MONITOR(cx).recorder != NULL);
    Fragment* f = JS_TRACE_MONITOR(cx).recorder->getFragment();
    JS_ASSERT(!f->vmprivate);
    f->blacklist();
    js_DeleteRecorder(cx);
    if (f->root == f) {
        /* we are recording a primary trace */
        js_TrashTree(cx, f);
    }
}

extern void
js_InitJIT(JSTraceMonitor *tm)
{
    if (!tm->fragmento) {
        JS_ASSERT(!tm->slotList);
        Fragmento* fragmento = new (&gc) Fragmento(core, 24);
        verbose_only(fragmento->labels = new (&gc) LabelMap(core, NULL);)
        fragmento->assm()->setCallTable(builtins);
        fragmento->pageFree(fragmento->pageAlloc()); // FIXME: prime page cache
        tm->fragmento = fragmento;
        tm->slotList = new SlotList();
    }
#if !defined XP_WIN
    debug_only(memset(&stat, 0, sizeof(stat)));
#endif
}

extern void
js_FinishJIT(JSTraceMonitor *tm)
{
#ifdef DEBUG
    printf("recorder: started(%llu), aborted(%llu), completed(%llu), different header(%llu), "
           "trees trashed(%llu), slot promoted(%llu), "
           "unstable loop variable(%llu), global in inner tree rejected(%llu)\n",
           stat.recorderStarted, stat.recorderAborted,
           stat.traceCompleted, stat.returnToDifferentLoopHeader, stat.treesTrashed,
           stat.slotPromoted, stat.unstableLoopVariable, stat.globalInInnerTree);
    printf("monitor: triggered(%llu), exits (%llu), type mismatch(%llu), "
           "global mismatch(%llu)\n", stat.traceTriggered, stat.sideExitIntoInterpreter,
           stat.typeMapMismatchAtEntry, stat.globalShapeMismatchAtEntry);
#endif
    if (tm->fragmento != NULL) {
        JS_ASSERT(tm->slotList);
        verbose_only(delete tm->fragmento->labels;)
        delete tm->fragmento;
        tm->fragmento = NULL;
        delete tm->slotList;
        tm->slotList = NULL;
    }
}

extern void
js_FlushJITCache(JSContext* cx)
{
#ifdef DEBUG
    printf("Flushing cache.\n");
#endif
    JSTraceMonitor* tm = &JS_TRACE_MONITOR(cx);
    if (tm->recorder)
        js_AbortRecording(cx, NULL, "flush cache");
    Fragmento* fragmento = tm->fragmento;
    if (fragmento) {
        fragmento->clearFrags();
#ifdef DEBUG
        JS_ASSERT(fragmento->labels);
        delete fragmento->labels;
        fragmento->labels = new (&gc) LabelMap(core, NULL);
#endif
    }
    memset(&tm->fcache, 0, sizeof(tm->fcache));
}

jsval&
TraceRecorder::argval(unsigned n) const
{
    JS_ASSERT(n < cx->fp->fun->nargs);
    return cx->fp->argv[n];
}

jsval&
TraceRecorder::varval(unsigned n) const
{
    JS_ASSERT(n < cx->fp->script->nslots);
    return cx->fp->slots[n];
}

jsval&
TraceRecorder::stackval(int n) const
{
    jsval* sp = cx->fp->regs->sp;
    JS_ASSERT(size_t((sp + n) - StackBase(cx->fp)) < StackDepth(cx->fp->script));
    return sp[n];
}

LIns*
TraceRecorder::arg(unsigned n)
{
    return get(&argval(n));
}

void
TraceRecorder::arg(unsigned n, LIns* i)
{
    set(&argval(n), i);
}

LIns*
TraceRecorder::var(unsigned n)
{
    return get(&varval(n));
}

void
TraceRecorder::var(unsigned n, LIns* i)
{
    set(&varval(n), i);
}

LIns*
TraceRecorder::stack(int n)
{
    return get(&stackval(n));
}

void
TraceRecorder::stack(int n, LIns* i)
{
    set(&stackval(n), i, n >= 0);
}

LIns* TraceRecorder::f2i(LIns* f)
{
    return lir->insCall(F_DoubleToInt32, &f);
}

bool
TraceRecorder::ifop()
{
    jsval& v = stackval(-1);
    if (JSVAL_TAG(v) == JSVAL_BOOLEAN) {
        guard(JSVAL_TO_BOOLEAN(v) != 1,
              lir->ins_eq0(lir->ins2(LIR_eq, get(&v), lir->insImm(1))),
              BRANCH_EXIT);
    } else if (JSVAL_IS_OBJECT(v)) {
        guard(JSVAL_IS_NULL(v), lir->ins_eq0(get(&v)), BRANCH_EXIT);
    } else if (isNumber(v)) {
        jsdouble d = asNumber(v);
        jsdpun u;
        u.d = 0;
        guard((d == 0 || JSDOUBLE_IS_NaN(d)), lir->ins2(LIR_feq, get(&v), lir->insImmq(u.u64)), BRANCH_EXIT);
    } else if (JSVAL_IS_STRING(v)) {
        guard(JSSTRING_LENGTH(JSVAL_TO_STRING(v)) == 0,
              lir->ins_eq0(lir->ins2(LIR_and,
                                     lir->insLoadi(get(&v), offsetof(JSString, length)),
                                     INS_CONST(JSSTRING_LENGTH_MASK))),
              BRANCH_EXIT);
    } else {
        JS_NOT_REACHED("ifop");
    }
    return true;
}

bool
TraceRecorder::inc(jsval& v, jsint incr, bool pre)
{
    LIns* v_ins = get(&v);
    if (!inc(v, v_ins, incr, pre))
        return false;
    set(&v, v_ins);
    return true;
}

/*
 * On exit, v_ins is the incremented unboxed value, and the appropriate
 * value (pre- or post-increment as described by pre) is stacked.
 */
bool
TraceRecorder::inc(jsval& v, LIns*& v_ins, jsint incr, bool pre)
{
    if (!isNumber(v))
        ABORT_TRACE("can only inc numbers");

    jsdpun u;
    u.d = jsdouble(incr);

    LIns* v_after = lir->ins2(LIR_fadd, v_ins, lir->insImmq(u.u64));

    const JSCodeSpec& cs = js_CodeSpec[*cx->fp->regs->pc];
    JS_ASSERT(cs.ndefs == 1);
    stack(-cs.nuses, pre ? v_after : v_ins);
    v_ins = v_after;
    return true;
}

bool
TraceRecorder::incProp(jsint incr, bool pre)
{
    jsval& l = stackval(-1);
    if (JSVAL_IS_PRIMITIVE(l))
        ABORT_TRACE("incProp on primitive");

    JSObject* obj = JSVAL_TO_OBJECT(l);
    LIns* obj_ins = get(&l);

    uint32 slot;
    LIns* v_ins;
    if (!prop(obj, obj_ins, slot, v_ins))
        return false;

    jsval& v = STOBJ_GET_SLOT(obj, slot);
    if (!inc(v, v_ins, incr, pre))
        return false;

    if (!box_jsval(v, v_ins))
        return false;

    LIns* dslots_ins = NULL;
    stobj_set_slot(obj_ins, slot, dslots_ins, v_ins);
    return true;
}

bool
TraceRecorder::incElem(jsint incr, bool pre)
{
    jsval& r = stackval(-1);
    jsval& l = stackval(-2);
    jsval* vp;
    LIns* v_ins;
    LIns* addr_ins;
    if (!elem(l, r, vp, v_ins, addr_ins))
        return false;
    if (!inc(*vp, v_ins, incr, pre))
        return false;
    if (!box_jsval(*vp, v_ins))
        return false;
    lir->insStorei(v_ins, addr_ins, 0);
    return true;
}

bool
TraceRecorder::cmp(LOpcode op, bool negate)
{
    jsval& r = stackval(-1);
    jsval& l = stackval(-2);
    LIns* x;
    bool cond;
    if (JSVAL_IS_STRING(l) && JSVAL_IS_STRING(r)) {
        LIns* args[] = { get(&r), get(&l) };
        x = lir->ins1(LIR_i2f, lir->insCall(F_CompareStrings, args));
        x = lir->ins2i(op, x, 0);
        jsint result = js_CompareStrings(JSVAL_TO_STRING(l), JSVAL_TO_STRING(r));
        switch (op) {
          case LIR_flt:
            cond = result < 0;
            break;
          case LIR_fgt:
            cond = result > 0;
            break;
          case LIR_fle:
            cond = result <= 0;
            break;
          case LIR_fge:
            cond = result >= 0;
            break;
          default:
            JS_NOT_REACHED("unexpected comparison op for strings");
            return false;
        }
    } else if (isNumber(l) || isNumber(r)) {
        jsval tmp[2] = {l, r};
        JSAutoTempValueRooter tvr(cx, 2, tmp);

        // TODO: coerce non-numbers to numbers if it's not string-on-string above
        LIns* l_ins = get(&l);
        LIns* r_ins = get(&r);
        jsdouble lnum;
        jsdouble rnum;
        LIns* args[] = { get(&l), cx_ins };
        if (JSVAL_IS_STRING(l)) {
            l_ins = lir->insCall(F_StringToNumber, args);
        } else if (JSVAL_TAG(l) == JSVAL_BOOLEAN) {
            /*
             * What I really want here is for undefined to be type-specialized
             * differently from real booleans.  Failing that, I want to be able
             * to cmov on quads.  Failing that, I want to have small forward
             * branched.  Failing that, I want to be able to ins_choose on quads
             * without cmov.  Failing that, eat flaming builtin!
             */
            l_ins = lir->insCall(F_BooleanToNumber, args);
        } else if (!isNumber(l)) {
            ABORT_TRACE("unsupported LHS type for cmp vs number");
        }
        lnum = js_ValueToNumber(cx, &tmp[0]);

        args[0] = get(&r);
        if (JSVAL_IS_STRING(r)) {
            r_ins = lir->insCall(F_StringToNumber, args);
        } else if (JSVAL_TAG(r) == JSVAL_BOOLEAN) {
            // See above for the sob story.
            r_ins = lir->insCall(F_BooleanToNumber, args);
        } else if (!isNumber(r)) {
            ABORT_TRACE("unsupported RHS type for cmp vs number");
        }
        rnum = js_ValueToNumber(cx, &tmp[1]);

        x = lir->ins2(op, l_ins, r_ins);

        if (negate)
            x = lir->ins_eq0(x);
        switch (op) {
          case LIR_flt:
            cond = lnum < rnum;
            break;
          case LIR_fgt:
            cond = lnum > rnum;
            break;
          case LIR_fle:
            cond = lnum <= rnum;
            break;
          case LIR_fge:
            cond = lnum >= rnum;
            break;
          default:
            JS_ASSERT(op == LIR_feq);
            cond = (lnum == rnum) ^ negate;
            break;
        }
    } else {
        ABORT_TRACE("unsupported operand types for cmp");
    }

    /* The interpreter fuses comparisons and the following branch,
       so we have to do that here as well. */
    if (cx->fp->regs->pc[1] == JSOP_IFEQ || cx->fp->regs->pc[1] == JSOP_IFNE)
        guard(cond, x, BRANCH_EXIT);

    /* We update the stack after the guard. This is safe since
       the guard bails out at the comparison and the interpreter
       will this re-execute the comparison. This way the
       value of the condition doesn't have to be calculated and
       saved on the stack in most cases. */
    set(&l, x);
    return true;
}

bool
TraceRecorder::unary(LOpcode op)
{
    jsval& v = stackval(-1);
    bool intop = !(op & LIR64);
    if (isNumber(v)) {
        LIns* a = get(&v);
        if (intop)
            a = f2i(a);
        a = lir->ins1(op, a);
        if (intop)
            a = lir->ins1(LIR_i2f, a);
        set(&v, a);
        return true;
    }
    return false;
}

bool
TraceRecorder::binary(LOpcode op)
{
    jsval& r = stackval(-1);
    jsval& l = stackval(-2);
    bool intop = !(op & LIR64);
    LIns* a = get(&l);
    LIns* b = get(&r);
    bool leftNumber = isNumber(l), rightNumber = isNumber(r);
    if ((op >= LIR_sub && op <= LIR_ush) ||  // sub, mul, (callh), or, xor, (not,) lsh, rsh, ush
        (op >= LIR_fsub && op <= LIR_fdiv)) { // fsub, fmul, fdiv
        LIns* args[] = { NULL, cx_ins };
        JS_ASSERT(op != LIR_callh);
        if (JSVAL_IS_STRING(l)) {
            args[0] = a;
            a = lir->insCall(F_StringToNumber, args);
            leftNumber = true;
        }
        if (JSVAL_IS_STRING(r)) {
            args[0] = b;
            b = lir->insCall(F_StringToNumber, args);
            rightNumber = true;
        }
    }
    if (leftNumber && rightNumber) {
        if (intop) {
            a = lir->insCall(op == LIR_ush ? F_DoubleToUint32 : F_DoubleToInt32, &a);
            b = f2i(b);
        }
        a = lir->ins2(op, a, b);
        if (intop)
            a = lir->ins1(op == LIR_ush ? LIR_u2f : LIR_i2f, a);
        set(&l, a);
        return true;
    }
    return false;
}

JS_STATIC_ASSERT(offsetof(JSObjectOps, newObjectMap) == 0);

bool
TraceRecorder::map_is_native(JSObjectMap* map, LIns* map_ins, LIns*& ops_ins, size_t op_offset)
{
    ops_ins = addName(lir->insLoad(LIR_ldp, map_ins, offsetof(JSObjectMap, ops)), "ops");
    LIns* n = lir->insLoad(LIR_ldp, ops_ins, op_offset);

#define OP(ops) (*(JSObjectOp*) ((char*)(ops) + op_offset))

    if (OP(map->ops) == OP(&js_ObjectOps)) {
        guard(true, addName(lir->ins2(LIR_eq, n, lir->insImmPtr((void*) OP(&js_ObjectOps))),
                            "guard(native-map)"),
              MISMATCH_EXIT);
        return true;
    }

#undef OP
    ABORT_TRACE("non-native map");
}

bool
TraceRecorder::test_property_cache(JSObject* obj, LIns* obj_ins, JSObject*& obj2, jsuword& pcval)
{
    // Mimic JSOP_CALLPROP's special case to skip up from a dense array to find
    // Array.prototype methods.
    JSObject* aobj = obj;
    if (OBJ_IS_DENSE_ARRAY(cx, obj)) {
        aobj = OBJ_GET_PROTO(cx, obj);
        obj_ins = stobj_get_fslot(obj_ins, JSSLOT_PROTO);
    }

    LIns* map_ins = lir->insLoad(LIR_ldp, obj_ins, (int)offsetof(JSObject, map));
    LIns* ops_ins;

    // Interpreter calls to PROPERTY_CACHE_TEST guard on native object ops
    // (newObjectMap == js_ObjectOps.newObjectMap) which is required to use
    // native objects (those whose maps are scopes), or even more narrow
    // conditions required because the cache miss case will call a particular
    // object-op (js_GetProperty, js_SetProperty).
    //
    // We parameterize using offsetof and guard on match against the hook at
    // the given offset in js_ObjectOps. TraceRecorder::record_JSOP_SETPROP
    // guards the js_SetProperty case.
    uint32 format = js_CodeSpec[*cx->fp->regs->pc].format;
    uint32 mode = JOF_MODE(format);
    size_t op_offset = 0;
    if (mode == JOF_PROP || mode == JOF_VARPROP) {
        JS_ASSERT(!(format & JOF_SET));
        op_offset = offsetof(JSObjectOps, getProperty);
    } else {
        JS_ASSERT(mode == JOF_NAME);
    }

    if (!map_is_native(aobj->map, map_ins, ops_ins, op_offset))
        return false;

    JSAtom* atom;
    JSPropCacheEntry* entry;
    PROPERTY_CACHE_TEST(cx, cx->fp->regs->pc, aobj, obj2, entry, atom);
    if (!atom) {
        pcval = entry->vword;
        return true;
    }

    // FIXME: suppressed exceptions from js_FindPropertyHelper and js_LookupPropertyWithFlags
    JSProperty* prop;
    JSScopeProperty* sprop;
    jsid id = ATOM_TO_JSID(atom);
    if (JOF_OPMODE(*cx->fp->regs->pc) == JOF_NAME) {
        JS_ASSERT(aobj == obj);
        if (js_FindPropertyHelper(cx, id, &obj, &obj2, &prop, &entry) < 0)
            ABORT_TRACE("failed to find name");
    } else {
        int protoIndex = js_LookupPropertyWithFlags(cx, aobj, id, 0, &obj2, &prop);
        if (protoIndex < 0)
            ABORT_TRACE("failed to lookup property");

        if (prop) {
            sprop = (JSScopeProperty*) prop;
            js_FillPropertyCache(cx, aobj, OBJ_SCOPE(aobj)->shape, 0, protoIndex, obj2, sprop,
                                 &entry);
        }
    }

    if (!prop) {
        // Propagate obj from js_FindPropertyHelper to record_JSOP_BINDNAME
        // via our obj2 out-parameter.
        obj2 = obj;
        pcval = PCVAL_NULL;
        return true;
    }

    if (!entry) {
        OBJ_DROP_PROPERTY(cx, obj2, prop);
        ABORT_TRACE("failed to fill property cache");
    }

    if (PCVCAP_TAG(entry->vcap) <= 1) {
        if (aobj != globalObj) {
            LIns* shape_ins = addName(lir->insLoad(LIR_ld, map_ins, offsetof(JSScope, shape)), "shape");
            guard(true, addName(lir->ins2i(LIR_eq, shape_ins, entry->kshape), "guard(shape)"),
                  MISMATCH_EXIT);
        }
    } else {
        JS_ASSERT(entry->kpc == (jsbytecode*) atom);
        JS_ASSERT(entry->kshape == jsuword(aobj));
    }

    if (PCVCAP_TAG(entry->vcap) >= 1) {
        JS_ASSERT(OBJ_SCOPE(obj2)->shape == PCVCAP_SHAPE(entry->vcap));

        LIns* obj2_ins = stobj_get_fslot(obj_ins, JSSLOT_PROTO);
        map_ins = lir->insLoad(LIR_ldp, obj2_ins, (int)offsetof(JSObject, map));
        LIns* ops_ins;
        if (!map_is_native(obj2->map, map_ins, ops_ins)) {
            OBJ_DROP_PROPERTY(cx, obj2, prop);
            return false;
        }

        LIns* shape_ins = addName(lir->insLoad(LIR_ld, map_ins, offsetof(JSScope, shape)), "shape");
        guard(true,
              addName(lir->ins2i(LIR_eq, shape_ins, PCVCAP_SHAPE(entry->vcap)),
                      "guard(vcap_shape)"),
              MISMATCH_EXIT);
    }

    sprop = (JSScopeProperty*) prop;
    JSScope* scope = OBJ_SCOPE(obj2);

    jsval v;

    if (format & JOF_CALLOP) {
        if (SPROP_HAS_STUB_GETTER(sprop) && SPROP_HAS_VALID_SLOT(sprop, scope) &&
            VALUE_IS_FUNCTION(cx, (v = STOBJ_GET_SLOT(obj2, sprop->slot))) &&
            SCOPE_IS_BRANDED(scope)) {
            /* Call op, "pure" sprop, function value, branded scope: cache method. */
            pcval = JSVAL_OBJECT_TO_PCVAL(v);
            OBJ_DROP_PROPERTY(cx, obj2, prop);
            return true;
        }

        OBJ_DROP_PROPERTY(cx, obj2, prop);
        ABORT_TRACE("can't fast method value for call op");
    }

    if ((((format & JOF_SET) && SPROP_HAS_STUB_SETTER(sprop)) ||
         SPROP_HAS_STUB_GETTER(sprop)) &&
        SPROP_HAS_VALID_SLOT(sprop, scope)) {
        /* Stub accessor of appropriate form and valid slot: cache slot. */
        pcval = SLOT_TO_PCVAL(sprop->slot);
        OBJ_DROP_PROPERTY(cx, obj2, prop);
        return true;
    }

    ABORT_TRACE("no cacheable property found");
}

bool
TraceRecorder::test_property_cache_direct_slot(JSObject* obj, LIns* obj_ins, uint32& slot)
{
    JSObject* obj2;
    jsuword pcval;

    /*
     * Property cache ensures that we are dealing with an existing property,
     * and guards the shape for us.
     */
    if (!test_property_cache(obj, obj_ins, obj2, pcval))
        return false;

    /* No such property means invalid slot, which callers must check for first. */
    if (PCVAL_IS_NULL(pcval)) {
        slot = SPROP_INVALID_SLOT;
        return true;
    }

    /* Insist if setting on obj being the directly addressed object. */
    uint32 setflags = (js_CodeSpec[*cx->fp->regs->pc].format & (JOF_SET | JOF_INCDEC));
    if (setflags && obj2 != obj)
        ABORT_TRACE("JOF_SET opcode hit prototype chain");

    /* Don't trace getter or setter calls, our caller wants a direct slot. */
    if (PCVAL_IS_SPROP(pcval)) {
        JSScopeProperty* sprop = PCVAL_TO_SPROP(pcval);

        if (setflags && !SPROP_HAS_STUB_SETTER(sprop))
            ABORT_TRACE("non-stub setter");
        if (setflags != JOF_SET && !SPROP_HAS_STUB_GETTER(sprop))
            ABORT_TRACE("non-stub getter");
        if (!SPROP_HAS_VALID_SLOT(sprop, OBJ_SCOPE(obj)))
            ABORT_TRACE("no valid slot");
        slot = sprop->slot;
    } else {
        if (!PCVAL_IS_SLOT(pcval))
            ABORT_TRACE("PCE is not a slot");
        slot = PCVAL_TO_SLOT(pcval);
    }
    return true;
}

void
TraceRecorder::stobj_set_slot(LIns* obj_ins, unsigned slot, LIns*& dslots_ins, LIns* v_ins)
{
    if (slot < JS_INITIAL_NSLOTS) {
        addName(lir->insStorei(v_ins, obj_ins,
                               offsetof(JSObject, fslots) + slot * sizeof(jsval)),
                "set_slot(fslots)");
    } else {
        if (!dslots_ins)
            dslots_ins = lir->insLoad(LIR_ldp, obj_ins, offsetof(JSObject, dslots));
        addName(lir->insStorei(v_ins, dslots_ins,
                               (slot - JS_INITIAL_NSLOTS) * sizeof(jsval)),
                "set_slot(dslots");
    }
}

LIns*
TraceRecorder::stobj_get_fslot(LIns* obj_ins, unsigned slot)
{
    JS_ASSERT(slot < JS_INITIAL_NSLOTS);
    return lir->insLoad(LIR_ldp, obj_ins, offsetof(JSObject, fslots) + slot * sizeof(jsval));
}

LIns*
TraceRecorder::stobj_get_slot(LIns* obj_ins, unsigned slot, LIns*& dslots_ins)
{
    if (slot < JS_INITIAL_NSLOTS)
        return stobj_get_fslot(obj_ins, slot);

    if (!dslots_ins)
        dslots_ins = lir->insLoad(LIR_ldp, obj_ins, offsetof(JSObject, dslots));
    return lir->insLoad(LIR_ldp, dslots_ins, (slot - JS_INITIAL_NSLOTS) * sizeof(jsval));
}

bool
TraceRecorder::native_set(LIns* obj_ins, JSScopeProperty* sprop, LIns*& dslots_ins, LIns* v_ins)
{
    if (SPROP_HAS_STUB_SETTER(sprop) && sprop->slot != SPROP_INVALID_SLOT) {
        stobj_set_slot(obj_ins, sprop->slot, dslots_ins, v_ins);
        return true;
    }
    ABORT_TRACE("unallocated or non-stub sprop");
}

bool
TraceRecorder::native_get(LIns* obj_ins, LIns* pobj_ins, JSScopeProperty* sprop,
        LIns*& dslots_ins, LIns*& v_ins)
{
    if (!SPROP_HAS_STUB_GETTER(sprop))
        return false;

    if (sprop->slot != SPROP_INVALID_SLOT)
        v_ins = stobj_get_slot(pobj_ins, sprop->slot, dslots_ins);
    else
        v_ins = lir->insImm(JSVAL_TO_BOOLEAN(JSVAL_VOID));
    return true;
}

// So box_jsval can emit no LIR_or at all to tag an object jsval.
JS_STATIC_ASSERT(JSVAL_OBJECT == 0);

bool
TraceRecorder::box_jsval(jsval v, LIns*& v_ins)
{
    if (isNumber(v)) {
        LIns* args[] = { v_ins, cx_ins };
        v_ins = lir->insCall(F_BoxDouble, args);
        guard(false, lir->ins2(LIR_eq, v_ins, INS_CONSTPTR(JSVAL_ERROR_COOKIE)),
              OOM_EXIT);
        return true;
    }
    switch (JSVAL_TAG(v)) {
      case JSVAL_BOOLEAN:
        v_ins = lir->ins2i(LIR_or, lir->ins2i(LIR_pilsh, v_ins, JSVAL_TAGBITS), JSVAL_BOOLEAN);
        return true;
      case JSVAL_OBJECT:
        return true;
      case JSVAL_STRING:
        v_ins = lir->ins2(LIR_or, v_ins, INS_CONST(JSVAL_STRING));
        return true;
    }
    return false;
}

bool
TraceRecorder::unbox_jsval(jsval v, LIns*& v_ins)
{
    if (isNumber(v)) {
        // JSVAL_IS_NUMBER(v)
        guard(false,
              lir->ins_eq0(lir->ins2(LIR_or,
                                     lir->ins2(LIR_piand, v_ins, INS_CONSTPTR(JSVAL_INT)),
                                     lir->ins2i(LIR_eq,
                                                lir->ins2(LIR_piand, v_ins,
                                                          INS_CONSTPTR(JSVAL_TAGMASK)),
                                                JSVAL_DOUBLE))),
              MISMATCH_EXIT);
        v_ins = lir->insCall(F_UnboxDouble, &v_ins);
        return true;
    }
    switch (JSVAL_TAG(v)) {
      case JSVAL_BOOLEAN:
        guard(true,
              lir->ins2i(LIR_eq,
                         lir->ins2(LIR_piand, v_ins, INS_CONSTPTR(JSVAL_TAGMASK)),
                         JSVAL_BOOLEAN),
              MISMATCH_EXIT);
         v_ins = lir->ins2i(LIR_ush, v_ins, JSVAL_TAGBITS);
         return true;
       case JSVAL_OBJECT:
        guard(true,
              lir->ins2i(LIR_eq,
                         lir->ins2(LIR_piand, v_ins, INS_CONSTPTR(JSVAL_TAGMASK)),
                         JSVAL_OBJECT),
              MISMATCH_EXIT);
        return true;
      case JSVAL_STRING:
        guard(true,
              lir->ins2i(LIR_eq,
                        lir->ins2(LIR_piand, v_ins, INS_CONSTPTR(JSVAL_TAGMASK)),
                        JSVAL_STRING),
              MISMATCH_EXIT);
        v_ins = lir->ins2(LIR_piand, v_ins, INS_CONSTPTR(~JSVAL_TAGMASK));
        return true;
    }
    return false;
}

bool
TraceRecorder::getThis(LIns*& this_ins)
{
    if (cx->fp->callee) { /* in a function */
        if (JSVAL_IS_NULL(cx->fp->argv[-1]))
            return false;
        this_ins = get(&cx->fp->argv[-1]);
        guard(false, lir->ins_eq0(this_ins), MISMATCH_EXIT);
    } else { /* in global code */
        JS_ASSERT(!JSVAL_IS_NULL(cx->fp->argv[-1]));
        this_ins = lir->insLoad(LIR_ldp, lir->insLoad(LIR_ldp, cx_ins, offsetof(JSContext, fp)),
                offsetof(JSStackFrame, thisp));
    }
    return true;
}

bool
TraceRecorder::guardClass(JSObject* obj, LIns* obj_ins, JSClass* clasp)
{
    if (STOBJ_GET_CLASS(obj) != clasp)
        return false;

    LIns* class_ins = stobj_get_fslot(obj_ins, JSSLOT_CLASS);
    class_ins = lir->ins2(LIR_piand, class_ins, lir->insImmPtr((void*)~3));

    char namebuf[32];
    JS_snprintf(namebuf, sizeof namebuf, "guard(class is %s)", clasp->name);
    guard(true, addName(lir->ins2(LIR_eq, class_ins, lir->insImmPtr(clasp)), namebuf),
            MISMATCH_EXIT);
    return true;
}

bool
TraceRecorder::guardDenseArray(JSObject* obj, LIns* obj_ins)
{
    return guardClass(obj, obj_ins, &js_ArrayClass);
}

bool
TraceRecorder::guardDenseArrayIndex(JSObject* obj, jsint idx, LIns* obj_ins,
                                    LIns* dslots_ins, LIns* idx_ins)
{
    jsuint length = ARRAY_DENSE_LENGTH(obj);
    if (!((jsuint)idx < length && idx < obj->fslots[JSSLOT_ARRAY_LENGTH]))
        return false;

    LIns* length_ins = stobj_get_fslot(obj_ins, JSSLOT_ARRAY_LENGTH);

    // guard(index >= 0)
    guard(true, lir->ins2i(LIR_ge, idx_ins, 0), MISMATCH_EXIT);

    // guard(index < length)
    guard(true, lir->ins2(LIR_lt, idx_ins, length_ins), MISMATCH_EXIT);

    // guard(index < capacity)
    guard(false, lir->ins_eq0(dslots_ins), MISMATCH_EXIT);
    guard(true,
          lir->ins2(LIR_lt, idx_ins, lir->insLoad(LIR_ldp, dslots_ins, 0 - sizeof(jsval))),
          MISMATCH_EXIT);
    return true;
}

void
TraceRecorder::clearFrameSlotsFromCache()
{
    /* Clear out all slots of this frame in the nativeFrameTracker. Different locations on the
       VM stack might map to different locations on the native stack depending on the
       number of arguments (i.e.) of the next call, so we have to make sure we map
       those in to the cache with the right offsets. */
    JSStackFrame* fp = cx->fp;
    jsval* vp;
    jsval* vpstop;
    if (fp->callee) {
        vp = &fp->argv[-2];
        vpstop = &fp->argv[JS_MAX(fp->fun->nargs,fp->argc)];
        while (vp < vpstop)
            nativeFrameTracker.set(vp++, (LIns*)0);
    }
    vp = &fp->slots[0];
    vpstop = &fp->slots[fp->script->nslots];
    while (vp < vpstop)
        nativeFrameTracker.set(vp++, (LIns*)0);
}

bool
TraceRecorder::record_EnterFrame()
{
    if (++callDepth >= MAX_CALLDEPTH)
        ABORT_TRACE("exceeded maximum call depth");
#ifdef DEBUG
    printf("EnterFrame %s, callDepth=%d\n",
           js_AtomToPrintableString(cx, cx->fp->fun->atom),
           callDepth);
#endif
    JSStackFrame* fp = cx->fp;
    LIns* void_ins = lir->insImm(JSVAL_TO_BOOLEAN(JSVAL_VOID));

    jsval* vp = &fp->argv[fp->argc];
    jsval* vpstop = vp + (fp->fun->nargs - fp->argc);
    while (vp < vpstop) {
        if (vp >= fp->down->regs->sp)
            nativeFrameTracker.set(vp, (LIns*)0);
        set(vp++, void_ins, true);
    }

    vp = &fp->slots[0];
    vpstop = vp + fp->script->nfixed;
    while (vp < vpstop)
        set(vp++, void_ins, true);
    return true;
}

bool
TraceRecorder::record_LeaveFrame()
{
#ifdef DEBUG
    if (cx->fp->fun)
        printf("LeaveFrame (back to %s), callDepth=%d\n",
               js_AtomToPrintableString(cx, cx->fp->fun->atom),
               callDepth);
#endif
    if (callDepth-- <= 0)
        return false;

    // LeaveFrame gets called after the interpreter popped the frame and
    // stored rval, so cx->fp not cx->fp->down, and -1 not 0.
    atoms = cx->fp->script->atomMap.vector;
    set(&stackval(-1), rval_ins, true);
    return true;
}

bool TraceRecorder::record_JSOP_INTERRUPT()
{
    return false;
}

bool
TraceRecorder::record_JSOP_PUSH()
{
    stack(0, lir->insImm(JSVAL_TO_BOOLEAN(JSVAL_VOID)));
    return true;
}

bool
TraceRecorder::record_JSOP_POPV()
{
    // We should not have to implement JSOP_POPV or JSOP_STOP's rval setting.
    return false;
}

bool TraceRecorder::record_JSOP_ENTERWITH()
{
    return false;
}
bool TraceRecorder::record_JSOP_LEAVEWITH()
{
    return false;
}

bool
TraceRecorder::record_JSOP_RETURN()
{
    jsval& rval = stackval(-1);
    if (cx->fp->flags & JSFRAME_CONSTRUCTING) {
        // guard JSVAL_IS_PRIMITIVE(rval)
    }
    rval_ins = get(&rval);
    clearFrameSlotsFromCache();
    return true;
}

bool
TraceRecorder::record_JSOP_GOTO()
{
    return true;
}

bool
TraceRecorder::record_JSOP_IFEQ()
{
    return ifop();
}

bool
TraceRecorder::record_JSOP_IFNE()
{
    return ifop();
}

bool
TraceRecorder::record_JSOP_ARGUMENTS()
{
    return false;
}

bool
TraceRecorder::record_JSOP_DUP()
{
    stack(0, get(&stackval(-1)));
    return true;
}

bool
TraceRecorder::record_JSOP_DUP2()
{
    stack(0, get(&stackval(-2)));
    stack(1, get(&stackval(-1)));
    return true;
}

bool
TraceRecorder::record_JSOP_SETCONST()
{
    return false;
}

bool
TraceRecorder::record_JSOP_BITOR()
{
    return binary(LIR_or);
}

bool
TraceRecorder::record_JSOP_BITXOR()
{
    return binary(LIR_xor);
}

bool
TraceRecorder::record_JSOP_BITAND()
{
    return binary(LIR_and);
}

// See FIXME for JSOP_STRICTEQ before evolving JSOP_EQ to handle mixed types.
bool
TraceRecorder::record_JSOP_EQ()
{
    jsval& r = stackval(-1);
    jsval& l = stackval(-2);
    if (JSVAL_IS_STRING(l) && JSVAL_IS_STRING(r)) {
        LIns* args[] = { get(&r), get(&l) };
        bool cond = js_EqualStrings(JSVAL_TO_STRING(l), JSVAL_TO_STRING(r));
        LIns* x = lir->ins_eq0(lir->ins_eq0(lir->insCall(F_EqualStrings, args)));
        /* The interpreter fuses comparisons and the following branch,
           so we have to do that here as well. */
        if (cx->fp->regs->pc[1] == JSOP_IFEQ || cx->fp->regs->pc[1] == JSOP_IFNE)
            guard(cond, x, BRANCH_EXIT);

        /* We update the stack after the guard. This is safe since
           the guard bails out at the comparison and the interpreter
           will this re-execute the comparison. This way the
           value of the condition doesn't have to be calculated and
           saved on the stack in most cases. */
        set(&l, x);
        return true;
    }
    if (JSVAL_IS_OBJECT(l) && JSVAL_IS_OBJECT(r)) {
        bool cond = (l == r);
        LIns* x = lir->ins2(LIR_eq, get(&l), get(&r));
        /* The interpreter fuses comparisons and the following branch,
           so we have to do that here as well. */
        if (cx->fp->regs->pc[1] == JSOP_IFEQ || cx->fp->regs->pc[1] == JSOP_IFNE)
            guard(cond, x, BRANCH_EXIT);

        /* We update the stack after the guard. This is safe since
           the guard bails out at the comparison and the interpreter
           will this re-execute the comparison. This way the
           value of the condition doesn't have to be calculated and
           saved on the stack in most cases. */
        set(&l, x);
        return true;
    }
    return cmp(LIR_feq);
}

// See FIXME for JSOP_STRICTNE before evolving JSOP_NE to handle mixed types.
bool
TraceRecorder::record_JSOP_NE()
{
    jsval& r = stackval(-1);
    jsval& l = stackval(-2);
    if (JSVAL_IS_STRING(l) && JSVAL_IS_STRING(r)) {
        LIns* args[] = { get(&r), get(&l) };
        bool cond = !js_EqualStrings(JSVAL_TO_STRING(l), JSVAL_TO_STRING(r));
        LIns* x = lir->ins_eq0(lir->insCall(F_EqualStrings, args));
        /* The interpreter fuses comparisons and the following branch,
           so we have to do that here as well. */
        if (cx->fp->regs->pc[1] == JSOP_IFEQ || cx->fp->regs->pc[1] == JSOP_IFNE)
            guard(cond, x, BRANCH_EXIT);

        /* We update the stack after the guard. This is safe since
           the guard bails out at the comparison and the interpreter
           will this re-execute the comparison. This way the
           value of the condition doesn't have to be calculated and
           saved on the stack in most cases. */
        set(&l, x);
        return true;
    }
    if (JSVAL_IS_OBJECT(l) && JSVAL_IS_OBJECT(r)) {
        bool cond = (l != r);
        LIns* x = lir->ins_eq0(lir->ins2(LIR_eq, get(&l), get(&r)));
        /* The interpreter fuses comparisons and the following branch,
           so we have to do that here as well. */
        if (cx->fp->regs->pc[1] == JSOP_IFEQ || cx->fp->regs->pc[1] == JSOP_IFNE)
            guard(cond, x, BRANCH_EXIT);

        /* We update the stack after the guard. This is safe since
           the guard bails out at the comparison and the interpreter
           will this re-execute the comparison. This way the
           value of the condition doesn't have to be calculated and
           saved on the stack in most cases. */
        set(&l, x);
        return true;
    }
    return cmp(LIR_feq, true);
}

bool
TraceRecorder::record_JSOP_LT()
{
    return cmp(LIR_flt);
}

bool
TraceRecorder::record_JSOP_LE()
{
    return cmp(LIR_fle);
}

bool
TraceRecorder::record_JSOP_GT()
{
    return cmp(LIR_fgt);
}

bool
TraceRecorder::record_JSOP_GE()
{
    return cmp(LIR_fge);
}

bool
TraceRecorder::record_JSOP_LSH()
{
    return binary(LIR_lsh);
}

bool
TraceRecorder::record_JSOP_RSH()
{
    return binary(LIR_rsh);
}

bool
TraceRecorder::record_JSOP_URSH()
{
    return binary(LIR_ush);
}

bool
TraceRecorder::record_JSOP_ADD()
{
    jsval& r = stackval(-1);
    jsval& l = stackval(-2);
    if (JSVAL_IS_STRING(l)) {
        LIns* args[] = { NULL, get(&l), cx_ins };
        if (JSVAL_IS_STRING(r)) {
            args[0] = get(&r);
        } else if (JSVAL_IS_NUMBER(r)) {
            LIns* args2[] = { get(&r), cx_ins };
            args[0] = lir->insCall(F_NumberToString, args2);
        } else {
            ABORT_TRACE("untraceable right operand to string-JSOP_ADD");
        }
        LIns* concat = lir->insCall(F_ConcatStrings, args);
        guard(false, lir->ins_eq0(concat), OOM_EXIT);
        set(&l, concat);
        return true;
    }
    return binary(LIR_fadd);
}

bool
TraceRecorder::record_JSOP_SUB()
{
    return binary(LIR_fsub);
}

bool
TraceRecorder::record_JSOP_MUL()
{
    return binary(LIR_fmul);
}

bool
TraceRecorder::record_JSOP_DIV()
{
    return binary(LIR_fdiv);
}

bool
TraceRecorder::record_JSOP_MOD()
{
    jsval& r = stackval(-1);
    jsval& l = stackval(-2);
    if (isNumber(l) && isNumber(r)) {
        LIns* args[] = { get(&r), get(&l) };
        set(&l, lir->insCall(F_dmod, args));
        return true;
    }
    return false;
}

bool
TraceRecorder::record_JSOP_NOT()
{
    jsval& v = stackval(-1);
    if (JSVAL_IS_BOOLEAN(v) || JSVAL_IS_OBJECT(v)) {
        set(&v, lir->ins_eq0(get(&v)));
        return true;
    }
    return false;
}

bool
TraceRecorder::record_JSOP_BITNOT()
{
    return unary(LIR_not);
}

bool
TraceRecorder::record_JSOP_NEG()
{
    return unary(LIR_fneg);
}

bool
TraceRecorder::record_JSOP_NEW()
{
    /* Get immediate argc and find the constructor function. */
    unsigned argc = GET_ARGC(cx->fp->regs->pc);
    jsval& v = stackval(0 - (2 + argc));
    JS_ASSERT(&v >= StackBase(cx->fp));

    /*
     * Require that the callee be a function object, to avoid guarding on its
     * class here. We know if the callee and this were pushed by JSOP_CALLNAME
     * or JSOP_CALLPROP that callee is a *particular* function, since these hit
     * the property cache and guard on the object (this) in which the callee
     * was found. So it's sufficient to test here that the particular function
     * is interpreted, not guard on that condition.
     *
     * Bytecode sequences that push shapeless callees must guard on the callee
     * class being Function and the function being interpreted.
     */
    JS_ASSERT(VALUE_IS_FUNCTION(cx, v));
    JSFunction *fun = GET_FUNCTION_PRIVATE(cx, JSVAL_TO_OBJECT(v));

    if (FUN_INTERPRETED(fun)) {
        LIns* args[] = { get(&v), cx_ins };
        LIns* tv_ins = lir->insCall(F_FastNewObject, args);
        guard(false, lir->ins_eq0(tv_ins), OOM_EXIT);
        jsval& tv = stackval(0 - (1 + argc));
        set(&tv, tv_ins);
        return interpretedFunctionCall(v, fun, argc);
    }

    if (fun->u.n.clasp)
        ABORT_TRACE("can't trace native constructor");

    ABORT_TRACE("can't trace unknown constructor");
}

bool
TraceRecorder::record_JSOP_DELNAME()
{
    return false;
}

bool
TraceRecorder::record_JSOP_DELPROP()
{
    return false;
}

bool
TraceRecorder::record_JSOP_DELELEM()
{
    return false;
}

bool
TraceRecorder::record_JSOP_TYPEOF()
{
    jsval& r = stackval(-1);
    LIns* type;
    if (JSVAL_IS_STRING(r)) {
        type = lir->insImmPtr((void*)cx->runtime->atomState.typeAtoms[JSTYPE_STRING]);
    } else if (isNumber(r)) {
        type = lir->insImmPtr((void*)cx->runtime->atomState.typeAtoms[JSTYPE_NUMBER]);
    } else {
        LIns* args[] = { get(&r), cx_ins };
        if (JSVAL_TAG(r) == JSVAL_BOOLEAN) {
            // We specialize identically for boolean and undefined. We must not have a hole here.
            // Pass the unboxed type here, since TypeOfBoolean knows how to handle it.
            JS_ASSERT(JSVAL_TO_BOOLEAN(r) <= 2);
            type = lir->insCall(F_TypeOfBoolean, args);
        } else {
            JS_ASSERT(JSVAL_IS_OBJECT(r));
            type = lir->insCall(F_TypeOfObject, args);
        }
    }
    set(&r, type);
    return true;
}

bool
TraceRecorder::record_JSOP_VOID()
{
    stack(0, lir->insImm(JSVAL_TO_BOOLEAN(JSVAL_VOID)));
    return true;
}

JSBool
js_num_parseFloat(JSContext* cx, uintN argc, jsval* vp);

JSBool
js_num_parseInt(JSContext* cx, uintN argc, jsval* vp);

bool
TraceRecorder::record_JSOP_INCNAME()
{
    return incName(1);
}

bool
TraceRecorder::record_JSOP_INCPROP()
{
    return incProp(1);
}

bool
TraceRecorder::record_JSOP_INCELEM()
{
    return incElem(1);
}

bool
TraceRecorder::record_JSOP_DECNAME()
{
    return incName(-1);
}

bool
TraceRecorder::record_JSOP_DECPROP()
{
    return incProp(-1);
}

bool
TraceRecorder::record_JSOP_DECELEM()
{
    return incElem(-1);
}

bool
TraceRecorder::incName(jsint incr, bool pre)
{
    jsval* vp;
    if (!name(vp))
        return false;
    LIns* v_ins = get(vp);
    if (!inc(*vp, v_ins, incr, pre))
        return false;
    set(vp, v_ins);
    return true;
}

bool
TraceRecorder::record_JSOP_NAMEINC()
{
    return incName(1, false);
}

bool
TraceRecorder::record_JSOP_PROPINC()
{
    return incProp(1, false);
}

// XXX consolidate with record_JSOP_GETELEM code...
bool
TraceRecorder::record_JSOP_ELEMINC()
{
    return incElem(1, false);
}

bool
TraceRecorder::record_JSOP_NAMEDEC()
{
    return incName(-1, true);
}

bool
TraceRecorder::record_JSOP_PROPDEC()
{
    return incProp(-1, false);
}

bool
TraceRecorder::record_JSOP_ELEMDEC()
{
    return incElem(-1, false);
}

bool
TraceRecorder::record_JSOP_GETPROP()
{
    return getProp(stackval(-1));
}

bool
TraceRecorder::record_JSOP_SETPROP()
{
    jsval& r = stackval(-1);
    jsval& l = stackval(-2);

    if (JSVAL_IS_PRIMITIVE(l))
        ABORT_TRACE("primitive this for SETPROP");

    JSObject* obj = JSVAL_TO_OBJECT(l);

    if (obj->map->ops->setProperty != js_SetProperty)
        ABORT_TRACE("non-native setProperty");

    LIns* obj_ins = get(&l);

    JSPropertyCache* cache = &JS_PROPERTY_CACHE(cx);
    uint32 kshape = OBJ_SCOPE(obj)->shape;
    jsbytecode* pc = cx->fp->regs->pc;

    JSPropCacheEntry* entry = &cache->table[PROPERTY_CACHE_HASH_PC(pc, kshape)];
    if (entry->kpc != pc || entry->kshape != kshape)
        ABORT_TRACE("cache miss");
    if (!PCVAL_IS_SPROP(entry->vword))
        ABORT_TRACE("hit non-sprop cache value");

    LIns* map_ins = lir->insLoad(LIR_ldp, obj_ins, (int)offsetof(JSObject, map));
    LIns* ops_ins;
    if (!map_is_native(obj->map, map_ins, ops_ins, offsetof(JSObjectOps, setProperty)))
        return false;

    // The global object's shape is guarded at trace entry.
    if (obj != globalObj) {
        LIns* shape_ins = addName(lir->insLoad(LIR_ld, map_ins, offsetof(JSScope, shape)), "shape");
        guard(true, addName(lir->ins2i(LIR_eq, shape_ins, kshape), "guard(shape)"),
                MISMATCH_EXIT);
    }

    JSScope* scope = OBJ_SCOPE(obj);
    JSScopeProperty* sprop = PCVAL_TO_SPROP(entry->vword);
    if (scope->object != obj || !SCOPE_HAS_PROPERTY(scope, sprop)) {
        LIns* args[] = { lir->insImmPtr(sprop), obj_ins, cx_ins };
        LIns* ok_ins = lir->insCall(F_AddProperty, args);
        guard(false, lir->ins_eq0(ok_ins), MISMATCH_EXIT);
    }

    LIns* dslots_ins = NULL;
    LIns* v_ins = get(&r);
    LIns* boxed_ins = v_ins;
    if (!box_jsval(r, boxed_ins))
        return false;
    if (!native_set(obj_ins, sprop, dslots_ins, boxed_ins))
        return false;
    if (*pc == JSOP_SETPROP && pc[JSOP_SETPROP_LENGTH] != JSOP_POP)
        stack(-2, v_ins);
    return true;
}

bool
TraceRecorder::record_JSOP_GETELEM()
{
    jsval& r = stackval(-1);
    jsval& l = stackval(-2);

    if (JSVAL_IS_STRING(l) && JSVAL_IS_INT(r)) {
        LIns* args[] = { f2i(get(&r)), get(&l), cx_ins };
        LIns* unitstr_ins = lir->insCall(F_String_getelem, args);
        guard(false, lir->ins_eq0(unitstr_ins), MISMATCH_EXIT);
        set(&l, unitstr_ins);
        return true;
    }

    if (!JSVAL_IS_PRIMITIVE(l) && JSVAL_IS_STRING(r)) {
        jsval v;
        jsid id;

        if (!js_ValueToStringId(cx, r, &id))
            return false;
        r = ID_TO_VALUE(id);
        if (!OBJ_GET_PROPERTY(cx, JSVAL_TO_OBJECT(l), id, &v))
            return false;

        LIns* args[] = { get(&r), get(&l), cx_ins };
        LIns* v_ins = lir->insCall(F_Any_getelem, args);
        guard(false, lir->ins2(LIR_eq, v_ins, INS_CONSTPTR(JSVAL_ERROR_COOKIE)),
              MISMATCH_EXIT);
        if (!unbox_jsval(v, v_ins))
            ABORT_TRACE("JSOP_GETELEM");
        set(&l, v_ins);
        return true;
    }

    jsval* vp;
    LIns* v_ins;
    LIns* addr_ins;
    if (!elem(l, r, vp, v_ins, addr_ins))
        return false;
    set(&l, v_ins);
    return true;
}

bool
TraceRecorder::record_JSOP_SETELEM()
{
    jsval& v = stackval(-1);
    jsval& r = stackval(-2);
    jsval& l = stackval(-3);

    /* no guards for type checks, trace specialized this already */
    if (JSVAL_IS_PRIMITIVE(l))
        ABORT_TRACE("left JSOP_SETELEM operand is not an object");
    JSObject* obj = JSVAL_TO_OBJECT(l);
    LIns* obj_ins = get(&l);

    if (JSVAL_IS_STRING(r)) {
        LIns* v_ins = get(&v);
        LIns* unboxed_v_ins = v_ins;
        if (!box_jsval(v, v_ins))
            ABORT_TRACE("boxing string-indexed JSOP_SETELEM value");
        LIns* args[] = { v_ins, get(&r), get(&l), cx_ins };
        LIns* ok_ins = lir->insCall(F_Any_setelem, args);
        guard(false, lir->ins_eq0(ok_ins), MISMATCH_EXIT);
        set(&l, unboxed_v_ins);
        return true;
    }
    if (!JSVAL_IS_INT(r))
        ABORT_TRACE("non-string, non-int JSOP_SETELEM index");

    /* make sure the object is actually a dense array */
    if (!guardDenseArray(obj, obj_ins))
        ABORT_TRACE("not a dense array");

    /* check that the index is within bounds */
    LIns* idx_ins = f2i(get(&r));

    /* we have to check that its really an integer, but this check will to go away
       once we peel the loop type down to integer for this slot */
    guard(true, lir->ins2(LIR_feq, get(&r), lir->ins1(LIR_i2f, idx_ins)), MISMATCH_EXIT);
    /* ok, box the value we are storing, store it and we are done */
    LIns* v_ins = get(&v);
    LIns* boxed_ins = v_ins;
    if (!box_jsval(v, boxed_ins))
        ABORT_TRACE("boxing failed");
    LIns* args[] = { boxed_ins, idx_ins, obj_ins, cx_ins };
    LIns* res_ins = lir->insCall(F_Array_dense_setelem, args);
    guard(false, lir->ins_eq0(res_ins), MISMATCH_EXIT);

    jsbytecode* pc = cx->fp->regs->pc;
    if (*pc == JSOP_SETELEM && pc[JSOP_SETELEM_LENGTH] != JSOP_POP)
        set(&l, v_ins);
    return true;
}

bool
TraceRecorder::record_JSOP_CALLNAME()
{
    JSObject* obj = cx->fp->scopeChain;
    if (obj != globalObj)
        ABORT_TRACE("fp->scopeChain is not global object");

    LIns* obj_ins = lir->insLoad(LIR_ldp, lir->insLoad(LIR_ldp, cx_ins, offsetof(JSContext, fp)),
                                  offsetof(JSStackFrame, scopeChain));
    JSObject* obj2;
    jsuword pcval;
    if (!test_property_cache(obj, obj_ins, obj2, pcval))
        return false;

    if (PCVAL_IS_NULL(pcval) || !PCVAL_IS_OBJECT(pcval))
        ABORT_TRACE("callee is not an object");
    JS_ASSERT(HAS_FUNCTION_CLASS(PCVAL_TO_OBJECT(pcval)));

    stack(0, lir->insImmPtr(PCVAL_TO_OBJECT(pcval)));
    stack(1, obj_ins);
    return true;
}

bool
TraceRecorder::guardShapelessCallee(jsval& callee)
{
    if (!VALUE_IS_FUNCTION(cx, callee))
        ABORT_TRACE("shapeless callee is not a function");

    guard(true,
          addName(lir->ins2(LIR_eq, get(&callee), INS_CONSTPTR(JSVAL_TO_OBJECT(callee))),
                  "guard(shapeless callee)"),
          MISMATCH_EXIT);
    return true;
}

bool
TraceRecorder::interpretedFunctionCall(jsval& fval, JSFunction* fun, uintN argc)
{
    JSStackFrame* fp = cx->fp;

    // TODO: track the copying via the tracker...
    if (argc < fun->nargs &&
        jsuword(fp->regs->sp + (fun->nargs - argc)) > cx->stackPool.current->limit) {
        ABORT_TRACE("can't trace calls with too few args requiring argv move");
    }

    FrameInfo fi = {
        JSVAL_TO_OBJECT(fval),
        fp->regs->pc,
        fp->regs->sp - fp->slots,
        argc
    };

    unsigned callDepth = getCallDepth();
    if (callDepth >= treeInfo->maxCallDepth)
        treeInfo->maxCallDepth = callDepth + 1;

    lir->insStorei(lir->insImmPtr(fi.callee), lirbuf->rp,
                   callDepth * sizeof(FrameInfo) + offsetof(FrameInfo, callee));
    lir->insStorei(lir->insImmPtr(fi.callpc), lirbuf->rp,
                   callDepth * sizeof(FrameInfo) + offsetof(FrameInfo, callpc));
    lir->insStorei(lir->insImm(fi.word), lirbuf->rp,
                   callDepth * sizeof(FrameInfo) + offsetof(FrameInfo, word));

    atoms = fun->u.i.script->atomMap.vector;
    return true;
}

JSBool
js_math_sin(JSContext* cx, uintN argc, jsval* vp);

JSBool
js_math_cos(JSContext* cx, uintN argc, jsval* vp);

JSBool
js_math_pow(JSContext* cx, uintN argc, jsval* vp);

JSBool
js_math_sqrt(JSContext* cx, uintN argc, jsval* vp);

JSBool
js_str_substring(JSContext* cx, uintN argc, jsval* vp);

JSBool
js_str_fromCharCode(JSContext* cx, uintN argc, jsval* vp);

JSBool
js_str_charCodeAt(JSContext* cx, uintN argc, jsval* vp);

JSBool
js_str_charAt(JSContext* cx, uintN argc, jsval* vp);

JSBool
js_str_concat(JSContext* cx, uintN argc, jsval* vp);

JSBool
js_math_random(JSContext* cx, uintN argc, jsval* vp);

JSBool
js_math_floor(JSContext* cx, uintN argc, jsval* vp);

bool
TraceRecorder::record_JSOP_CALL()
{
    jsbytecode *pc = cx->fp->regs->pc;
    uintN argc = GET_ARGC(pc);
    jsval& fval = stackval(0 - (argc + 2));

    /*
     * Require that the callee be a function object, to avoid guarding on its
     * class here. We know if the callee and this were pushed by JSOP_CALLNAME
     * or JSOP_CALLPROP that callee is a *particular* function, since these hit
     * the property cache and guard on the object (this) in which the callee
     * was found. So it's sufficient to test here that the particular function
     * is interpreted, not guard on that condition.
     *
     * Bytecode sequences that push shapeless callees must guard on the callee
     * class being Function and the function being interpreted.
     */
    JS_ASSERT(VALUE_IS_FUNCTION(cx, fval));
    JSFunction* fun = GET_FUNCTION_PRIVATE(cx, JSVAL_TO_OBJECT(fval));

    if (FUN_INTERPRETED(fun))
        return interpretedFunctionCall(fval, fun, argc);

    if (FUN_SLOW_NATIVE(fun))
        ABORT_TRACE("slow native");

    enum JSTNErrType { INFALLIBLE, FAIL_NULL, FAIL_NEG, FAIL_VOID };
    static struct JSTraceableNative {
        JSFastNative native;
        int          builtin;
        const char  *prefix;
        const char  *argtypes;
        JSTNErrType  errtype;
        JSClass     *tclasp;
    } knownNatives[] = {
        { js_math_sin,                 F_Math_sin,             "",    "d",    INFALLIBLE,  NULL },
        { js_math_cos,                 F_Math_cos,             "",    "d",    INFALLIBLE,  NULL },
        { js_math_pow,                 F_Math_pow,             "",   "dd",    INFALLIBLE,  NULL },
        { js_math_sqrt,                F_Math_sqrt,            "",    "d",    INFALLIBLE,  NULL },
        { js_math_floor,               F_Math_floor,           "",    "d",    INFALLIBLE,  NULL },
        { js_str_substring,            F_String_p_substring,   "TC", "ii",    FAIL_NULL,   NULL },
        { js_str_substring,            F_String_p_substring_1, "TC",  "i",    FAIL_NULL,   NULL },
        { js_str_fromCharCode,         F_String_fromCharCode,  "C",   "i",    FAIL_NULL,   NULL },
        { js_str_charCodeAt,           F_String_p_charCodeAt,  "T",   "i",    FAIL_NEG,    NULL },
        { js_str_charAt,               F_String_getelem,       "TC",  "i",    FAIL_NULL,   NULL },
        { js_str_match,                F_String_p_match,       "PTC", "r",    FAIL_VOID,   NULL },
        { js_str_replace,              F_String_p_replace_str3,"TC","sss",    FAIL_NULL,   NULL },
        { js_str_replace,              F_String_p_replace_str, "TC", "sr",    FAIL_NULL,   NULL },
        { js_str_replace,              F_String_p_replace_fun, "TC", "fr",    FAIL_NULL,   NULL },
        { js_math_random,              F_Math_random,          "R",    "",    INFALLIBLE,  NULL },
        { js_str_concat,               F_String_p_concat_1int, "TC",  "i",    FAIL_NULL,   NULL },
        { js_array_join,               F_Array_p_join,         "TC",  "s",    FAIL_NULL,   NULL },
        { js_obj_hasOwnProperty,       F_Object_p_hasOwnProperty,
                                                               "TC",  "s",    FAIL_VOID,   NULL },
        { js_obj_propertyIsEnumerable, F_Object_p_propertyIsEnumerable,
                                                               "TC",  "s",    FAIL_VOID,   NULL },
        { js_num_parseInt,             F_ParseInt,             "C",   "s",    INFALLIBLE,  NULL },
        { js_num_parseFloat,           F_ParseFloat,           "C",   "s",    INFALLIBLE,  NULL },
    };

    for (uintN i = 0; i < JS_ARRAY_LENGTH(knownNatives); i++) {
        JSTraceableNative* known = &knownNatives[i];
        if ((JSFastNative)fun->u.n.native != known->native)
            continue;

        uintN knownargc = strlen(known->argtypes);
        if (argc != knownargc)
            continue;

        intN prefixc = strlen(known->prefix);
        LIns* args[5];
        LIns** argp = &args[argc + prefixc - 1];
        char argtype;

#if defined _DEBUG
        memset(args, 0xCD, sizeof(args));
#endif

        jsval& thisval = stackval(0 - (argc + 1));
        LIns* thisval_ins = get(&thisval);
        if (known->tclasp &&
            !JSVAL_IS_PRIMITIVE(thisval) &&
            !guardClass(JSVAL_TO_OBJECT(thisval), thisval_ins, known->tclasp)) {
            continue; /* might have another specialization for |this| */
        }

#define HANDLE_PREFIX(i)                                                       \
    JS_BEGIN_MACRO                                                             \
        argtype = known->prefix[i];                                            \
        if (argtype == 'C') {                                                  \
            *argp = cx_ins;                                                    \
        } else if (argtype == 'T') {                                           \
            *argp = thisval_ins;                                               \
        } else if (argtype == 'R') {                                           \
            *argp = lir->insImmPtr((void*)cx->runtime);                        \
        } else if (argtype == 'P') {                                           \
            *argp = lir->insImmPtr(pc);                                        \
        } else {                                                               \
            JS_NOT_REACHED("unknown prefix arg type");                         \
        }                                                                      \
        argp--;                                                                \
    JS_END_MACRO

        switch (prefixc) {
          case 3:
            HANDLE_PREFIX(2);
            /* FALL THROUGH */
          case 2:
            HANDLE_PREFIX(1);
            /* FALL THROUGH */
          case 1:
            HANDLE_PREFIX(0);
            /* FALL THROUGH */
          case 0:
            break;
          default:
            JS_NOT_REACHED("illegal number of prefix args");
        }

#undef HANDLE_PREFIX

#define HANDLE_ARG(i)                                                          \
    {                                                                          \
        jsval& arg = stackval(-(i + 1));                                       \
        argtype = known->argtypes[i];                                          \
        if (argtype == 'd' || argtype == 'i') {                                \
            if (!isNumber(arg))                                                \
                continue; /* might have another specialization for arg */      \
            *argp = get(&arg);                                                 \
            if (argtype == 'i')                                                \
                *argp = f2i(*argp);                                            \
        } else if (argtype == 's') {                                           \
            if (!JSVAL_IS_STRING(arg))                                         \
                continue; /* might have another specialization for arg */      \
            *argp = get(&arg);                                                 \
        } else if (argtype == 'r') {                                           \
            if (!VALUE_IS_REGEXP(cx, arg))                                     \
                continue; /* might have another specialization for arg */      \
            *argp = get(&arg);                                                 \
        } else if (argtype == 'f') {                                           \
            if (!VALUE_IS_FUNCTION(cx, arg))                                   \
                continue; /* might have another specialization for arg */      \
            *argp = get(&arg);                                                 \
        } else {                                                               \
            continue;     /* might have another specialization for arg */      \
        }                                                                      \
        argp--;                                                                \
    }

        switch (strlen(known->argtypes)) {
          case 4:
            HANDLE_ARG(3);
            /* FALL THROUGH */
          case 3:
            HANDLE_ARG(2);
            /* FALL THROUGH */
          case 2:
            HANDLE_ARG(1);
            /* FALL THROUGH */
          case 1:
            HANDLE_ARG(0);
            /* FALL THROUGH */
          case 0:
            break;
          default:
            JS_NOT_REACHED("illegal number of args to traceable native");
        }

#undef HANDLE_ARG

#if defined _DEBUG
        JS_ASSERT(args[0] != (LIns *)0xcdcdcdcd);
#endif

        LIns* res_ins = lir->insCall(known->builtin, args);
        switch (known->errtype) {
          case FAIL_NULL:
            guard(false, lir->ins_eq0(res_ins), OOM_EXIT);
            break;
          case FAIL_NEG:
          {
            res_ins = lir->ins1(LIR_i2f, res_ins);
            jsdpun u;
            u.d = 0.0;
            guard(false, lir->ins2(LIR_flt, res_ins, lir->insImmq(u.u64)), OOM_EXIT);
            break;
          }
          case FAIL_VOID:
            guard(false, lir->ins2i(LIR_eq, res_ins, 2), OOM_EXIT);
            break;
          default:;
        }
        set(&fval, res_ins);
        return true;
    }

    /* Didn't find it. */
    ABORT_TRACE("unknown native");
}

bool
TraceRecorder::name(jsval*& vp)
{
    JSObject* obj = cx->fp->scopeChain;
    if (obj != globalObj)
        ABORT_TRACE("fp->scopeChain is not global object");

    LIns* obj_ins = lir->insLoad(LIR_ldp, lir->insLoad(LIR_ldp, cx_ins, offsetof(JSContext, fp)),
                                  offsetof(JSStackFrame, scopeChain));

    /* Can't use prop here, because we don't want unboxing from global slots. */
    uint32 slot;
    if (!test_property_cache_direct_slot(obj, obj_ins, slot))
        return false;

    if (slot == SPROP_INVALID_SLOT)
        ABORT_TRACE("name op can't find named property");

    if (!lazilyImportGlobalSlot(slot))
        ABORT_TRACE("lazy import of global slot failed");

    vp = &STOBJ_GET_SLOT(obj, slot);
    return true;
}

bool
TraceRecorder::prop(JSObject* obj, LIns* obj_ins, uint32& slot, LIns*& v_ins)
{
    /*
     * Can't specialize to assert obj != global, must guard to avoid aliasing
     * stale homes of stacked global variables.
     */
    if (obj == globalObj)
        ABORT_TRACE("prop op aliases global");
    guard(false, lir->ins2(LIR_eq, obj_ins, lir->insImmPtr((void*)globalObj)), MISMATCH_EXIT);

    /*
     * Property cache ensures that we are dealing with an existing property,
     * and guards the shape for us.
     */
    JSObject* obj2;
    jsuword pcval;
    if (!test_property_cache(obj, obj_ins, obj2, pcval))
        return false;

    /* Check for non-existent property reference, which results in undefined. */
    const JSCodeSpec& cs = js_CodeSpec[*cx->fp->regs->pc];
    if (PCVAL_IS_NULL(pcval)) {
        v_ins = lir->insImm(JSVAL_TO_BOOLEAN(JSVAL_VOID));
        JS_ASSERT(cs.ndefs == 1);
        stack(-cs.nuses, v_ins);
        return true;
    }

    /* Insist if setting on obj being the directly addressed object. */
    uint32 setflags = (cs.format & (JOF_SET | JOF_INCDEC));
    LIns* dslots_ins = NULL;
    if (obj2 != obj) {
        if (setflags)
            ABORT_TRACE("JOF_SET opcode hit prototype chain");

        /*
         * We're getting a proto-property. Walk up the prototype chain emitting
         * proto slot loads, updating obj as we go, leaving obj set to obj2 with
         * obj_ins the last proto-load.
         */
        while (obj != obj2) {
            obj_ins = stobj_get_slot(obj_ins, JSSLOT_PROTO, dslots_ins);
            obj = STOBJ_GET_PROTO(obj);
        }
    }

    /* Don't trace getter or setter calls, our caller wants a direct slot. */
    if (PCVAL_IS_SPROP(pcval)) {
        JSScopeProperty* sprop = PCVAL_TO_SPROP(pcval);

        if (setflags && !SPROP_HAS_STUB_SETTER(sprop))
            ABORT_TRACE("non-stub setter");
        if (setflags != JOF_SET && !SPROP_HAS_STUB_GETTER(sprop)) {
            // FIXME 450335: generalize this away from regexp built-in getters.
            if (setflags == 0 &&
                sprop->getter == js_RegExpClass.getProperty &&
                sprop->shortid < 0) {
                LIns* args[] = { INS_CONSTPTR(sprop), obj_ins, cx_ins };
                v_ins = lir->insCall(F_CallGetter, args);
                if (!unbox_jsval((sprop->shortid == REGEXP_SOURCE) ? JSVAL_STRING : JSVAL_FALSE,
                                 v_ins)) {
                    ABORT_TRACE("unboxing");
                }
                JS_ASSERT(cs.ndefs == 1);
                stack(-cs.nuses, v_ins);
                return true;
            }
            ABORT_TRACE("non-stub getter");
        }
        if (!SPROP_HAS_VALID_SLOT(sprop, OBJ_SCOPE(obj)))
            ABORT_TRACE("no valid slot");
        slot = sprop->slot;
    } else {
        if (!PCVAL_IS_SLOT(pcval))
            ABORT_TRACE("PCE is not a slot");
        slot = PCVAL_TO_SLOT(pcval);
    }

    v_ins = stobj_get_slot(obj_ins, slot, dslots_ins);
    if (!unbox_jsval(STOBJ_GET_SLOT(obj, slot), v_ins))
        ABORT_TRACE("unboxing");
    return true;
}

bool
TraceRecorder::elem(jsval& l, jsval& r, jsval*& vp, LIns*& v_ins, LIns*& addr_ins)
{
    /* no guards for type checks, trace specialized this already */
    if (!JSVAL_IS_INT(r) || JSVAL_IS_PRIMITIVE(l))
        return false;

    /*
     * Can't specialize to assert obj != global, must guard to avoid aliasing
     * stale homes of stacked global variables.
     */
    JSObject* obj = JSVAL_TO_OBJECT(l);
    if (obj == globalObj)
        ABORT_TRACE("elem op aliases global");
    LIns* obj_ins = get(&l);
    guard(false, lir->ins2(LIR_eq, obj_ins, lir->insImmPtr((void*)globalObj)), MISMATCH_EXIT);

    /* make sure the object is actually a dense array */
    if (!guardDenseArray(obj, obj_ins))
        return false;

    /* check that the index is within bounds */
    jsint idx = JSVAL_TO_INT(r);
    LIns* idx_ins = f2i(get(&r));

    /* we have to check that its really an integer, but this check will to go away
       once we peel the loop type down to integer for this slot */
    guard(true, lir->ins2(LIR_feq, get(&r), lir->ins1(LIR_i2f, idx_ins)), MISMATCH_EXIT);

    LIns* dslots_ins = lir->insLoad(LIR_ldp, obj_ins, offsetof(JSObject, dslots));
    if (!guardDenseArrayIndex(obj, idx, obj_ins, dslots_ins, idx_ins))
        return false;
    vp = &obj->dslots[idx];

    addr_ins = lir->ins2(LIR_piadd, dslots_ins,
                         lir->ins2i(LIR_pilsh, idx_ins, (sizeof(jsval) == 4) ? 2 : 3));

    /* load the value, check the type (need to check JSVAL_HOLE only for booleans) */
    v_ins = lir->insLoad(LIR_ldp, addr_ins, 0);
    return unbox_jsval(*vp, v_ins);
}

bool
TraceRecorder::getProp(JSObject* obj, LIns* obj_ins)
{
    uint32 slot;
    LIns* v_ins;
    if (!prop(obj, obj_ins, slot, v_ins))
        return false;

    const JSCodeSpec& cs = js_CodeSpec[*cx->fp->regs->pc];
    JS_ASSERT(cs.ndefs == 1);
    stack(-cs.nuses, v_ins);
    return true;
}

bool
TraceRecorder::getProp(jsval& v)
{
    if (JSVAL_IS_PRIMITIVE(v))
        ABORT_TRACE("primitive lhs");

    return getProp(JSVAL_TO_OBJECT(v), get(&v));
}

bool
TraceRecorder::record_JSOP_NAME()
{
    jsval* vp;
    if (!name(vp))
        return false;
    stack(0, get(vp));
    return true;
}

bool
TraceRecorder::record_JSOP_DOUBLE()
{
    jsval v = jsval(atoms[GET_INDEX(cx->fp->regs->pc)]);
    jsdpun u;
    u.d = *JSVAL_TO_DOUBLE(v);
    stack(0, lir->insImmq(u.u64));
    return true;
}

bool
TraceRecorder::record_JSOP_STRING()
{
    JSAtom* atom = atoms[GET_INDEX(cx->fp->regs->pc)];
    JS_ASSERT(ATOM_IS_STRING(atom));
    stack(0, lir->insImmPtr((void*)ATOM_TO_STRING(atom)));
    return true;
}

bool
TraceRecorder::record_JSOP_ZERO()
{
    jsdpun u;
    u.d = 0.0;
    stack(0, lir->insImmq(u.u64));
    return true;
}

bool
TraceRecorder::record_JSOP_ONE()
{
    jsdpun u;
    u.d = 1.0;
    stack(0, lir->insImmq(u.u64));
    return true;
}

bool
TraceRecorder::record_JSOP_NULL()
{
    stack(0, lir->insImmPtr(NULL));
    return true;
}

bool
TraceRecorder::record_JSOP_THIS()
{
    LIns* this_ins;
    if (!getThis(this_ins))
        return false;
    stack(0, this_ins);
    return true;
}

bool
TraceRecorder::record_JSOP_FALSE()
{
    stack(0, lir->insImm(0));
    return true;
}

bool
TraceRecorder::record_JSOP_TRUE()
{
    stack(0, lir->insImm(1));
    return true;
}

bool
TraceRecorder::record_JSOP_OR()
{
    return ifop();
}

bool
TraceRecorder::record_JSOP_AND()
{
    return ifop();
}

bool
TraceRecorder::record_JSOP_TABLESWITCH()
{
    return false;
}

bool
TraceRecorder::record_JSOP_LOOKUPSWITCH()
{
    jsval& v = stackval(-1);
    if (isNumber(v)) {
        jsdouble d = asNumber(v);
        jsdpun u;
        u.d = d;
        guard(true,
              addName(lir->ins2(LIR_feq, get(&v), lir->insImmq(u.u64)),
                      "guard(lookupswitch numeric)"),
              BRANCH_EXIT);
    } else if (JSVAL_IS_STRING(v)) {
        LIns* args[] = { get(&v), INS_CONSTPTR(JSVAL_TO_STRING(v)) };
        guard(true,
              addName(lir->ins_eq0(lir->ins_eq0(lir->insCall(F_EqualStrings, args))),
                      "guard(lookupswitch string)"),
              BRANCH_EXIT);
    } else if (JSVAL_IS_BOOLEAN(v)) {
        guard(true,
              addName(lir->ins2(LIR_eq, get(&v), lir->insImm(JSVAL_TO_BOOLEAN(v))),
                      "guard(lookupswitch boolean)"),
              BRANCH_EXIT);
    } else {
        ABORT_TRACE("lookupswitch on object, null, or undefined");
    }
    return true;
}

bool
TraceRecorder::record_JSOP_STRICTEQ()
{
    // FIXME: JSOP_EQ currently compares only like operand types; if it evolves
    // to handle conversions we must insist on like "types" here (care required
    // for 0 == -1, e.g.).
    return record_JSOP_EQ();
}

bool
TraceRecorder::record_JSOP_STRICTNE()
{
    // FIXME: JSOP_NE currently compares only like operand types; if it evolves
    // to handle conversions we must insist on like "types" here (care required
    // for 0 == -1, e.g.).
    return record_JSOP_NE();
}

bool
TraceRecorder::record_JSOP_CLOSURE()
{
    return false;
}

bool
TraceRecorder::record_JSOP_OBJECT()
{
    JSStackFrame* fp = cx->fp;
    JSScript* script = fp->script;
    unsigned index = atoms - script->atomMap.vector + GET_INDEX(fp->regs->pc);

    JSObject* obj;
    JS_GET_SCRIPT_OBJECT(script, index, obj);
    stack(0, lir->insImmPtr((void*) obj));
    return true;
}

bool
TraceRecorder::record_JSOP_POP()
{
    return true;
}

bool
TraceRecorder::record_JSOP_POS()
{
    jsval& r = stackval(-1);
    return isNumber(r);
}

bool
TraceRecorder::record_JSOP_TRAP()
{
    return false;
}

bool
TraceRecorder::record_JSOP_GETARG()
{
    stack(0, arg(GET_ARGNO(cx->fp->regs->pc)));
    return true;
}

bool
TraceRecorder::record_JSOP_SETARG()
{
    arg(GET_ARGNO(cx->fp->regs->pc), stack(-1));
    return true;
}

bool
TraceRecorder::record_JSOP_GETLOCAL()
{
    stack(0, var(GET_SLOTNO(cx->fp->regs->pc)));
    return true;
}

bool
TraceRecorder::record_JSOP_SETLOCAL()
{
    var(GET_SLOTNO(cx->fp->regs->pc), stack(-1));
    return true;
}

bool
TraceRecorder::record_JSOP_UINT16()
{
    jsdpun u;
    u.d = (jsdouble)GET_UINT16(cx->fp->regs->pc);
    stack(0, lir->insImmq(u.u64));
    return true;
}

bool
TraceRecorder::record_JSOP_NEWINIT()
{
    JSObject* ctor;
    JSProtoKey key = JSProtoKey(GET_INT8(cx->fp->regs->pc));
    if (!js_GetClassObject(cx, globalObj, key, &ctor))
        return false;
    LIns* args[] = { lir->insImmPtr((void*) ctor), cx_ins };
    LIns* v_ins = lir->insCall(F_FastNewObject, args);
    guard(false, lir->ins_eq0(v_ins), OOM_EXIT);
    stack(0, v_ins);
    return true;
}

bool
TraceRecorder::record_JSOP_ENDINIT()
{
    return true;
}

bool
TraceRecorder::record_JSOP_INITPROP()
{
    // The common code avoids stacking the RHS if op is not JSOP_SETPROP.
    return record_JSOP_SETPROP();
}

bool
TraceRecorder::record_JSOP_INITELEM()
{
    return record_JSOP_SETELEM();
}

bool
TraceRecorder::record_JSOP_DEFSHARP()
{
    return false;
}

bool
TraceRecorder::record_JSOP_USESHARP()
{
    return false;
}

bool
TraceRecorder::record_JSOP_INCARG()
{
    return inc(argval(GET_ARGNO(cx->fp->regs->pc)), 1);
}

bool
TraceRecorder::record_JSOP_INCLOCAL()
{
    return inc(varval(GET_SLOTNO(cx->fp->regs->pc)), 1);
}

bool
TraceRecorder::record_JSOP_DECARG()
{
    return inc(argval(GET_ARGNO(cx->fp->regs->pc)), -1);
}

bool
TraceRecorder::record_JSOP_DECLOCAL()
{
    return inc(varval(GET_SLOTNO(cx->fp->regs->pc)), -1);
}

bool
TraceRecorder::record_JSOP_ARGINC()
{
    return inc(argval(GET_ARGNO(cx->fp->regs->pc)), 1, false);
}

bool
TraceRecorder::record_JSOP_LOCALINC()
{
    return inc(varval(GET_SLOTNO(cx->fp->regs->pc)), 1, false);
}

bool
TraceRecorder::record_JSOP_ARGDEC()
{
    return inc(argval(GET_ARGNO(cx->fp->regs->pc)), -1, false);
}

bool
TraceRecorder::record_JSOP_LOCALDEC()
{
    return inc(varval(GET_SLOTNO(cx->fp->regs->pc)), -1, false);
}

bool
TraceRecorder::record_JSOP_ITER()
{
    jsval& v = stackval(-1);
    if (!JSVAL_IS_PRIMITIVE(v)) {
        jsuint flags = cx->fp->regs->pc[1];
        LIns* args[] = { get(&v), INS_CONST(flags), cx_ins };
        LIns* v_ins = lir->insCall(F_FastValueToIterator, args);
        guard(false, lir->ins_eq0(v_ins), MISMATCH_EXIT);
        set(&v, v_ins);
        return true;
    }

    ABORT_TRACE("for-in on a primitive value");
}

bool
TraceRecorder::forInLoop(jsval* vp)
{
    jsval& iterobj_val = stackval(-1);
    if (!JSVAL_IS_PRIMITIVE(iterobj_val)) {
        LIns* args[] = { get(&iterobj_val), cx_ins };
        LIns* v_ins = lir->insCall(F_FastCallIteratorNext, args);
        guard(false, lir->ins2(LIR_eq, v_ins, INS_CONSTPTR(JSVAL_ERROR_COOKIE)), OOM_EXIT);

        LIns* flag_ins = lir->ins_eq0(lir->ins2(LIR_eq, v_ins, INS_CONSTPTR(JSVAL_HOLE)));
        LIns* iter_ins = get(vp);
        if (!box_jsval(JSVAL_STRING, iter_ins))
            return false;
        iter_ins = lir->ins_choose(flag_ins, v_ins, iter_ins, true);
        if (!unbox_jsval(JSVAL_STRING, iter_ins))
            return false;
        set(vp, iter_ins);
        stack(0, flag_ins);
        return true;
    }

    ABORT_TRACE("for-in on a primitive value");
}

bool
TraceRecorder::record_JSOP_ENDITER()
{
    LIns* args[] = { stack(-1), cx_ins };
    LIns* ok_ins = lir->insCall(F_CloseIterator, args);
    guard(false, lir->ins_eq0(ok_ins), MISMATCH_EXIT);
    return true;
}

bool
TraceRecorder::record_JSOP_FORNAME()
{
    jsval* vp;
    return name(vp) && forInLoop(vp);
}

bool
TraceRecorder::record_JSOP_FORPROP()
{
    return false;
}

bool
TraceRecorder::record_JSOP_FORELEM()
{
    return false;
}

bool
TraceRecorder::record_JSOP_FORARG()
{
    return forInLoop(&argval(GET_ARGNO(cx->fp->regs->pc)));
}

bool
TraceRecorder::record_JSOP_FORLOCAL()
{
    return forInLoop(&varval(GET_SLOTNO(cx->fp->regs->pc)));
}

bool
TraceRecorder::record_JSOP_FORCONST()
{
    return false;
}

bool
TraceRecorder::record_JSOP_POPN()
{
    return true;
}

bool
TraceRecorder::record_JSOP_BINDNAME()
{
    JSObject* obj = cx->fp->scopeChain;
    if (obj != globalObj)
        ABORT_TRACE("JSOP_BINDNAME crosses global scopes");

    LIns* obj_ins = lir->insLoad(LIR_ldp, lir->insLoad(LIR_ldp, cx_ins, offsetof(JSContext, fp)),
                                  offsetof(JSStackFrame, scopeChain));
    JSObject* obj2;
    jsuword pcval;
    if (!test_property_cache(obj, obj_ins, obj2, pcval))
        return false;
    JS_ASSERT(obj2 == obj);

    stack(0, obj_ins);
    return true;
}

bool
TraceRecorder::record_JSOP_SETNAME()
{
    jsval& r = stackval(-1);
    jsval& l = stackval(-2);
    JS_ASSERT(!JSVAL_IS_PRIMITIVE(l));

    /*
     * Trace cases that are global code or in lightweight functions scoped by
     * the global object only.
     */
    JSObject* obj = JSVAL_TO_OBJECT(l);
    if (obj != cx->fp->scopeChain || obj != globalObj)
        return false;

    jsval* vp;
    if (!name(vp))
        return false;
    LIns* r_ins = get(&r);
    set(vp, r_ins);

    if (cx->fp->regs->pc[JSOP_SETNAME_LENGTH] != JSOP_POP)
        stack(-2, r_ins);
    return true;
}

bool
TraceRecorder::record_JSOP_THROW()
{
    return false;
}

bool
TraceRecorder::record_JSOP_IN()
{
    return false;
}

bool
TraceRecorder::record_JSOP_INSTANCEOF()
{
    return false;
}

bool
TraceRecorder::record_JSOP_DEBUGGER()
{
    return false;
}

bool
TraceRecorder::record_JSOP_GOSUB()
{
    return false;
}

bool
TraceRecorder::record_JSOP_RETSUB()
{
    return false;
}

bool
TraceRecorder::record_JSOP_EXCEPTION()
{
    return false;
}

bool
TraceRecorder::record_JSOP_LINENO()
{
    return true;
}

bool
TraceRecorder::record_JSOP_CONDSWITCH()
{
    return true;
}

bool
TraceRecorder::record_JSOP_CASE()
{
    return false;
}

bool
TraceRecorder::record_JSOP_DEFAULT()
{
    return false;
}

bool
TraceRecorder::record_JSOP_EVAL()
{
    return false;
}

bool
TraceRecorder::record_JSOP_ENUMELEM()
{
    return false;
}

bool
TraceRecorder::record_JSOP_GETTER()
{
    return false;
}

bool
TraceRecorder::record_JSOP_SETTER()
{
    return false;
}

bool
TraceRecorder::record_JSOP_DEFFUN()
{
    return false;
}

bool
TraceRecorder::record_JSOP_DEFCONST()
{
    return false;
}

bool
TraceRecorder::record_JSOP_DEFVAR()
{
    return false;
}

/*
 * XXX could hoist out to jsinterp.h and share with jsinterp.cpp, but
 * XXX jsopcode.cpp has different definitions of same-named macros.
 */
#define GET_FULL_INDEX(PCOFF)                                                 \
    (atoms - script->atomMap.vector + GET_INDEX(regs.pc + PCOFF))

#define LOAD_FUNCTION(PCOFF)                                                  \
    JS_GET_SCRIPT_FUNCTION(script, GET_FULL_INDEX(PCOFF), fun)

bool
TraceRecorder::record_JSOP_ANONFUNOBJ()
{
    JSFunction* fun;
    JSFrameRegs& regs = *cx->fp->regs;
    JSScript* script = cx->fp->script;
    LOAD_FUNCTION(0); // needs script, regs, fun

    JSObject* obj = FUN_OBJECT(fun);
    if (OBJ_GET_PARENT(cx, obj) != cx->fp->scopeChain)
        ABORT_TRACE("can't trace with activation object on scopeChain");

    stack(0, lir->insImmPtr(obj));
    return true;
}

bool
TraceRecorder::record_JSOP_NAMEDFUNOBJ()
{
    return false;
}

bool
TraceRecorder::record_JSOP_SETLOCALPOP()
{
    return false;
}

bool
TraceRecorder::record_JSOP_GROUP()
{
    return true; // no-op
}

bool
TraceRecorder::record_JSOP_SETCALL()
{
    return false;
}

bool
TraceRecorder::record_JSOP_TRY()
{
    return true;
}

bool
TraceRecorder::record_JSOP_FINALLY()
{
    return true;
}

bool
TraceRecorder::record_JSOP_NOP()
{
    return true;
}

bool
TraceRecorder::record_JSOP_ARGSUB()
{
    return false;
}

bool
TraceRecorder::record_JSOP_ARGCNT()
{
    return false;
}

bool
TraceRecorder::record_JSOP_DEFLOCALFUN()
{
    JSFunction* fun;
    JSFrameRegs& regs = *cx->fp->regs;
    JSScript* script = cx->fp->script;
    LOAD_FUNCTION(SLOTNO_LEN); // needs script, regs, fun

    JSObject* obj = FUN_OBJECT(fun);
    if (OBJ_GET_PARENT(cx, obj) != cx->fp->scopeChain)
        ABORT_TRACE("can't trace with activation object on scopeChain");

    var(GET_SLOTNO(regs.pc), lir->insImmPtr(obj));
    return true;
}

bool
TraceRecorder::record_JSOP_GOTOX()
{
    return false;
}

bool
TraceRecorder::record_JSOP_IFEQX()
{
    return record_JSOP_IFEQ();
}

bool
TraceRecorder::record_JSOP_IFNEX()
{
    return record_JSOP_IFNE();
}

bool
TraceRecorder::record_JSOP_ORX()
{
    return record_JSOP_OR();
}

bool
TraceRecorder::record_JSOP_ANDX()
{
    return record_JSOP_AND();
}

bool
TraceRecorder::record_JSOP_GOSUBX()
{
    return record_JSOP_GOSUB();
}

bool
TraceRecorder::record_JSOP_CASEX()
{
    return record_JSOP_CASE();
}

bool
TraceRecorder::record_JSOP_DEFAULTX()
{
    return record_JSOP_DEFAULT();
}

bool
TraceRecorder::record_JSOP_TABLESWITCHX()
{
    return record_JSOP_TABLESWITCH();
}

bool
TraceRecorder::record_JSOP_LOOKUPSWITCHX()
{
    return record_JSOP_LOOKUPSWITCH();
}

bool
TraceRecorder::record_JSOP_BACKPATCH()
{
    return true;
}

bool
TraceRecorder::record_JSOP_BACKPATCH_POP()
{
    return true;
}

bool
TraceRecorder::record_JSOP_THROWING()
{
    return false;
}

bool
TraceRecorder::record_JSOP_SETRVAL()
{
    // If we implement this, we need to update JSOP_STOP.
    return false;
}

bool
TraceRecorder::record_JSOP_RETRVAL()
{
    return false;
}

bool
TraceRecorder::record_JSOP_GETGVAR()
{
    jsval slotval = cx->fp->slots[GET_SLOTNO(cx->fp->regs->pc)];
    if (JSVAL_IS_NULL(slotval))
        return true; // We will see JSOP_NAME from the interpreter's jump, so no-op here.

    uint32 slot = JSVAL_TO_INT(slotval);

    if (!lazilyImportGlobalSlot(slot))
         ABORT_TRACE("lazy import of global slot failed");

    stack(0, get(&STOBJ_GET_SLOT(cx->fp->scopeChain, slot)));
    return true;
}

bool
TraceRecorder::record_JSOP_SETGVAR()
{
    jsval slotval = cx->fp->slots[GET_SLOTNO(cx->fp->regs->pc)];
    if (JSVAL_IS_NULL(slotval))
        return true; // We will see JSOP_NAME from the interpreter's jump, so no-op here.

    uint32 slot = JSVAL_TO_INT(slotval);

    if (!lazilyImportGlobalSlot(slot))
         ABORT_TRACE("lazy import of global slot failed");

    set(&STOBJ_GET_SLOT(cx->fp->scopeChain, slot), stack(-1));
    return true;
}

bool
TraceRecorder::record_JSOP_INCGVAR()
{
    jsval slotval = cx->fp->slots[GET_SLOTNO(cx->fp->regs->pc)];
    if (JSVAL_IS_NULL(slotval))
        return true; // We will see JSOP_INCNAME from the interpreter's jump, so no-op here.

    uint32 slot = JSVAL_TO_INT(slotval);

    if (!lazilyImportGlobalSlot(slot))
         ABORT_TRACE("lazy import of global slot failed");

    return inc(STOBJ_GET_SLOT(cx->fp->scopeChain, slot), 1);
}

bool
TraceRecorder::record_JSOP_DECGVAR()
{
    jsval slotval = cx->fp->slots[GET_SLOTNO(cx->fp->regs->pc)];
    if (JSVAL_IS_NULL(slotval))
        return true; // We will see JSOP_INCNAME from the interpreter's jump, so no-op here.

    uint32 slot = JSVAL_TO_INT(slotval);

    if (!lazilyImportGlobalSlot(slot))
         ABORT_TRACE("lazy import of global slot failed");

    return inc(STOBJ_GET_SLOT(cx->fp->scopeChain, slot), -1);
}

bool
TraceRecorder::record_JSOP_GVARINC()
{
    jsval slotval = cx->fp->slots[GET_SLOTNO(cx->fp->regs->pc)];
    if (JSVAL_IS_NULL(slotval))
        return true; // We will see JSOP_INCNAME from the interpreter's jump, so no-op here.

    uint32 slot = JSVAL_TO_INT(slotval);

    if (!lazilyImportGlobalSlot(slot))
         ABORT_TRACE("lazy import of global slot failed");

    return inc(STOBJ_GET_SLOT(cx->fp->scopeChain, slot), 1, false);
}

bool
TraceRecorder::record_JSOP_GVARDEC()
{
    jsval slotval = cx->fp->slots[GET_SLOTNO(cx->fp->regs->pc)];
    if (JSVAL_IS_NULL(slotval))
        return true; // We will see JSOP_INCNAME from the interpreter's jump, so no-op here.

    uint32 slot = JSVAL_TO_INT(slotval);

    if (!lazilyImportGlobalSlot(slot))
         ABORT_TRACE("lazy import of global slot failed");

    return inc(STOBJ_GET_SLOT(cx->fp->scopeChain, slot), -1, false);
}

bool
TraceRecorder::record_JSOP_REGEXP()
{
    return false;
}

// begin JS_HAS_XML_SUPPORT

bool
TraceRecorder::record_JSOP_DEFXMLNS()
{
    return false;
}

bool
TraceRecorder::record_JSOP_ANYNAME()
{
    return false;
}

bool
TraceRecorder::record_JSOP_QNAMEPART()
{
    return false;
}

bool
TraceRecorder::record_JSOP_QNAMECONST()
{
    return false;
}

bool
TraceRecorder::record_JSOP_QNAME()
{
    return false;
}

bool
TraceRecorder::record_JSOP_TOATTRNAME()
{
    return false;
}

bool
TraceRecorder::record_JSOP_TOATTRVAL()
{
    return false;
}

bool
TraceRecorder::record_JSOP_ADDATTRNAME()
{
    return false;
}

bool
TraceRecorder::record_JSOP_ADDATTRVAL()
{
    return false;
}

bool
TraceRecorder::record_JSOP_BINDXMLNAME()
{
    return false;
}

bool
TraceRecorder::record_JSOP_SETXMLNAME()
{
    return false;
}

bool
TraceRecorder::record_JSOP_XMLNAME()
{
    return false;
}

bool
TraceRecorder::record_JSOP_DESCENDANTS()
{
    return false;
}

bool
TraceRecorder::record_JSOP_FILTER()
{
    return false;
}

bool
TraceRecorder::record_JSOP_ENDFILTER()
{
    return false;
}

bool
TraceRecorder::record_JSOP_TOXML()
{
    return false;
}

bool
TraceRecorder::record_JSOP_TOXMLLIST()
{
    return false;
}

bool
TraceRecorder::record_JSOP_XMLTAGEXPR()
{
    return false;
}

bool
TraceRecorder::record_JSOP_XMLELTEXPR()
{
    return false;
}

bool
TraceRecorder::record_JSOP_XMLOBJECT()
{
    return false;
}

bool
TraceRecorder::record_JSOP_XMLCDATA()
{
    return false;
}

bool
TraceRecorder::record_JSOP_XMLCOMMENT()
{
    return false;
}

bool
TraceRecorder::record_JSOP_XMLPI()
{
    return false;
}

bool
TraceRecorder::record_JSOP_GETFUNNS()
{
    return false;
}

bool
TraceRecorder::record_JSOP_STARTXML()
{
    return false;
}

bool
TraceRecorder::record_JSOP_STARTXMLEXPR()
{
    return false;
}

// end JS_HAS_XML_SUPPORT

bool
TraceRecorder::record_JSOP_CALLPROP()
{
    jsval& l = stackval(-1);
    JSObject* obj;
    LIns* obj_ins;
    if (!JSVAL_IS_PRIMITIVE(l)) {
        obj = JSVAL_TO_OBJECT(l);
        obj_ins = get(&l);
        stack(0, obj_ins); // |this| for subsequent call
    } else {
        jsint i;
        debug_only(const char* protoname = NULL;)
        if (JSVAL_IS_STRING(l)) {
            i = JSProto_String;
            debug_only(protoname = "String.prototype";)
        } else if (JSVAL_IS_NUMBER(l)) {
            i = JSProto_Number;
            debug_only(protoname = "Number.prototype";)
        } else if (JSVAL_IS_BOOLEAN(l)) {
            i = JSProto_Boolean;
            debug_only(protoname = "Boolean.prototype";)
        } else {
            JS_ASSERT(JSVAL_IS_NULL(l) || JSVAL_IS_VOID(l));
            ABORT_TRACE("callprop on null or void");
        }

        if (!js_GetClassPrototype(cx, NULL, INT_TO_JSID(i), &obj))
            ABORT_TRACE("GetClassPrototype failed!");

        obj_ins = lir->insImmPtr((void*)obj);
        debug_only(obj_ins = addName(obj_ins, protoname);)
        stack(0, get(&l)); // use primitive as |this|
    }

    JSObject* obj2;
    jsuword pcval;
    if (!test_property_cache(obj, obj_ins, obj2, pcval))
        return false;

    if (PCVAL_IS_NULL(pcval) || !PCVAL_IS_OBJECT(pcval))
        ABORT_TRACE("callee is not an object");
    JS_ASSERT(HAS_FUNCTION_CLASS(PCVAL_TO_OBJECT(pcval)));

    stack(-1, lir->insImmPtr(PCVAL_TO_OBJECT(pcval)));
    return true;
}

bool
TraceRecorder::record_JSOP_DELDESC()
{
    return false;
}

bool
TraceRecorder::record_JSOP_UINT24()
{
    jsdpun u;
    u.d = (jsdouble)GET_UINT24(cx->fp->regs->pc);
    stack(0, lir->insImmq(u.u64));
    return true;
}

bool
TraceRecorder::record_JSOP_INDEXBASE()
{
    atoms += GET_INDEXBASE(cx->fp->regs->pc);
    return true;
}

bool
TraceRecorder::record_JSOP_RESETBASE()
{
    atoms = cx->fp->script->atomMap.vector;
    return true;
}

bool
TraceRecorder::record_JSOP_RESETBASE0()
{
    atoms = cx->fp->script->atomMap.vector;
    return true;
}

bool
TraceRecorder::record_JSOP_CALLELEM()
{
    return false;
}

bool
TraceRecorder::record_JSOP_STOP()
{
    /*
     * We know falling off the end of a constructor returns the new object that
     * was passed in via fp->argv[-1], while falling off the end of a function
     * returns undefined.
     *
     * NB: we do not support script rval (eval, API users who want the result
     * of the last expression-statement, debugger API calls).
     */
    JSStackFrame *fp = cx->fp;
    if (fp->flags & JSFRAME_CONSTRUCTING) {
        JS_ASSERT(OBJECT_TO_JSVAL(fp->thisp) == fp->argv[-1]);
        rval_ins = get(&fp->argv[-1]);
    } else {
        rval_ins = lir->insImm(JSVAL_TO_BOOLEAN(JSVAL_VOID));
    }
    clearFrameSlotsFromCache();
    return true;
}

bool
TraceRecorder::record_JSOP_GETXPROP()
{
    jsval& l = stackval(-1);
    if (JSVAL_IS_PRIMITIVE(l))
        ABORT_TRACE("primitive-this for GETXPROP?");

    JSObject* obj = JSVAL_TO_OBJECT(l);
    if (obj != cx->fp->scopeChain || obj != globalObj)
        return false;

    jsval* vp;
    if (!name(vp))
        return false;
    stack(-1, get(vp));
    return true;
}

bool
TraceRecorder::record_JSOP_CALLXMLNAME()
{
    return false;
}

bool
TraceRecorder::record_JSOP_TYPEOFEXPR()
{
    return record_JSOP_TYPEOF();
}

bool
TraceRecorder::record_JSOP_ENTERBLOCK()
{
    return false;
}

bool
TraceRecorder::record_JSOP_LEAVEBLOCK()
{
    return false;
}

bool
TraceRecorder::record_JSOP_GENERATOR()
{
    return false;
}

bool
TraceRecorder::record_JSOP_YIELD()
{
    return false;
}

bool
TraceRecorder::record_JSOP_ARRAYPUSH()
{
    return false;
}

bool
TraceRecorder::record_JSOP_ENUMCONSTELEM()
{
    return false;
}

bool
TraceRecorder::record_JSOP_LEAVEBLOCKEXPR()
{
    return false;
}

bool
TraceRecorder::record_JSOP_GETTHISPROP()
{
    LIns* this_ins;

    /* its safe to just use cx->fp->thisp here because getThis() returns false if thisp
       is not available */
    return getThis(this_ins) && getProp(cx->fp->thisp, this_ins);
}

bool
TraceRecorder::record_JSOP_GETARGPROP()
{
    return getProp(argval(GET_ARGNO(cx->fp->regs->pc)));
}

bool
TraceRecorder::record_JSOP_GETLOCALPROP()
{
    return getProp(varval(GET_SLOTNO(cx->fp->regs->pc)));
}

bool
TraceRecorder::record_JSOP_INDEXBASE1()
{
    atoms += 1 << 16;
    return true;
}

bool
TraceRecorder::record_JSOP_INDEXBASE2()
{
    atoms += 2 << 16;
    return true;
}

bool
TraceRecorder::record_JSOP_INDEXBASE3()
{
    atoms += 3 << 16;
    return true;
}

bool
TraceRecorder::record_JSOP_CALLGVAR()
{
    jsval slotval = cx->fp->slots[GET_SLOTNO(cx->fp->regs->pc)];
    if (JSVAL_IS_NULL(slotval))
        return true; // We will see JSOP_CALLNAME from the interpreter's jump, so no-op here.

    uint32 slot = JSVAL_TO_INT(slotval);

    if (!lazilyImportGlobalSlot(slot))
         ABORT_TRACE("lazy import of global slot failed");

    jsval& v = STOBJ_GET_SLOT(cx->fp->scopeChain, slot);
    stack(0, get(&v));
    stack(1, lir->insImmPtr(NULL));
    return guardShapelessCallee(v);
}

bool
TraceRecorder::record_JSOP_CALLLOCAL()
{
    uintN slot = GET_SLOTNO(cx->fp->regs->pc);
    stack(0, var(slot));
    stack(1, lir->insImmPtr(NULL));
    return guardShapelessCallee(varval(slot));
}

bool
TraceRecorder::record_JSOP_CALLARG()
{
    uintN slot = GET_ARGNO(cx->fp->regs->pc);
    stack(0, arg(slot));
    stack(1, lir->insImmPtr(NULL));
    return guardShapelessCallee(argval(slot));
}

bool
TraceRecorder::record_JSOP_NULLTHIS()
{
    stack(0, lir->insImmPtr(NULL));
    return guardShapelessCallee(stackval(-1));
}

bool
TraceRecorder::record_JSOP_INT8()
{
    jsdpun u;
    u.d = (jsdouble)GET_INT8(cx->fp->regs->pc);
    stack(0, lir->insImmq(u.u64));
    return true;
}

bool
TraceRecorder::record_JSOP_INT32()
{
    jsdpun u;
    u.d = (jsdouble)GET_INT32(cx->fp->regs->pc);
    stack(0, lir->insImmq(u.u64));
    return true;
}

bool
TraceRecorder::record_JSOP_LENGTH()
{
    jsval& l = stackval(-1);
    if (JSVAL_IS_PRIMITIVE(l)) {
        if (!JSVAL_IS_STRING(l))
            ABORT_TRACE("non-string primitives unsupported");
        LIns* str_ins = get(&l);
        LIns* len_ins = lir->insLoadi(str_ins, offsetof(JSString, length));

        LIns* masked_len_ins = lir->ins2(LIR_and,
                                         len_ins,
                                         INS_CONST(JSSTRING_LENGTH_MASK));

        LIns *choose_len_ins =
            lir->ins_choose(lir->ins_eq0(lir->ins2(LIR_piand,
                                                   len_ins,
                                                   INS_CONSTPTR(JSSTRFLAG_DEPENDENT))),
                            masked_len_ins,
                            lir->ins_choose(lir->ins_eq0(lir->ins2(LIR_piand,
                                                                   len_ins,
                                                                   INS_CONSTPTR(JSSTRFLAG_PREFIX))),
                                            lir->ins2(LIR_piand,
                                                      len_ins,
                                                      INS_CONSTPTR(JSSTRDEP_LENGTH_MASK)),
                                            masked_len_ins,
                                            true),
                            true);

        set(&l, lir->ins1(LIR_i2f, choose_len_ins));
        return true;
    }

    JSObject* obj = JSVAL_TO_OBJECT(l);
    if (!OBJ_IS_DENSE_ARRAY(cx, obj))
        ABORT_TRACE("only dense arrays supported");
    if (!guardDenseArray(obj, get(&l)))
        ABORT_TRACE("OBJ_IS_DENSE_ARRAY but not?!?");
    LIns* v_ins = lir->ins1(LIR_i2f, stobj_get_fslot(get(&l), JSSLOT_ARRAY_LENGTH));
    set(&l, v_ins);
    return true;
}

bool
TraceRecorder::record_JSOP_NEWARRAY()
{
    return false;
}

bool
TraceRecorder::record_JSOP_HOLE()
{
    stack(0, lir->insImm(JSVAL_TO_BOOLEAN(JSVAL_HOLE)));
    return true;
}

#define UNUSED(op) bool TraceRecorder::record_##op() { return false; }

UNUSED(JSOP_UNUSED76)
UNUSED(JSOP_UNUSED77)
UNUSED(JSOP_UNUSED78)
UNUSED(JSOP_UNUSED79)
UNUSED(JSOP_UNUSED186)
UNUSED(JSOP_UNUSED201)
UNUSED(JSOP_UNUSED202)
UNUSED(JSOP_UNUSED203)
UNUSED(JSOP_UNUSED204)
UNUSED(JSOP_UNUSED205)
UNUSED(JSOP_UNUSED206)
UNUSED(JSOP_UNUSED207)
UNUSED(JSOP_UNUSED213)
UNUSED(JSOP_UNUSED219)
UNUSED(JSOP_UNUSED226)<|MERGE_RESOLUTION|>--- conflicted
+++ resolved
@@ -1446,13 +1446,8 @@
         /* Guard that we have enough stack space for the tree we are trying to call on top
            of the new value for sp. */
         debug_only(printf("sp_adj=%d outer=%d inner=%d\n",
-<<<<<<< HEAD
-                   sp_adj, treeInfo->nativeStackBase, ti->nativeStackBase));
+                          sp_adj, treeInfo->nativeStackBase, ti->nativeStackBase));
         LIns* sp_top = lir->ins2i(LIR_piadd, lirbuf->sp,
-=======
-                          sp_adj, treeInfo->nativeStackBase, ti->nativeStackBase));
-        LIns* sp_top = lir->ins2i(LIR_add, lirbuf->sp,
->>>>>>> 71fc057e
                 - treeInfo->nativeStackBase /* rebase sp to beginning of outer tree's stack */
                 + sp_adj /* adjust for stack in outer frame inner tree can't see */
                 + ti->maxNativeStackSlots * sizeof(double)); /* plus the inner tree's stack */
