--- conflicted
+++ resolved
@@ -465,12 +465,8 @@
     lirbuf->sp = addName(lir->insLoadi(lirbuf->state, offsetof(InterpState, sp)), "sp");
     lirbuf->rp = addName(lir->insLoadi(lirbuf->state, offsetof(InterpState, rp)), "rp");
     cx_ins = addName(lir->insLoadi(lirbuf->state, offsetof(InterpState, cx)), "cx");
-<<<<<<< HEAD
-    
+
     uint8* m = typeMap;
-=======
-
-    uint8* m = fragmentInfo->typeMap;
     jsuword* localNames = NULL;
 #ifdef DEBUG
     void* mark = NULL;
@@ -481,7 +477,6 @@
 #else
     localNames = NULL;
 #endif
->>>>>>> f91a0cde
     FORALL_SLOTS_IN_PENDING_FRAMES(cx, fragmentInfo->ngslots, fragmentInfo->gslots,
                                    entryFrame, entryFrame,
         import(vp, *m, vpname, vpnum, localNames); m++
