/* -*- Mode: c++; c-basic-offset: 4; tab-width: 40; indent-tabs-mode: nil -*- */
/* vim: set ts=40 sw=4 et tw=99: */
/* ***** BEGIN LICENSE BLOCK *****
 * Version: MPL 1.1/GPL 2.0/LGPL 2.1
 *
 * The contents of this file are subject to the Mozilla Public License Version
 * 1.1 (the "License"); you may not use this file except in compliance with
 * the License. You may obtain a copy of the License at
 * http://www.mozilla.org/MPL/
 *
 * Software distributed under the License is distributed on an "AS IS" basis,
 * WITHOUT WARRANTY OF ANY KIND, either express or implied. See the License
 * for the specific language governing rights and limitations under the
 * License.
 *
 * The Original Code is Mozilla WebGL impl
 *
 * The Initial Developer of the Original Code is
 *   Mozilla Foundation
 * Portions created by the Initial Developer are Copyright (C) 2009
 * the Initial Developer. All Rights Reserved.
 *
 * Contributor(s):
 *   Vladimir Vukicevic <vladimir@pobox.com>
 *
 * Alternatively, the contents of this file may be used under the terms of
 * either of the GNU General Public License Version 2 or later (the "GPL"),
 * or the GNU Lesser General Public License Version 2.1 or later (the "LGPL"),
 * in which case the provisions of the GPL or the LGPL are applicable instead
 * of those above. If you wish to allow use of your version of this file only
 * under the terms of either the GPL or the LGPL, and not to allow others to
 * use your version of this file under the terms of the MPL, indicate your
 * decision by deleting the provisions above and replace them with the notice
 * and other provisions required by the GPL or the LGPL. If you do not delete
 * the provisions above, a recipient may use your version of this file under
 * the terms of any one of the MPL, the GPL or the LGPL.
 *
 * ***** END LICENSE BLOCK ***** */

#include <string.h>

#include "jstypes.h"
#include "jsstdint.h"
#include "jsutil.h"
#include "jshash.h"
#include "jsprf.h"
#include "jsapi.h"
#include "jsarray.h"
#include "jsatom.h"
#include "jsbool.h"
#include "jsbuiltins.h"
#include "jscntxt.h"
#include "jsversion.h"
#include "jsgc.h"
#include "jsinterp.h"
#include "jslock.h"
#include "jsnum.h"
#include "jsobj.h"
#include "jsstaticcheck.h"
#include "jsbit.h"
#include "jsvector.h"
#include "jstypedarray.h"

#include "jsinferinlines.h"
#include "jsobjinlines.h"

using namespace js;
using namespace js::gc;
using namespace js::types;

static bool
ValueIsLength(JSContext *cx, const Value &v, jsuint *len)
{
    if (v.isInt32()) {
        int32_t i = v.toInt32();
        if (i < 0)
            return false;
        *len = i;
        return true;
    }

    if (v.isDouble()) {
        jsdouble d = v.toDouble();
        if (JSDOUBLE_IS_NaN(d))
            return false;

        jsuint length = jsuint(d);
        if (d != jsdouble(length))
            return false;

        *len = length;
        return true;
    }

    return false;
}

/*
 * ArrayBuffer
 *
 * This class holds the underlying raw buffer that the TypedArray classes
 * access.  It can be created explicitly and passed to a TypedArray, or
 * can be created implicitly by constructing a TypedArray with a size.
 */
ArrayBuffer *
ArrayBuffer::fromJSObject(JSObject *obj)
{
    while (!js_IsArrayBuffer(obj))
        obj = obj->getProto();
    return reinterpret_cast<ArrayBuffer*>(obj->getPrivate());
}

JSBool
ArrayBuffer::prop_getByteLength(JSContext *cx, JSObject *obj, jsid id, Value *vp)
{
    ArrayBuffer *abuf = ArrayBuffer::fromJSObject(obj);
    if (abuf)
        vp->setInt32(jsint(abuf->byteLength));
    return true;
}

void
ArrayBuffer::class_finalize(JSContext *cx, JSObject *obj)
{
    ArrayBuffer *abuf = ArrayBuffer::fromJSObject(obj);
    if (abuf) {
        abuf->freeStorage(cx);
        cx->destroy<ArrayBuffer>(abuf);
    }
}

static const char arraybuffer_type_str[] = "ArrayBuffer:new";

/*
 * new ArrayBuffer(byteLength)
 */
JSBool
ArrayBuffer::class_constructor(JSContext *cx, uintN argc, Value *vp)
{
    return create(cx, argc, JS_ARGV(cx, vp), vp);
}

bool
ArrayBuffer::create(JSContext *cx, uintN argc, Value *argv, Value *rval)
{
    /* N.B. there may not be an argv[-2]/argv[-1]. */

    JSObject *obj = NewBuiltinClassInstance(cx, &ArrayBuffer::jsclass);
    if (!obj)
        return false;

    int32_t nbytes = 0;
    if (argc > 0) {
        if (!ValueToECMAInt32(cx, argv[0], &nbytes))
            return false;
    }

    if (nbytes < 0) {
        /*
         * We're just not going to support arrays that are bigger than what will fit
         * as an integer value; if someone actually ever complains (validly), then we
         * can fix.
         */
        JS_ReportErrorNumber(cx, js_GetErrorMessage, NULL,
                             JSMSG_BAD_ARRAY_LENGTH);
        return false;
    }

    ArrayBuffer *abuf = cx->create<ArrayBuffer>();
    if (!abuf) {
        JS_ReportOutOfMemory(cx);
        return false;
    }

    if (!abuf->allocateStorage(cx, nbytes)) {
        cx->destroy<ArrayBuffer>(abuf);
        return false;
    }

    obj->setPrivate(abuf);
    rval->setObject(*obj);
    return true;
}

bool
ArrayBuffer::allocateStorage(JSContext *cx, uint32 nbytes)
{
    JS_ASSERT(data == 0);

    if (nbytes) {
        data = cx->calloc(nbytes);
        if (!data) {
            JS_ReportOutOfMemory(cx);
            return false;
        }
    }

    byteLength = nbytes;
    return true;
}

void
ArrayBuffer::freeStorage(JSContext *cx)
{
    if (data) {
        cx->free(data);
#ifdef DEBUG
        // the destructor asserts that data is 0 in debug builds
        data = NULL;
#endif
    }
}

ArrayBuffer::~ArrayBuffer()
{
    JS_ASSERT(data == NULL);
}

/*
 * TypedArray
 *
 * The non-templated base class for the specific typed implementations.
 * This class holds all the member variables that are used by
 * the subclasses.
 */

TypedArray *
TypedArray::fromJSObject(JSObject *obj)
{
    while (!js_IsTypedArray(obj))
        obj = obj->getProto();
    return reinterpret_cast<TypedArray*>(obj->getPrivate());
}

inline bool
TypedArray::isArrayIndex(JSContext *cx, jsid id, jsuint *ip)
{
    jsuint index;
    if (js_IdIsIndex(id, &index) && index < length) {
        if (ip)
            *ip = index;
        return true;
    }

    return false;
}

typedef Value (* TypedArrayPropertyGetter)(TypedArray *tarray);

template <TypedArrayPropertyGetter Get>
class TypedArrayGetter {
  public:
    static inline bool get(JSContext *cx, JSObject *obj, jsid id, Value *vp) {
        do {
            if (js_IsTypedArray(obj)) {
                TypedArray *tarray = TypedArray::fromJSObject(obj);
                if (tarray)
                    *vp = Get(tarray);
                return true;
            }
        } while ((obj = obj->getProto()) != NULL);
        return true;
    }
};

inline Value
getBuffer(TypedArray *tarray)
{
    return ObjectValue(*tarray->bufferJS);
}

JSBool
TypedArray::prop_getBuffer(JSContext *cx, JSObject *obj, jsid id, Value *vp)
{
    return TypedArrayGetter<getBuffer>::get(cx, obj, id, vp);
}

inline Value
getByteOffset(TypedArray *tarray)
{
    return Int32Value(tarray->byteOffset);
}

JSBool
TypedArray::prop_getByteOffset(JSContext *cx, JSObject *obj, jsid id, Value *vp)
{
    return TypedArrayGetter<getByteOffset>::get(cx, obj, id, vp);
}

inline Value
getByteLength(TypedArray *tarray)
{
    return Int32Value(tarray->byteLength);
}

JSBool
TypedArray::prop_getByteLength(JSContext *cx, JSObject *obj, jsid id, Value *vp)
{
    return TypedArrayGetter<getByteLength>::get(cx, obj, id, vp);
}

inline Value
getLength(TypedArray *tarray)
{
    return Int32Value(tarray->length);
}

JSBool
TypedArray::prop_getLength(JSContext *cx, JSObject *obj, jsid id, Value *vp)
{
    return TypedArrayGetter<getLength>::get(cx, obj, id, vp);
}

JSBool
TypedArray::obj_lookupProperty(JSContext *cx, JSObject *obj, jsid id,
                               JSObject **objp, JSProperty **propp)
{
    TypedArray *tarray = fromJSObject(obj);
    JS_ASSERT(tarray);

    if (tarray->isArrayIndex(cx, id)) {
        *propp = (JSProperty *) 1;  /* non-null to indicate found */
        *objp = obj;
        return true;
    }

    JSObject *proto = obj->getProto();
    if (!proto) {
        *objp = NULL;
        *propp = NULL;
        return true;
    }

    return proto->lookupProperty(cx, id, objp, propp);
}

void
TypedArray::obj_trace(JSTracer *trc, JSObject *obj)
{
    TypedArray *tarray = fromJSObject(obj);
    JS_ASSERT(tarray);
    MarkObject(trc, *tarray->bufferJS, "typedarray.buffer");
}

JSBool
TypedArray::obj_getAttributes(JSContext *cx, JSObject *obj, jsid id, uintN *attrsp)
{
    *attrsp = (JSID_IS_ATOM(id, cx->runtime->atomState.lengthAtom))
              ? JSPROP_PERMANENT | JSPROP_READONLY
              : JSPROP_PERMANENT | JSPROP_ENUMERATE;
    return true;
}

JSBool
TypedArray::obj_setAttributes(JSContext *cx, JSObject *obj, jsid id, uintN *attrsp)
{
    JS_ReportErrorNumber(cx, js_GetErrorMessage, NULL,
                         JSMSG_CANT_SET_ARRAY_ATTRS);
    return false;
}

/* Helper clamped uint8 type */

int32 JS_FASTCALL
js_TypedArray_uint8_clamp_double(const double x)
{
    // Not < so that NaN coerces to 0
    if (!(x >= 0))
        return 0;

    if (x > 255)
        return 255;

    jsdouble toTruncate = x + 0.5;
    JSUint8 y = JSUint8(toTruncate);

    /*
     * now val is rounded to nearest, ties rounded up.  We want
     * rounded to nearest ties to even, so check whether we had a
     * tie.
     */
    if (y == toTruncate) {
        /*
         * It was a tie (since adding 0.5 gave us the exact integer
         * we want).  Since we rounded up, we either already have an
         * even number or we have an odd number but the number we
         * want is one less.  So just unconditionally masking out the
         * ones bit should do the trick to get us the value we
         * want.
         */
        return (y & ~1);
    }

    return y;
}

JS_DEFINE_CALLINFO_1(extern, INT32, js_TypedArray_uint8_clamp_double, DOUBLE,
                     1, nanojit::ACCSET_NONE)


struct uint8_clamped {
    uint8 val;

    uint8_clamped() { }
    uint8_clamped(const uint8_clamped& other) : val(other.val) { }

    // invoke our assignment helpers for constructor conversion
    uint8_clamped(uint8 x)    { *this = x; }
    uint8_clamped(uint16 x)   { *this = x; }
    uint8_clamped(uint32 x)   { *this = x; }
    uint8_clamped(int8 x)     { *this = x; }
    uint8_clamped(int16 x)    { *this = x; }
    uint8_clamped(int32 x)    { *this = x; }
    uint8_clamped(jsdouble x) { *this = x; }

    inline uint8_clamped& operator= (const uint8_clamped& x) {
        val = x.val;
        return *this;
    }

    inline uint8_clamped& operator= (uint8 x) {
        val = x;
        return *this;
    }

    inline uint8_clamped& operator= (uint16 x) {
        val = (x > 255) ? 255 : uint8(x);
        return *this;
    }

    inline uint8_clamped& operator= (uint32 x) {
        val = (x > 255) ? 255 : uint8(x);
        return *this;
    }

    inline uint8_clamped& operator= (int8 x) {
        val = (x >= 0) ? uint8(x) : 0;
        return *this;
    }

    inline uint8_clamped& operator= (int16 x) {
        val = (x >= 0)
              ? ((x < 255)
                 ? uint8(x)
                 : 255)
              : 0;
        return *this;
    }

    inline uint8_clamped& operator= (int32 x) { 
        val = (x >= 0)
              ? ((x < 255)
                 ? uint8(x)
                 : 255)
              : 0;
        return *this;
    }

    inline uint8_clamped& operator= (const jsdouble x) { 
        val = uint8(js_TypedArray_uint8_clamp_double(x));
        return *this;
    }

    inline operator uint8() const {
        return val;
    }
};

/* Make sure the compiler isn't doing some funky stuff */
JS_STATIC_ASSERT(sizeof(uint8_clamped) == 1);

template<typename NativeType> static inline const int TypeIDOfType();
template<> inline const int TypeIDOfType<int8>() { return TypedArray::TYPE_INT8; }
template<> inline const int TypeIDOfType<uint8>() { return TypedArray::TYPE_UINT8; }
template<> inline const int TypeIDOfType<int16>() { return TypedArray::TYPE_INT16; }
template<> inline const int TypeIDOfType<uint16>() { return TypedArray::TYPE_UINT16; }
template<> inline const int TypeIDOfType<int32>() { return TypedArray::TYPE_INT32; }
template<> inline const int TypeIDOfType<uint32>() { return TypedArray::TYPE_UINT32; }
template<> inline const int TypeIDOfType<float>() { return TypedArray::TYPE_FLOAT32; }
template<> inline const int TypeIDOfType<double>() { return TypedArray::TYPE_FLOAT64; }
template<> inline const int TypeIDOfType<uint8_clamped>() { return TypedArray::TYPE_UINT8_CLAMPED; }

template<typename NativeType> static inline const bool TypeIsUnsigned() { return false; }
template<> inline const bool TypeIsUnsigned<uint8>() { return true; }
template<> inline const bool TypeIsUnsigned<uint16>() { return true; }
template<> inline const bool TypeIsUnsigned<uint32>() { return true; }

template<typename NativeType> static inline const bool TypeIsFloatingPoint() { return false; }
template<> inline const bool TypeIsFloatingPoint<float>() { return true; }
template<> inline const bool TypeIsFloatingPoint<double>() { return true; }

template<typename NativeType> static inline const bool ElementTypeMayBeDouble() { return false; }
template<> inline const bool ElementTypeMayBeDouble<uint32>() { return true; }
template<> inline const bool ElementTypeMayBeDouble<float>() { return true; }
template<> inline const bool ElementTypeMayBeDouble<double>() { return true; }

template<typename NativeType> class TypedArrayTemplate;

typedef TypedArrayTemplate<int8> Int8Array;
typedef TypedArrayTemplate<uint8> Uint8Array;
typedef TypedArrayTemplate<int16> Int16Array;
typedef TypedArrayTemplate<uint16> Uint16Array;
typedef TypedArrayTemplate<int32> Int32Array;
typedef TypedArrayTemplate<uint32> Uint32Array;
typedef TypedArrayTemplate<float> Float32Array;
typedef TypedArrayTemplate<double> Float64Array;
typedef TypedArrayTemplate<uint8_clamped> Uint8ClampedArray;

template<typename NativeType>
class TypedArrayTemplate
  : public TypedArray
{
  public:
    typedef NativeType ThisType;
    typedef TypedArrayTemplate<NativeType> ThisTypeArray;
    static const int ArrayTypeID() { return TypeIDOfType<NativeType>(); }
    static const bool ArrayTypeIsUnsigned() { return TypeIsUnsigned<NativeType>(); }
    static const bool ArrayTypeIsFloatingPoint() { return TypeIsFloatingPoint<NativeType>(); }
    static const bool ArrayElementTypeMayBeDouble() { return ElementTypeMayBeDouble<NativeType>(); }

    static JSFunctionSpec jsfuncs[];

    static inline Class *slowClass()
    {
        return &TypedArray::slowClasses[ArrayTypeID()];
    }

    static inline Class *fastClass()
    {
        return &TypedArray::fastClasses[ArrayTypeID()];
    }

    static JSBool
    obj_getProperty(JSContext *cx, JSObject *obj, JSObject *receiver, jsid id, Value *vp)
    {
        ThisTypeArray *tarray = ThisTypeArray::fromJSObject(obj);
        JS_ASSERT(tarray);

        if (JSID_IS_ATOM(id, cx->runtime->atomState.lengthAtom)) {
            vp->setNumber(tarray->length);
            return true;
        }

        jsuint index;
        if (tarray->isArrayIndex(cx, id, &index)) {
            // this inline function is specialized for each type
            tarray->copyIndexToValue(cx, index, vp);
        } else {
            JSObject *obj2;
            JSProperty *prop;
            const Shape *shape;

            JSObject *proto = obj->getProto();
            if (!proto) {
                vp->setUndefined();
                return true;
            }

            vp->setUndefined();
            if (js_LookupPropertyWithFlags(cx, proto, id, cx->resolveFlags, &obj2, &prop) < 0)
                return false;

            if (prop) {
                if (obj2->isNative()) {
                    shape = (Shape *) prop;
                    if (!js_NativeGet(cx, obj, obj2, shape, JSGET_METHOD_BARRIER, vp))
                        return false;
                }
            }
        }

        return true;
    }

    static JSBool
    obj_setProperty(JSContext *cx, JSObject *obj, jsid id, Value *vp, JSBool strict)
    {
        ThisTypeArray *tarray = ThisTypeArray::fromJSObject(obj);
        JS_ASSERT(tarray);

        if (JSID_IS_ATOM(id, cx->runtime->atomState.lengthAtom)) {
            vp->setNumber(tarray->length);
            return true;
        }

        jsuint index;
        // We can't just chain to js_SetProperty, because we're not a normal object.
        if (!tarray->isArrayIndex(cx, id, &index)) {
#if 0
            JS_ReportErrorNumber(cx, js_GetErrorMessage, NULL,
                                 JSMSG_TYPED_ARRAY_BAD_INDEX);
            return false;
#endif
            // Silent ignore is better than an exception here, because
            // at some point we may want to support other properties on
            // these objects.  This is especially true when these arrays
            // are used to implement HTML Canvas 2D's PixelArray objects,
            // which used to be plain old arrays.
            vp->setUndefined();
            return true;
        }

        if (vp->isInt32()) {
            tarray->setIndex(index, NativeType(vp->toInt32()));
            return true;
        }

        jsdouble d;

        if (vp->isDouble()) {
            d = vp->toDouble();
        } else if (vp->isNull()) {
            d = 0.0f;
        } else if (vp->isPrimitive()) {
            JS_ASSERT(vp->isString() || vp->isUndefined() || vp->isBoolean());
            if (vp->isString()) {
                // note that ValueToNumber will always succeed with a string arg
                ValueToNumber(cx, *vp, &d);
            } else if (vp->isUndefined()) {
                d = js_NaN;
            } else {
                d = (double) vp->toBoolean();
            }
        } else {
            // non-primitive assignments become NaN or 0 (for float/int arrays)
            d = js_NaN;
        }

        // If the array is an integer array, we only handle up to
        // 32-bit ints from this point on.  if we want to handle
        // 64-bit ints, we'll need some changes.

        // Assign based on characteristics of the destination type
        if (ArrayTypeIsFloatingPoint()) {
            tarray->setIndex(index, NativeType(d));
        } else if (ArrayTypeIsUnsigned()) {
            JS_ASSERT(sizeof(NativeType) <= 4);
            uint32 n = js_DoubleToECMAUint32(d);
            tarray->setIndex(index, NativeType(n));
        } else if (ArrayTypeID() == TypedArray::TYPE_UINT8_CLAMPED) {
            // The uint8_clamped type has a special rounding converter
            // for doubles.
            tarray->setIndex(index, NativeType(d));
        } else {
            JS_ASSERT(sizeof(NativeType) <= 4);
            int32 n = js_DoubleToECMAInt32(d);
            tarray->setIndex(index, NativeType(n));
        }

        return true;
    }

    static JSBool
    obj_defineProperty(JSContext *cx, JSObject *obj, jsid id, const Value *v,
                       PropertyOp getter, StrictPropertyOp setter, uintN attrs)
    {
        if (JSID_IS_ATOM(id, cx->runtime->atomState.lengthAtom))
            return true;

        Value tmp = *v;
        return obj_setProperty(cx, obj, id, &tmp, false);
    }

    static JSBool
    obj_deleteProperty(JSContext *cx, JSObject *obj, jsid id, Value *rval, JSBool strict)
    {
        if (JSID_IS_ATOM(id, cx->runtime->atomState.lengthAtom)) {
            rval->setBoolean(false);
            return true;
        }

        TypedArray *tarray = TypedArray::fromJSObject(obj);
        JS_ASSERT(tarray);

        if (tarray->isArrayIndex(cx, id)) {
            rval->setBoolean(false);
            return true;
        }

        rval->setBoolean(true);
        return true;
    }

    static JSBool
    obj_enumerate(JSContext *cx, JSObject *obj, JSIterateOp enum_op,
                  Value *statep, jsid *idp)
    {
        ThisTypeArray *tarray = ThisTypeArray::fromJSObject(obj);
        JS_ASSERT(tarray);

        /*
         * Iteration is "length" (if JSENUMERATE_INIT_ALL), then [0, length).
         * *statep is JSVAL_TRUE if enumerating "length" and
         * JSVAL_TO_INT(index) when enumerating index.
         */
        switch (enum_op) {
          case JSENUMERATE_INIT_ALL:
            statep->setBoolean(true);
            if (idp)
                *idp = INT_TO_JSID(tarray->length + 1);
            break;

          case JSENUMERATE_INIT:
            statep->setInt32(0);
            if (idp)
                *idp = INT_TO_JSID(tarray->length);
            break;

          case JSENUMERATE_NEXT:
            if (statep->isTrue()) {
                *idp = ATOM_TO_JSID(cx->runtime->atomState.lengthAtom);
                statep->setInt32(0);
            } else {
                uint32 index = statep->toInt32();
                if (index < uint32(tarray->length)) {
                    *idp = INT_TO_JSID(index);
                    statep->setInt32(index + 1);
                } else {
                    JS_ASSERT(index == tarray->length);
                    statep->setNull();
                }
            }
            break;

          case JSENUMERATE_DESTROY:
            statep->setNull();
            break;
        }

        return true;
    }

    static JSType
    obj_typeOf(JSContext *cx, JSObject *obj)
    {
        return JSTYPE_OBJECT;
    }

    /*
     * new [Type]Array(length)
     * new [Type]Array(otherTypedArray)
     * new [Type]Array(JSArray)
     * new [Type]Array(ArrayBuffer, [optional] byteOffset, [optional] length)
     */
    static JSBool
    class_constructor(JSContext *cx, uintN argc, Value *vp)
    {
        /* N.B. this is a constructor for slowClass, not fastClass! */
        return create(cx, argc, JS_ARGV(cx, vp), vp);
    }

    static JSBool
    create(JSContext *cx, uintN argc, Value *argv, Value *rval)
    {
        /* N.B. there may not be an argv[-2]/argv[-1]. */

        JSObject *obj = NewBuiltinClassInstance(cx, slowClass());
        if (!obj)
            return false;

        ThisTypeArray *tarray = 0;

        // figure out the type of the first argument;
        // no args is treated like an int arg of 0.
        jsuint len = 0;
        bool hasLen = true;
        if (argc > 0)
            hasLen = ValueIsLength(cx, argv[0], &len);

        if (hasLen) {
            tarray = cx->create<ThisTypeArray>();
            if (!tarray) {
                JS_ReportOutOfMemory(cx);
                return false;
            }

            if (!tarray->init(cx, len)) {
                cx->destroy<ThisTypeArray>(tarray);
                return false;
            }
        } else if (argc > 0 && argv[0].isObject()) {
            int32_t byteOffset = -1;
            int32_t length = -1;

            if (argc > 1) {
                if (!ValueToInt32(cx, argv[1], &byteOffset))
                    return false;
                if (byteOffset < 0) {
                    JS_ReportErrorNumber(cx, js_GetErrorMessage, NULL,
                                         JSMSG_TYPED_ARRAY_NEGATIVE_ARG, "1");
                    return false;
                }
            }

            if (argc > 2) {
                if (!ValueToInt32(cx, argv[2], &length))
                    return false;
                if (length < 0) {
                    JS_ReportErrorNumber(cx, js_GetErrorMessage, NULL,
                                         JSMSG_TYPED_ARRAY_NEGATIVE_ARG, "2");
                    return false;
                }
            }

            tarray = cx->create<ThisTypeArray>();
            if (!tarray) {
                JS_ReportOutOfMemory(cx);
                return false;
            }

            if (!tarray->init(cx, &argv[0].toObject(), byteOffset, length)) {
                cx->destroy<ThisTypeArray>(tarray);
                return false;
            }
        } else {
            JS_ReportErrorNumber(cx, js_GetErrorMessage, NULL,
                                 JSMSG_TYPED_ARRAY_BAD_ARGS);
            return false;
        }

        rval->setObject(*obj);
        return makeFastWithPrivate(cx, obj, tarray);
    }

    static void
    class_finalize(JSContext *cx, JSObject *obj)
    {
        ThisTypeArray *tarray = ThisTypeArray::fromJSObject(obj);
        if (tarray)
            cx->destroy<ThisTypeArray>(tarray);
    }

    /* subarray(start[, end]) */
    static JSBool
    fun_subarray(JSContext *cx, uintN argc, Value *vp)
    {
        JSObject *obj = ToObject(cx, &vp[1]);
        if (!obj)
            return false;

        if (!InstanceOf(cx, obj, ThisTypeArray::fastClass(), vp + 2))
            return false;

        if (obj->getClass() != fastClass()) {
            // someone tried to apply this subarray() to the wrong class
            JS_ReportErrorNumber(cx, js_GetErrorMessage, NULL,
                                 JSMSG_INCOMPATIBLE_METHOD,
                                 fastClass()->name, "subarray", obj->getClass()->name);
            return false;
        }

        ThisTypeArray *tarray = ThisTypeArray::fromJSObject(obj);
        if (!tarray)
            return true;

        // these are the default values
        int32_t begin = 0, end = tarray->length;
        int32_t length = int32(tarray->length);

        if (argc > 0) {
            Value *argv = JS_ARGV(cx, vp);
            if (!ValueToInt32(cx, argv[0], &begin))
                return false;
            if (begin < 0) {
                begin += length;
                if (begin < 0)
                    begin = 0;
            } else if (begin > length) {
                begin = length;
            }

            if (argc > 1) {
                if (!ValueToInt32(cx, argv[1], &end))
                    return false;
                if (end < 0) {
                    end += length;
                    if (end < 0)
                        end = 0;
                } else if (end > length) {
                    end = length;
                }
            }
        }

        if (begin > end)
            begin = end;

        ThisTypeArray *ntarray = tarray->subarray(cx, begin, end);
        if (!ntarray) {
            // this should rarely ever happen
            JS_ReportErrorNumber(cx, js_GetErrorMessage, NULL,
                                 JSMSG_TYPED_ARRAY_BAD_ARGS);
            return false;
        }

        // note the usage of NewObject here -- we don't want the
        // constructor to be called!
        JS_ASSERT(slowClass() != &js_FunctionClass);
        JSObject *nobj = NewNonFunction<WithProto::Class>(cx, slowClass(), NULL, NULL);
        if (!nobj) {
            cx->destroy<ThisTypeArray>(ntarray);
            return false;
        }

        vp->setObject(*nobj);
        return makeFastWithPrivate(cx, nobj, ntarray);
    }

    /* set(array[, offset]) */
    static JSBool
    fun_set(JSContext *cx, uintN argc, Value *vp)
    {
        JSObject *obj = ToObject(cx, &vp[1]);
        if (!obj)
            return false;

        if (!InstanceOf(cx, obj, ThisTypeArray::fastClass(), vp + 2))
            return false;

        if (obj->getClass() != fastClass()) {
            // someone tried to apply this set() to the wrong class
            JS_ReportErrorNumber(cx, js_GetErrorMessage, NULL,
                                 JSMSG_INCOMPATIBLE_METHOD,
                                 fastClass()->name, "set", obj->getClass()->name);
            return false;
        }

        ThisTypeArray *tarray = ThisTypeArray::fromJSObject(obj);
        if (!tarray) {
            vp->setUndefined();
            return true;
        }

        // these are the default values
        int32_t offset = 0;

        Value *argv = JS_ARGV(cx, vp);
        if (argc > 1) {
            if (!ValueToInt32(cx, argv[1], &offset))
                return false;

            if (offset < 0 || uint32_t(offset) > tarray->length) {
                // the given offset is bogus
                JS_ReportErrorNumber(cx, js_GetErrorMessage, NULL,
                                     JSMSG_TYPED_ARRAY_BAD_ARGS);
                return false;
            }
        }

        // first arg must be either a typed array or a JS array
        if (argc == 0 || !argv[0].isObject()) {
            JS_ReportErrorNumber(cx, js_GetErrorMessage, NULL,
                                 JSMSG_TYPED_ARRAY_BAD_ARGS);
            return false;
        }

        JSObject *arg0 = argv[0].toObjectOrNull();
        if (js_IsTypedArray(arg0)) {
            TypedArray *src = TypedArray::fromJSObject(arg0);
            if (!src ||
                src->length > tarray->length - offset)
            {
                JS_ReportErrorNumber(cx, js_GetErrorMessage, NULL,
                                     JSMSG_TYPED_ARRAY_BAD_ARGS);
                return false;
            }

            if (!tarray->copyFrom(cx, src, offset))
                return false;
        } else {
            jsuint len;
            if (!js_GetLengthProperty(cx, arg0, &len))
                return false;

            // avoid overflow; we know that offset <= length
            if (len > tarray->length - offset) {
                JS_ReportErrorNumber(cx, js_GetErrorMessage, NULL,
                                     JSMSG_TYPED_ARRAY_BAD_ARGS);
                return false;
            }

            if (!tarray->copyFrom(cx, arg0, len, offset))
                return false;
        }

        vp->setUndefined();
        return true;
    }

    static ThisTypeArray *
    fromJSObject(JSObject *obj)
    {
        JS_ASSERT(obj->getClass() == fastClass());
        return reinterpret_cast<ThisTypeArray*>(obj->getPrivate());
    }

    // helper used by both the constructor and Subarray()
    static bool
    makeFastWithPrivate(JSContext *cx, JSObject *obj, ThisTypeArray *tarray)
    {
        JS_ASSERT(obj->getClass() == slowClass());
        obj->setSharedNonNativeMap();
        obj->clasp = fastClass();
        obj->setPrivate(tarray);
        
        // FIXME bug 599008. make it ok to call preventExtensions here.
        // Keeping the boolean signature of this method for now.
        obj->flags |= JSObject::NOT_EXTENSIBLE;
        return true;
    }

  public:
    TypedArrayTemplate() { }

    bool
    init(JSContext *cx, uint32 len)
    {
        type = ArrayTypeID();
        return createBufferWithSizeAndCount(cx, sizeof(NativeType), len);
    }

    bool
    init(JSContext *cx, JSObject *other, int32 byteOffsetInt = -1, int32 lengthInt = -1)
    {
        type = ArrayTypeID();
        ArrayBuffer *abuf;

        if (js_IsTypedArray(other)) {
            TypedArray *tarray = TypedArray::fromJSObject(other);
            JS_ASSERT(tarray);

            if (!createBufferWithSizeAndCount(cx, sizeof(NativeType), tarray->length))
                return false;
            if (!copyFrom(cx, tarray))
                return false;
        } else if (other->getClass() == &ArrayBuffer::jsclass &&
                   ((abuf = ArrayBuffer::fromJSObject(other)) != NULL)) {
            uint32 boffset = (byteOffsetInt < 0) ? 0 : uint32(byteOffsetInt);

            if (boffset > abuf->byteLength || boffset % sizeof(NativeType) != 0) {
                JS_ReportErrorNumber(cx, js_GetErrorMessage, NULL,
                                     JSMSG_TYPED_ARRAY_BAD_ARGS);
                return false; // invalid byteOffset
            }

            uint32 len;
            if (lengthInt < 0) {
                len = (abuf->byteLength - boffset) / sizeof(NativeType);
                if (len * sizeof(NativeType) != (abuf->byteLength - boffset)) {
                    JS_ReportErrorNumber(cx, js_GetErrorMessage, NULL,
                                         JSMSG_TYPED_ARRAY_BAD_ARGS);
                    return false; // given byte array doesn't map exactly to sizeof(NativeType)*N
                }
            } else {
                len = (uint32) lengthInt;
            }

            // Go slowly and check for overflow.
            uint32 arrayByteLength = len*sizeof(NativeType);
            if (uint32(len) >= INT32_MAX / sizeof(NativeType) ||
                uint32(boffset) >= INT32_MAX - arrayByteLength)
            {
                JS_ReportErrorNumber(cx, js_GetErrorMessage, NULL,
                                     JSMSG_TYPED_ARRAY_BAD_ARGS);
                return false; // overflow occurred along the way when calculating boffset+len*sizeof(NativeType)
            }

            if (arrayByteLength + boffset > abuf->byteLength) {
                JS_ReportErrorNumber(cx, js_GetErrorMessage, NULL,
                                     JSMSG_TYPED_ARRAY_BAD_ARGS);
                return false; // boffset+len is too big for the arraybuffer
            }

            buffer = abuf;
            bufferJS = other;
            byteOffset = boffset;
            byteLength = arrayByteLength;
            length = len;
            data = abuf->offsetData(boffset);
        } else {
            jsuint len;
            if (!js_GetLengthProperty(cx, other, &len))
                return false;
            if (!createBufferWithSizeAndCount(cx, sizeof(NativeType), len))
                return false;
            if (!copyFrom(cx, other, len))
                return false;
        }

        return true;
    }

    const NativeType
    getIndex(uint32 index) const
    {
        return *(static_cast<const NativeType*>(data) + index);
    }

    void
    setIndex(uint32 index, NativeType val)
    {
        *(static_cast<NativeType*>(data) + index) = val;
    }

    inline void copyIndexToValue(JSContext *cx, uint32 index, Value *vp);

    ThisTypeArray *
    subarray(JSContext *cx, uint32 begin, uint32 end)
    {
        if (begin > length || end > length)
            return NULL;

        ThisTypeArray *tarray = cx->create<ThisTypeArray>();
        if (!tarray)
            return NULL;

        tarray->buffer = buffer;
        tarray->bufferJS = bufferJS;
        tarray->byteOffset = byteOffset + begin * sizeof(NativeType);
        tarray->byteLength = (end - begin) * sizeof(NativeType);
        tarray->length = end - begin;
        tarray->type = type;
        tarray->data = buffer->offsetData(tarray->byteOffset);

        return tarray;
    }

  protected:
    static NativeType
    nativeFromValue(JSContext *cx, const Value &v)
    {
        if (v.isInt32())
            return NativeType(v.toInt32());

        if (v.isDouble()) {
            double d = v.toDouble();
            if (!ArrayTypeIsFloatingPoint() && JS_UNLIKELY(JSDOUBLE_IS_NaN(d)))
                return NativeType(int32(0));
            return NativeType(d);
        }

        if (v.isPrimitive() && !v.isMagic()) {
            jsdouble dval;
            ValueToNumber(cx, v, &dval);
            return NativeType(dval);
        }

        if (ArrayTypeIsFloatingPoint())
            return NativeType(js_NaN);

        return NativeType(int32(0));
    }
    
    bool
    copyFrom(JSContext *cx, JSObject *ar, jsuint len, jsuint offset = 0)
    {
        JS_ASSERT(offset <= length);
        JS_ASSERT(len <= length - offset);
        NativeType *dest = static_cast<NativeType*>(data) + offset;

        if (ar->isDenseArray() && ar->getDenseArrayInitializedLength() >= len) {
            JS_ASSERT(ar->getArrayLength() == len);

            Value *src = ar->getDenseArrayElements();

            for (uintN i = 0; i < len; ++i)
                *dest++ = nativeFromValue(cx, *src++);
        } else {
            // slow path
            Value v;

            for (uintN i = 0; i < len; ++i) {
                if (!ar->getProperty(cx, INT_TO_JSID(i), &v))
                    return false;
                *dest++ = nativeFromValue(cx, v);
            }
        }

        return true;
    }

    bool
    copyFrom(JSContext *cx, TypedArray *tarray, jsuint offset = 0)
    {
        JS_ASSERT(offset <= length);
        JS_ASSERT(tarray->length <= length - offset);
        if (tarray->buffer == buffer)
            return copyFromWithOverlap(cx, tarray, offset);

        NativeType *dest = static_cast<NativeType*>(data) + offset;

        if (tarray->type == type) {
            memcpy(dest, tarray->data, tarray->byteLength);
            return true;
        }

        uintN srclen = tarray->length;
        switch (tarray->type) {
          case TypedArray::TYPE_INT8: {
            int8 *src = static_cast<int8*>(tarray->data);
            for (uintN i = 0; i < srclen; ++i)
                *dest++ = NativeType(*src++);
            break;
          }
          case TypedArray::TYPE_UINT8:
          case TypedArray::TYPE_UINT8_CLAMPED: {
            uint8 *src = static_cast<uint8*>(tarray->data);
            for (uintN i = 0; i < srclen; ++i)
                *dest++ = NativeType(*src++);
            break;
          }
          case TypedArray::TYPE_INT16: {
            int16 *src = static_cast<int16*>(tarray->data);
            for (uintN i = 0; i < srclen; ++i)
                *dest++ = NativeType(*src++);
            break;
          }
          case TypedArray::TYPE_UINT16: {
            uint16 *src = static_cast<uint16*>(tarray->data);
            for (uintN i = 0; i < srclen; ++i)
                *dest++ = NativeType(*src++);
            break;
          }
          case TypedArray::TYPE_INT32: {
            int32 *src = static_cast<int32*>(tarray->data);
            for (uintN i = 0; i < srclen; ++i)
                *dest++ = NativeType(*src++);
            break;
          }
          case TypedArray::TYPE_UINT32: {
            uint32 *src = static_cast<uint32*>(tarray->data);
            for (uintN i = 0; i < srclen; ++i)
                *dest++ = NativeType(*src++);
            break;
          }
          case TypedArray::TYPE_FLOAT32: {
            float *src = static_cast<float*>(tarray->data);
            for (uintN i = 0; i < srclen; ++i)
                *dest++ = NativeType(*src++);
            break;
          }
          case TypedArray::TYPE_FLOAT64: {
            double *src = static_cast<double*>(tarray->data);
            for (uintN i = 0; i < srclen; ++i)
                *dest++ = NativeType(*src++);
            break;
          }
          default:
            JS_NOT_REACHED("copyFrom with a TypedArray of unknown type");
            break;
        }

        return true;
    }

    bool
    copyFromWithOverlap(JSContext *cx, TypedArray *tarray, jsuint offset = 0)
    {
        JS_ASSERT(offset <= length);

        NativeType *dest = static_cast<NativeType*>(data) + offset;

        if (tarray->type == type) {
            memmove(dest, tarray->data, tarray->byteLength);
            return true;
        }

        // We have to make a copy of the source array here, since
        // there's overlap, and we have to convert types.
        void *srcbuf = js_malloc(tarray->byteLength);
        if (!srcbuf) {
            js_ReportOutOfMemory(cx);
            return false;
        }
        memcpy(srcbuf, tarray->data, tarray->byteLength);

        switch (tarray->type) {
          case TypedArray::TYPE_INT8: {
            int8 *src = (int8*) srcbuf;
            for (uintN i = 0; i < tarray->length; ++i)
                *dest++ = NativeType(*src++);
            break;
          }
          case TypedArray::TYPE_UINT8:
          case TypedArray::TYPE_UINT8_CLAMPED: {
            uint8 *src = (uint8*) srcbuf;
            for (uintN i = 0; i < tarray->length; ++i)
                *dest++ = NativeType(*src++);
            break;
          }
          case TypedArray::TYPE_INT16: {
            int16 *src = (int16*) srcbuf;
            for (uintN i = 0; i < tarray->length; ++i)
                *dest++ = NativeType(*src++);
            break;
          }
          case TypedArray::TYPE_UINT16: {
            uint16 *src = (uint16*) srcbuf;
            for (uintN i = 0; i < tarray->length; ++i)
                *dest++ = NativeType(*src++);
            break;
          }
          case TypedArray::TYPE_INT32: {
            int32 *src = (int32*) srcbuf;
            for (uintN i = 0; i < tarray->length; ++i)
                *dest++ = NativeType(*src++);
            break;
          }
          case TypedArray::TYPE_UINT32: {
            uint32 *src = (uint32*) srcbuf;
            for (uintN i = 0; i < tarray->length; ++i)
                *dest++ = NativeType(*src++);
            break;
          }
          case TypedArray::TYPE_FLOAT32: {
            float *src = (float*) srcbuf;
            for (uintN i = 0; i < tarray->length; ++i)
                *dest++ = NativeType(*src++);
            break;
          }
          case TypedArray::TYPE_FLOAT64: {
            double *src = (double*) srcbuf;
            for (uintN i = 0; i < tarray->length; ++i)
                *dest++ = NativeType(*src++);
            break;
          }
          default:
            JS_NOT_REACHED("copyFromWithOverlap with a TypedArray of unknown type");
            break;
        }

        js_free(srcbuf);
        return true;
    }

    bool
    createBufferWithSizeAndCount(JSContext *cx, uint32 size, uint32 count)
    {
        JS_ASSERT(size != 0);

        if (size != 0 && count >= INT32_MAX / size) {
            JS_ReportErrorNumber(cx, js_GetErrorMessage, NULL,
                                 JSMSG_NEED_DIET, "size and count");
            return false;
        }

        int32 bytelen = size * count;
        if (!createBufferWithByteLength(cx, bytelen))
            return false;

        length = count;
        return true;
    }

    bool
    createBufferWithByteLength(JSContext *cx, int32 bytes)
    {
        Value arg = Int32Value(bytes), rval;
        if (!ArrayBuffer::create(cx, 1, &arg, &rval))
            return false;

        JSObject *obj = &rval.toObject();

        bufferJS = obj;
        buffer = ArrayBuffer::fromJSObject(obj);

        byteOffset = 0;
        byteLength = bytes;
        data = buffer->data;

        return true;
    }
};

// this default implementation is only valid for integer types
// less than 32-bits in size.
template<typename NativeType>
void
TypedArrayTemplate<NativeType>::copyIndexToValue(JSContext *cx, uint32 index, Value *vp)
{
    JS_STATIC_ASSERT(sizeof(NativeType) < 4);

    vp->setInt32(getIndex(index));
}

// and we need to specialize for 32-bit integers and floats
template<>
void
TypedArrayTemplate<int32>::copyIndexToValue(JSContext *cx, uint32 index, Value *vp)
{
    int32 val = getIndex(index);
    vp->setInt32(val);
}

template<>
void
TypedArrayTemplate<uint32>::copyIndexToValue(JSContext *cx, uint32 index, Value *vp)
{
    uint32 val = getIndex(index);
    vp->setNumber(val);
}

template<>
void
TypedArrayTemplate<float>::copyIndexToValue(JSContext *cx, uint32 index, Value *vp)
{
    float val = getIndex(index);
    double dval = val;

    /*
     * Doubles in typed arrays could be typed-punned arrays of integers. This
     * could allow user code to break the engine-wide invariant that only
     * canonical nans are stored into jsvals, which means user code could
     * confuse the engine into interpreting a double-typed jsval as an
     * object-typed jsval.
     *
     * This could be removed for platforms/compilers known to convert a 32-bit
     * non-canonical nan to a 64-bit canonical nan.
     */
    if (JS_UNLIKELY(JSDOUBLE_IS_NaN(dval)))
        dval = js_NaN;

    vp->setDouble(dval);
}

template<>
void
TypedArrayTemplate<double>::copyIndexToValue(JSContext *cx, uint32 index, Value *vp)
{
    double val = getIndex(index);

    /*
     * Doubles in typed arrays could be typed-punned arrays of integers. This
     * could allow user code to break the engine-wide invariant that only
     * canonical nans are stored into jsvals, which means user code could
     * confuse the engine into interpreting a double-typed jsval as an
     * object-typed jsval.
     */
    if (JS_UNLIKELY(JSDOUBLE_IS_NaN(val)))
        val = js_NaN;

    vp->setDouble(val);
}

/***
 *** JS impl
 ***/

/*
 * ArrayBuffer (base)
 */

Class ArrayBuffer::jsclass = {
    "ArrayBuffer",
    JSCLASS_HAS_PRIVATE | JSCLASS_HAS_CACHED_PROTO(JSProto_ArrayBuffer),
    PropertyStub,         /* addProperty */
    PropertyStub,         /* delProperty */
    PropertyStub,         /* getProperty */
    StrictPropertyStub,   /* setProperty */
    EnumerateStub,
    ResolveStub,
    ConvertStub,
    ArrayBuffer::class_finalize,
};

JSPropertySpec ArrayBuffer::jsprops[] = {
    { "byteLength",
      -1, JSPROP_SHARED | JSPROP_PERMANENT | JSPROP_READONLY,
<<<<<<< HEAD
      Jsvalify(ArrayBuffer::prop_getByteLength), Jsvalify(ArrayBuffer::prop_getByteLength),
      JS_TypeHandlerInt },
=======
      Jsvalify(ArrayBuffer::prop_getByteLength), JS_StrictPropertyStub },
>>>>>>> 165580d3
    {0,0,0,0,0}
};

/*
 * shared TypedArray
 */

JSPropertySpec TypedArray::jsprops[] = {
    { js_length_str,
      -1, JSPROP_SHARED | JSPROP_PERMANENT | JSPROP_READONLY,
<<<<<<< HEAD
      Jsvalify(TypedArray::prop_getLength), Jsvalify(TypedArray::prop_getLength),
      JS_TypeHandlerInt },
    { "byteLength",
      -1, JSPROP_SHARED | JSPROP_PERMANENT | JSPROP_READONLY,
      Jsvalify(TypedArray::prop_getByteLength), Jsvalify(TypedArray::prop_getByteLength),
      JS_TypeHandlerInt },
    { "byteOffset",
      -1, JSPROP_SHARED | JSPROP_PERMANENT | JSPROP_READONLY,
      Jsvalify(TypedArray::prop_getByteOffset), Jsvalify(TypedArray::prop_getByteOffset),
      JS_TypeHandlerInt },
    { "buffer",
      -1, JSPROP_SHARED | JSPROP_PERMANENT | JSPROP_READONLY,
      Jsvalify(TypedArray::prop_getBuffer), Jsvalify(TypedArray::prop_getBuffer),
      NULL },
=======
      Jsvalify(TypedArray::prop_getLength), JS_StrictPropertyStub },
    { "byteLength",
      -1, JSPROP_SHARED | JSPROP_PERMANENT | JSPROP_READONLY,
      Jsvalify(TypedArray::prop_getByteLength), JS_StrictPropertyStub },
    { "byteOffset",
      -1, JSPROP_SHARED | JSPROP_PERMANENT | JSPROP_READONLY,
      Jsvalify(TypedArray::prop_getByteOffset), JS_StrictPropertyStub },
    { "buffer",
      -1, JSPROP_SHARED | JSPROP_PERMANENT | JSPROP_READONLY,
      Jsvalify(TypedArray::prop_getBuffer), JS_StrictPropertyStub },
>>>>>>> 165580d3
    {0,0,0,0,0}
};

/*
 * TypedArray boilerplate
 */

#define IMPL_TYPED_ARRAY_STATICS(_typedArray)                                  \
template<> JSFunctionSpec _typedArray::jsfuncs[] = {                           \
<<<<<<< HEAD
    JS_FN_TYPE("slice", _typedArray::fun_slice, 2, 0, JS_TypeHandlerThis),     \
    JS_FN_TYPE("set",   _typedArray::fun_set,   2, 0, JS_TypeHandlerVoid),     \
=======
    JS_FN("subarray", _typedArray::fun_subarray, 2, 0),                            \
    JS_FN("set", _typedArray::fun_set, 2, 0),                                  \
>>>>>>> 165580d3
    JS_FS_END                                                                  \
}

#define IMPL_TYPED_ARRAY_SLOW_CLASS(_typedArray)                               \
{                                                                              \
    #_typedArray,                                                              \
    JSCLASS_HAS_PRIVATE | JSCLASS_HAS_CACHED_PROTO(JSProto_##_typedArray),     \
    PropertyStub,         /* addProperty */                                    \
    PropertyStub,         /* delProperty */                                    \
    PropertyStub,         /* getProperty */                                    \
    StrictPropertyStub,   /* setProperty */                                    \
    EnumerateStub,                                                             \
    ResolveStub,                                                               \
    ConvertStub,                                                               \
    FinalizeStub                                                               \
}

#define IMPL_TYPED_ARRAY_FAST_CLASS(_typedArray)                               \
{                                                                              \
    #_typedArray,                                                              \
    Class::NON_NATIVE | JSCLASS_HAS_PRIVATE,                                   \
    PropertyStub,         /* addProperty */                                    \
    PropertyStub,         /* delProperty */                                    \
    PropertyStub,         /* getProperty */                                    \
    StrictPropertyStub,   /* setProperty */                                    \
    EnumerateStub,                                                             \
    ResolveStub,                                                               \
    ConvertStub,                                                               \
    _typedArray::class_finalize,                                               \
    NULL,           /* reserved0   */                                          \
    NULL,           /* checkAccess */                                          \
    NULL,           /* call        */                                          \
    NULL,           /* construct   */                                          \
    NULL,           /* xdrObject   */                                          \
    NULL,           /* hasInstance */                                          \
    NULL,           /* mark        */                                          \
    JS_NULL_CLASS_EXT,                                                         \
    {                                                                          \
        _typedArray::obj_lookupProperty,                                       \
        _typedArray::obj_defineProperty,                                       \
        _typedArray::obj_getProperty,                                          \
        _typedArray::obj_setProperty,                                          \
        _typedArray::obj_getAttributes,                                        \
        _typedArray::obj_setAttributes,                                        \
        _typedArray::obj_deleteProperty,                                       \
        _typedArray::obj_enumerate,                                            \
        _typedArray::obj_typeOf,                                               \
        _typedArray::obj_trace,                                                \
        NULL,       /* thisObject      */                                      \
        NULL,       /* clear           */                                      \
    }                                                                          \
}

#define INIT_TYPED_ARRAY_CLASS(_typedArray,_type)                              \
do {                                                                           \
    proto = js_InitClass(cx, obj, NULL,                                        \
                         &TypedArray::slowClasses[TypedArray::_type],          \
                         _typedArray::class_constructor, 3,                    \
                         JS_TypeHandlerNew,                                    \
                         _typedArray::jsprops,                                 \
                         _typedArray::jsfuncs,                                 \
                         NULL, NULL);                                          \
    if (!proto)                                                                \
        return NULL;                                                           \
    cx->addTypeProperty(proto->getType(), NULL, types::TYPE_INT32);            \
    if (_typedArray::ArrayElementTypeMayBeDouble())                            \
        cx->addTypeProperty(proto->getType(), NULL, types::TYPE_DOUBLE);       \
    cx->addTypeProperty(proto->getType(), "buffer",                            \
                        (types::jstype) bufferType);                           \
    JSObject *ctor = JS_GetConstructor(cx, proto);                             \
    if (!ctor ||                                                               \
        !JS_DefinePropertyWithType(cx, ctor, "BYTES_PER_ELEMENT",              \
                           INT_TO_JSVAL(sizeof(_typedArray::ThisType)),        \
                           JS_PropertyStub, JS_StrictPropertyStub,             \
                           JSPROP_PERMANENT | JSPROP_READONLY) ||              \
        !JS_DefinePropertyWithType(cx, proto, "BYTES_PER_ELEMENT",             \
                           INT_TO_JSVAL(sizeof(_typedArray::ThisType)),        \
                           JS_PropertyStub, JS_StrictPropertyStub,             \
                           JSPROP_PERMANENT | JSPROP_READONLY))                \
    {                                                                          \
        return NULL;                                                           \
    }                                                                          \
    proto->setPrivate(0);                                                      \
} while (0)

IMPL_TYPED_ARRAY_STATICS(Int8Array);
IMPL_TYPED_ARRAY_STATICS(Uint8Array);
IMPL_TYPED_ARRAY_STATICS(Int16Array);
IMPL_TYPED_ARRAY_STATICS(Uint16Array);
IMPL_TYPED_ARRAY_STATICS(Int32Array);
IMPL_TYPED_ARRAY_STATICS(Uint32Array);
IMPL_TYPED_ARRAY_STATICS(Float32Array);
IMPL_TYPED_ARRAY_STATICS(Float64Array);
IMPL_TYPED_ARRAY_STATICS(Uint8ClampedArray);

Class TypedArray::fastClasses[TYPE_MAX] = {
    IMPL_TYPED_ARRAY_FAST_CLASS(Int8Array),
    IMPL_TYPED_ARRAY_FAST_CLASS(Uint8Array),
    IMPL_TYPED_ARRAY_FAST_CLASS(Int16Array),
    IMPL_TYPED_ARRAY_FAST_CLASS(Uint16Array),
    IMPL_TYPED_ARRAY_FAST_CLASS(Int32Array),
    IMPL_TYPED_ARRAY_FAST_CLASS(Uint32Array),
    IMPL_TYPED_ARRAY_FAST_CLASS(Float32Array),
    IMPL_TYPED_ARRAY_FAST_CLASS(Float64Array),
    IMPL_TYPED_ARRAY_FAST_CLASS(Uint8ClampedArray)
};

Class TypedArray::slowClasses[TYPE_MAX] = {
    IMPL_TYPED_ARRAY_SLOW_CLASS(Int8Array),
    IMPL_TYPED_ARRAY_SLOW_CLASS(Uint8Array),
    IMPL_TYPED_ARRAY_SLOW_CLASS(Int16Array),
    IMPL_TYPED_ARRAY_SLOW_CLASS(Uint16Array),
    IMPL_TYPED_ARRAY_SLOW_CLASS(Int32Array),
    IMPL_TYPED_ARRAY_SLOW_CLASS(Uint32Array),
    IMPL_TYPED_ARRAY_SLOW_CLASS(Float32Array),
    IMPL_TYPED_ARRAY_SLOW_CLASS(Float64Array),
    IMPL_TYPED_ARRAY_SLOW_CLASS(Uint8ClampedArray)
};

JS_FRIEND_API(JSObject *)
js_InitTypedArrayClasses(JSContext *cx, JSObject *obj)
{
    /* Idempotency required: we initialize several things, possibly lazily. */
    JSObject *stop;
    if (!js_GetClassObject(cx, obj, JSProto_ArrayBuffer, &stop))
        return NULL;
    if (stop)
        return stop;

    JSObject *proto;

    proto = js_InitClass(cx, obj, NULL, &ArrayBuffer::jsclass,
                         ArrayBuffer::class_constructor, 1, JS_TypeHandlerNew,
                         ArrayBuffer::jsprops, NULL, NULL, NULL);
    if (!proto)
        return NULL;

    TypeObject *bufferType = proto->getNewType(cx);

    INIT_TYPED_ARRAY_CLASS(Int8Array,TYPE_INT8);
    INIT_TYPED_ARRAY_CLASS(Uint8Array,TYPE_UINT8);
    INIT_TYPED_ARRAY_CLASS(Int16Array,TYPE_INT16);
    INIT_TYPED_ARRAY_CLASS(Uint16Array,TYPE_UINT16);
    INIT_TYPED_ARRAY_CLASS(Int32Array,TYPE_INT32);
    INIT_TYPED_ARRAY_CLASS(Uint32Array,TYPE_UINT32);
    INIT_TYPED_ARRAY_CLASS(Float32Array,TYPE_FLOAT32);
    INIT_TYPED_ARRAY_CLASS(Float64Array,TYPE_FLOAT64);
    INIT_TYPED_ARRAY_CLASS(Uint8ClampedArray,TYPE_UINT8_CLAMPED);

    proto->setPrivate(NULL);
    return proto;
}

JS_FRIEND_API(JSBool)
js_IsArrayBuffer(JSObject *obj)
{
    JS_ASSERT(obj);
    return obj->getClass() == &ArrayBuffer::jsclass;
}

JS_FRIEND_API(JSBool)
js_IsTypedArray(JSObject *obj)
{
    JS_ASSERT(obj);
    Class *clasp = obj->getClass();
    return clasp >= &TypedArray::fastClasses[0] &&
           clasp <  &TypedArray::fastClasses[TypedArray::TYPE_MAX];
}

JS_FRIEND_API(JSObject *)
js_CreateArrayBuffer(JSContext *cx, jsuint nbytes)
{
    Value arg = NumberValue(nbytes), rval;
    if (!ArrayBuffer::create(cx, 1, &arg, &rval))
        return NULL;
    return &rval.toObject();
}

static inline JSBool
TypedArrayConstruct(JSContext *cx, jsint atype, uintN argc, Value *argv, Value *rv)
{
    switch (atype) {
      case TypedArray::TYPE_INT8:
        return Int8Array::create(cx, argc, argv, rv);

      case TypedArray::TYPE_UINT8:
        return Uint8Array::create(cx, argc, argv, rv);

      case TypedArray::TYPE_INT16:
        return Int16Array::create(cx, argc, argv, rv);

      case TypedArray::TYPE_UINT16:
        return Uint16Array::create(cx, argc, argv, rv);

      case TypedArray::TYPE_INT32:
        return Int32Array::create(cx, argc, argv, rv);

      case TypedArray::TYPE_UINT32:
        return Uint32Array::create(cx, argc, argv, rv);

      case TypedArray::TYPE_FLOAT32:
        return Float32Array::create(cx, argc, argv, rv);

      case TypedArray::TYPE_FLOAT64:
        return Float64Array::create(cx, argc, argv, rv);

      case TypedArray::TYPE_UINT8_CLAMPED:
        return Uint8ClampedArray::create(cx, argc, argv, rv);

      default:
        JS_NOT_REACHED("shouldn't have gotten here");
        return false;
    }
}

JS_FRIEND_API(JSObject *)
js_CreateTypedArray(JSContext *cx, jsint atype, jsuint nelements)
{
    JS_ASSERT(atype >= 0 && atype < TypedArray::TYPE_MAX);

    Value vals[2];
    vals[0].setInt32(nelements);
    vals[1].setUndefined();

    AutoArrayRooter tvr(cx, JS_ARRAY_LENGTH(vals), vals);
    if (!TypedArrayConstruct(cx, atype, 1, &vals[0], &vals[1]))
        return NULL;

    return &vals[1].toObject();
}

JS_FRIEND_API(JSObject *)
js_CreateTypedArrayWithArray(JSContext *cx, jsint atype, JSObject *arrayArg)
{
    JS_ASSERT(atype >= 0 && atype < TypedArray::TYPE_MAX);

    Value vals[2];
    vals[0].setObject(*arrayArg);
    vals[1].setUndefined();

    AutoArrayRooter tvr(cx, JS_ARRAY_LENGTH(vals), vals);
    if (!TypedArrayConstruct(cx, atype, 1, &vals[0], &vals[1]))
        return NULL;

    return &vals[1].toObject();
}

JS_FRIEND_API(JSObject *)
js_CreateTypedArrayWithBuffer(JSContext *cx, jsint atype, JSObject *bufArg,
                              jsint byteoffset, jsint length)
{
    JS_ASSERT(atype >= 0 && atype < TypedArray::TYPE_MAX);
    JS_ASSERT(bufArg && ArrayBuffer::fromJSObject(bufArg));
    JS_ASSERT_IF(byteoffset < 0, length < 0);

    Value vals[4];

    int argc = 1;
    vals[0].setObject(*bufArg);
    vals[3].setUndefined();

    if (byteoffset >= 0) {
        vals[argc].setInt32(byteoffset);
        argc++;
    }

    if (length >= 0) {
        vals[argc].setInt32(length);
        argc++;
    }

    AutoArrayRooter tvr(cx, JS_ARRAY_LENGTH(vals), vals);
    if (!TypedArrayConstruct(cx, atype, argc, &vals[0], &vals[3]))
        return NULL;

    return &vals[3].toObject();
}

JS_FRIEND_API(JSBool)
js_ReparentTypedArrayToScope(JSContext *cx, JSObject *obj, JSObject *scope)
{
    JS_ASSERT(obj);

    scope = JS_GetGlobalForObject(cx, scope);
    if (!scope)
        return JS_FALSE;

    if (!js_IsTypedArray(obj))
        return JS_FALSE;

    TypedArray *typedArray = TypedArray::fromJSObject(obj);

    JSObject *buffer = typedArray->bufferJS;
    JS_ASSERT(js_IsArrayBuffer(buffer));

    JSObject *proto;
    JSProtoKey key =
        JSCLASS_CACHED_PROTO_KEY(&TypedArray::slowClasses[typedArray->type]);
    if (!js_GetClassPrototype(cx, scope, key, &proto))
        return JS_FALSE;

    /*
     * :XXX: This is changing the type of a previous object, which will mess up
     * type information if this has any expando properties (possible?).
     */
    TypeObject *type = proto->getNewType(cx);
    if (!type)
        return JS_FALSE;
    obj->setType(type);
    obj->setParent(scope);

    key = JSCLASS_CACHED_PROTO_KEY(&ArrayBuffer::jsclass);
    if (!js_GetClassPrototype(cx, scope, key, &proto))
        return JS_FALSE;

    type = proto->getNewType(cx);
    if (!type)
        return JS_FALSE;
    buffer->setType(type);
    buffer->setParent(scope);

    return JS_TRUE;
}<|MERGE_RESOLUTION|>--- conflicted
+++ resolved
@@ -1466,12 +1466,8 @@
 JSPropertySpec ArrayBuffer::jsprops[] = {
     { "byteLength",
       -1, JSPROP_SHARED | JSPROP_PERMANENT | JSPROP_READONLY,
-<<<<<<< HEAD
-      Jsvalify(ArrayBuffer::prop_getByteLength), Jsvalify(ArrayBuffer::prop_getByteLength),
+      Jsvalify(ArrayBuffer::prop_getByteLength), JS_StrictPropertyStub,
       JS_TypeHandlerInt },
-=======
-      Jsvalify(ArrayBuffer::prop_getByteLength), JS_StrictPropertyStub },
->>>>>>> 165580d3
     {0,0,0,0,0}
 };
 
@@ -1482,33 +1478,20 @@
 JSPropertySpec TypedArray::jsprops[] = {
     { js_length_str,
       -1, JSPROP_SHARED | JSPROP_PERMANENT | JSPROP_READONLY,
-<<<<<<< HEAD
-      Jsvalify(TypedArray::prop_getLength), Jsvalify(TypedArray::prop_getLength),
+      Jsvalify(TypedArray::prop_getLength), JS_StrictPropertyStub,
       JS_TypeHandlerInt },
     { "byteLength",
       -1, JSPROP_SHARED | JSPROP_PERMANENT | JSPROP_READONLY,
-      Jsvalify(TypedArray::prop_getByteLength), Jsvalify(TypedArray::prop_getByteLength),
+      Jsvalify(TypedArray::prop_getByteLength), JS_StrictPropertyStub,
       JS_TypeHandlerInt },
     { "byteOffset",
       -1, JSPROP_SHARED | JSPROP_PERMANENT | JSPROP_READONLY,
-      Jsvalify(TypedArray::prop_getByteOffset), Jsvalify(TypedArray::prop_getByteOffset),
+      Jsvalify(TypedArray::prop_getByteOffset), JS_StrictPropertyStub,
       JS_TypeHandlerInt },
     { "buffer",
       -1, JSPROP_SHARED | JSPROP_PERMANENT | JSPROP_READONLY,
-      Jsvalify(TypedArray::prop_getBuffer), Jsvalify(TypedArray::prop_getBuffer),
+      Jsvalify(TypedArray::prop_getBuffer), JS_StrictPropertyStub,
       NULL },
-=======
-      Jsvalify(TypedArray::prop_getLength), JS_StrictPropertyStub },
-    { "byteLength",
-      -1, JSPROP_SHARED | JSPROP_PERMANENT | JSPROP_READONLY,
-      Jsvalify(TypedArray::prop_getByteLength), JS_StrictPropertyStub },
-    { "byteOffset",
-      -1, JSPROP_SHARED | JSPROP_PERMANENT | JSPROP_READONLY,
-      Jsvalify(TypedArray::prop_getByteOffset), JS_StrictPropertyStub },
-    { "buffer",
-      -1, JSPROP_SHARED | JSPROP_PERMANENT | JSPROP_READONLY,
-      Jsvalify(TypedArray::prop_getBuffer), JS_StrictPropertyStub },
->>>>>>> 165580d3
     {0,0,0,0,0}
 };
 
@@ -1518,13 +1501,8 @@
 
 #define IMPL_TYPED_ARRAY_STATICS(_typedArray)                                  \
 template<> JSFunctionSpec _typedArray::jsfuncs[] = {                           \
-<<<<<<< HEAD
-    JS_FN_TYPE("slice", _typedArray::fun_slice, 2, 0, JS_TypeHandlerThis),     \
+    JS_FN_TYPE("subarray", _typedArray::fun_subarray, 2, 0, JS_TypeHandlerThis), \
     JS_FN_TYPE("set",   _typedArray::fun_set,   2, 0, JS_TypeHandlerVoid),     \
-=======
-    JS_FN("subarray", _typedArray::fun_subarray, 2, 0),                            \
-    JS_FN("set", _typedArray::fun_set, 2, 0),                                  \
->>>>>>> 165580d3
     JS_FS_END                                                                  \
 }
 
