/* -*- Mode: C++; tab-width: 4; indent-tabs-mode: nil; c-basic-offset: 4 -*-
 * vim: set ts=4 sw=4 et tw=99:
 *
 * This Source Code Form is subject to the terms of the Mozilla Public
 * License, v. 2.0. If a copy of the MPL was not distributed with this
 * file, You can obtain one at http://mozilla.org/MPL/2.0/. */

#include "mozilla/DebugOnly.h"

#include "ion/arm/MacroAssembler-arm.h"
#include "ion/BaselineFrame.h"
#include "ion/MoveEmitter.h"

using namespace js;
using namespace ion;

bool
isValueDTRDCandidate(ValueOperand &val)
{
    // In order to be used for a DTRD memory function, the two target registers
    // need to be a) Adjacent, with the tag larger than the payload, and
    // b) Aligned to a multiple of two.
    if ((val.typeReg().code() != (val.payloadReg().code() + 1)))
        return false;
    if ((val.payloadReg().code() & 1) != 0)
        return false;
    return true;
}

void
MacroAssemblerARM::convertInt32ToDouble(const Register &src, const FloatRegister &dest_)
{
    // direct conversions aren't possible.
    VFPRegister dest = VFPRegister(dest_);
    as_vxfer(src, InvalidReg, dest.sintOverlay(),
             CoreToFloat);
    as_vcvt(dest, dest.sintOverlay());
}

void
MacroAssemblerARM::convertUInt32ToDouble(const Register &src, const FloatRegister &dest_)
{
    // direct conversions aren't possible.
    VFPRegister dest = VFPRegister(dest_);
    as_vxfer(src, InvalidReg, dest.uintOverlay(),
             CoreToFloat);
    as_vcvt(dest, dest.uintOverlay());
}

void MacroAssemblerARM::convertDoubleToFloat(const FloatRegister &src, const FloatRegister &dest)
{
    as_vcvt(VFPRegister(dest).singleOverlay(), VFPRegister(src));
}

// there are two options for implementing emitTruncateDouble.
// 1) convert the floating point value to an integer, if it did not fit,
//        then it was clamped to INT_MIN/INT_MAX, and we can test it.
//        NOTE: if the value really was supposed to be INT_MAX / INT_MIN
//        then it will be wrong.
// 2) convert the floating point value to an integer, if it did not fit,
//        then it set one or two bits in the fpcsr.  Check those.
void
MacroAssemblerARM::branchTruncateDouble(const FloatRegister &src, const Register &dest, Label *fail)
{
    ma_vcvt_F64_I32(src, ScratchFloatReg);
    ma_vxfer(ScratchFloatReg, dest);
    ma_cmp(dest, Imm32(0x7fffffff));
    ma_cmp(dest, Imm32(0x80000000), Assembler::NotEqual);
    ma_b(fail, Assembler::Equal);
}

// Checks whether a double is representable as a 32-bit integer. If so, the
// integer is written to the output register. Otherwise, a bailout is taken to
// the given snapshot. This function overwrites the scratch float register.
void
MacroAssemblerARM::convertDoubleToInt32(const FloatRegister &src, const Register &dest, Label *fail, bool negativeZeroCheck)
{
    // convert the floating point value to an integer, if it did not fit,
    //     then when we convert it *back* to  a float, it will have a
    //     different value, which we can test.
    ma_vcvt_F64_I32(src, ScratchFloatReg);
    // move the value into the dest register.
    ma_vxfer(ScratchFloatReg, dest);
    ma_vcvt_I32_F64(ScratchFloatReg, ScratchFloatReg);
    ma_vcmp(src, ScratchFloatReg);
    as_vmrs(pc);
    ma_b(fail, Assembler::VFP_NotEqualOrUnordered);
    // If they're equal, test for 0.  It would be nicer to test for -0.0 explicitly, but that seems hard.
    if (negativeZeroCheck) {
        ma_cmp(dest, Imm32(0));
        ma_b(fail, Assembler::Equal);
        // guard for != 0.
    }
}

<<<<<<< HEAD
void
MacroAssemblerARM::addDouble(FloatRegister src, FloatRegister dest)
{
    ma_vadd(dest, src, dest);
}

void
MacroAssemblerARM::subDouble(FloatRegister src, FloatRegister dest)
{
    ma_vsub(dest, src, dest);
}

void
MacroAssemblerARM::mulDouble(FloatRegister src, FloatRegister dest)
{
    ma_vmul(dest, src, dest);
}

void
MacroAssemblerARM::divDouble(FloatRegister src, FloatRegister dest)
{
    ma_vdiv(dest, src, dest);
}

=======
>>>>>>> 531458f9
void
MacroAssemblerARM::negateDouble(FloatRegister reg)
{
    ma_vneg(reg, reg);
}

void
MacroAssemblerARM::inc64(AbsoluteAddress dest)
{

    ma_strd(r0, r1, EDtrAddr(sp, EDtrOffImm(-8)), PreIndex);

    ma_mov(Imm32((int32_t)dest.addr), ScratchRegister);

    ma_ldrd(EDtrAddr(ScratchRegister, EDtrOffImm(0)), r0, r1);

    ma_add(Imm32(1), r0, SetCond);
    ma_adc(Imm32(0), r1, NoSetCond);

    ma_strd(r0, r1, EDtrAddr(ScratchRegister, EDtrOffImm(0)));

    ma_ldrd(EDtrAddr(sp, EDtrOffImm(8)), r0, r1, PostIndex);

}

bool
MacroAssemblerARM::alu_dbl(Register src1, Imm32 imm, Register dest, ALUOp op,
                           SetCond_ sc, Condition c)
{
    if ((sc == SetCond && ! condsAreSafe(op)) || !can_dbl(op))
        return false;
    ALUOp interop = getDestVariant(op);
    Imm8::TwoImm8mData both = Imm8::encodeTwoImms(imm.value);
    if (both.fst.invalid)
        return false;
    // for the most part, there is no good reason to set the condition
    // codes for the first instruction.
    // we can do better things if the second instruction doesn't
    // have a dest, such as check for overflow by doing first operation
    // don't do second operation if first operation overflowed.
    // this preserves the overflow condition code.
    // unfortunately, it is horribly brittle.
    as_alu(ScratchRegister, src1, both.fst, interop, NoSetCond, c);
    as_alu(dest, ScratchRegister, both.snd, op, sc, c);
    return true;
}


void
MacroAssemblerARM::ma_alu(Register src1, Imm32 imm, Register dest,
                          ALUOp op,
                          SetCond_ sc, Condition c)
{
    // As it turns out, if you ask for a compare-like instruction
    // you *probably* want it to set condition codes.
    if (dest == InvalidReg)
        JS_ASSERT(sc == SetCond);

    // The operator gives us the ability to determine how
    // this can be used.
    Imm8 imm8 = Imm8(imm.value);
    // ONE INSTRUCTION:
    // If we can encode it using an imm8m, then do so.
    if (!imm8.invalid) {
        as_alu(dest, src1, imm8, op, sc, c);
        return;
    }
    // ONE INSTRUCTION, NEGATED:
    Imm32 negImm = imm;
    Register negDest;
    ALUOp negOp = ALUNeg(op, dest, &negImm, &negDest);
    Imm8 negImm8 = Imm8(negImm.value);
    // add r1, r2, -15 can be replaced with
    // sub r1, r2, 15
    // for bonus points, dest can be replaced (nearly always invalid => ScratchRegister)
    // This is useful if we wish to negate tst.  tst has an invalid (aka not used) dest,
    // but its negation is bic *requires* a dest.  We can accomodate, but it will need to clobber
    // *something*, and the scratch register isn't being used, so...
    if (negOp != op_invalid && !negImm8.invalid) {
        as_alu(negDest, src1, negImm8, negOp, sc, c);
        return;
    }

    if (hasMOVWT()) {
        // If the operation is a move-a-like then we can try to use movw to
        // move the bits into the destination.  Otherwise, we'll need to
        // fall back on a multi-instruction format :(
        // movw/movt don't set condition codes, so don't hold your breath.
        if (sc == NoSetCond && (op == op_mov || op == op_mvn)) {
            // ARMv7 supports movw/movt. movw zero-extends
            // its 16 bit argument, so we can set the register
            // this way.
            // movt leaves the bottom 16 bits in tact, so
            // it is unsuitable to move a constant that
            if (op == op_mov && ((imm.value & ~ 0xffff) == 0)) {
                JS_ASSERT(src1 == InvalidReg);
                as_movw(dest, (uint16_t)imm.value, c);
                return;
            }

            // If they asked for a mvn rfoo, imm, where ~imm fits into 16 bits
            // then do it.
            if (op == op_mvn && (((~imm.value) & ~ 0xffff) == 0)) {
                JS_ASSERT(src1 == InvalidReg);
                as_movw(dest, (uint16_t)~imm.value, c);
                return;
            }

            // TODO: constant dedup may enable us to add dest, r0, 23 *if*
            // we are attempting to load a constant that looks similar to one
            // that already exists
            // If it can't be done with a single movw
            // then we *need* to use two instructions
            // since this must be some sort of a move operation, we can just use
            // a movw/movt pair and get the whole thing done in two moves.  This
            // does not work for ops like add, sinc we'd need to do
            // movw tmp; movt tmp; add dest, tmp, src1
            if (op == op_mvn)
                imm.value = ~imm.value;
            as_movw(dest, imm.value & 0xffff, c);
            as_movt(dest, (imm.value >> 16) & 0xffff, c);
            return;
        }
        // If we weren't doing a movalike, a 16 bit immediate
        // will require 2 instructions.  With the same amount of
        // space and (less)time, we can do two 8 bit operations, reusing
        // the dest register.  e.g.
        // movw tmp, 0xffff; add dest, src, tmp ror 4
        // vs.
        // add dest, src, 0xff0; add dest, dest, 0xf000000f
        // it turns out that there are some immediates that we miss with the
        // second approach.  A sample value is: add dest, src, 0x1fffe
        // this can be done by movw tmp, 0xffff; add dest, src, tmp lsl 1
        // since imm8m's only get even offsets, we cannot encode this.
        // I'll try to encode as two imm8's first, since they are faster.
        // Both operations should take 1 cycle, where as add dest, tmp ror 4
        // takes two cycles to execute.
    }

    // Either a) this isn't ARMv7 b) this isn't a move
    // start by attempting to generate a two instruction form.
    // Some things cannot be made into two-inst forms correctly.
    // namely, adds dest, src, 0xffff.
    // Since we want the condition codes (and don't know which ones will
    // be checked), we need to assume that the overflow flag will be checked
    // and add{,s} dest, src, 0xff00; add{,s} dest, dest, 0xff is not
    // guaranteed to set the overflow flag the same as the (theoretical)
    // one instruction variant.
    if (alu_dbl(src1, imm, dest, op, sc, c))
        return;

    // And try with its negative.
    if (negOp != op_invalid &&
        alu_dbl(src1, negImm, dest, negOp, sc, c))
        return;

    // Well, damn. We can use two 16 bit mov's, then do the op
    // or we can do a single load from a pool then op.
    if (hasMOVWT()) {
        // Try to load the immediate into a scratch register
        // then use that
        as_movw(ScratchRegister, imm.value & 0xffff, c);
        if ((imm.value >> 16) != 0)
            as_movt(ScratchRegister, (imm.value >> 16) & 0xffff, c);
    } else {
        JS_NOT_REACHED("non-ARMv7 loading of immediates NYI.");
    }
    as_alu(dest, src1, O2Reg(ScratchRegister), op, sc, c);
}

void
MacroAssemblerARM::ma_alu(Register src1, Operand op2, Register dest, ALUOp op,
            SetCond_ sc, Assembler::Condition c)
{
    JS_ASSERT(op2.getTag() == Operand::OP2);
    as_alu(dest, src1, op2.toOp2(), op, sc, c);
}

void
MacroAssemblerARM::ma_alu(Register src1, Operand2 op2, Register dest, ALUOp op, SetCond_ sc, Condition c)
{
    as_alu(dest, src1, op2, op, sc, c);
}

void
MacroAssemblerARM::ma_nop()
{
    as_nop();
}

Instruction *
NextInst(Instruction *i)
{
    if (i == NULL)
        return NULL;
    return i->next();
}

void
MacroAssemblerARM::ma_movPatchable(Imm32 imm_, Register dest,
                                   Assembler::Condition c, RelocStyle rs, Instruction *i)
{
    int32_t imm = imm_.value;
    switch(rs) {
      case L_MOVWT:
        as_movw(dest, Imm16(imm & 0xffff), c, i);
        i = NextInst(i);
        as_movt(dest, Imm16(imm >> 16 & 0xffff), c, i);
        break;
      case L_LDR:
        //as_Imm32Pool(dest, imm, c, i);
        break;
    }
}

void
MacroAssemblerARM::ma_mov(Register src, Register dest,
            SetCond_ sc, Assembler::Condition c)
{
    if (sc == SetCond || dest != src)
        as_mov(dest, O2Reg(src), sc, c);
}

void
MacroAssemblerARM::ma_mov(Imm32 imm, Register dest,
                          SetCond_ sc, Assembler::Condition c)
{
    ma_alu(InvalidReg, imm, dest, op_mov, sc, c);
}

void
MacroAssemblerARM::ma_mov(const ImmGCPtr &ptr, Register dest)
{
    // As opposed to x86/x64 version, the data relocation has to be executed
    // before to recover the pointer, and not after.
    writeDataRelocation(ptr);
    ma_movPatchable(Imm32(ptr.value), dest, Always, L_MOVWT);
}

    // Shifts (just a move with a shifting op2)
void
MacroAssemblerARM::ma_lsl(Imm32 shift, Register src, Register dst)
{
    as_mov(dst, lsl(src, shift.value));
}
void
MacroAssemblerARM::ma_lsr(Imm32 shift, Register src, Register dst)
{
    as_mov(dst, lsr(src, shift.value));
}
void
MacroAssemblerARM::ma_asr(Imm32 shift, Register src, Register dst)
{
    as_mov(dst, asr(src, shift.value));
}
void
MacroAssemblerARM::ma_ror(Imm32 shift, Register src, Register dst)
{
    as_mov(dst, ror(src, shift.value));
}
void
MacroAssemblerARM::ma_rol(Imm32 shift, Register src, Register dst)
{
    as_mov(dst, rol(src, shift.value));
}
    // Shifts (just a move with a shifting op2)
void
MacroAssemblerARM::ma_lsl(Register shift, Register src, Register dst)
{
    as_mov(dst, lsl(src, shift));
}
void
MacroAssemblerARM::ma_lsr(Register shift, Register src, Register dst)
{
    as_mov(dst, lsr(src, shift));
}
void
MacroAssemblerARM::ma_asr(Register shift, Register src, Register dst)
{
    as_mov(dst, asr(src, shift));
}
void
MacroAssemblerARM::ma_ror(Register shift, Register src, Register dst)
{
    as_mov(dst, ror(src, shift));
}
void
MacroAssemblerARM::ma_rol(Register shift, Register src, Register dst)
{
    ma_rsb(shift, Imm32(32), ScratchRegister);
    as_mov(dst, ror(src, ScratchRegister));
}

    // Move not (dest <- ~src)

void
MacroAssemblerARM::ma_mvn(Imm32 imm, Register dest, SetCond_ sc, Assembler::Condition c)
{
    ma_alu(InvalidReg, imm, dest, op_mvn, sc, c);
}

void
MacroAssemblerARM::ma_mvn(Register src1, Register dest, SetCond_ sc, Assembler::Condition c)
{
    as_alu(dest, InvalidReg, O2Reg(src1), op_mvn, sc, c);
}

// Negate (dest <- -src), src is a register, rather than a general op2.
void
MacroAssemblerARM::ma_neg(Register src1, Register dest, SetCond_ sc, Assembler::Condition c)
{
    as_rsb(dest, src1, Imm8(0), sc, c);
}

// And.
void
MacroAssemblerARM::ma_and(Register src, Register dest, SetCond_ sc, Assembler::Condition c)
{
    ma_and(dest, src, dest);
}
void
MacroAssemblerARM::ma_and(Register src1, Register src2, Register dest,
                          SetCond_ sc, Assembler::Condition c)
{
    as_and(dest, src1, O2Reg(src2), sc, c);
}
void
MacroAssemblerARM::ma_and(Imm32 imm, Register dest, SetCond_ sc, Assembler::Condition c)
{
    ma_alu(dest, imm, dest, op_and, sc, c);
}
void
MacroAssemblerARM::ma_and(Imm32 imm, Register src1, Register dest,
                          SetCond_ sc, Assembler::Condition c)
{
    ma_alu(src1, imm, dest, op_and, sc, c);
}


// Bit clear (dest <- dest & ~imm) or (dest <- src1 & ~src2).
void
MacroAssemblerARM::ma_bic(Imm32 imm, Register dest, SetCond_ sc, Assembler::Condition c)
{
    ma_alu(dest, imm, dest, op_bic, sc, c);
}

// Exclusive or.
void
MacroAssemblerARM::ma_eor(Register src, Register dest, SetCond_ sc, Assembler::Condition c)
{
    ma_eor(dest, src, dest, sc, c);
}
void
MacroAssemblerARM::ma_eor(Register src1, Register src2, Register dest,
                          SetCond_ sc, Assembler::Condition c)
{
    as_eor(dest, src1, O2Reg(src2), sc, c);
}
void
MacroAssemblerARM::ma_eor(Imm32 imm, Register dest, SetCond_ sc, Assembler::Condition c)
{
    ma_alu(dest, imm, dest, op_eor, sc, c);
}
void
MacroAssemblerARM::ma_eor(Imm32 imm, Register src1, Register dest,
       SetCond_ sc, Assembler::Condition c)
{
    ma_alu(src1, imm, dest, op_eor, sc, c);
}

// Or.
void
MacroAssemblerARM::ma_orr(Register src, Register dest, SetCond_ sc, Assembler::Condition c)
{
    ma_orr(dest, src, dest, sc, c);
}
void
MacroAssemblerARM::ma_orr(Register src1, Register src2, Register dest,
                          SetCond_ sc, Assembler::Condition c)
{
    as_orr(dest, src1, O2Reg(src2), sc, c);
}
void
MacroAssemblerARM::ma_orr(Imm32 imm, Register dest, SetCond_ sc, Assembler::Condition c)
{
    ma_alu(dest, imm, dest, op_orr, sc, c);
}
void
MacroAssemblerARM::ma_orr(Imm32 imm, Register src1, Register dest,
                          SetCond_ sc, Assembler::Condition c)
{
    ma_alu(src1, imm, dest, op_orr, sc, c);
}

// Arithmetic-based ops.
// Add with carry.
void
MacroAssemblerARM::ma_adc(Imm32 imm, Register dest, SetCond_ sc, Condition c)
{
    ma_alu(dest, imm, dest, op_adc, sc, c);
}
void
MacroAssemblerARM::ma_adc(Register src, Register dest, SetCond_ sc, Condition c)
{
    as_alu(dest, dest, O2Reg(src), op_adc, sc, c);
}
void
MacroAssemblerARM::ma_adc(Register src1, Register src2, Register dest, SetCond_ sc, Condition c)
{
    as_alu(dest, src1, O2Reg(src2), op_adc, sc, c);
}

// Add.
void
MacroAssemblerARM::ma_add(Imm32 imm, Register dest, SetCond_ sc, Condition c)
{
    ma_alu(dest, imm, dest, op_add, sc, c);
}

void
MacroAssemblerARM::ma_add(Register src1, Register dest, SetCond_ sc, Condition c)
{
    ma_alu(dest, O2Reg(src1), dest, op_add, sc, c);
}
void
MacroAssemblerARM::ma_add(Register src1, Register src2, Register dest, SetCond_ sc, Condition c)
{
    as_alu(dest, src1, O2Reg(src2), op_add, sc, c);
}
void
MacroAssemblerARM::ma_add(Register src1, Operand op, Register dest, SetCond_ sc, Condition c)
{
    ma_alu(src1, op, dest, op_add, sc, c);
}
void
MacroAssemblerARM::ma_add(Register src1, Imm32 op, Register dest, SetCond_ sc, Condition c)
{
    ma_alu(src1, op, dest, op_add, sc, c);
}

// Subtract with carry.
void
MacroAssemblerARM::ma_sbc(Imm32 imm, Register dest, SetCond_ sc, Condition c)
{
    ma_alu(dest, imm, dest, op_sbc, sc, c);
}
void
MacroAssemblerARM::ma_sbc(Register src1, Register dest, SetCond_ sc, Condition c)
{
    as_alu(dest, dest, O2Reg(src1), op_sbc, sc, c);
}
void
MacroAssemblerARM::ma_sbc(Register src1, Register src2, Register dest, SetCond_ sc, Condition c)
{
    as_alu(dest, src1, O2Reg(src2), op_sbc, sc, c);
}

// Subtract.
void
MacroAssemblerARM::ma_sub(Imm32 imm, Register dest, SetCond_ sc, Condition c)
{
    ma_alu(dest, imm, dest, op_sub, sc, c);
}
void
MacroAssemblerARM::ma_sub(Register src1, Register dest, SetCond_ sc, Condition c)
{
    ma_alu(dest, Operand(src1), dest, op_sub, sc, c);
}
void
MacroAssemblerARM::ma_sub(Register src1, Register src2, Register dest, SetCond_ sc, Condition c)
{
    ma_alu(src1, Operand(src2), dest, op_sub, sc, c);
}
void
MacroAssemblerARM::ma_sub(Register src1, Operand op, Register dest, SetCond_ sc, Condition c)
{
    ma_alu(src1, op, dest, op_sub, sc, c);
}
void
MacroAssemblerARM::ma_sub(Register src1, Imm32 op, Register dest, SetCond_ sc, Condition c)
{
    ma_alu(src1, op, dest, op_sub, sc, c);
}

// Severse subtract.
void
MacroAssemblerARM::ma_rsb(Imm32 imm, Register dest, SetCond_ sc, Condition c)
{
    ma_alu(dest, imm, dest, op_rsb, sc, c);
}
void
MacroAssemblerARM::ma_rsb(Register src1, Register dest, SetCond_ sc, Condition c)
{
    as_alu(dest, dest, O2Reg(src1), op_add, sc, c);
}
void
MacroAssemblerARM::ma_rsb(Register src1, Register src2, Register dest, SetCond_ sc, Condition c)
{
    as_alu(dest, src1, O2Reg(src2), op_rsb, sc, c);
}
void
MacroAssemblerARM::ma_rsb(Register src1, Imm32 op2, Register dest, SetCond_ sc, Condition c)
{
    ma_alu(src1, op2, dest, op_rsb, sc, c);
}

// Reverse subtract with carry.
void
MacroAssemblerARM::ma_rsc(Imm32 imm, Register dest, SetCond_ sc, Condition c)
{
    ma_alu(dest, imm, dest, op_rsc, sc, c);
}
void
MacroAssemblerARM::ma_rsc(Register src1, Register dest, SetCond_ sc, Condition c)
{
    as_alu(dest, dest, O2Reg(src1), op_rsc, sc, c);
}
void
MacroAssemblerARM::ma_rsc(Register src1, Register src2, Register dest, SetCond_ sc, Condition c)
{
    as_alu(dest, src1, O2Reg(src2), op_rsc, sc, c);
}

// Compares/tests.
// Compare negative (sets condition codes as src1 + src2 would).
void
MacroAssemblerARM::ma_cmn(Register src1, Imm32 imm, Condition c)
{
    ma_alu(src1, imm, InvalidReg, op_cmn, SetCond, c);
}
void
MacroAssemblerARM::ma_cmn(Register src1, Register src2, Condition c)
{
    as_alu(InvalidReg, src2, O2Reg(src1), op_cmn, SetCond, c);
}
void
MacroAssemblerARM::ma_cmn(Register src1, Operand op, Condition c)
{
    JS_NOT_REACHED("Feature NYI");
}

// Compare (src - src2).
void
MacroAssemblerARM::ma_cmp(Register src1, Imm32 imm, Condition c)
{
    ma_alu(src1, imm, InvalidReg, op_cmp, SetCond, c);
}

void
MacroAssemblerARM::ma_cmp(Register src1, ImmWord ptr, Condition c)
{
    ma_cmp(src1, Imm32(ptr.value), c);
}

void
MacroAssemblerARM::ma_cmp(Register src1, ImmGCPtr ptr, Condition c)
{
    ma_mov(ptr, ScratchRegister);
    ma_cmp(src1, ScratchRegister, c);
}
void
MacroAssemblerARM::ma_cmp(Register src1, Operand op, Condition c)
{
    switch (op.getTag()) {
      case Operand::OP2:
        as_cmp(src1, op.toOp2(), c);
        break;
      case Operand::MEM:
        ma_ldr(op, ScratchRegister);
        as_cmp(src1, O2Reg(ScratchRegister), c);
        break;
      default:
        JS_NOT_REACHED("trying to compare FP and integer registers");
        break;
    }
}
void
MacroAssemblerARM::ma_cmp(Register src1, Register src2, Condition c)
{
    as_cmp(src1, O2Reg(src2), c);
}

// Test for equality, (src1^src2).
void
MacroAssemblerARM::ma_teq(Register src1, Imm32 imm, Condition c)
{
    ma_alu(src1, imm, InvalidReg, op_teq, SetCond, c);
}
void
MacroAssemblerARM::ma_teq(Register src1, Register src2, Condition c)
{
    as_tst(src1, O2Reg(src2), c);
}
void
MacroAssemblerARM::ma_teq(Register src1, Operand op, Condition c)
{
    as_teq(src1, op.toOp2(), c);
}


// Test (src1 & src2).
void
MacroAssemblerARM::ma_tst(Register src1, Imm32 imm, Condition c)
{
    ma_alu(src1, imm, InvalidReg, op_tst, SetCond, c);
}
void
MacroAssemblerARM::ma_tst(Register src1, Register src2, Condition c)
{
    as_tst(src1, O2Reg(src2), c);
}
void
MacroAssemblerARM::ma_tst(Register src1, Operand op, Condition c)
{
    as_tst(src1, op.toOp2(), c);
}

void
MacroAssemblerARM::ma_mul(Register src1, Register src2, Register dest)
{
    as_mul(dest, src1, src2);
}
void
MacroAssemblerARM::ma_mul(Register src1, Imm32 imm, Register dest)
{

    ma_mov(imm, ScratchRegister);
    as_mul( dest, src1, ScratchRegister);
}

Assembler::Condition
MacroAssemblerARM::ma_check_mul(Register src1, Register src2, Register dest, Condition cond)
{
    // TODO: this operation is illegal on armv6 and earlier if src2 == ScratchRegister
    //       or src2 == dest.
    if (cond == Equal || cond == NotEqual) {
        as_smull(ScratchRegister, dest, src1, src2, SetCond);
        return cond;
    }
    
    if (cond == Overflow) {
        as_smull(ScratchRegister, dest, src1, src2);
        as_cmp(ScratchRegister, asr(dest, 31));
        return NotEqual;
    }

    JS_NOT_REACHED("Condition NYI");
    return Always;

}

Assembler::Condition
MacroAssemblerARM::ma_check_mul(Register src1, Imm32 imm, Register dest, Condition cond)
{
    ma_mov(imm, ScratchRegister);
    if (cond == Equal || cond == NotEqual) {
        as_smull(ScratchRegister, dest, ScratchRegister, src1, SetCond);
        return cond;
    }
    
    if (cond == Overflow) {
        as_smull(ScratchRegister, dest, ScratchRegister, src1);
        as_cmp(ScratchRegister, asr(dest, 31));
        return NotEqual;
    }

    JS_NOT_REACHED("Condition NYI");
    return Always;
}

void
MacroAssemblerARM::ma_mod_mask(Register src, Register dest, Register hold, int32_t shift)
{
    // MATH:
    // We wish to compute x % (1<<y) - 1 for a known constant, y.
    // first, let b = (1<<y) and C = (1<<y)-1, then think of the 32 bit dividend as
    // a number in base b, namely c_0*1 + c_1*b + c_2*b^2 ... c_n*b^n
    // now, since both addition and multiplication commute with modulus,
    // x % C == (c_0 + c_1*b + ... + c_n*b^n) % C ==
    // (c_0 % C) + (c_1%C) * (b % C) + (c_2 % C) * (b^2 % C)...
    // now, since b == C + 1, b % C == 1, and b^n % C == 1
    // this means that the whole thing simplifies to:
    // c_0 + c_1 + c_2 ... c_n % C
    // each c_n can easily be computed by a shift/bitextract, and the modulus can be maintained
    // by simply subtracting by C whenever the number gets over C.
    int32_t mask = (1 << shift) - 1;
    Label head;

    // hold holds -1 if the value was negative, 1 otherwise.
    // ScratchRegister holds the remaining bits that have not been processed
    // lr serves as a temporary location to store extracted bits into as well
    //    as holding the trial subtraction as a temp value
    // dest is the accumulator (and holds the final result)

    // move the whole value into the scratch register, setting the codition codes so
    // we can muck with them later
    as_mov(ScratchRegister, O2Reg(src), SetCond);
    // Zero out the dest.
    ma_mov(Imm32(0), dest);
    // Set the hold appropriately.
    ma_mov(Imm32(1), hold);
    ma_mov(Imm32(-1), hold, NoSetCond, Signed);
    ma_rsb(Imm32(0), ScratchRegister, SetCond, Signed);
    // Begin the main loop.
    bind(&head);

    // Extract the bottom bits into lr.
    ma_and(Imm32(mask), ScratchRegister, secondScratchReg_);
    // Add those bits to the accumulator.
    ma_add(secondScratchReg_, dest, dest);
    // Do a trial subtraction, this is the same operation as cmp, but we store the dest
    ma_sub(dest, Imm32(mask), secondScratchReg_, SetCond);
    // If (sum - C) > 0, store sum - C back into sum, thus performing a modulus.
    ma_mov(secondScratchReg_, dest, NoSetCond, Unsigned);
    // Get rid of the bits that we extracted before, and set the condition codes
    as_mov(ScratchRegister, lsr(ScratchRegister, shift), SetCond);
    // If the shift produced zero, finish, otherwise, continue in the loop.
    ma_b(&head, NonZero);
    // Check the hold to see if we need to negate the result.  Hold can only be 1 or -1,
    // so this will never set the 0 flag.
    ma_cmp(hold, Imm32(0));
    // If the hold was non-zero, negate the result to be in line with what JS wants
    // this will set the condition codes if we try to negate
    ma_rsb(Imm32(0), dest, SetCond, Signed);
    // Since the Zero flag is not set by the compare, we can *only* set the Zero flag
    // in the rsb, so Zero is set iff we negated zero (e.g. the result of the computation was -0.0).

}

// Memory.
// Shortcut for when we know we're transferring 32 bits of data.
void
MacroAssemblerARM::ma_dtr(LoadStore ls, Register rn, Imm32 offset, Register rt,
                          Index mode, Assembler::Condition cc)
{
    ma_dataTransferN(ls, 32, true, rn, offset, rt, mode, cc);
}

void
MacroAssemblerARM::ma_dtr(LoadStore ls, Register rn, Register rm, Register rt,
                          Index mode, Assembler::Condition cc)
{
    JS_NOT_REACHED("Feature NYI");
}

void
MacroAssemblerARM::ma_str(Register rt, DTRAddr addr, Index mode, Condition cc)
{
    as_dtr(IsStore, 32, mode, rt, addr, cc);
}

void
MacroAssemblerARM::ma_dtr(LoadStore ls, Register rt, const Operand &addr, Index mode, Condition cc)
{
    ma_dataTransferN(ls, 32, true,
                     Register::FromCode(addr.base()), Imm32(addr.disp()),
                     rt, mode, cc);
}

void
MacroAssemblerARM::ma_str(Register rt, const Operand &addr, Index mode, Condition cc)
{
    ma_dtr(IsStore, rt, addr, mode, cc);
}
void
MacroAssemblerARM::ma_strd(Register rt, DebugOnly<Register> rt2, EDtrAddr addr, Index mode, Condition cc)
{
    JS_ASSERT((rt.code() & 1) == 0);
    JS_ASSERT(rt2.value.code() == rt.code() + 1);
    as_extdtr(IsStore, 64, true, mode, rt, addr, cc);
}

void
MacroAssemblerARM::ma_ldr(DTRAddr addr, Register rt, Index mode, Condition cc)
{
    as_dtr(IsLoad, 32, mode, rt, addr, cc);
}
void
MacroAssemblerARM::ma_ldr(const Operand &addr, Register rt, Index mode, Condition cc)
{
    ma_dtr(IsLoad, rt, addr, mode, cc);
}

void
MacroAssemblerARM::ma_ldrb(DTRAddr addr, Register rt, Index mode, Condition cc)
{
    as_dtr(IsLoad, 8, mode, rt, addr, cc);
}

void
MacroAssemblerARM::ma_ldrsh(EDtrAddr addr, Register rt, Index mode, Condition cc)
{
    as_extdtr(IsLoad, 16, true, mode, rt, addr, cc);
}

void
MacroAssemblerARM::ma_ldrh(EDtrAddr addr, Register rt, Index mode, Condition cc)
{
    as_extdtr(IsLoad, 16, false, mode, rt, addr, cc);
}
void
MacroAssemblerARM::ma_ldrsb(EDtrAddr addr, Register rt, Index mode, Condition cc)
{
    as_extdtr(IsLoad, 8, true, mode, rt, addr, cc);
}
void
MacroAssemblerARM::ma_ldrd(EDtrAddr addr, Register rt, DebugOnly<Register> rt2,
                           Index mode, Condition cc)
{
    JS_ASSERT((rt.code() & 1) == 0);
    JS_ASSERT(rt2.value.code() == rt.code() + 1);
    as_extdtr(IsLoad, 64, true, mode, rt, addr, cc);
}
void
MacroAssemblerARM::ma_strh(Register rt, EDtrAddr addr, Index mode, Condition cc)
{
    as_extdtr(IsStore, 16, false, mode, rt, addr, cc);
}

void
MacroAssemblerARM::ma_strb(Register rt, DTRAddr addr, Index mode, Condition cc)
{
    as_dtr(IsStore, 8, mode, rt, addr, cc);
}

// Specialty for moving N bits of data, where n == 8,16,32,64.
void
MacroAssemblerARM::ma_dataTransferN(LoadStore ls, int size, bool IsSigned,
                          Register rn, Register rm, Register rt,
                          Index mode, Assembler::Condition cc)
{
    JS_NOT_REACHED("Feature NYI");
}

void
MacroAssemblerARM::ma_dataTransferN(LoadStore ls, int size, bool IsSigned,
                                    Register rn, Imm32 offset, Register rt,
                                    Index mode, Assembler::Condition cc)
{
    int off = offset.value;
    // we can encode this as a standard ldr... MAKE IT SO
    if (size == 32 || (size == 8 && !IsSigned) ) {
        if (off < 4096 && off > -4096) {
            // This encodes as a single instruction, Emulating mode's behavior
            // in a multi-instruction sequence is not necessary.
            as_dtr(ls, size, mode, rt, DTRAddr(rn, DtrOffImm(off)), cc);
            return;
        }

        // We cannot encode this offset in a a single ldr. For mode == index,
        // try to encode it as |add scratch, base, imm; ldr dest, [scratch, +offset]|.
        // This does not wark for mode == PreIndex or mode == PostIndex.
        // PreIndex is simple, just do the add into the base register first, then do
        // a PreIndex'ed load. PostIndexed loads can be tricky.  Normally, doing the load with
        // an index of 0, then doing an add would work, but if the destination is the PC,
        // you don't get to execute the instruction after the branch, which will lead to
        // the base register not being updated correctly. Explicitly handle this case, without
        // doing anything fancy, then handle all of the other cases.

        // mode == Offset
        //  add   scratch, base, offset_hi
        //  ldr   dest, [scratch, +offset_lo]
        //
        // mode == PreIndex
        //  add   base, base, offset_hi
        //  ldr   dest, [base, +offset_lo]!
        //
        // mode == PostIndex, dest == pc
        //  ldr   scratch, [base]
        //  add   base, base, offset_hi
        //  add   base, base, offset_lo
        //  mov   dest, scratch
        // PostIndex with the pc as the destination needs to be handled
        // specially, since in the code below, the write into 'dest'
        // is going to alter the control flow, so the following instruction would
        // never get emitted.
        //
        // mode == PostIndex, dest != pc
        //  ldr   dest, [base], offset_lo
        //  add   base, base, offset_hi

        if (rt == pc && mode == PostIndex && ls == IsLoad) {
            ma_mov(rn, ScratchRegister);
            ma_alu(rn, offset, rn, op_add);
            as_dtr(IsLoad, size, Offset, pc, DTRAddr(ScratchRegister, DtrOffImm(0)), cc);
            return;
        }

        int bottom = off & 0xfff;
        int neg_bottom = 0x1000 - bottom;
        // For a regular offset, base == ScratchRegister does what we want.  Modify the
        // scratch register, leaving the actual base unscathed.
        Register base = ScratchRegister;
        // For the preindex case, we want to just re-use rn as the base register, so when
        // the base register is updated *before* the load, rn is updated.
        if (mode == PreIndex)
            base = rn;
        JS_ASSERT(mode != PostIndex);
        // at this point, both off - bottom and off + neg_bottom will be reasonable-ish
        // quantities.
        if (off < 0) {
            Operand2 sub_off = Imm8(-(off-bottom)); // sub_off = bottom - off
            if (!sub_off.invalid) {
                as_sub(ScratchRegister, rn, sub_off, NoSetCond, cc); // - sub_off = off - bottom
                as_dtr(ls, size, Offset, rt, DTRAddr(ScratchRegister, DtrOffImm(bottom)), cc);
                return;
            }
            sub_off = Imm8(-(off+neg_bottom));// sub_off = -neg_bottom - off
            if (!sub_off.invalid) {
                as_sub(ScratchRegister, rn, sub_off, NoSetCond, cc); // - sub_off = neg_bottom + off
                as_dtr(ls, size, Offset, rt, DTRAddr(ScratchRegister, DtrOffImm(-neg_bottom)), cc);
                return;
            }
        } else {
            Operand2 sub_off = Imm8(off-bottom); // sub_off = off - bottom
            if (!sub_off.invalid) {
                as_add(ScratchRegister, rn, sub_off, NoSetCond, cc); //  sub_off = off - bottom
                as_dtr(ls, size, Offset, rt, DTRAddr(ScratchRegister, DtrOffImm(bottom)), cc);
                return;
            }
            sub_off = Imm8(off+neg_bottom);// sub_off = neg_bottom + off
            if (!sub_off.invalid) {
                as_add(ScratchRegister, rn, sub_off, NoSetCond,  cc); // sub_off = neg_bottom + off
                as_dtr(ls, size, Offset, rt, DTRAddr(ScratchRegister, DtrOffImm(-neg_bottom)), cc);
                return;
            }
        }
        ma_mov(offset, ScratchRegister);
        as_dtr(ls, size, mode, rt, DTRAddr(rn, DtrRegImmShift(ScratchRegister, LSL, 0)));
    } else {
        // should attempt to use the extended load/store instructions
        if (off < 256 && off > -256) {
            as_extdtr(ls, size, IsSigned, mode, rt, EDtrAddr(rn, EDtrOffImm(off)), cc);
            return;
        }
        // We cannot encode this offset in a a single extldr.  Try to encode it as
        // an add scratch, base, imm; extldr dest, [scratch, +offset].
        int bottom = off & 0xff;
        int neg_bottom = 0x100 - bottom;
        // at this point, both off - bottom and off + neg_bottom will be reasonable-ish
        // quantities.
        if (off < 0) {
            Operand2 sub_off = Imm8(-(off-bottom)); // sub_off = bottom - off
            if (!sub_off.invalid) {
                as_sub(ScratchRegister, rn, sub_off, NoSetCond, cc); // - sub_off = off - bottom
                as_extdtr(ls, size, IsSigned, Offset, rt,
                          EDtrAddr(ScratchRegister, EDtrOffImm(bottom)),
                          cc);
                return;
            }
            sub_off = Imm8(-(off+neg_bottom));// sub_off = -neg_bottom - off
            if (!sub_off.invalid) {
                as_sub(ScratchRegister, rn, sub_off, NoSetCond, cc); // - sub_off = neg_bottom + off
                as_extdtr(ls, size, IsSigned, Offset, rt,
                          EDtrAddr(ScratchRegister, EDtrOffImm(-neg_bottom)),
                          cc);
                return;
            }
        } else {
            Operand2 sub_off = Imm8(off-bottom); // sub_off = off - bottom
            if (!sub_off.invalid) {
                as_add(ScratchRegister, rn, sub_off, NoSetCond, cc); //  sub_off = off - bottom
                as_extdtr(ls, size, IsSigned, Offset, rt,
                          EDtrAddr(ScratchRegister, EDtrOffImm(bottom)),
                          cc);
                return;
            }
            sub_off = Imm8(off+neg_bottom);// sub_off = neg_bottom + off
            if (!sub_off.invalid) {
                as_add(ScratchRegister, rn, sub_off, NoSetCond,  cc); // sub_off = neg_bottom + off
                as_extdtr(ls, size, IsSigned, Offset, rt,
                          EDtrAddr(ScratchRegister, EDtrOffImm(-neg_bottom)),
                          cc);
                return;
            }
        }
        ma_mov(offset, ScratchRegister);
        as_extdtr(ls, size, IsSigned, mode, rt, EDtrAddr(rn, EDtrOffReg(ScratchRegister)), cc);
    }
}
void
MacroAssemblerARM::ma_pop(Register r)
{
    ma_dtr(IsLoad, sp, Imm32(4), r, PostIndex);
    if (r == pc)
        m_buffer.markGuard();
}
void
MacroAssemblerARM::ma_push(Register r)
{
    // Pushing sp is not well defined: use two instructions.
    if (r == sp) {
        ma_mov(sp, ScratchRegister);
        r = ScratchRegister;
    }
    ma_dtr(IsStore, sp,Imm32(-4), r, PreIndex);
}

void
MacroAssemblerARM::ma_vpop(VFPRegister r)
{
    startFloatTransferM(IsLoad, sp, IA, WriteBack);
    transferFloatReg(r);
    finishFloatTransfer();
}
void
MacroAssemblerARM::ma_vpush(VFPRegister r)
{
    startFloatTransferM(IsStore, sp, DB, WriteBack);
    transferFloatReg(r);
    finishFloatTransfer();
}

// Branches when done from within arm-specific code.
void
MacroAssemblerARM::ma_b(Label *dest, Assembler::Condition c, bool isPatchable)
{
    as_b(dest, c, isPatchable);
}

void
MacroAssemblerARM::ma_bx(Register dest, Assembler::Condition c)
{
    as_bx(dest, c);
}

static Assembler::RelocBranchStyle
b_type()
{
    return Assembler::B_LDR;
}
void
MacroAssemblerARM::ma_b(void *target, Relocation::Kind reloc, Assembler::Condition c)
{
    // we know the absolute address of the target, but not our final
    // location (with relocating GC, we *can't* know our final location)
    // for now, I'm going to be conservative, and load this with an
    // absolute address
    uint32_t trg = (uint32_t)target;
    switch (b_type()) {
      case Assembler::B_MOVWT:
        as_movw(ScratchRegister, Imm16(trg & 0xffff), c);
        as_movt(ScratchRegister, Imm16(trg >> 16), c);
        // this is going to get the branch predictor pissed off.
        as_bx(ScratchRegister, c);
        break;
      case Assembler::B_LDR_BX:
        as_Imm32Pool(ScratchRegister, trg, NULL, c);
        as_bx(ScratchRegister, c);
        break;
      case Assembler::B_LDR:
        as_Imm32Pool(pc, trg, NULL, c);
        if (c == Always)
            m_buffer.markGuard();
        break;
      default:
        JS_NOT_REACHED("Other methods of generating tracable jumps NYI");
    }
}

// This is almost NEVER necessary: we'll basically never be calling a label,
// except possibly in the crazy bailout-table case.
void
MacroAssemblerARM::ma_bl(Label *dest, Assembler::Condition c)
{
    as_bl(dest, c);
}

void
MacroAssemblerARM::ma_blx(Register reg, Assembler::Condition c)
{
    as_blx(reg, c);
}

// VFP/ALU
void
MacroAssemblerARM::ma_vadd(FloatRegister src1, FloatRegister src2, FloatRegister dst)
{
    as_vadd(VFPRegister(dst), VFPRegister(src1), VFPRegister(src2));
}

void
MacroAssemblerARM::ma_vsub(FloatRegister src1, FloatRegister src2, FloatRegister dst)
{
    as_vsub(VFPRegister(dst), VFPRegister(src1), VFPRegister(src2));
}

void
MacroAssemblerARM::ma_vmul(FloatRegister src1, FloatRegister src2, FloatRegister dst)
{
    as_vmul(VFPRegister(dst), VFPRegister(src1), VFPRegister(src2));
}

void
MacroAssemblerARM::ma_vdiv(FloatRegister src1, FloatRegister src2, FloatRegister dst)
{
    as_vdiv(VFPRegister(dst), VFPRegister(src1), VFPRegister(src2));
}

void
MacroAssemblerARM::ma_vmov(FloatRegister src, FloatRegister dest, Condition cc)
{
    as_vmov(dest, src, cc);
}

void
MacroAssemblerARM::ma_vneg(FloatRegister src, FloatRegister dest, Condition cc)
{
    as_vneg(dest, src, cc);
}

void
MacroAssemblerARM::ma_vabs(FloatRegister src, FloatRegister dest, Condition cc)
{
    as_vabs(dest, src, cc);
}

void
MacroAssemblerARM::ma_vsqrt(FloatRegister src, FloatRegister dest, Condition cc)
{
    as_vsqrt(dest, src, cc);
}

void
MacroAssemblerARM::ma_vimm(double value, FloatRegister dest, Condition cc)
{
    union DoublePun {
        struct {
#if defined(IS_LITTLE_ENDIAN) && !defined(FPU_IS_ARM_FPA)
            uint32_t lo, hi;
#else
            uint32_t hi, lo;
#endif
        } s;
        double d;
    } dpun;
    dpun.d = value;

    if ((dpun.s.lo) == 0) {
        if (dpun.s.hi == 0) {
            // To zero a register, load 1.0, then execute dN <- dN - dN
            VFPImm dblEnc(0x3FF00000);
            as_vimm(dest, dblEnc, cc);
            as_vsub(dest, dest, dest, cc);
            return;
        }

        VFPImm dblEnc(dpun.s.hi);
        if (dblEnc.isValid()) {
            as_vimm(dest, dblEnc, cc);
            return;
        }

    }
    // Fall back to putting the value in a pool.
    as_FImm64Pool(dest, value, NULL, cc);
}

void
MacroAssemblerARM::ma_vcmp(FloatRegister src1, FloatRegister src2, Condition cc)
{
    as_vcmp(VFPRegister(src1), VFPRegister(src2), cc);
}
void
MacroAssemblerARM::ma_vcmpz(FloatRegister src1, Condition cc)
{
    as_vcmpz(VFPRegister(src1), cc);
}

void
MacroAssemblerARM::ma_vcvt_F64_I32(FloatRegister src, FloatRegister dest, Condition cc)
{
    as_vcvt(VFPRegister(dest).sintOverlay(), VFPRegister(src), false, cc);
}
void
MacroAssemblerARM::ma_vcvt_F64_U32(FloatRegister src, FloatRegister dest, Condition cc)
{
    as_vcvt(VFPRegister(dest).uintOverlay(), VFPRegister(src), false, cc);
}
void
MacroAssemblerARM::ma_vcvt_I32_F64(FloatRegister dest, FloatRegister src, Condition cc)
{
    as_vcvt(VFPRegister(dest), VFPRegister(src).sintOverlay(), false, cc);
}
void
MacroAssemblerARM::ma_vcvt_U32_F64(FloatRegister dest, FloatRegister src, Condition cc)
{
    as_vcvt(VFPRegister(dest), VFPRegister(src).uintOverlay(), false, cc);
}

void
MacroAssemblerARM::ma_vxfer(FloatRegister src, Register dest, Condition cc)
{
    as_vxfer(dest, InvalidReg, VFPRegister(src).singleOverlay(), FloatToCore, cc);
}

void
MacroAssemblerARM::ma_vxfer(FloatRegister src, Register dest1, Register dest2, Condition cc)
{
    as_vxfer(dest1, dest2, VFPRegister(src), FloatToCore, cc);
}

void
MacroAssemblerARM::ma_vxfer(VFPRegister src, Register dest, Condition cc)
{
    as_vxfer(dest, InvalidReg, src, FloatToCore, cc);
}

void
MacroAssemblerARM::ma_vxfer(VFPRegister src, Register dest1, Register dest2, Condition cc)
{
    as_vxfer(dest1, dest2, src, FloatToCore, cc);
}

void
MacroAssemblerARM::ma_vdtr(LoadStore ls, const Operand &addr, VFPRegister rt, Condition cc)
{
    int off = addr.disp();
    JS_ASSERT((off & 3) == 0);
    Register base = Register::FromCode(addr.base());
    if (off > -1024 && off < 1024) {
        as_vdtr(ls, rt, addr.toVFPAddr(), cc);
        return;
    }

    // We cannot encode this offset in a a single ldr.  Try to encode it as
    // an add scratch, base, imm; ldr dest, [scratch, +offset].
    int bottom = off & (0xff << 2);
    int neg_bottom = (0x100 << 2) - bottom;
    // at this point, both off - bottom and off + neg_bottom will be reasonable-ish
    // quantities.
    if (off < 0) {
        Operand2 sub_off = Imm8(-(off-bottom)); // sub_off = bottom - off
        if (!sub_off.invalid) {
            as_sub(ScratchRegister, base, sub_off, NoSetCond, cc); // - sub_off = off - bottom
            as_vdtr(ls, rt, VFPAddr(ScratchRegister, VFPOffImm(bottom)), cc);
            return;
        }
        sub_off = Imm8(-(off+neg_bottom));// sub_off = -neg_bottom - off
        if (!sub_off.invalid) {
            as_sub(ScratchRegister, base, sub_off, NoSetCond, cc); // - sub_off = neg_bottom + off
            as_vdtr(ls, rt, VFPAddr(ScratchRegister, VFPOffImm(-neg_bottom)), cc);
            return;
        }
    } else {
        Operand2 sub_off = Imm8(off-bottom); // sub_off = off - bottom
        if (!sub_off.invalid) {
            as_add(ScratchRegister, base, sub_off, NoSetCond, cc); //  sub_off = off - bottom
            as_vdtr(ls, rt, VFPAddr(ScratchRegister, VFPOffImm(bottom)), cc);
            return;
        }
        sub_off = Imm8(off+neg_bottom);// sub_off = neg_bottom + off
        if (!sub_off.invalid) {
            as_add(ScratchRegister, base, sub_off, NoSetCond,  cc); // sub_off = neg_bottom + off
            as_vdtr(ls, rt, VFPAddr(ScratchRegister, VFPOffImm(-neg_bottom)), cc);
            return;
        }
    }
    ma_add(base, Imm32(off), ScratchRegister, NoSetCond, cc);
    as_vdtr(ls, rt, VFPAddr(ScratchRegister, VFPOffImm(0)), cc);
}

void
MacroAssemblerARM::ma_vldr(VFPAddr addr, VFPRegister dest, Condition cc)
{
    as_vdtr(IsLoad, dest, addr, cc);
}
void
MacroAssemblerARM::ma_vldr(const Operand &addr, VFPRegister dest, Condition cc)
{
    ma_vdtr(IsLoad, addr, dest, cc);
}

void
MacroAssemblerARM::ma_vstr(VFPRegister src, VFPAddr addr, Condition cc)
{
    as_vdtr(IsStore, src, addr, cc);
}

void
MacroAssemblerARM::ma_vstr(VFPRegister src, const Operand &addr, Condition cc)
{
    ma_vdtr(IsStore, addr, src, cc);
}
void
MacroAssemblerARM::ma_vstr(VFPRegister src, Register base, Register index, int32_t shift, Condition cc)
{
    as_add(ScratchRegister, base, lsl(index, shift), NoSetCond, cc);
    ma_vstr(src, Operand(ScratchRegister, 0), cc);
}

bool
MacroAssemblerARMCompat::buildFakeExitFrame(const Register &scratch, uint32_t *offset)
{
    DebugOnly<uint32_t> initialDepth = framePushed();
    uint32_t descriptor = MakeFrameDescriptor(framePushed(), IonFrame_OptimizedJS);

    Push(Imm32(descriptor)); // descriptor_

    enterNoPool();
    DebugOnly<uint32_t> offsetBeforePush = currentOffset();
    Push(pc); // actually pushes $pc + 8.

    // Consume an additional 4 bytes. The start of the next instruction will
    // then be 8 bytes after the instruction for Push(pc); this offset can
    // therefore be fed to the safepoint.
    ma_nop();
    uint32_t pseudoReturnOffset = currentOffset();
    leaveNoPool();

    JS_ASSERT(framePushed() == initialDepth + IonExitFrameLayout::Size());
    JS_ASSERT(pseudoReturnOffset - offsetBeforePush == 8);

    *offset = pseudoReturnOffset;
    return true;
}

bool
MacroAssemblerARMCompat::buildOOLFakeExitFrame(void *fakeReturnAddr)
{
    DebugOnly<uint32_t> initialDepth = framePushed();
    uint32_t descriptor = MakeFrameDescriptor(framePushed(), IonFrame_OptimizedJS);

    Push(Imm32(descriptor)); // descriptor_

    enterNoPool();
    Push(Imm32((uint32_t) fakeReturnAddr));
    leaveNoPool();

    return true;
}

void
MacroAssemblerARMCompat::callWithExitFrame(IonCode *target)
{
    uint32_t descriptor = MakeFrameDescriptor(framePushed(), IonFrame_OptimizedJS);
    Push(Imm32(descriptor)); // descriptor

    addPendingJump(m_buffer.nextOffset(), target->raw(), Relocation::IONCODE);
    ma_mov(Imm32((int) target->raw()), ScratchRegister);
    ma_callIonHalfPush(ScratchRegister);
}

void
MacroAssemblerARMCompat::callWithExitFrame(IonCode *target, Register dynStack)
{
    ma_add(Imm32(framePushed()), dynStack);
    makeFrameDescriptor(dynStack, IonFrame_OptimizedJS);
    Push(dynStack); // descriptor

    addPendingJump(m_buffer.nextOffset(), target->raw(), Relocation::IONCODE);
    ma_mov(Imm32((int) target->raw()), ScratchRegister);
    ma_callIonHalfPush(ScratchRegister);
}

void
MacroAssemblerARMCompat::callIon(const Register &callee)
{
    JS_ASSERT((framePushed() & 3) == 0);
    if ((framePushed() & 7) == 4) {
        ma_callIonHalfPush(callee);
    } else {
        adjustFrame(sizeof(void*));
        ma_callIon(callee);
    }
}

void
MacroAssemblerARMCompat::reserveStack(uint32_t amount)
{
    if (amount)
        ma_sub(Imm32(amount), sp);
    adjustFrame(amount);
}
void
MacroAssemblerARMCompat::freeStack(uint32_t amount)
{
    JS_ASSERT(amount <= framePushed_);
    if (amount)
        ma_add(Imm32(amount), sp);
    adjustFrame(-amount);
}
void
MacroAssemblerARMCompat::freeStack(Register amount)
{
    ma_add(amount, sp);
}

void
MacroAssemblerARMCompat::add32(Imm32 imm, Register dest)
{
    ma_add(imm, dest, SetCond);
}

void
MacroAssemblerARMCompat::xor32(Imm32 imm, Register dest)
{
    ma_eor(imm, dest, SetCond);
}

void
MacroAssemblerARMCompat::add32(Imm32 imm, const Address &dest)
{
    load32(dest, ScratchRegister);
    ma_add(imm, ScratchRegister, SetCond);
    store32(ScratchRegister, dest);
}

void
MacroAssemblerARMCompat::sub32(Imm32 imm, Register dest)
{
    ma_sub(imm, dest, SetCond);
}

void
MacroAssemblerARMCompat::and32(Imm32 imm, Register dest)
{
    ma_and(imm, dest, SetCond);
}

void
MacroAssemblerARMCompat::addPtr(Register src, Register dest)
{
    ma_add(src, dest);
}

void
MacroAssemblerARMCompat::addPtr(const Address &src, Register dest)
{
    load32(src, ScratchRegister);
    ma_add(ScratchRegister, dest, SetCond);
}

void
MacroAssemblerARMCompat::and32(Imm32 imm, const Address &dest)
{
    load32(dest, ScratchRegister);
    ma_and(imm, ScratchRegister);
    store32(ScratchRegister, dest);
}

void
MacroAssemblerARMCompat::or32(Imm32 imm, const Address &dest)
{
    load32(dest, ScratchRegister);
    ma_orr(imm, ScratchRegister);
    store32(ScratchRegister, dest);
}

void
MacroAssemblerARMCompat::xorPtr(Imm32 imm, Register dest)
{
    ma_eor(imm, dest);
}

void
MacroAssemblerARMCompat::orPtr(Imm32 imm, Register dest)
{
    ma_orr(imm, dest);
}

void
MacroAssemblerARMCompat::orPtr(Register src, Register dest)
{
    ma_orr(src, dest);
}

void
MacroAssemblerARMCompat::andPtr(Imm32 imm, Register dest)
{
    ma_and(imm, dest);
}

void
MacroAssemblerARMCompat::move32(const Imm32 &imm, const Register &dest)
{
    ma_mov(imm, dest);
}
void
MacroAssemblerARMCompat::movePtr(const Register &src, const Register &dest)
{
    ma_mov(src, dest);
}
void
MacroAssemblerARMCompat::movePtr(const ImmWord &imm, const Register &dest)
{
    ma_mov(Imm32(imm.value), dest);
}
void
MacroAssemblerARMCompat::movePtr(const ImmGCPtr &imm, const Register &dest)
{
    ma_mov(imm, dest);
}
void
MacroAssemblerARMCompat::load8ZeroExtend(const Address &address, const Register &dest)
{
    ma_dataTransferN(IsLoad, 8, false, address.base, Imm32(address.offset), dest);
}

void
MacroAssemblerARMCompat::load8ZeroExtend(const BaseIndex &src, const Register &dest)
{
    Register base = src.base;
    uint32_t scale = Imm32::ShiftOf(src.scale).value;

    if (src.offset != 0) {
        ma_mov(base, ScratchRegister);
        base = ScratchRegister;
        ma_add(base, Imm32(src.offset), base);
    }
    ma_ldrb(DTRAddr(base, DtrRegImmShift(src.index, LSL, scale)), dest);

}

void
MacroAssemblerARMCompat::load8SignExtend(const Address &address, const Register &dest)
{
    ma_dataTransferN(IsLoad, 8, true, address.base, Imm32(address.offset), dest);
}

void
MacroAssemblerARMCompat::load8SignExtend(const BaseIndex &src, const Register &dest)
{
    Register index = src.index;

    // ARMv7 does not have LSL on an index register with an extended load.
    if (src.scale != TimesOne) {
        ma_lsl(Imm32::ShiftOf(src.scale), index, ScratchRegister);
        index = ScratchRegister;
    }

    if (src.offset != 0) {
        if (index != ScratchRegister) {
            ma_mov(index, ScratchRegister);
            index = ScratchRegister;
        }
        ma_add(Imm32(src.offset), index);
    }
    ma_ldrsb(EDtrAddr(src.base, EDtrOffReg(index)), dest);
}

void
MacroAssemblerARMCompat::load16ZeroExtend(const Address &address, const Register &dest)
{
    ma_dataTransferN(IsLoad, 16, false, address.base, Imm32(address.offset), dest);
}

void
MacroAssemblerARMCompat::load16ZeroExtend(const BaseIndex &src, const Register &dest)
{
    Register index = src.index;

    // ARMv7 does not have LSL on an index register with an extended load.
    if (src.scale != TimesOne) {
        ma_lsl(Imm32::ShiftOf(src.scale), index, ScratchRegister);
        index = ScratchRegister;
    }

    if (src.offset != 0) {
        if (index != ScratchRegister) {
            ma_mov(index, ScratchRegister);
            index = ScratchRegister;
        }
        ma_add(Imm32(src.offset), index);
    }
    ma_ldrh(EDtrAddr(src.base, EDtrOffReg(index)), dest);
}

void
MacroAssemblerARMCompat::load16SignExtend(const Address &address, const Register &dest)
{
    ma_dataTransferN(IsLoad, 16, true, address.base, Imm32(address.offset), dest);
}

void
MacroAssemblerARMCompat::load16SignExtend(const BaseIndex &src, const Register &dest)
{
    Register index = src.index;

    // We don't have LSL on index register yet.
    if (src.scale != TimesOne) {
        ma_lsl(Imm32::ShiftOf(src.scale), index, ScratchRegister);
        index = ScratchRegister;
    }

    if (src.offset != 0) {
        if (index != ScratchRegister) {
            ma_mov(index, ScratchRegister);
            index = ScratchRegister;
        }
        ma_add(Imm32(src.offset), index);
    }
    ma_ldrsh(EDtrAddr(src.base, EDtrOffReg(index)), dest);
}

void
MacroAssemblerARMCompat::load32(const Address &address, const Register &dest)
{
    loadPtr(address, dest);
}

void
MacroAssemblerARMCompat::load32(const BaseIndex &address, const Register &dest)
{
    loadPtr(address, dest);
}

void
MacroAssemblerARMCompat::load32(const AbsoluteAddress &address, const Register &dest)
{
    loadPtr(address, dest);
}
void
MacroAssemblerARMCompat::loadPtr(const Address &address, const Register &dest)
{
    ma_ldr(Operand(address), dest);
}

void
MacroAssemblerARMCompat::loadPtr(const BaseIndex &src, const Register &dest)
{
    Register base = src.base;
    uint32_t scale = Imm32::ShiftOf(src.scale).value;

    if (src.offset != 0) {
        ma_mov(base, ScratchRegister);
        base = ScratchRegister;
        ma_add(Imm32(src.offset), base);
    }
    ma_ldr(DTRAddr(base, DtrRegImmShift(src.index, LSL, scale)), dest);
}
void
MacroAssemblerARMCompat::loadPtr(const AbsoluteAddress &address, const Register &dest)
{
    movePtr(ImmWord(address.addr), ScratchRegister);
    loadPtr(Address(ScratchRegister, 0x0), dest);
}

Operand payloadOf(const Address &address) {
    return Operand(address.base, address.offset);
}
Operand tagOf(const Address &address) {
    return Operand(address.base, address.offset + 4);
}

void
MacroAssemblerARMCompat::loadPrivate(const Address &address, const Register &dest)
{
    ma_ldr(payloadOf(address), dest);
}

void
MacroAssemblerARMCompat::loadDouble(const Address &address, const FloatRegister &dest)
{
    ma_vldr(Operand(address), dest);
}

void
MacroAssemblerARMCompat::loadDouble(const BaseIndex &src, const FloatRegister &dest)
{
    // VFP instructions don't even support register Base + register Index modes, so
    // just add the index, then handle the offset like normal
    Register base = src.base;
    Register index = src.index;
    uint32_t scale = Imm32::ShiftOf(src.scale).value;
    int32_t offset = src.offset;
    as_add(ScratchRegister, base, lsl(index, scale));

    ma_vldr(Operand(ScratchRegister, offset), dest);
}

void
MacroAssemblerARMCompat::loadFloatAsDouble(const Address &address, const FloatRegister &dest)
{
    VFPRegister rt = dest;
    ma_vdtr(IsLoad, address, rt.singleOverlay());
    as_vcvt(rt, rt.singleOverlay());
}

void
MacroAssemblerARMCompat::loadFloatAsDouble(const BaseIndex &src, const FloatRegister &dest)
{
    // VFP instructions don't even support register Base + register Index modes, so
    // just add the index, then handle the offset like normal
    Register base = src.base;
    Register index = src.index;
    uint32_t scale = Imm32::ShiftOf(src.scale).value;
    int32_t offset = src.offset;
    VFPRegister rt = dest;
    as_add(ScratchRegister, base, lsl(index, scale));

    ma_vdtr(IsLoad, Operand(ScratchRegister, offset), rt.singleOverlay());
    as_vcvt(rt, rt.singleOverlay());
}

void
MacroAssemblerARMCompat::store8(const Imm32 &imm, const Address &address)
{
    ma_mov(imm, secondScratchReg_);
    store8(secondScratchReg_, address);
}

void
MacroAssemblerARMCompat::store8(const Register &src, const Address &address)
{
    ma_dataTransferN(IsStore, 8, false, address.base, Imm32(address.offset), src);
}

void
MacroAssemblerARMCompat::store8(const Imm32 &imm, const BaseIndex &dest)
{
    ma_mov(imm, secondScratchReg_);
    store8(secondScratchReg_, dest);
}

void
MacroAssemblerARMCompat::store8(const Register &src, const BaseIndex &dest)
{
    Register base = dest.base;
    uint32_t scale = Imm32::ShiftOf(dest.scale).value;

    if (dest.offset != 0) {
        ma_add(base, Imm32(dest.offset), ScratchRegister);
        base = ScratchRegister;
    }
    ma_strb(src, DTRAddr(base, DtrRegImmShift(dest.index, LSL, scale)));
}

void
MacroAssemblerARMCompat::store16(const Imm32 &imm, const Address &address)
{
    ma_mov(imm, secondScratchReg_);
    store16(secondScratchReg_, address);
}

void
MacroAssemblerARMCompat::store16(const Register &src, const Address &address)
{
    ma_dataTransferN(IsStore, 16, false, address.base, Imm32(address.offset), src);
}

void
MacroAssemblerARMCompat::store16(const Imm32 &imm, const BaseIndex &dest)
{
    ma_mov(imm, secondScratchReg_);
    store16(secondScratchReg_, dest);
}
void
MacroAssemblerARMCompat::store16(const Register &src, const BaseIndex &address)
{
    Register index = address.index;

    // We don't have LSL on index register yet.
    if (address.scale != TimesOne) {
        ma_lsl(Imm32::ShiftOf(address.scale), index, ScratchRegister);
        index = ScratchRegister;
    }

    if (address.offset != 0) {
        ma_add(index, Imm32(address.offset), ScratchRegister);
        index = ScratchRegister;
    }
    ma_strh(src, EDtrAddr(address.base, EDtrOffReg(index)));
}
void
MacroAssemblerARMCompat::store32(const Register &src, const AbsoluteAddress &address)
{
    storePtr(src, address);
}

void
MacroAssemblerARMCompat::store32(const Register &src, const Address &address)
{
    storePtr(src, address);
}

void
MacroAssemblerARMCompat::store32(const Imm32 &src, const Address &address)
{
    move32(src, ScratchRegister);
    storePtr(ScratchRegister, address);
}

void
MacroAssemblerARMCompat::store32(const Imm32 &imm, const BaseIndex &dest)
{
    ma_mov(imm, secondScratchReg_);
    store32(secondScratchReg_, dest);
}

void
MacroAssemblerARMCompat::store32(const Register &src, const BaseIndex &dest)
{
    Register base = dest.base;
    uint32_t scale = Imm32::ShiftOf(dest.scale).value;

    if (dest.offset != 0) {
        ma_add(base, Imm32(dest.offset), ScratchRegister);
        base = ScratchRegister;
    }
    ma_str(src, DTRAddr(base, DtrRegImmShift(dest.index, LSL, scale)));
}

void
MacroAssemblerARMCompat::storePtr(ImmWord imm, const Address &address)
{
    movePtr(imm, ScratchRegister);
    storePtr(ScratchRegister, address);
}

void
MacroAssemblerARMCompat::storePtr(ImmGCPtr imm, const Address &address)
{
    movePtr(imm, ScratchRegister);
    storePtr(ScratchRegister, address);
}

void
MacroAssemblerARMCompat::storePtr(Register src, const Address &address)
{
    ma_str(src, Operand(address));
}

void
MacroAssemblerARMCompat::storePtr(const Register &src, const AbsoluteAddress &dest)
{
    movePtr(ImmWord(dest.addr), ScratchRegister);
    storePtr(src, Address(ScratchRegister, 0x0));
}

void
MacroAssemblerARMCompat::cmp32(const Register &lhs, const Imm32 &rhs)
{
    JS_ASSERT(lhs != ScratchRegister);
    ma_cmp(lhs, rhs);
}

void
MacroAssemblerARMCompat::cmp32(const Operand &lhs, const Register &rhs)
{
    ma_cmp(lhs.toReg(), rhs);
}

void
MacroAssemblerARMCompat::cmp32(const Operand &lhs, const Imm32 &rhs)
{
    JS_ASSERT(lhs.toReg() != ScratchRegister);
    ma_cmp(lhs.toReg(), rhs);
}

void
MacroAssemblerARMCompat::cmp32(const Register &lhs, const Register &rhs)
{
    ma_cmp(lhs, rhs);
}

void
MacroAssemblerARMCompat::cmpPtr(const Register &lhs, const ImmWord &rhs)
{
    JS_ASSERT(lhs != ScratchRegister);
    ma_cmp(lhs, Imm32(rhs.value));
}

void
MacroAssemblerARMCompat::cmpPtr(const Register &lhs, const Register &rhs)
{
    ma_cmp(lhs, rhs);
}

void
MacroAssemblerARMCompat::cmpPtr(const Register &lhs, const ImmGCPtr &rhs)
{
    ma_cmp(lhs, rhs);
}

void
MacroAssemblerARMCompat::cmpPtr(const Address &lhs, const Register &rhs)
{
    loadPtr(lhs, ScratchRegister);
    cmpPtr(ScratchRegister, rhs);
}

void
MacroAssemblerARMCompat::cmpPtr(const Address &lhs, const ImmWord &rhs)
{
    loadPtr(lhs, secondScratchReg_);
    ma_cmp(secondScratchReg_, Imm32(rhs.value));
}

void
MacroAssemblerARMCompat::setStackArg(const Register &reg, uint32_t arg)
{
    ma_dataTransferN(IsStore, 32, true, sp, Imm32(arg * STACK_SLOT_SIZE), reg);

}

void
MacroAssemblerARMCompat::subPtr(Imm32 imm, const Register dest)
{
    ma_sub(imm, dest);
}

void
MacroAssemblerARMCompat::subPtr(const Address &addr, const Register dest)
{
    loadPtr(addr, ScratchRegister);
    ma_sub(ScratchRegister, dest);
}

void
MacroAssemblerARMCompat::addPtr(Imm32 imm, const Register dest)
{
    ma_add(imm, dest);
}

void
MacroAssemblerARMCompat::addPtr(Imm32 imm, const Address &dest)
{
    loadPtr(dest, ScratchRegister);
    addPtr(imm, ScratchRegister);
    storePtr(ScratchRegister, dest);
}

void
MacroAssemblerARMCompat::compareDouble(FloatRegister lhs, FloatRegister rhs)
{
    // Compare the doubles, setting vector status flags.
    if (rhs == InvalidFloatReg)
        ma_vcmpz(lhs);
    else
        ma_vcmp(lhs, rhs);

    // Move vector status bits to normal status flags.
    as_vmrs(pc);
}

void
MacroAssemblerARMCompat::branchDouble(DoubleCondition cond, const FloatRegister &lhs,
                                      const FloatRegister &rhs, Label *label)
{
    compareDouble(lhs, rhs);

    if (cond == DoubleNotEqual) {
        // Force the unordered cases not to jump.
        Label unordered;
        ma_b(&unordered, VFP_Unordered);
        ma_b(label, VFP_NotEqualOrUnordered);
        bind(&unordered);
        return;
    }

    if (cond == DoubleEqualOrUnordered) {
        ma_b(label, VFP_Unordered);
        ma_b(label, VFP_Equal);
        return;
    }

    ma_b(label, ConditionFromDoubleCondition(cond));
}

// higher level tag testing code
Operand ToPayload(Operand base) {
    return Operand(Register::FromCode(base.base()), base.disp());
}
Operand ToType(Operand base) {
    return Operand(Register::FromCode(base.base()), base.disp() + sizeof(void *));
}

Assembler::Condition
MacroAssemblerARMCompat::testInt32(Assembler::Condition cond, const ValueOperand &value)
{
    JS_ASSERT(cond == Assembler::Equal || cond == Assembler::NotEqual);
    ma_cmp(value.typeReg(), ImmType(JSVAL_TYPE_INT32));
    return cond;
}

Assembler::Condition
MacroAssemblerARMCompat::testBoolean(Assembler::Condition cond, const ValueOperand &value)
{
    JS_ASSERT(cond == Assembler::Equal || cond == Assembler::NotEqual);
    ma_cmp(value.typeReg(), ImmType(JSVAL_TYPE_BOOLEAN));
    return cond;
}
Assembler::Condition
MacroAssemblerARMCompat::testDouble(Assembler::Condition cond, const ValueOperand &value)
{
    JS_ASSERT(cond == Assembler::Equal || cond == Assembler::NotEqual);
    Assembler::Condition actual = (cond == Equal) ? Below : AboveOrEqual;
    ma_cmp(value.typeReg(), ImmTag(JSVAL_TAG_CLEAR));
    return actual;
}

Assembler::Condition
MacroAssemblerARMCompat::testNull(Assembler::Condition cond, const ValueOperand &value)
{
    JS_ASSERT(cond == Assembler::Equal || cond == Assembler::NotEqual);
    ma_cmp(value.typeReg(), ImmType(JSVAL_TYPE_NULL));
    return cond;
}

Assembler::Condition
MacroAssemblerARMCompat::testUndefined(Assembler::Condition cond, const ValueOperand &value)
{
    JS_ASSERT(cond == Assembler::Equal || cond == Assembler::NotEqual);
    ma_cmp(value.typeReg(), ImmType(JSVAL_TYPE_UNDEFINED));
    return cond;
}

Assembler::Condition
MacroAssemblerARMCompat::testString(Assembler::Condition cond, const ValueOperand &value)
{
    return testString(cond, value.typeReg());
}

Assembler::Condition
MacroAssemblerARMCompat::testObject(Assembler::Condition cond, const ValueOperand &value)
{
    return testObject(cond, value.typeReg());
}

Assembler::Condition
MacroAssemblerARMCompat::testNumber(Assembler::Condition cond, const ValueOperand &value)
{
    return testNumber(cond, value.typeReg());
}

Assembler::Condition
MacroAssemblerARMCompat::testMagic(Assembler::Condition cond, const ValueOperand &value)
{
    return testMagic(cond, value.typeReg());
}

Assembler::Condition
MacroAssemblerARMCompat::testPrimitive(Assembler::Condition cond, const ValueOperand &value)
{
    return testPrimitive(cond, value.typeReg());
}

// Register-based tests.
Assembler::Condition
MacroAssemblerARMCompat::testInt32(Assembler::Condition cond, const Register &tag)
{
    JS_ASSERT(cond == Equal || cond == NotEqual);
    ma_cmp(tag, ImmTag(JSVAL_TAG_INT32));
    return cond;
}

Assembler::Condition
MacroAssemblerARMCompat::testBoolean(Assembler::Condition cond, const Register &tag)
{
    JS_ASSERT(cond == Equal || cond == NotEqual);
    ma_cmp(tag, ImmTag(JSVAL_TAG_BOOLEAN));
    return cond;
}

Assembler::Condition
MacroAssemblerARMCompat::testNull(Assembler::Condition cond, const Register &tag) {
    JS_ASSERT(cond == Equal || cond == NotEqual);
    ma_cmp(tag, ImmTag(JSVAL_TAG_NULL));
    return cond;
}

Assembler::Condition
MacroAssemblerARMCompat::testUndefined(Assembler::Condition cond, const Register &tag) {
    JS_ASSERT(cond == Equal || cond == NotEqual);
    ma_cmp(tag, ImmTag(JSVAL_TAG_UNDEFINED));
    return cond;
}

Assembler::Condition
MacroAssemblerARMCompat::testString(Assembler::Condition cond, const Register &tag) {
    JS_ASSERT(cond == Equal || cond == NotEqual);
    ma_cmp(tag, ImmTag(JSVAL_TAG_STRING));
    return cond;
}

Assembler::Condition
MacroAssemblerARMCompat::testObject(Assembler::Condition cond, const Register &tag)
{
    JS_ASSERT(cond == Equal || cond == NotEqual);
    ma_cmp(tag, ImmTag(JSVAL_TAG_OBJECT));
    return cond;
}

Assembler::Condition
MacroAssemblerARMCompat::testMagic(Assembler::Condition cond, const Register &tag)
{
    JS_ASSERT(cond == Equal || cond == NotEqual);
    ma_cmp(tag, ImmTag(JSVAL_TAG_MAGIC));
    return cond;
}

Assembler::Condition
MacroAssemblerARMCompat::testPrimitive(Assembler::Condition cond, const Register &tag)
{
    JS_ASSERT(cond == Equal || cond == NotEqual);
    ma_cmp(tag, ImmTag(JSVAL_UPPER_EXCL_TAG_OF_PRIMITIVE_SET));
    return cond == Equal ? Below : AboveOrEqual;
}

Assembler::Condition
MacroAssemblerARMCompat::testGCThing(Assembler::Condition cond, const Address &address)
{
    JS_ASSERT(cond == Equal || cond == NotEqual);
    extractTag(address, ScratchRegister);
    ma_cmp(ScratchRegister, ImmTag(JSVAL_LOWER_INCL_TAG_OF_GCTHING_SET));
    return cond == Equal ? AboveOrEqual : Below;
}

Assembler::Condition
MacroAssemblerARMCompat::testGCThing(Assembler::Condition cond, const BaseIndex &address)
{
    JS_ASSERT(cond == Equal || cond == NotEqual);
    extractTag(address, ScratchRegister);
    ma_cmp(ScratchRegister, ImmTag(JSVAL_LOWER_INCL_TAG_OF_GCTHING_SET));
    return cond == Equal ? AboveOrEqual : Below;
}

Assembler::Condition
MacroAssemblerARMCompat::testMagic(Assembler::Condition cond, const Address &address)
{
    JS_ASSERT(cond == Equal || cond == NotEqual);
    extractTag(address, ScratchRegister);
    ma_cmp(ScratchRegister, ImmTag(JSVAL_TAG_MAGIC));
    return cond;
}

Assembler::Condition
MacroAssemblerARMCompat::testMagic(Assembler::Condition cond, const BaseIndex &address)
{
    JS_ASSERT(cond == Equal || cond == NotEqual);
    extractTag(address, ScratchRegister);
    ma_cmp(ScratchRegister, ImmTag(JSVAL_TAG_MAGIC));
    return cond;
}

Assembler::Condition
MacroAssemblerARMCompat::testInt32(Assembler::Condition cond, const Address &address)
{
    JS_ASSERT(cond == Equal || cond == NotEqual);
    extractTag(address, ScratchRegister);
    ma_cmp(ScratchRegister, ImmTag(JSVAL_TAG_INT32));
    return cond;
}

Assembler::Condition
MacroAssemblerARMCompat::testDouble(Condition cond, const Register &tag)
{
    JS_ASSERT(cond == Assembler::Equal || cond == Assembler::NotEqual);
    Condition actual = (cond == Equal) ? Below : AboveOrEqual;
    ma_cmp(tag, ImmTag(JSVAL_TAG_CLEAR));
    return actual;
}

Assembler::Condition
MacroAssemblerARMCompat::testNumber(Condition cond, const Register &tag)
{
    JS_ASSERT(cond == Equal || cond == NotEqual);
    ma_cmp(tag, ImmTag(JSVAL_UPPER_INCL_TAG_OF_NUMBER_SET));
    return cond == Equal ? BelowOrEqual : Above;
}

void
MacroAssemblerARMCompat::branchTestValue(Condition cond, const ValueOperand &value, const Value &v,
                                         Label *label)
{
    // If cond == NotEqual, branch when a.payload != b.payload || a.tag != b.tag.
    // If the payloads are equal, compare the tags. If the payloads are not equal,
    // short circuit true (NotEqual).
    //
    // If cand == Equal, branch when a.payload == b.payload && a.tag == b.tag.
    // If the payloads are equal, compare the tags. If the payloads are not equal,
    // short circuit false (NotEqual).
    jsval_layout jv = JSVAL_TO_IMPL(v);
    if (v.isMarkable())
        ma_cmp(value.payloadReg(), ImmGCPtr(reinterpret_cast<gc::Cell *>(v.toGCThing())));
    else
        ma_cmp(value.payloadReg(), Imm32(jv.s.payload.i32));
    ma_cmp(value.typeReg(), Imm32(jv.s.tag), Equal);
    ma_b(label, cond);
}

// unboxing code
void
MacroAssemblerARMCompat::unboxInt32(const ValueOperand &operand, const Register &dest)
{
    ma_mov(operand.payloadReg(), dest);
}

void
MacroAssemblerARMCompat::unboxInt32(const Address &src, const Register &dest)
{
    ma_ldr(payloadOf(src), dest);
}

void
MacroAssemblerARMCompat::unboxBoolean(const ValueOperand &operand, const Register &dest)
{
    ma_mov(operand.payloadReg(), dest);
}

void
MacroAssemblerARMCompat::unboxBoolean(const Address &src, const Register &dest)
{
    ma_ldr(payloadOf(src), dest);
}

void
MacroAssemblerARMCompat::unboxDouble(const ValueOperand &operand, const FloatRegister &dest)
{
    JS_ASSERT(dest != ScratchFloatReg);
    as_vxfer(operand.payloadReg(), operand.typeReg(),
             VFPRegister(dest), CoreToFloat);
}

void
MacroAssemblerARMCompat::unboxValue(const ValueOperand &src, AnyRegister dest)
{
    if (dest.isFloat()) {
        Label notInt32, end;
        branchTestInt32(Assembler::NotEqual, src, &notInt32);
        convertInt32ToDouble(src.payloadReg(), dest.fpu());
        ma_b(&end);
        bind(&notInt32);
        unboxDouble(src, dest.fpu());
        bind(&end);
    } else if (src.payloadReg() != dest.gpr()) {
        as_mov(dest.gpr(), O2Reg(src.payloadReg()));
    }
}

void
MacroAssemblerARMCompat::unboxPrivate(const ValueOperand &src, Register dest)
{
    ma_mov(src.payloadReg(), dest);
}

void
MacroAssemblerARMCompat::boxDouble(const FloatRegister &src, const ValueOperand &dest)
{
    as_vxfer(dest.payloadReg(), dest.typeReg(), VFPRegister(src), FloatToCore);
}

void
MacroAssemblerARMCompat::boxNonDouble(JSValueType type, const Register &src, const ValueOperand &dest) {
    if (src != dest.payloadReg())
        ma_mov(src, dest.payloadReg());
    ma_mov(ImmType(type), dest.typeReg());
}

void
MacroAssemblerARMCompat::boolValueToDouble(const ValueOperand &operand, const FloatRegister &dest)
{
    VFPRegister d = VFPRegister(dest);
    ma_vimm(1.0, dest);
    ma_cmp(operand.payloadReg(), Imm32(0));
    // If the source is 0, then subtract the dest from itself, producing 0.
    as_vsub(d, d, d, Equal);
}

void
MacroAssemblerARMCompat::int32ValueToDouble(const ValueOperand &operand, const FloatRegister &dest)
{
    // transfer the integral value to a floating point register
    VFPRegister vfpdest = VFPRegister(dest);
    as_vxfer(operand.payloadReg(), InvalidReg,
             vfpdest.sintOverlay(), CoreToFloat);
    // convert the value to a double.
    as_vcvt(vfpdest, vfpdest.sintOverlay());
}

void
MacroAssemblerARMCompat::loadInt32OrDouble(const Operand &src, const FloatRegister &dest)
{
    Label notInt32, end;
    // If it's an int, convert it to double.
    ma_ldr(ToType(src), ScratchRegister);
    branchTestInt32(Assembler::NotEqual, ScratchRegister, &notInt32);
    ma_ldr(ToPayload(src), ScratchRegister);
    convertInt32ToDouble(ScratchRegister, dest);
    ma_b(&end);

    // Not an int, just load as double.
    bind(&notInt32);
    ma_vldr(src, dest);
    bind(&end);
}

void
MacroAssemblerARMCompat::loadInt32OrDouble(Register base, Register index, const FloatRegister &dest, int32_t shift)
{
    Label notInt32, end;

    JS_STATIC_ASSERT(NUNBOX32_PAYLOAD_OFFSET == 0);

    // If it's an int, convert it to double.
    ma_alu(base, lsl(index, shift), ScratchRegister, op_add);

    // Since we only have one scratch register, we need to stomp over it with the tag
    ma_ldr(Address(ScratchRegister, NUNBOX32_TYPE_OFFSET), ScratchRegister);
    branchTestInt32(Assembler::NotEqual, ScratchRegister, &notInt32);

    // Implicitly requires NUNBOX32_PAYLOAD_OFFSET == 0: no offset provided
    ma_ldr(DTRAddr(base, DtrRegImmShift(index, LSL, shift)), ScratchRegister);
    convertInt32ToDouble(ScratchRegister, dest);
    ma_b(&end);

    // Not an int, just load as double.
    bind(&notInt32);
    // First, recompute the offset that had been stored in the scratch register
    // since the scratch register was overwritten loading in the type.
    ma_alu(base, lsl(index, shift), ScratchRegister, op_add);
    ma_vldr(Address(ScratchRegister, 0), dest);
    bind(&end);
}

void
MacroAssemblerARMCompat::loadConstantDouble(double dp, const FloatRegister &dest)
{
    as_FImm64Pool(dest, dp);
}

void
MacroAssemblerARMCompat::loadStaticDouble(const double *dp, const FloatRegister &dest)
{
    loadConstantDouble(*dp, dest);
}
    // treat the value as a boolean, and set condition codes accordingly

Assembler::Condition
MacroAssemblerARMCompat::testInt32Truthy(bool truthy, const ValueOperand &operand)
{
    ma_tst(operand.payloadReg(), operand.payloadReg());
    return truthy ? NonZero : Zero;
}

Assembler::Condition
MacroAssemblerARMCompat::testBooleanTruthy(bool truthy, const ValueOperand &operand)
{
    ma_tst(operand.payloadReg(), operand.payloadReg());
    return truthy ? NonZero : Zero;
}

Assembler::Condition
MacroAssemblerARMCompat::testDoubleTruthy(bool truthy, const FloatRegister &reg)
{
    as_vcmpz(VFPRegister(reg));
    as_vmrs(pc);
    as_cmp(r0, O2Reg(r0), Overflow);
    return truthy ? NonZero : Zero;
}

Register
MacroAssemblerARMCompat::extractObject(const Address &address, Register scratch)
{
    ma_ldr(payloadOf(address), scratch);
    return scratch;
}

Register
MacroAssemblerARMCompat::extractTag(const Address &address, Register scratch)
{
    ma_ldr(tagOf(address), scratch);
    return scratch;
}

Register
MacroAssemblerARMCompat::extractTag(const BaseIndex &address, Register scratch)
{
    ma_alu(address.base, lsl(address.index, address.scale), scratch, op_add, NoSetCond);
    return extractTag(Address(scratch, address.offset), scratch);
}

void
MacroAssemblerARMCompat::moveValue(const Value &val, Register type, Register data) {
    jsval_layout jv = JSVAL_TO_IMPL(val);
    ma_mov(Imm32(jv.s.tag), type);
    ma_mov(Imm32(jv.s.payload.i32), data);
}
void
MacroAssemblerARMCompat::moveValue(const Value &val, const ValueOperand &dest) {
    moveValue(val, dest.typeReg(), dest.payloadReg());
}

/////////////////////////////////////////////////////////////////
// X86/X64-common (ARM too now) interface.
/////////////////////////////////////////////////////////////////
void
MacroAssemblerARMCompat::storeValue(ValueOperand val, Operand dst) {
    ma_str(val.payloadReg(), ToPayload(dst));
    ma_str(val.typeReg(), ToType(dst));
}

void
MacroAssemblerARMCompat::storeValue(ValueOperand val, Register base, Register index, int32_t shift)
{
    if (isValueDTRDCandidate(val)) {
        Register tmpIdx;
        if (shift == 0) {
            tmpIdx = index;
        } else if (shift < 0) {
            ma_asr(Imm32(-shift), index, ScratchRegister);
            tmpIdx = ScratchRegister;
        } else {
            ma_lsl(Imm32(shift), index, ScratchRegister);
            tmpIdx = ScratchRegister;
        }
        ma_strd(val.payloadReg(), val.typeReg(), EDtrAddr(base, EDtrOffReg(tmpIdx)));
    } else {
        // The ideal case is the base is dead so the sequence:
        // str val.payloadReg(), [base, index LSL shift]!
        // str val.typeReg(), [base, #4]
        // only clobbers dead registers
        // Sadly, this information is not available, so the scratch register is necessary.
        ma_alu(base, lsl(index, shift), ScratchRegister, op_add);

        // This case is handled by a simpler function.
        storeValue(val, Address(ScratchRegister, 0));
    }
}

void
MacroAssemblerARMCompat::loadValue(Register base, Register index, ValueOperand val, Imm32 off)
{

    ma_alu(base, lsl(index, TimesEight), ScratchRegister, op_add);

    // This case is handled by a simpler function.
    loadValue(Address(ScratchRegister, off.value), val);
}

void
MacroAssemblerARMCompat::loadValue(Address src, ValueOperand val)
{
    Operand srcOp = Operand(src);
    Operand payload = ToPayload(srcOp);
    Operand type = ToType(srcOp);
    // TODO: copy this code into a generic function that acts on all sequences of memory accesses
    if (isValueDTRDCandidate(val)) {
        // If the value we want is in two consecutive registers starting with an even register,
        // they can be combined as a single ldrd.
        int offset = srcOp.disp();
        if (offset < 256 && offset > -256) {
            ma_ldrd(EDtrAddr(Register::FromCode(srcOp.base()), EDtrOffImm(srcOp.disp())), val.payloadReg(), val.typeReg());
            return;
        }
    }
    // if the value is lower than the type, then we may be able to use an ldm instruction

    if (val.payloadReg().code() < val.typeReg().code()) {
        if (srcOp.disp() <= 4 && srcOp.disp() >= -8 && (srcOp.disp() & 3) == 0) {
            // turns out each of the 4 value -8, -4, 0, 4 corresponds exactly with one of
            // LDM{DB, DA, IA, IB}
            DTMMode mode;
            switch(srcOp.disp()) {
              case -8:
                mode = DB;
                break;
              case -4:
                mode = DA;
                break;
              case 0:
                mode = IA;
                break;
              case 4:
                mode = IB;
                break;
              default:
                JS_NOT_REACHED("Bogus Offset for LoadValue as DTM");
            }
            startDataTransferM(IsLoad, Register::FromCode(srcOp.base()), mode);
            transferReg(val.payloadReg());
            transferReg(val.typeReg());
            finishDataTransfer();
            return;
        }
    }
    // Ensure that loading the payload does not erase the pointer to the
    // Value in memory.
    if (Register::FromCode(type.base()) != val.payloadReg()) {
        ma_ldr(payload, val.payloadReg());
        ma_ldr(type, val.typeReg());
    } else {
        ma_ldr(type, val.typeReg());
        ma_ldr(payload, val.payloadReg());
    }
}

void
MacroAssemblerARMCompat::tagValue(JSValueType type, Register payload, ValueOperand dest)
{
    JS_ASSERT(payload != dest.typeReg());
    ma_mov(ImmType(type), dest.typeReg());
    if (payload != dest.payloadReg())
        ma_mov(payload, dest.payloadReg());
}

void
MacroAssemblerARMCompat::pushValue(ValueOperand val) {
    ma_push(val.typeReg());
    ma_push(val.payloadReg());
}
void
MacroAssemblerARMCompat::pushValue(const Address &addr)
{
    Operand srcOp = Operand(addr);
    Operand payload = ToPayload(srcOp);
    Operand type = ToType(srcOp);

    ma_ldr(type, ScratchRegister);
    ma_push(ScratchRegister);
    ma_ldr(payload, ScratchRegister);
    ma_push(ScratchRegister);
}

void
MacroAssemblerARMCompat::popValue(ValueOperand val) {
    ma_pop(val.payloadReg());
    ma_pop(val.typeReg());
}
void
MacroAssemblerARMCompat::storePayload(const Value &val, Operand dest)
{
    jsval_layout jv = JSVAL_TO_IMPL(val);
    if (val.isMarkable())
        ma_mov(ImmGCPtr((gc::Cell *)jv.s.payload.ptr), secondScratchReg_);
    else
        ma_mov(Imm32(jv.s.payload.i32), secondScratchReg_);
    ma_str(secondScratchReg_, ToPayload(dest));
}
void
MacroAssemblerARMCompat::storePayload(Register src, Operand dest)
{
    if (dest.getTag() == Operand::MEM) {
        ma_str(src, ToPayload(dest));
        return;
    }
    JS_NOT_REACHED("why do we do all of these things?");

}

void
MacroAssemblerARMCompat::storePayload(const Value &val, Register base, Register index, int32_t shift)
{
    jsval_layout jv = JSVAL_TO_IMPL(val);
    if (val.isMarkable())
        ma_mov(ImmGCPtr((gc::Cell *)jv.s.payload.ptr), ScratchRegister);
    else
        ma_mov(Imm32(jv.s.payload.i32), ScratchRegister);
    JS_STATIC_ASSERT(NUNBOX32_PAYLOAD_OFFSET == 0);
    // If NUNBOX32_PAYLOAD_OFFSET is not zero, the memory operand [base + index << shift + imm]
    // cannot be encoded into a single instruction, and cannot be integrated into the as_dtr call.
    as_dtr(IsStore, 32, Offset, ScratchRegister, DTRAddr(base, DtrRegImmShift(index, LSL, shift)));
}
void
MacroAssemblerARMCompat::storePayload(Register src, Register base, Register index, int32_t shift)
{
    JS_ASSERT((shift < 32) && (shift >= 0));
    // If NUNBOX32_PAYLOAD_OFFSET is not zero, the memory operand [base + index << shift + imm]
    // cannot be encoded into a single instruction, and cannot be integrated into the as_dtr call.
    JS_STATIC_ASSERT(NUNBOX32_PAYLOAD_OFFSET == 0);
    // Technically, shift > -32 can be handle by changing LSL to ASR, but should never come up,
    // and this is one less code path to get wrong.
    as_dtr(IsStore, 32, Offset, src, DTRAddr(base, DtrRegImmShift(index, LSL, shift)));
}

void
MacroAssemblerARMCompat::storeTypeTag(ImmTag tag, Operand dest) {
    if (dest.getTag() == Operand::MEM) {
        ma_mov(tag, secondScratchReg_);
        ma_str(secondScratchReg_, ToType(dest));
        return;
    }

    JS_NOT_REACHED("why do we do all of these things?");

}

void
MacroAssemblerARMCompat::storeTypeTag(ImmTag tag, Register base, Register index, int32_t shift) {
    JS_ASSERT(base != ScratchRegister);
    JS_ASSERT(index != ScratchRegister);
    // A value needs to be store a value int base + index << shift + 4.
    // Arm cannot handle this in a single operand, so a temp register is required.
    // However, the scratch register is presently in use to hold the immediate that
    // is being stored into said memory location. Work around this by modifying
    // the base so the valid [base + index << shift] format can be used, then
    // restore it.
    ma_add(base, Imm32(NUNBOX32_TYPE_OFFSET), base);
    ma_mov(tag, ScratchRegister);
    ma_str(ScratchRegister, DTRAddr(base, DtrRegImmShift(index, LSL, shift)));
    ma_sub(base, Imm32(NUNBOX32_TYPE_OFFSET), base);
}

void
MacroAssemblerARMCompat::linkExitFrame() {
    uint8_t *dest = ((uint8_t*)GetIonContext()->compartment->rt) + offsetof(JSRuntime, mainThread.ionTop);
    movePtr(ImmWord(dest), ScratchRegister);
    ma_str(StackPointer, Operand(ScratchRegister, 0));
}

// ARM says that all reads of pc will return 8 higher than the
// address of the currently executing instruction.  This means we are
// correctly storing the address of the instruction after the call
// in the register.
// Also ION is breaking the ARM EABI here (sort of). The ARM EABI
// says that a function call should move the pc into the link register,
// then branch to the function, and *sp is data that is owned by the caller,
// not the callee.  The ION ABI says *sp should be the address that
// we will return to when leaving this function
void
MacroAssemblerARM::ma_callIon(const Register r)
{
    // When the stack is 8 byte aligned,
    // we want to decrement sp by 8, and write pc+8 into the new sp.
    // when we return from this call, sp will be its present value minus 4.
    AutoForbidPools afp(this);
    as_dtr(IsStore, 32, PreIndex, pc, DTRAddr(sp, DtrOffImm(-8)));
    as_blx(r);
}
void
MacroAssemblerARM::ma_callIonNoPush(const Register r)
{
    // Since we just write the return address into the stack, which is
    // popped on return, the net effect is removing 4 bytes from the stack
    AutoForbidPools afp(this);
    as_dtr(IsStore, 32, Offset, pc, DTRAddr(sp, DtrOffImm(0)));
    as_blx(r);
}

void
MacroAssemblerARM::ma_callIonHalfPush(const Register r)
{
    // The stack is unaligned by 4 bytes.
    // We push the pc to the stack to align the stack before the call, when we
    // return the pc is poped and the stack is restored to its unaligned state.
    AutoForbidPools afp(this);
    ma_push(pc);
    as_blx(r);
}

void
MacroAssemblerARM::ma_call(void *dest)
{
    ma_mov(Imm32((uint32_t)dest), CallReg);
    as_blx(CallReg);
}

void
MacroAssemblerARMCompat::breakpoint()
{
    as_bkpt();
}

void
MacroAssemblerARMCompat::ensureDouble(const ValueOperand &source, FloatRegister dest, Label *failure)
{
    Label isDouble, done;
    branchTestDouble(Assembler::Equal, source.typeReg(), &isDouble);
    branchTestInt32(Assembler::NotEqual, source.typeReg(), failure);

    convertInt32ToDouble(source.payloadReg(), dest);
    jump(&done);

    bind(&isDouble);
    unboxDouble(source, dest);

    bind(&done);
}

void
MacroAssemblerARMCompat::breakpoint(Condition cc)
{
    ma_ldr(DTRAddr(r12, DtrRegImmShift(r12, LSL, 0, IsDown)), r12, Offset, cc);
}

void
MacroAssemblerARMCompat::setupABICall(uint32_t args)
{
    JS_ASSERT(!inCall_);
    inCall_ = true;
    args_ = args;
    passedArgs_ = 0;
#ifdef JS_CPU_ARM_HARDFP
    usedIntSlots_ = 0;
    usedFloatSlots_ = 0;
    padding_ = 0;
#else
    usedSlots_ = 0;
#endif
    floatArgsInGPR[0] = VFPRegister();
    floatArgsInGPR[1] = VFPRegister();
}

void
MacroAssemblerARMCompat::setupAlignedABICall(uint32_t args)
{
    setupABICall(args);

    dynamicAlignment_ = false;
}

void
MacroAssemblerARMCompat::setupUnalignedABICall(uint32_t args, const Register &scratch)
{
    setupABICall(args);
    dynamicAlignment_ = true;

    ma_mov(sp, scratch);

    // Force sp to be aligned
    ma_and(Imm32(~(StackAlignment - 1)), sp, sp);
    ma_push(scratch);
}
#ifdef JS_CPU_ARM_HARDFP
void
MacroAssemblerARMCompat::passABIArg(const MoveOperand &from)
{
    MoveOperand to;
    uint32_t increment = 1;
    bool useResolver = true;
    ++passedArgs_;
    Move::Kind kind = Move::GENERAL;
    if (!enoughMemory_)
        return;
    if (from.isDouble()) {
        FloatRegister fr;
        if (GetFloatArgReg(usedIntSlots_, usedFloatSlots_, &fr)) {
            if (!from.isFloatReg() || from.floatReg() != fr) {
                enoughMemory_ = moveResolver_.addMove(from, MoveOperand(fr), Move::DOUBLE);
            }
            // else nothing to do; the value is in the right register already
        } else {
            // If (and only if) the integer registers have started spilling, do we
            // need to take the double register's alignment into account
            uint32_t disp = GetFloatArgStackDisp(usedIntSlots_, usedFloatSlots_, &padding_);
            enoughMemory_ = moveResolver_.addMove(from, MoveOperand(sp, disp), Move::DOUBLE);
        }
        usedFloatSlots_++;
    } else {
        Register r;
        if (GetIntArgReg(usedIntSlots_, usedFloatSlots_, &r)) {
            if (!from.isGeneralReg() || from.reg() != r) {
                enoughMemory_ = moveResolver_.addMove(from, MoveOperand(r), Move::GENERAL);
            }
            // else nothing to do; the value is in the right register already
        } else {
            uint32_t disp = GetIntArgStackDisp(usedIntSlots_, usedFloatSlots_, &padding_);
            fprintf(stderr, "Float on the stack! (%d)\n", disp);
            enoughMemory_ = moveResolver_.addMove(from, MoveOperand(sp, disp), Move::GENERAL);
        }
        usedIntSlots_++;
    }

}

#else
void
MacroAssemblerARMCompat::passABIArg(const MoveOperand &from)
{
    MoveOperand to;
    uint32_t increment = 1;
    bool useResolver = true;
    ++passedArgs_;
    Move::Kind kind = Move::GENERAL;
    if (from.isDouble()) {
        // Double arguments need to be rounded up to the nearest doubleword
        // boundary, even if it is in a register!
        usedSlots_ = (usedSlots_ + 1) & ~1;
        increment = 2;
        kind = Move::DOUBLE;
    }

    Register destReg;
    MoveOperand dest;
    if (GetIntArgReg(usedSlots_, 0, &destReg)) {
        if (from.isDouble()) {
            floatArgsInGPR[destReg.code() >> 1] = VFPRegister(from.floatReg());
            useResolver = false;
        } else if (from.isGeneralReg() && from.reg() == destReg) {
            // No need to move anything
            useResolver = false;
        } else {
            dest = MoveOperand(destReg);
        }
    } else {
        uint32_t disp = GetArgStackDisp(usedSlots_);
        dest = MoveOperand(sp, disp);
    }

    if (useResolver)
        enoughMemory_ = enoughMemory_ && moveResolver_.addMove(from, dest, kind);
    usedSlots_ += increment;
}
#endif

void
MacroAssemblerARMCompat::passABIArg(const Register &reg)
{
    passABIArg(MoveOperand(reg));
}

void
MacroAssemblerARMCompat::passABIArg(const FloatRegister &freg)
{
    passABIArg(MoveOperand(freg));
}

void MacroAssemblerARMCompat::checkStackAlignment()
{
#ifdef DEBUG
    ma_tst(sp, Imm32(StackAlignment - 1));
    breakpoint(NonZero);
#endif
}

void
MacroAssemblerARMCompat::callWithABIPre(uint32_t *stackAdjust)
{
    JS_ASSERT(inCall_);
#ifdef JS_CPU_ARM_HARDFP
    *stackAdjust = ((usedIntSlots_ > NumIntArgRegs) ? usedIntSlots_ - NumIntArgRegs : 0) * STACK_SLOT_SIZE;
    *stackAdjust += 2*((usedFloatSlots_ > NumFloatArgRegs) ? usedFloatSlots_ - NumFloatArgRegs : 0) * STACK_SLOT_SIZE;
#else
    *stackAdjust = ((usedSlots_ > NumIntArgRegs) ? usedSlots_ - NumIntArgRegs : 0) * STACK_SLOT_SIZE;
#endif
    if (!dynamicAlignment_) {
        *stackAdjust += ComputeByteAlignment(framePushed_ + *stackAdjust, StackAlignment);
    } else {
        // STACK_SLOT_SIZE account for the saved stack pointer pushed by setupUnalignedABICall
        *stackAdjust += ComputeByteAlignment(*stackAdjust + STACK_SLOT_SIZE, StackAlignment);
    }

    reserveStack(*stackAdjust);

    // Position all arguments.
    {
        enoughMemory_ = enoughMemory_ && moveResolver_.resolve();
        if (!enoughMemory_)
            return;

        MoveEmitter emitter(*this);
        emitter.emit(moveResolver_);
        emitter.finish();
    }
    for (int i = 0; i < 2; i++) {
        if (!floatArgsInGPR[i].isInvalid())
            ma_vxfer(floatArgsInGPR[i], Register::FromCode(i*2), Register::FromCode(i*2+1));
    }
    checkStackAlignment();

    // Save the lr register if we need to preserve it.
    if (secondScratchReg_ != lr)
        ma_mov(lr, secondScratchReg_);
}

void
MacroAssemblerARMCompat::callWithABIPost(uint32_t stackAdjust, Result result)
{
    if (secondScratchReg_ != lr)
        ma_mov(secondScratchReg_, lr);

    if (result == DOUBLE) {
#ifdef JS_CPU_ARM_HARDFP
        as_vmov(ReturnFloatReg, d0);
#else
        // Move double from r0/r1 to ReturnFloatReg.
        as_vxfer(r0, r1, ReturnFloatReg, CoreToFloat);
#endif
    }

    freeStack(stackAdjust);

    if (dynamicAlignment_) {
        // x86 supports pop esp.  on arm, that isn't well defined, so just
        // do it manually
        as_dtr(IsLoad, 32, Offset, sp, DTRAddr(sp, DtrOffImm(0)));
    }

    JS_ASSERT(inCall_);
    inCall_ = false;
}

void
MacroAssemblerARMCompat::callWithABI(void *fun, Result result)
{
    uint32_t stackAdjust;
    callWithABIPre(&stackAdjust);
    ma_call(fun);
    callWithABIPost(stackAdjust, result);
}

void
MacroAssemblerARMCompat::callWithABI(const Address &fun, Result result)
{
    // Load the callee in r12, no instruction between the ldr and call
    // should clobber it. Note that we can't use fun.base because it may
    // be one of the IntArg registers clobbered before the call.
    ma_ldr(fun, r12);
    uint32_t stackAdjust;
    callWithABIPre(&stackAdjust);
    call(r12);
    callWithABIPost(stackAdjust, result);
}

void
MacroAssemblerARMCompat::handleException()
{
    // Reserve space for exception information.
    int size = (sizeof(ResumeFromException) + 7) & ~7;
    ma_sub(Imm32(size), sp);
    ma_mov(sp, r0);

    // Ask for an exception handler.
    setupUnalignedABICall(1, r1);
    passABIArg(r0);
    callWithABI(JS_FUNC_TO_DATA_PTR(void *, ion::HandleException));

    Label catch_;
    Label entryFrame;
    Label return_;

    ma_ldr(Operand(sp, offsetof(ResumeFromException, kind)), r0);
    branch32(Assembler::Equal, r0, Imm32(ResumeFromException::RESUME_ENTRY_FRAME), &entryFrame);
    branch32(Assembler::Equal, r0, Imm32(ResumeFromException::RESUME_CATCH), &catch_);
    branch32(Assembler::Equal, r0, Imm32(ResumeFromException::RESUME_FORCED_RETURN), &return_);

    breakpoint(); // Invalid kind.

    // No exception handler. Load the error value, load the new stack pointer
    // and return from the entry frame.
    bind(&entryFrame);
    moveValue(MagicValue(JS_ION_ERROR), JSReturnOperand);
    ma_ldr(Operand(sp, offsetof(ResumeFromException, stackPointer)), sp);

    // We're going to be returning by the ion calling convention, which returns
    // by ??? (for now, I think ldr pc, [sp]!)
    as_dtr(IsLoad, 32, PostIndex, pc, DTRAddr(sp, DtrOffImm(4)));

    // If we found a catch handler, this must be a baseline frame. Restore state
    // and jump to the catch block.
    bind(&catch_);
    ma_ldr(Operand(sp, offsetof(ResumeFromException, target)), r0);
    ma_ldr(Operand(sp, offsetof(ResumeFromException, framePointer)), r11);
    ma_ldr(Operand(sp, offsetof(ResumeFromException, stackPointer)), sp);
    jump(r0);

    // Only used in debug mode. Return BaselineFrame->returnValue() to the caller.
    bind(&return_);
    ma_ldr(Operand(sp, offsetof(ResumeFromException, framePointer)), r11);
    ma_ldr(Operand(sp, offsetof(ResumeFromException, stackPointer)), sp);
    loadValue(Address(r11, BaselineFrame::reverseOffsetOfReturnValue()), JSReturnOperand);
    ma_mov(r11, sp);
    pop(r11);
    ret();
}

Assembler::Condition
MacroAssemblerARMCompat::testStringTruthy(bool truthy, const ValueOperand &value)
{
    Register string = value.payloadReg();

    size_t mask = (0xFFFFFFFF << JSString::LENGTH_SHIFT);
    ma_dtr(IsLoad, string, Imm32(JSString::offsetOfLengthAndFlags()), ScratchRegister);
    // Bit clear into the scratch register. This is done because there is performs the operation
    // dest <- src1 & ~ src2. There is no instruction that does this without writing
    // the result somewhere, so the Scratch Register is sacrificed.
    ma_bic(Imm32(~mask), ScratchRegister, SetCond);
    return truthy ? Assembler::NonZero : Assembler::Zero;
}

void
MacroAssemblerARMCompat::enterOsr(Register calleeToken, Register code)
{
    push(Imm32(0)); // num actual arguments.
    push(calleeToken);
    push(Imm32(MakeFrameDescriptor(0, IonFrame_Osr)));
    ma_add(sp, Imm32(sizeof(uintptr_t)), sp);   // padding
    ma_callIonHalfPush(code);
    ma_sub(sp, Imm32(sizeof(uintptr_t) * 3), sp);
}


void
MacroAssemblerARMCompat::floor(FloatRegister input, Register output, Label *bail)
{
    Label handleZero;
    Label handleNeg;
    Label fin;
    compareDouble(input, InvalidFloatReg);
    ma_b(&handleZero, Assembler::Equal);
    ma_b(&handleNeg, Assembler::Signed);
    // NaN is always a bail condition, just bail directly.
    ma_b(bail, Assembler::Overflow);

    // The argument is a positive number, truncation is the path to glory;
    // Since it is known to be > 0.0, explicitly convert to a larger range,
    // then a value that rounds to INT_MAX is explicitly different from an
    // argument that clamps to INT_MAX
    ma_vcvt_F64_U32(input, ScratchFloatReg);
    ma_vxfer(VFPRegister(ScratchFloatReg).uintOverlay(), output);
    ma_mov(output, output, SetCond);
    ma_b(bail, Signed);
    ma_b(&fin);

    bind(&handleZero);
    // Move the top word of the double into the output reg, if it is non-zero,
    // then the original value was -0.0
    as_vxfer(output, InvalidReg, input, FloatToCore, Always, 1);
    ma_cmp(output, Imm32(0));
    ma_b(bail, NonZero);
    ma_b(&fin);

    bind(&handleNeg);
    // Negative case, negate, then start dancing
    ma_vneg(input, input);
    ma_vcvt_F64_U32(input, ScratchFloatReg);
    ma_vxfer(VFPRegister(ScratchFloatReg).uintOverlay(), output);
    ma_vcvt_U32_F64(ScratchFloatReg, ScratchFloatReg);
    compareDouble(ScratchFloatReg, input);
    ma_add(output, Imm32(1), output, NoSetCond, NotEqual);
    // Negate the output.  Since INT_MIN < -INT_MAX, even after adding 1,
    // the result will still be a negative number
    ma_rsb(output, Imm32(0), output, SetCond);
    // Flip the negated input back to its original value.
    ma_vneg(input, input);
    // If the result looks non-negative, then this value didn't actually fit into
    // the int range, and special handling is required.
    // zero is also caught by this case, but floor of a negative number
    // should never be zero.
    ma_b(bail, Unsigned);

    bind(&fin);
}

CodeOffsetLabel
MacroAssemblerARMCompat::toggledJump(Label *label)
{
    // Emit a B that can be toggled to a CMP. See ToggleToJmp(), ToggleToCmp().
    CodeOffsetLabel ret(nextOffset().getOffset());
    ma_b(label, Always, true);
    return ret;
}

CodeOffsetLabel
MacroAssemblerARMCompat::toggledCall(IonCode *target, bool enabled)
{
    CodeOffsetLabel offset(size());
    BufferOffset bo = m_buffer.nextOffset();
    addPendingJump(bo, target->raw(), Relocation::IONCODE);
    ma_movPatchable(Imm32(uint32_t(target->raw())), ScratchRegister, Always, L_MOVWT);
    if (enabled)
        ma_blx(ScratchRegister);
    else
        ma_nop();
    return offset;
}

void
MacroAssemblerARMCompat::round(FloatRegister input, Register output, Label *bail, FloatRegister tmp)
{
    Label handleZero;
    Label handleNeg;
    Label fin;
    // Do a compare based on the original value, then do most other things based on the
    // shifted value.
    ma_vcmpz(input);
    // Adding 0.5 is technically incorrect!
    // We want to add 0.5 to negative numbers, and 0.49999999999999999 to positive numbers.
    ma_vimm(0.5, ScratchFloatReg);
    // Since we already know the sign bit, flip all numbers to be positive, stored in tmp.
    ma_vabs(input, tmp);
    // Add 0.5, storing the result into tmp.
    ma_vadd(ScratchFloatReg, tmp, tmp);
    as_vmrs(pc);
    ma_b(&handleZero, Assembler::Equal);
    ma_b(&handleNeg, Assembler::Signed);
    // NaN is always a bail condition, just bail directly.
    ma_b(bail, Assembler::Overflow);

    // The argument is a positive number, truncation is the path to glory;
    // Since it is known to be > 0.0, explicitly convert to a larger range,
    // then a value that rounds to INT_MAX is explicitly different from an
    // argument that clamps to INT_MAX
    ma_vcvt_F64_U32(tmp, ScratchFloatReg);
    ma_vxfer(VFPRegister(ScratchFloatReg).uintOverlay(), output);
    ma_mov(output, output, SetCond);
    ma_b(bail, Signed);
    ma_b(&fin);

    bind(&handleZero);
    // Move the top word of the double into the output reg, if it is non-zero,
    // then the original value was -0.0
    as_vxfer(output, InvalidReg, input, FloatToCore, Always, 1);
    ma_cmp(output, Imm32(0));
    ma_b(bail, NonZero);
    ma_b(&fin);

    bind(&handleNeg);
    // Negative case, negate, then start dancing.  This number may be positive, since we added 0.5
    ma_vcvt_F64_U32(tmp, ScratchFloatReg);
    ma_vxfer(VFPRegister(ScratchFloatReg).uintOverlay(), output);

    // -output is now a correctly rounded value, unless the original value was exactly
    // halfway between two integers, at which point, it has been rounded away from zero, when
    // it should be rounded towards \infty.
    ma_vcvt_U32_F64(ScratchFloatReg, ScratchFloatReg);
    compareDouble(ScratchFloatReg, tmp);
    ma_sub(output, Imm32(1), output, NoSetCond, Equal);
    // Negate the output.  Since INT_MIN < -INT_MAX, even after adding 1,
    // the result will still be a negative number
    ma_rsb(output, Imm32(0), output, SetCond);

    // If the result looks non-negative, then this value didn't actually fit into
    // the int range, and special handling is required, or it was zero, which means
    // the result is actually -0.0 which also requires special handling.
    ma_b(bail, Unsigned);

    bind(&fin);
}

CodeOffsetJump
MacroAssemblerARMCompat::jumpWithPatch(RepatchLabel *label, Condition cond)
{
    ARMBuffer::PoolEntry pe;
    BufferOffset bo = as_BranchPool(0xdeadbeef, label, &pe, cond);

    // Fill in a new CodeOffset with both the load and the
    // pool entry that the instruction loads from.
    CodeOffsetJump ret(bo.getOffset(), pe.encode());
    return ret;
}<|MERGE_RESOLUTION|>--- conflicted
+++ resolved
@@ -93,7 +93,6 @@
     }
 }
 
-<<<<<<< HEAD
 void
 MacroAssemblerARM::addDouble(FloatRegister src, FloatRegister dest)
 {
@@ -118,8 +117,6 @@
     ma_vdiv(dest, src, dest);
 }
 
-=======
->>>>>>> 531458f9
 void
 MacroAssemblerARM::negateDouble(FloatRegister reg)
 {
