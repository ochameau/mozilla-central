/* ***** BEGIN LICENSE BLOCK *****
 * Version: MPL 1.1/GPL 2.0/LGPL 2.1
 *
 * The contents of this file are subject to the Mozilla Public License Version
 * 1.1 (the "License"); you may not use this file except in compliance with
 * the License. You may obtain a copy of the License at
 * http://www.mozilla.org/MPL/
 *
 * Software distributed under the License is distributed on an "AS IS" basis,
 * WITHOUT WARRANTY OF ANY KIND, either express or implied. See the License
 * for the specific language governing rights and limitations under the
 * License.
 *
 * The Original Code is SpiderMonkey JSON.
 *
 * The Initial Developer of the Original Code is
 * Mozilla Corporation.
 * Portions created by the Initial Developer are Copyright (C) 1998-1999
 * the Initial Developer. All Rights Reserved.
 *
 * Contributor(s):
 *   Robert Sayre <sayrer@gmail.com>
 *
 * Alternatively, the contents of this file may be used under the terms of
 * either of the GNU General Public License Version 2 or later (the "GPL"),
 * or the GNU Lesser General Public License Version 2.1 or later (the "LGPL"),
 * in which case the provisions of the GPL or the LGPL are applicable instead
 * of those above. If you wish to allow use of your version of this file only
 * under the terms of either the GPL or the LGPL, and not to allow others to
 * use your version of this file under the terms of the MPL, indicate your
 * decision by deleting the provisions above and replace them with the notice
 * and other provisions required by the GPL or the LGPL. If you do not delete
 * the provisions above, a recipient may use your version of this file under
 * the terms of any one of the MPL, the GPL or the LGPL.
 *
 * ***** END LICENSE BLOCK ***** */

#ifndef json_h___
#define json_h___
/*
 * JS JSON functions.
 */
#include "jsscan.h"

#define JSON_MAX_DEPTH  2048
#define JSON_PARSER_BUFSIZE 1024

extern js::Class js_JSONClass;

extern JSObject *
js_InitJSONClass(JSContext *cx, JSObject *obj);

extern JSBool
js_Stringify(JSContext *cx, js::Value *vp, JSObject *replacer,
             const js::Value &space, JSCharBuffer &cb);

extern JSBool js_TryJSON(JSContext *cx, js::Value *vp);

/* JSON parsing states; most permit leading whitespace. */
enum JSONParserState {
    /* Start of string. */
    JSON_PARSE_STATE_INIT,

    /* JSON fully processed, expecting only trailing whitespace. */
    JSON_PARSE_STATE_FINISHED,

    /* Unused: to be removed in bug 564621. */
    JSON_PARSE_STATE_OBJECT_VALUE,

    /* Start of JSON value. */
    JSON_PARSE_STATE_VALUE,

    /* In object, at start of pair, at comma, or at closing brace. */
    JSON_PARSE_STATE_OBJECT,

    /* At start of pair within object, or at closing brace. */
    JSON_PARSE_STATE_OBJECT_PAIR,

    /* At : in key/value pair in object. */
    JSON_PARSE_STATE_OBJECT_IN_PAIR,

    /* In array, at start of element, at comma, or at closing bracket. */
    JSON_PARSE_STATE_ARRAY,


    /* The following states allow no leading whitespace. */

    /* Within string literal. */
    JSON_PARSE_STATE_STRING,

    /* At first character after \ in string literal. */
    JSON_PARSE_STATE_STRING_ESCAPE,

    /* Within numbers in \uXXXX in string literal. */
    JSON_PARSE_STATE_STRING_HEX,

    /* Within numeric literal. */
    JSON_PARSE_STATE_NUMBER,

    /* Handling keywords (only null/true/false pass validity post-check). */
    JSON_PARSE_STATE_KEYWORD
};

enum JSONDataType {
    JSON_DATA_STRING,
    JSON_DATA_KEYSTRING,
    JSON_DATA_NUMBER,
    JSON_DATA_KEYWORD
};

struct JSONParser;

extern JSONParser *
js_BeginJSONParse(JSContext *cx, js::Value *rootVal);

extern JSBool
js_ConsumeJSONText(JSContext *cx, JSONParser *jp, const jschar *data, uint32 len);

extern bool
<<<<<<< HEAD
js_FinishJSONParse(JSContext *cx, JSONParser *jp, jsval reviver);
=======
js_FinishJSONParse(JSContext *cx, JSONParser *jp, const js::Value &reviver);
>>>>>>> fb1d133a

#endif /* json_h___ */<|MERGE_RESOLUTION|>--- conflicted
+++ resolved
@@ -117,10 +117,6 @@
 js_ConsumeJSONText(JSContext *cx, JSONParser *jp, const jschar *data, uint32 len);
 
 extern bool
-<<<<<<< HEAD
-js_FinishJSONParse(JSContext *cx, JSONParser *jp, jsval reviver);
-=======
 js_FinishJSONParse(JSContext *cx, JSONParser *jp, const js::Value &reviver);
->>>>>>> fb1d133a
 
 #endif /* json_h___ */