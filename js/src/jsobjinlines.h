/* -*- Mode: C; tab-width: 8; indent-tabs-mode: nil; c-basic-offset: 4 -*-
 * vim: set ts=8 sw=4 et tw=99:
 *
 * ***** BEGIN LICENSE BLOCK *****
 * Version: MPL 1.1/GPL 2.0/LGPL 2.1
 *
 * The contents of this file are subject to the Mozilla Public License Version
 * 1.1 (the "License"); you may not use this file except in compliance with
 * the License. You may obtain a copy of the License at
 * http://www.mozilla.org/MPL/
 *
 * Software distributed under the License is distributed on an "AS IS" basis,
 * WITHOUT WARRANTY OF ANY KIND, either express or implied. See the License
 * for the specific language governing rights and limitations under the
 * License.
 *
 * The Original Code is Mozilla Communicator client code, released
 * March 31, 1998.
 *
 * The Initial Developer of the Original Code is
 * Netscape Communications Corporation.
 * Portions created by the Initial Developer are Copyright (C) 1998
 * the Initial Developer. All Rights Reserved.
 *
 * Contributor(s):
 *
 * Alternatively, the contents of this file may be used under the terms of
 * either of the GNU General Public License Version 2 or later (the "GPL"),
 * or the GNU Lesser General Public License Version 2.1 or later (the "LGPL"),
 * in which case the provisions of the GPL or the LGPL are applicable instead
 * of those above. If you wish to allow use of your version of this file only
 * under the terms of either the GPL or the LGPL, and not to allow others to
 * use your version of this file under the terms of the MPL, indicate your
 * decision by deleting the provisions above and replace them with the notice
 * and other provisions required by the GPL or the LGPL. If you do not delete
 * the provisions above, a recipient may use your version of this file under
 * the terms of any one of the MPL, the GPL or the LGPL.
 *
 * ***** END LICENSE BLOCK ***** */

#ifndef jsobjinlines_h___
#define jsobjinlines_h___

#include "jsbool.h"
#include "jsdate.h"
#include "jsiter.h"
#include "jsobj.h"
#include "jsscope.h"
#include "jsxml.h"

#include "jsdtracef.h"

#include "jsscopeinlines.h"

<<<<<<< HEAD
inline js::Value
=======
inline void
JSObject::dropProperty(JSContext *cx, JSProperty *prop)
{
    JS_ASSERT(prop);
    if (isNative())
        JS_UNLOCK_OBJ(cx, this);
}

inline jsval
>>>>>>> ae45c482
JSObject::getSlotMT(JSContext *cx, uintN slot)
{
#ifdef JS_THREADSAFE
    /*
     * If thread-safe, define a getSlotMT() that bypasses, for a native
     * object, the lock-free "fast path" test of
     * (obj->scope()->ownercx == cx), to avoid needlessly switching from
     * lock-free to lock-full scope when doing GC on a different context
     * from the last one to own the scope.  The caller in this case is
     * probably a Class.mark function, e.g., fun_mark, or maybe a
     * finalizer.
     */
    OBJ_CHECK_SLOT(this, slot);
    return (scope()->title.ownercx == cx)
         ? this->lockedGetSlot(slot)
         : js::Valueify(js_GetSlotThreadSafe(cx, this, slot));
#else
    return this->lockedGetSlot(slot);
#endif
}

inline void
JSObject::setSlotMT(JSContext *cx, uintN slot, const js::Value &value)
{
#ifdef JS_THREADSAFE
    /* Thread-safe way to set a slot. */
    OBJ_CHECK_SLOT(this, slot);
    if (scope()->title.ownercx == cx)
        this->lockedSetSlot(slot, value);
    else
        js_SetSlotThreadSafe(cx, this, slot, Jsvalify(value));
#else
    this->lockedSetSlot(slot, value);
#endif
}

inline jsval
JSObject::getReservedSlot(uintN index) const
{
    uint32 slot = JSSLOT_START(getClass()) + index;
    return (slot < numSlots()) ? getSlot(slot) : JSVAL_VOID;
}

inline bool
JSObject::isPrimitive() const
{
    return isNumber() || isString() || isBoolean();
}

inline const js::Value &
JSObject::getPrimitiveThis() const
{
    JS_ASSERT(isPrimitive());
    return fslots[JSSLOT_PRIMITIVE_THIS];
}

inline void 
JSObject::setPrimitiveThis(const js::Value &pthis)
{
    JS_ASSERT(isPrimitive());
    fslots[JSSLOT_PRIMITIVE_THIS] = pthis;
}

inline void
JSObject::staticAssertArrayLengthIsInPrivateSlot()
{
    JS_STATIC_ASSERT(JSSLOT_ARRAY_LENGTH == JSSLOT_PRIVATE);
}

inline bool
JSObject::isDenseArrayMinLenCapOk(bool strictAboutLength) const
{
    JS_ASSERT(isDenseArray());

    // This function can be called while the LENGTH and MINLENCAP slots are
    // still set to JSVAL_VOID and there are no dslots (ie. the capacity is
    // zero).  If 'strictAboutLength' is false we allow this.
    if (!strictAboutLength &&
        fslots[JSSLOT_ARRAY_LENGTH].isUndefined() &&
        uncheckedGetDenseArrayCapacity() == 0) {
        return true;
    }

    uint32 length = uncheckedGetArrayLength();
    uint32 capacity = uncheckedGetDenseArrayCapacity();
    uint32 minLenCap = fslots[JSSLOT_DENSE_ARRAY_MINLENCAP].asPrivateUint32();
    return minLenCap == JS_MIN(length, capacity);
}

inline uint32
JSObject::uncheckedGetArrayLength() const
{
    return fslots[JSSLOT_ARRAY_LENGTH].asPrivateUint32();
}

inline uint32
JSObject::getArrayLength() const
{
    JS_ASSERT(isArray());
    JS_ASSERT_IF(isDenseArray(), isDenseArrayMinLenCapOk());
    return uncheckedGetArrayLength();
}

inline void 
JSObject::setDenseArrayLength(uint32 length)
{
    JS_ASSERT(isDenseArray());
    fslots[JSSLOT_ARRAY_LENGTH].setPrivateUint32(length);
    uint32 capacity = uncheckedGetDenseArrayCapacity();
    fslots[JSSLOT_DENSE_ARRAY_MINLENCAP].setPrivateUint32(JS_MIN(length, capacity));
}

inline void 
JSObject::setSlowArrayLength(uint32 length)
{
    JS_ASSERT(isSlowArray());
    fslots[JSSLOT_ARRAY_LENGTH].setPrivateUint32(length);
}

inline uint32 
JSObject::getDenseArrayCount() const
{
    JS_ASSERT(isDenseArray());
    return fslots[JSSLOT_DENSE_ARRAY_COUNT].asPrivateUint32();
}

inline void 
JSObject::setDenseArrayCount(uint32 count)
{
    JS_ASSERT(isDenseArray());
    fslots[JSSLOT_DENSE_ARRAY_COUNT].setPrivateUint32(count);
}

inline void 
JSObject::incDenseArrayCountBy(uint32 posDelta)
{
    JS_ASSERT(isDenseArray());
    fslots[JSSLOT_DENSE_ARRAY_COUNT].asPrivateUint32Ref() += posDelta;
}

inline void 
JSObject::decDenseArrayCountBy(uint32 negDelta)
{
    JS_ASSERT(isDenseArray());
    fslots[JSSLOT_DENSE_ARRAY_COUNT].asPrivateUint32Ref() -= negDelta;
}

inline uint32
JSObject::uncheckedGetDenseArrayCapacity() const
{
    return dslots ? dslots[-1].asPrivateUint32Ref() : 0;
}

inline uint32
JSObject::getDenseArrayCapacity() const
{
    JS_ASSERT(isDenseArray());
    JS_ASSERT(isDenseArrayMinLenCapOk(/* strictAboutLength = */false));
    return uncheckedGetDenseArrayCapacity();
}

inline void
JSObject::setDenseArrayCapacity(uint32 capacity)
{
    JS_ASSERT(isDenseArray());
    JS_ASSERT(dslots);
    dslots[-1].setPrivateUint32(capacity);
    uint32 length = uncheckedGetArrayLength();
    fslots[JSSLOT_DENSE_ARRAY_MINLENCAP].setPrivateUint32(JS_MIN(length, capacity));
}

inline const js::Value &
JSObject::getDenseArrayElement(uint32 i) const
{
    JS_ASSERT(isDenseArray());
    JS_ASSERT(i < getDenseArrayCapacity());
    return dslots[i];
}

inline js::Value *
JSObject::addressOfDenseArrayElement(uint32 i)
{
    JS_ASSERT(isDenseArray());
    JS_ASSERT(i < getDenseArrayCapacity());
    return &dslots[i];
}

inline void
JSObject::setDenseArrayElement(uint32 i, const js::Value &v)
{
    JS_ASSERT(isDenseArray());
    JS_ASSERT(i < getDenseArrayCapacity());
    dslots[i] = v;
}

inline js::Value *
JSObject::getDenseArrayElements() const
{
    JS_ASSERT(isDenseArray());
    return dslots;
}

inline void
JSObject::freeDenseArrayElements(JSContext *cx)
{
    JS_ASSERT(isDenseArray());
    if (dslots) {
        cx->free(dslots - 1);
        dslots = NULL;
    }
    fslots[JSSLOT_DENSE_ARRAY_MINLENCAP].setPrivateUint32(0);
    JS_ASSERT(isDenseArrayMinLenCapOk(/* strictAboutLength = */false));
}

inline void 
JSObject::voidDenseOnlyArraySlots()
{
    JS_ASSERT(isDenseArray());
    fslots[JSSLOT_DENSE_ARRAY_COUNT].setUndefined();
    fslots[JSSLOT_DENSE_ARRAY_MINLENCAP].setUndefined();
}

inline void
JSObject::setArgsLength(uint32 argc)
{
    JS_ASSERT(isArguments());
    JS_ASSERT(argc <= JS_ARGS_LENGTH_MAX);
    fslots[JSSLOT_ARGS_LENGTH].setInt32(argc << 1);
    JS_ASSERT(!isArgsLengthOverridden());
}

inline uint32
JSObject::getArgsLength() const
{
    JS_ASSERT(isArguments());
    uint32 argc = uint32(fslots[JSSLOT_ARGS_LENGTH].asInt32()) >> 1;
    JS_ASSERT(argc <= JS_ARGS_LENGTH_MAX);
    return argc;
}

inline void
JSObject::setArgsLengthOverridden()
{
    JS_ASSERT(isArguments());
    fslots[JSSLOT_ARGS_LENGTH].asInt32Ref() |= 1;
}

inline bool
JSObject::isArgsLengthOverridden() const
{
    JS_ASSERT(isArguments());
    const js::Value &v = fslots[JSSLOT_ARGS_LENGTH];
    return (v.asInt32() & 1) != 0;
}

inline const js::Value & 
JSObject::getArgsCallee() const
{
    JS_ASSERT(isArguments());
    return fslots[JSSLOT_ARGS_CALLEE];
}

inline void 
JSObject::setArgsCallee(const js::Value &callee)
{
    JS_ASSERT(isArguments());
    fslots[JSSLOT_ARGS_CALLEE] = callee;
}

inline const js::Value &
JSObject::getArgsElement(uint32 i) const
{
    JS_ASSERT(isArguments());
    JS_ASSERT(i < numSlots() - JS_INITIAL_NSLOTS);
    return dslots[i];
}

inline js::Value *
JSObject::addressOfArgsElement(uint32 i) const
{
    JS_ASSERT(isArguments());
    JS_ASSERT(i < numSlots() - JS_INITIAL_NSLOTS);
    return &dslots[i];
}

inline void
JSObject::setArgsElement(uint32 i, const js::Value &v)
{
    JS_ASSERT(isArguments());
    JS_ASSERT(i < numSlots() - JS_INITIAL_NSLOTS);
    dslots[i] = v;
}

inline const js::Value &
JSObject::getDateLocalTime() const
{
    JS_ASSERT(isDate());
    return fslots[JSSLOT_DATE_LOCAL_TIME];
}

inline void 
JSObject::setDateLocalTime(const js::Value &time)
{
    JS_ASSERT(isDate());
    fslots[JSSLOT_DATE_LOCAL_TIME] = time;
}

inline const js::Value &
JSObject::getDateUTCTime() const
{
    JS_ASSERT(isDate());
    return fslots[JSSLOT_DATE_UTC_TIME];
}

inline void 
JSObject::setDateUTCTime(const js::Value &time)
{
    JS_ASSERT(isDate());
    fslots[JSSLOT_DATE_UTC_TIME] = time;
}

inline const js::Value &
JSObject::getRegExpLastIndex() const
{
    JS_ASSERT(isRegExp());
    return fslots[JSSLOT_REGEXP_LAST_INDEX];
}

inline void
JSObject::setRegExpLastIndex(const js::Value &v)
{
    JS_ASSERT(isRegExp());
    fslots[JSSLOT_REGEXP_LAST_INDEX] = v;
}

inline void 
JSObject::zeroRegExpLastIndex()
{
    JS_ASSERT(isRegExp());
    fslots[JSSLOT_REGEXP_LAST_INDEX].setInt32(0);
}

inline NativeIterator *
JSObject::getNativeIterator() const
{
    return (NativeIterator *) getPrivate();
}

inline void
JSObject::setNativeIterator(NativeIterator *ni)
{
    setPrivate(ni);
}

inline jsval
JSObject::getNamePrefix() const
{
    JS_ASSERT(isNamespace() || isQName());
    return fslots[JSSLOT_NAME_PREFIX];
}

inline void
JSObject::setNamePrefix(jsval prefix)
{
    JS_ASSERT(isNamespace() || isQName());
    fslots[JSSLOT_NAME_PREFIX] = prefix;
}

inline jsval
JSObject::getNameURI() const
{
    JS_ASSERT(isNamespace() || isQName());
    return fslots[JSSLOT_NAME_URI];
}

inline void
JSObject::setNameURI(jsval uri)
{
    JS_ASSERT(isNamespace() || isQName());
    fslots[JSSLOT_NAME_URI] = uri;
}

inline jsval
JSObject::getNamespaceDeclared() const
{
    JS_ASSERT(isNamespace());
    return fslots[JSSLOT_NAMESPACE_DECLARED];
}

inline void
JSObject::setNamespaceDeclared(jsval decl)
{
    JS_ASSERT(isNamespace());
    fslots[JSSLOT_NAMESPACE_DECLARED] = decl;
}

inline jsval
JSObject::getQNameLocalName() const
{
    JS_ASSERT(isQName());
    return fslots[JSSLOT_QNAME_LOCAL_NAME];
}

inline void
JSObject::setQNameLocalName(jsval name)
{
    JS_ASSERT(isQName());
    fslots[JSSLOT_QNAME_LOCAL_NAME] = name;
}

inline void
JSObject::initSharingEmptyScope(js::Class *clasp,
                                const js::Value &proto,
                                const js::Value &parent,
                                const js::Value &privateSlotValue)
{
    init(clasp, proto, parent, privateSlotValue);

    JSEmptyScope *emptyScope = proto.asObject().scope()->emptyScope;
    JS_ASSERT(emptyScope->clasp == clasp);
    map = emptyScope->hold();
}

inline void
JSObject::freeSlotsArray(JSContext *cx)
{
    JS_ASSERT(hasSlotsArray());
    JS_ASSERT(dslots[-1].asPrivateUint32() > JS_INITIAL_NSLOTS);
    cx->free(dslots - 1);
}

inline bool
JSObject::unbrand(JSContext *cx)
{
    if (this->isNative()) {
        JS_LOCK_OBJ(cx, this);
        JSScope *scope = this->scope();
        if (scope->isSharedEmpty()) {
            scope = js_GetMutableScope(cx, this);
            if (!scope) {
                JS_UNLOCK_OBJ(cx, this);
                return false;
            }
        }
        scope->unbrand(cx);
        JS_UNLOCK_SCOPE(cx, scope);
    }
    return true;
}

<<<<<<< HEAD
inline void
JSObject::initArrayClass()
{
    clasp = &js_ArrayClass;
}

inline JSObject *
JSObject::thisObject(JSContext *cx)
{
    if (JSObjectOp thisOp = map->ops->thisObject)
        return thisOp(cx, this);
    return this;
}

inline bool
JSObject::thisObject(JSContext *cx, const js::Value &v, js::Value *vp)
{
    if (JSObjectOp thisOp = v.asObject().map->ops->thisObject) {
        JSObject *pobj = thisOp(cx, &v.asObject());
        if (!pobj)
            return false;
        vp->setObject(*pobj);
    } else {
        *vp = v;
    }
    return true;
=======
inline bool
JSObject::isCallable()
{
    if (isNative())
        return isFunction() || getClass()->call;

    return !!map->ops->call;
}

static inline bool
js_IsCallable(jsval v)
{
    return !JSVAL_IS_PRIMITIVE(v) && JSVAL_TO_OBJECT(v)->isCallable();
>>>>>>> ae45c482
}

namespace js {

typedef Vector<PropertyDescriptor, 1> PropertyDescriptorArray;

class AutoDescriptorArray : private AutoGCRooter
{
  public:
    AutoDescriptorArray(JSContext *cx)
      : AutoGCRooter(cx, DESCRIPTORS), descriptors(cx)
    { }

    PropertyDescriptor *append() {
        if (!descriptors.append(PropertyDescriptor()))
            return NULL;
        return &descriptors.back();
    }

    PropertyDescriptor& operator[](size_t i) {
        JS_ASSERT(i < descriptors.length());
        return descriptors[i];
    }

    friend void AutoGCRooter::trace(JSTracer *trc);

  private:
    PropertyDescriptorArray descriptors;
};

class AutoDescriptor : private AutoGCRooter, public JSPropertyDescriptor
{
  public:
    AutoDescriptor(JSContext *cx) : AutoGCRooter(cx, DESCRIPTOR) {
        obj = NULL;
        attrs = 0;
        getter = setter = (JSPropertyOp) NULL;
        value = JSVAL_VOID;
    }

    friend void AutoGCRooter::trace(JSTracer *trc);
};

static inline bool
InitScopeForObject(JSContext* cx, JSObject* obj, js::Class *clasp, JSObject* proto, JSObjectOps* ops)
{
    JS_ASSERT(ops->isNative());
    JS_ASSERT(proto == obj->getProto());

    /* Share proto's emptyScope only if obj is similar to proto. */
    JSScope *scope = NULL;

    if (proto && proto->isNative()) {
        JS_LOCK_OBJ(cx, proto);
        scope = proto->scope();
        if (scope->canProvideEmptyScope(ops, clasp)) {
            JSScope *emptyScope = scope->getEmptyScope(cx, clasp);
            JS_UNLOCK_SCOPE(cx, scope);
            if (!emptyScope)
                goto bad;
            scope = emptyScope;
        } else {
            JS_UNLOCK_SCOPE(cx, scope);
            scope = NULL;
        }
    }

    if (!scope) {
        scope = JSScope::create(cx, ops, clasp, obj, js_GenerateShape(cx, false));
        if (!scope)
            goto bad;

        /* Let JSScope::create set freeslot so as to reserve slots. */
        JS_ASSERT(scope->freeslot >= JSSLOT_PRIVATE);
        if (scope->freeslot > JS_INITIAL_NSLOTS &&
            !obj->allocSlots(cx, scope->freeslot)) {
            scope->destroy(cx);
            goto bad;
        }
    }

    obj->map = scope;
    return true;

  bad:
    /* The GC nulls map initially. It should still be null on error. */
    JS_ASSERT(!obj->map);
    return false;
}

static inline JSObject *
NewObjectWithGivenProto(JSContext *cx, js::Class *clasp, JSObject *proto,
                        JSObject *parent, size_t objectSize = 0)
{
    DTrace::ObjectCreationScope objectCreationScope(cx, cx->fp, clasp);

    /* Always call the class's getObjectOps hook if it has one. */
    JSObjectOps *ops = clasp->getObjectOps
                       ? clasp->getObjectOps(cx, clasp)
                       : &js_ObjectOps;

    /*
     * Allocate an object from the GC heap and initialize all its fields before
     * doing any operation that can potentially trigger GC. Functions have a
     * larger non-standard allocation size.
     */
    JSObject* obj;
    if (clasp == &js_FunctionClass && !objectSize) {
        obj = (JSObject*) js_NewGCFunction(cx);
#ifdef DEBUG
        if (obj) {
            memset((uint8 *) obj + sizeof(JSObject), JS_FREE_PATTERN,
                   sizeof(JSFunction) - sizeof(JSObject));
        }
#endif
    } else {
        JS_ASSERT(!objectSize || objectSize == sizeof(JSObject));
        obj = js_NewGCObject(cx);
    }
    if (!obj)
        goto out;

    /*
     * Default parent to the parent of the prototype, which was set from
     * the parent of the prototype's constructor.
     */
    obj->init(clasp,
              js::ObjectOrNullTag(proto),
              (!parent && proto) ? proto->getParentValue()
                                 : ObjectOrNullTag(parent),
              JSObject::defaultPrivate(clasp));

    if (ops->isNative()) {
        if (!InitScopeForObject(cx, obj, clasp, proto, ops)) {
            obj = NULL;
            goto out;
        }
    } else {
        JS_ASSERT(ops->objectMap->ops == ops);
        obj->map = const_cast<JSObjectMap *>(ops->objectMap);
    }

    /*
     * Do not call debug hooks on trace, because we might be in a non-_FAIL
     * builtin. See bug 481444.
     */
    if (cx->debugHooks->objectHook && !JS_ON_TRACE(cx)) {
        AutoObjectRooter tvr(cx, obj);
        AutoKeepAtoms keep(cx->runtime);
        cx->debugHooks->objectHook(cx, obj, JS_TRUE,
                                   cx->debugHooks->objectHookData);
        cx->weakRoots.finalizableNewborns[FINALIZE_OBJECT] = obj;
    }

out:
    objectCreationScope.handleCreation(obj);
    return obj;
}

static inline JSProtoKey
GetClassProtoKey(js::Class *clasp)
{
    JSProtoKey key = JSCLASS_CACHED_PROTO_KEY(clasp);
    if (key != JSProto_Null)
        return key;
    if (clasp->flags & JSCLASS_IS_ANONYMOUS)
        return JSProto_Object;
    return JSProto_Null;
}

static inline JSObject *
NewObject(JSContext *cx, js::Class *clasp, JSObject *proto, JSObject *parent,
          size_t objectSize = 0)
{
    /* Bootstrap the ur-object, and make it the default prototype object. */
    if (!proto) {
        JSProtoKey protoKey = GetClassProtoKey(clasp);
        if (!js_GetClassPrototype(cx, parent, protoKey, &proto, clasp))
            return NULL;
        if (!proto &&
            !js_GetClassPrototype(cx, parent, JSProto_Object, &proto)) {
            return NULL;
        }
    }

    return NewObjectWithGivenProto(cx, clasp, proto, parent, objectSize);
}

} /* namespace js */

#endif /* jsobjinlines_h___ */<|MERGE_RESOLUTION|>--- conflicted
+++ resolved
@@ -52,9 +52,6 @@
 
 #include "jsscopeinlines.h"
 
-<<<<<<< HEAD
-inline js::Value
-=======
 inline void
 JSObject::dropProperty(JSContext *cx, JSProperty *prop)
 {
@@ -63,8 +60,7 @@
         JS_UNLOCK_OBJ(cx, this);
 }
 
-inline jsval
->>>>>>> ae45c482
+inline js::Value
 JSObject::getSlotMT(JSContext *cx, uintN slot)
 {
 #ifdef JS_THREADSAFE
@@ -95,17 +91,17 @@
     if (scope()->title.ownercx == cx)
         this->lockedSetSlot(slot, value);
     else
-        js_SetSlotThreadSafe(cx, this, slot, Jsvalify(value));
+        js_SetSlotThreadSafe(cx, this, slot, js::Jsvalify(value));
 #else
     this->lockedSetSlot(slot, value);
 #endif
 }
 
-inline jsval
+inline js::Value
 JSObject::getReservedSlot(uintN index) const
 {
     uint32 slot = JSSLOT_START(getClass()) + index;
-    return (slot < numSlots()) ? getSlot(slot) : JSVAL_VOID;
+    return (slot < numSlots()) ? getSlot(slot) : js::undefinedValue();
 }
 
 inline bool
@@ -423,56 +419,56 @@
 JSObject::getNamePrefix() const
 {
     JS_ASSERT(isNamespace() || isQName());
-    return fslots[JSSLOT_NAME_PREFIX];
+    return js::Jsvalify(fslots[JSSLOT_NAME_PREFIX]);
 }
 
 inline void
 JSObject::setNamePrefix(jsval prefix)
 {
     JS_ASSERT(isNamespace() || isQName());
-    fslots[JSSLOT_NAME_PREFIX] = prefix;
+    fslots[JSSLOT_NAME_PREFIX] = js::Valueify(prefix);
 }
 
 inline jsval
 JSObject::getNameURI() const
 {
     JS_ASSERT(isNamespace() || isQName());
-    return fslots[JSSLOT_NAME_URI];
+    return js::Jsvalify(fslots[JSSLOT_NAME_URI]);
 }
 
 inline void
 JSObject::setNameURI(jsval uri)
 {
     JS_ASSERT(isNamespace() || isQName());
-    fslots[JSSLOT_NAME_URI] = uri;
+    fslots[JSSLOT_NAME_URI] = js::Valueify(uri);
 }
 
 inline jsval
 JSObject::getNamespaceDeclared() const
 {
     JS_ASSERT(isNamespace());
-    return fslots[JSSLOT_NAMESPACE_DECLARED];
+    return js::Jsvalify(fslots[JSSLOT_NAMESPACE_DECLARED]);
 }
 
 inline void
 JSObject::setNamespaceDeclared(jsval decl)
 {
     JS_ASSERT(isNamespace());
-    fslots[JSSLOT_NAMESPACE_DECLARED] = decl;
+    fslots[JSSLOT_NAMESPACE_DECLARED] = js::Valueify(decl);
 }
 
 inline jsval
 JSObject::getQNameLocalName() const
 {
     JS_ASSERT(isQName());
-    return fslots[JSSLOT_QNAME_LOCAL_NAME];
+    return js::Jsvalify(fslots[JSSLOT_QNAME_LOCAL_NAME]);
 }
 
 inline void
 JSObject::setQNameLocalName(jsval name)
 {
     JS_ASSERT(isQName());
-    fslots[JSSLOT_QNAME_LOCAL_NAME] = name;
+    fslots[JSSLOT_QNAME_LOCAL_NAME] = js::Valueify(name);
 }
 
 inline void
@@ -515,19 +511,19 @@
     return true;
 }
 
-<<<<<<< HEAD
-inline void
-JSObject::initArrayClass()
-{
-    clasp = &js_ArrayClass;
-}
-
-inline JSObject *
-JSObject::thisObject(JSContext *cx)
-{
-    if (JSObjectOp thisOp = map->ops->thisObject)
-        return thisOp(cx, this);
-    return this;
+inline bool
+JSObject::isCallable()
+{
+    if (isNative())
+        return isFunction() || getClass()->call;
+
+    return !!map->ops->call;
+}
+
+static inline bool
+js_IsCallable(const js::Value &v)
+{
+    return v.isObject() && v.asObject().isCallable();
 }
 
 inline bool
@@ -542,41 +538,26 @@
         *vp = v;
     }
     return true;
-=======
-inline bool
-JSObject::isCallable()
-{
-    if (isNative())
-        return isFunction() || getClass()->call;
-
-    return !!map->ops->call;
-}
-
-static inline bool
-js_IsCallable(jsval v)
-{
-    return !JSVAL_IS_PRIMITIVE(v) && JSVAL_TO_OBJECT(v)->isCallable();
->>>>>>> ae45c482
 }
 
 namespace js {
 
-typedef Vector<PropertyDescriptor, 1> PropertyDescriptorArray;
-
-class AutoDescriptorArray : private AutoGCRooter
+typedef Vector<PropDesc, 1> PropDescArray;
+
+class AutoPropDescArrayRooter : private AutoGCRooter
 {
   public:
-    AutoDescriptorArray(JSContext *cx)
+    AutoPropDescArrayRooter(JSContext *cx)
       : AutoGCRooter(cx, DESCRIPTORS), descriptors(cx)
     { }
 
-    PropertyDescriptor *append() {
-        if (!descriptors.append(PropertyDescriptor()))
+    PropDesc *append() {
+        if (!descriptors.append(PropDesc()))
             return NULL;
         return &descriptors.back();
     }
 
-    PropertyDescriptor& operator[](size_t i) {
+    PropDesc& operator[](size_t i) {
         JS_ASSERT(i < descriptors.length());
         return descriptors[i];
     }
@@ -584,17 +565,17 @@
     friend void AutoGCRooter::trace(JSTracer *trc);
 
   private:
-    PropertyDescriptorArray descriptors;
+    PropDescArray descriptors;
 };
 
-class AutoDescriptor : private AutoGCRooter, public JSPropertyDescriptor
+class AutoPropertyDescriptorRooter : private AutoGCRooter, public PropertyDescriptor
 {
   public:
-    AutoDescriptor(JSContext *cx) : AutoGCRooter(cx, DESCRIPTOR) {
+    AutoPropertyDescriptorRooter(JSContext *cx) : AutoGCRooter(cx, DESCRIPTOR) {
         obj = NULL;
         attrs = 0;
-        getter = setter = (JSPropertyOp) NULL;
-        value = JSVAL_VOID;
+        getter = setter = (PropertyOp) NULL;
+        value.setUndefined();
     }
 
     friend void AutoGCRooter::trace(JSTracer *trc);
