/* -*- Mode: C++; tab-width: 4; indent-tabs-mode: nil; c-basic-offset: 4 -*-
 * vim: set ts=4 sw=4 et tw=99:
 *
 * This Source Code Form is subject to the terms of the Mozilla Public
 * License, v. 2.0. If a copy of the MPL was not distributed with this
 * file, You can obtain one at http://mozilla.org/MPL/2.0/. */

#include "mozilla/DebugOnly.h"

#include "jscntxt.h"
#include "jsdate.h"
#include "jscompartment.h"
#include "jsgc.h"
#include "jsiter.h"
#include "jsmath.h"
#include "jsproxy.h"
#include "jswatchpoint.h"
#include "jswrapper.h"

#if ENABLE_YARR_JIT
#include "assembler/jit/ExecutableAllocator.h"
#endif
#include "assembler/wtf/Platform.h"
#include "gc/Marking.h"
#ifdef JS_ION
#include "ion/BaselineJIT.h"
#include "ion/IonCompartment.h"
#include "ion/Ion.h"
#endif
#include "js/MemoryMetrics.h"
#include "js/RootingAPI.h"
#include "methodjit/MethodJIT.h"
#include "methodjit/PolyIC.h"
#include "methodjit/MonoIC.h"
#include "methodjit/Retcon.h"
#include "vm/Debugger.h"
#include "vm/ForkJoin.h"
#include "yarr/BumpPointerAllocator.h"

#include "jsgcinlines.h"
#include "jsobjinlines.h"

#include "vm/Shape-inl.h"

using namespace js;
using namespace js::gc;

using mozilla::DebugOnly;

JSCompartment::JSCompartment(Zone *zone)
  : zone_(zone),
    rt(zone->rt),
    principals(NULL),
    isSystem(false),
    marked(true),
    global_(NULL),
    enterCompartmentDepth(0),
    lastCodeRelease(0),
    analysisLifoAlloc(ANALYSIS_LIFO_ALLOC_PRIMARY_CHUNK_SIZE),
    data(NULL),
    lastAnimationTime(0),
    regExps(rt),
    propertyTree(thisForCtor()),
    gcIncomingGrayPointers(NULL),
    gcLiveArrayBuffers(NULL),
    gcWeakMapList(NULL),
    debugModeBits(rt->debugMode ? DebugFromC : 0),
    rngState(0),
    watchpointMap(NULL),
    scriptCountsMap(NULL),
    debugScriptMap(NULL),
    debugScopes(NULL),
    enumerators(NULL),
    compartmentStats(NULL)
#ifdef JS_ION
    , ionCompartment_(NULL)
#endif
{
    rt->numCompartments++;
}

JSCompartment::~JSCompartment()
{
#ifdef JS_ION
    js_delete(ionCompartment_);
#endif

    js_delete(watchpointMap);
    js_delete(scriptCountsMap);
    js_delete(debugScriptMap);
    js_delete(debugScopes);
    js_free(enumerators);

    rt->numCompartments--;
}

bool
JSCompartment::init(JSContext *cx)
{
    /*
     * As a hack, we clear our timezone cache every time we create a new
     * compartment.  This ensures that the cache is always relatively fresh, but
     * shouldn't interfere with benchmarks which create tons of date objects
     * (unless they also create tons of iframes, which seems unlikely).
     */
    if (cx)
        cx->runtime->dateTimeInfo.updateTimeZoneAdjustment();

    activeAnalysis = false;

    if (!crossCompartmentWrappers.init(0))
        return false;

    if (!regExps.init(cx))
        return false;

    if (cx)
        InitRandom(cx->runtime, &rngState);

    enumerators = NativeIterator::allocateSentinel(cx);
    if (!enumerators)
        return false;

    return debuggees.init(0);
}

#ifdef JS_ION
ion::IonRuntime *
JSRuntime::createIonRuntime(JSContext *cx)
{
    ionRuntime_ = cx->new_<ion::IonRuntime>();

    if (!ionRuntime_)
        return NULL;

    if (!ionRuntime_->initialize(cx)) {
        js_delete(ionRuntime_);
        ionRuntime_ = NULL;

        if (cx->runtime->atomsCompartment->ionCompartment_) {
            js_delete(cx->runtime->atomsCompartment->ionCompartment_);
            cx->runtime->atomsCompartment->ionCompartment_ = NULL;
        }

        return NULL;
    }

    return ionRuntime_;
}

bool
JSCompartment::ensureIonCompartmentExists(JSContext *cx)
{
    using namespace js::ion;
    if (ionCompartment_)
        return true;

    IonRuntime *ionRuntime = cx->runtime->getIonRuntime(cx);
    if (!ionRuntime)
        return false;

    /* Set the compartment early, so linking works. */
    ionCompartment_ = cx->new_<IonCompartment>(ionRuntime);

    if (!ionCompartment_)
        return false;

    if (!ionCompartment_->initialize(cx)) {
        js_delete(ionCompartment_);
        ionCompartment_ = NULL;
        return false;
    }

    return true;
}
#endif

static bool
WrapForSameCompartment(JSContext *cx, HandleObject obj, MutableHandleValue vp)
{
    JS_ASSERT(cx->compartment == obj->compartment());
    if (!cx->runtime->sameCompartmentWrapObjectCallback) {
        vp.setObject(*obj);
        return true;
    }

    JSObject *wrapped = cx->runtime->sameCompartmentWrapObjectCallback(cx, obj);
    if (!wrapped)
        return false;
    vp.setObject(*wrapped);
    return true;
}

bool
JSCompartment::putWrapper(const CrossCompartmentKey &wrapped, const js::Value &wrapper)
{
    JS_ASSERT(wrapped.wrapped);
    JS_ASSERT(!IsPoisonedPtr(wrapped.wrapped));
    JS_ASSERT(!IsPoisonedPtr(wrapped.debugger));
    JS_ASSERT(!IsPoisonedPtr(wrapper.toGCThing()));
    JS_ASSERT_IF(wrapped.kind == CrossCompartmentKey::StringWrapper, wrapper.isString());
    JS_ASSERT_IF(wrapped.kind != CrossCompartmentKey::StringWrapper, wrapper.isObject());
    // todo: uncomment when bug 815999 is fixed:
    // JS_ASSERT(!wrapped.wrapped->isMarked(gc::GRAY));
    return crossCompartmentWrappers.put(wrapped, wrapper);
}

bool
JSCompartment::wrap(JSContext *cx, MutableHandleValue vp, HandleObject existingArg)
{
    JS_ASSERT(cx->compartment == this);
    JS_ASSERT_IF(existingArg, existingArg->compartment() == cx->compartment);
    JS_ASSERT_IF(existingArg, vp.isObject());
    JS_ASSERT_IF(existingArg, IsDeadProxyObject(existingArg));

    unsigned flags = 0;

    JS_CHECK_CHROME_RECURSION(cx, return false);

#ifdef DEBUG
    struct AutoDisableProxyCheck {
        JSRuntime *runtime;
        AutoDisableProxyCheck(JSRuntime *rt) : runtime(rt) {
            runtime->gcDisableStrictProxyCheckingCount++;
        }
        ~AutoDisableProxyCheck() { runtime->gcDisableStrictProxyCheckingCount--; }
    } adpc(rt);
#endif

    /* Only GC things have to be wrapped or copied. */
    if (!vp.isMarkable())
        return true;

    if (vp.isString()) {
        RawString str = vp.toString();

        /* If the string is already in this compartment, we are done. */
        if (str->zone() == zone())
            return true;

        /* If the string is an atom, we don't have to copy. */
        if (str->isAtom()) {
            JS_ASSERT(str->zone() == cx->runtime->atomsCompartment->zone());
            return true;
        }
    }

    /*
     * Wrappers should really be parented to the wrapped parent of the wrapped
     * object, but in that case a wrapped global object would have a NULL
     * parent without being a proper global object (JSCLASS_IS_GLOBAL). Instead,
     * we parent all wrappers to the global object in their home compartment.
     * This loses us some transparency, and is generally very cheesy.
     */
    HandleObject global = cx->global();

    /* Unwrap incoming objects. */
    if (vp.isObject()) {
        RootedObject obj(cx, &vp.toObject());

        if (obj->compartment() == this)
            return WrapForSameCompartment(cx, obj, vp);

        /* Translate StopIteration singleton. */
        if (obj->isStopIteration())
            return js_FindClassObject(cx, JSProto_StopIteration, vp);

        /* Unwrap the object, but don't unwrap outer windows. */
        obj = UnwrapObject(obj, /* stopAtOuter = */ true, &flags);

        if (obj->compartment() == this)
            return WrapForSameCompartment(cx, obj, vp);

        if (cx->runtime->preWrapObjectCallback) {
            obj = cx->runtime->preWrapObjectCallback(cx, global, obj, flags);
            if (!obj)
                return false;
        }

        if (obj->compartment() == this)
            return WrapForSameCompartment(cx, obj, vp);
        vp.setObject(*obj);

#ifdef DEBUG
        {
            JSObject *outer = GetOuterObject(cx, obj);
            JS_ASSERT(outer && outer == obj);
        }
#endif
    }

    RootedValue key(cx, vp);

    /* If we already have a wrapper for this value, use it. */
    if (WrapperMap::Ptr p = crossCompartmentWrappers.lookup(key)) {
        vp.set(p->value);
        if (vp.isObject()) {
            DebugOnly<RawObject> obj = &vp.toObject();
            JS_ASSERT(obj->isCrossCompartmentWrapper());
            JS_ASSERT(obj->getParent() == global);
        }
        return true;
    }

    if (vp.isString()) {
        Rooted<JSLinearString *> str(cx, vp.toString()->ensureLinear(cx));
        if (!str)
            return false;

        RawString wrapped = js_NewStringCopyN<CanGC>(cx, str->chars(), str->length());
        if (!wrapped)
            return false;

        vp.setString(wrapped);
        if (!putWrapper(key, vp))
            return false;

        if (str->zone()->isGCMarking()) {
            /*
             * All string wrappers are dropped when collection starts, but we
             * just created a new one.  Mark the wrapped string to stop it being
             * finalized, because if it was then the pointer in this
             * compartment's wrapper map would be left dangling.
             */
            JSString *tmp = str;
            MarkStringUnbarriered(&rt->gcMarker, &tmp, "wrapped string");
            JS_ASSERT(tmp == str);
        }

        return true;
    }

    RootedObject proto(cx, Proxy::LazyProto);
    RootedObject obj(cx, &vp.toObject());
    RootedObject existing(cx, existingArg);
    if (existing) {
        /* Is it possible to reuse |existing|? */
        if (!existing->getTaggedProto().isLazy() ||
            existing->getClass() != &ObjectProxyClass ||
            existing->getParent() != global ||
            obj->isCallable())
        {
            existing = NULL;
        }
    }

    /*
     * We hand in the original wrapped object into the wrap hook to allow
     * the wrap hook to reason over what wrappers are currently applied
     * to the object.
     */
    RootedObject wrapper(cx);
    wrapper = cx->runtime->wrapObjectCallback(cx, existing, obj, proto, global, flags);
    if (!wrapper)
        return false;

    // We maintain the invariant that the key in the cross-compartment wrapper
    // map is always directly wrapped by the value.
    JS_ASSERT(Wrapper::wrappedObject(wrapper) == &key.get().toObject());

    vp.setObject(*wrapper);
    return putWrapper(key, vp);
}

bool
JSCompartment::wrap(JSContext *cx, JSString **strp)
{
    RootedValue value(cx, StringValue(*strp));
    if (!wrap(cx, &value))
        return false;
    *strp = value.get().toString();
    return true;
}

bool
JSCompartment::wrap(JSContext *cx, HeapPtrString *strp)
{
    RootedValue value(cx, StringValue(*strp));
    if (!wrap(cx, &value))
        return false;
    *strp = value.get().toString();
    return true;
}

bool
JSCompartment::wrap(JSContext *cx, JSObject **objp, JSObject *existingArg)
{
    if (!*objp)
        return true;
    RootedValue value(cx, ObjectValue(**objp));
    RootedObject existing(cx, existingArg);
    if (!wrap(cx, &value, existing))
        return false;
    *objp = &value.get().toObject();
    return true;
}

bool
JSCompartment::wrapId(JSContext *cx, jsid *idp)
{
    MOZ_ASSERT(*idp != JSID_VOID, "JSID_VOID is an out-of-band sentinel value");
    if (JSID_IS_INT(*idp))
        return true;
    RootedValue value(cx, IdToValue(*idp));
    if (!wrap(cx, &value))
        return false;
    RootedId id(cx);
    if (!ValueToId<CanGC>(cx, value.get(), &id))
        return false;

    *idp = id;
    return true;
}

bool
JSCompartment::wrap(JSContext *cx, PropertyOp *propp)
{
    RootedValue value(cx, CastAsObjectJsval(*propp));
    if (!wrap(cx, &value))
        return false;
    *propp = CastAsPropertyOp(value.toObjectOrNull());
    return true;
}

bool
JSCompartment::wrap(JSContext *cx, StrictPropertyOp *propp)
{
    RootedValue value(cx, CastAsObjectJsval(*propp));
    if (!wrap(cx, &value))
        return false;
    *propp = CastAsStrictPropertyOp(value.toObjectOrNull());
    return true;
}

bool
JSCompartment::wrap(JSContext *cx, PropertyDescriptor *desc)
{
    if (!wrap(cx, &desc->obj))
        return false;

    if (desc->attrs & JSPROP_GETTER) {
        if (!wrap(cx, &desc->getter))
            return false;
    }
    if (desc->attrs & JSPROP_SETTER) {
        if (!wrap(cx, &desc->setter))
            return false;
    }

    RootedValue value(cx, desc->value);
    if (!wrap(cx, &value))
        return false;
    desc->value = value.get();
    return true;
}

bool
JSCompartment::wrap(JSContext *cx, AutoIdVector &props)
{
    jsid *vector = props.begin();
    int length = props.length();
    for (size_t n = 0; n < size_t(length); ++n) {
        if (!wrapId(cx, &vector[n]))
            return false;
    }
    return true;
}

/*
 * This method marks pointers that cross compartment boundaries. It should be
 * called only for per-compartment GCs, since full GCs naturally follow pointers
 * across compartments.
 */
void
JSCompartment::markCrossCompartmentWrappers(JSTracer *trc)
{
    JS_ASSERT(!zone()->isCollecting());

    for (WrapperMap::Enum e(crossCompartmentWrappers); !e.empty(); e.popFront()) {
        Value v = e.front().value;
        if (e.front().key.kind == CrossCompartmentKey::ObjectWrapper) {
            JSObject *wrapper = &v.toObject();

            /*
             * We have a cross-compartment wrapper. Its private pointer may
             * point into the compartment being collected, so we should mark it.
             */
            Value referent = GetProxyPrivate(wrapper);
            MarkValueRoot(trc, &referent, "cross-compartment wrapper");
            JS_ASSERT(referent == GetProxyPrivate(wrapper));

            if (IsFunctionProxy(wrapper)) {
                Value call = GetProxyCall(wrapper);
                MarkValueRoot(trc, &call, "cross-compartment wrapper");
                JS_ASSERT(call == GetProxyCall(wrapper));
            }
        }
    }
}

void
JSCompartment::mark(JSTracer *trc)
{
#ifdef JS_ION
    if (ionCompartment_)
        ionCompartment_->mark(trc, this);
#endif

    /*
     * If a compartment is on-stack, we mark its global so that
     * JSContext::global() remains valid.
     */
    if (enterCompartmentDepth && global_)
        MarkObjectRoot(trc, global_.unsafeGet(), "on-stack compartment global");
}

void
<<<<<<< HEAD
JSCompartment::markTypes(JSTracer *trc)
{
    /*
     * Mark all scripts, type objects and singleton JS objects in the
     * compartment. These can be referred to directly by type sets, which we
     * cannot modify while code which depends on these type sets is active.
     */
    JS_ASSERT(!activeAnalysis);
    JS_ASSERT(isPreservingCode());

    for (CellIterUnderGC i(this, FINALIZE_SCRIPT); !i.done(); i.next()) {
        JSScript *script = i.get<JSScript>();
        MarkScriptRoot(trc, &script, "mark_types_script");
        JS_ASSERT(script == i.get<JSScript>());
    }

    for (size_t thingKind = FINALIZE_OBJECT0; thingKind < FINALIZE_OBJECT_LIMIT; thingKind++) {
        ArenaHeader *aheader = allocator.arenas.getFirstArena(static_cast<AllocKind>(thingKind));
        if (aheader)
            rt->gcMarker.pushArenaList(aheader);
    }

    for (CellIterUnderGC i(this, FINALIZE_TYPE_OBJECT); !i.done(); i.next()) {
        types::TypeObject *type = i.get<types::TypeObject>();
        MarkTypeObjectRoot(trc, &type, "mark_types_scan");
        JS_ASSERT(type == i.get<types::TypeObject>());
    }
}

void
JSCompartment::discardJitCode(FreeOp *fop, bool discardConstraints)
{
#ifdef JS_METHODJIT

    /*
     * Kick all frames on the stack into the interpreter, and release all JIT
     * code in the compartment unless code is being preserved, in which case
     * purge all caches in the JIT scripts. Even if we are not releasing all
     * JIT code, we still need to release code for scripts which are in the
     * middle of a native or getter stub call, as these stubs will have been
     * redirected to the interpoline.
     */
    mjit::ClearAllFrames(this);

    if (isPreservingCode()) {
        PurgeJITCaches(this);
    } else {
# ifdef JS_ION

#  ifdef DEBUG
        /* Assert no baseline scripts are marked as active. */
        for (CellIterUnderGC i(this, FINALIZE_SCRIPT); !i.done(); i.next()) {
            JSScript *script = i.get<JSScript>();
            JS_ASSERT_IF(script->hasBaselineScript(), !script->baseline->active());
        }
#  endif

        /*
         * Invalidate Ion scripts and mark baseline scripts on the stack as
         * active.
         */
        ion::InvalidateAll(fop, this);
# endif
        for (CellIterUnderGC i(this, FINALIZE_SCRIPT); !i.done(); i.next()) {
            JSScript *script = i.get<JSScript>();
            mjit::ReleaseScriptCode(fop, script);
# ifdef JS_ION
            ion::FinishInvalidation(fop, script);

            /*
             * Discard script if it's not marked as active. Note that this
             * also resets the active flag.
             */
            ion::FinishDiscardBaselineScript(fop, script);
# endif

            /*
             * Use counts for scripts are reset on GC. After discarding code we
             * need to let it warm back up to get information such as which
             * opcodes are setting array holes or accessing getter properties.
             */
            script->resetUseCount();
        }

#ifdef JS_ION
        /* Free optimized baseline stubs. */
        if (ionCompartment())
            ionCompartment()->optimizedStubSpace()->free();
#endif

        types.sweepCompilerOutputs(fop, discardConstraints);
    }

#endif /* JS_METHODJIT */
}

void
=======
>>>>>>> 82291bcb
JSCompartment::sweep(FreeOp *fop, bool releaseTypes)
{
    JS_ASSERT(!activeAnalysis);

    /* This function includes itself in PHASE_SWEEP_TABLES. */
    sweepCrossCompartmentWrappers();

    {
        gcstats::AutoPhase ap(rt->gcStats, gcstats::PHASE_SWEEP_TABLES);

        /* Remove dead references held weakly by the compartment. */

        sweepBaseShapeTable();
        sweepInitialShapeTable();
        sweepNewTypeObjectTable(newTypeObjects);
        sweepNewTypeObjectTable(lazyTypeObjects);
        sweepBreakpoints(fop);
        sweepCallsiteClones();

        if (global_ && IsObjectAboutToBeFinalized(global_.unsafeGet()))
            global_ = NULL;

#ifdef JS_ION
        if (ionCompartment_)
            ionCompartment_->sweep(fop);
#endif

        /*
         * JIT code increments activeUseCount for any RegExpShared used by jit
         * code for the lifetime of the JIT script. Thus, we must perform
         * sweeping after clearing jit code.
         */
        regExps.sweep(rt);

        if (debugScopes)
            debugScopes->sweep(rt);

        /* Finalize unreachable (key,value) pairs in all weak maps. */
        WeakMapBase::sweepCompartment(this);
    }

    if (!zone()->isPreservingCode()) {
        JS_ASSERT(!types.constrainedOutputs);
        gcstats::AutoPhase ap(rt->gcStats, gcstats::PHASE_DISCARD_ANALYSIS);
        gcstats::AutoPhase ap2(rt->gcStats, gcstats::PHASE_FREE_TI_ARENA);
        rt->freeLifoAlloc.transferFrom(&analysisLifoAlloc);
    } else {
        gcstats::AutoPhase ap2(rt->gcStats, gcstats::PHASE_DISCARD_ANALYSIS);
        types.sweepShapes(fop);
    }

    NativeIterator *ni = enumerators->next();
    while (ni != enumerators) {
        JSObject *iterObj = ni->iterObj();
        NativeIterator *next = ni->next();
        if (gc::IsObjectAboutToBeFinalized(&iterObj))
            ni->unlink();
        ni = next;
    }
}

/*
 * Remove dead wrappers from the table. We must sweep all compartments, since
 * string entries in the crossCompartmentWrappers table are not marked during
 * markCrossCompartmentWrappers.
 */
void
JSCompartment::sweepCrossCompartmentWrappers()
{
    gcstats::AutoPhase ap1(rt->gcStats, gcstats::PHASE_SWEEP_TABLES);
    gcstats::AutoPhase ap2(rt->gcStats, gcstats::PHASE_SWEEP_TABLES_WRAPPER);

    /* Remove dead wrappers from the table. */
    for (WrapperMap::Enum e(crossCompartmentWrappers); !e.empty(); e.popFront()) {
        CrossCompartmentKey key = e.front().key;
        bool keyDying = IsCellAboutToBeFinalized(&key.wrapped);
        bool valDying = IsValueAboutToBeFinalized(e.front().value.unsafeGet());
        bool dbgDying = key.debugger && IsObjectAboutToBeFinalized(&key.debugger);
        if (keyDying || valDying || dbgDying) {
            JS_ASSERT(key.kind != CrossCompartmentKey::StringWrapper);
            e.removeFront();
        } else if (key.wrapped != e.front().key.wrapped || key.debugger != e.front().key.debugger) {
            e.rekeyFront(key);
        }
    }
}

void
JSCompartment::purge()
{
    dtoaCache.purge();
}

bool
JSCompartment::hasScriptsOnStack()
{
    for (AllFramesIter afi(rt); !afi.done(); ++afi) {
#ifdef JS_ION
        // If this is an Ion frame, check the IonActivation instead
        if (afi.isIon())
            continue;
#endif
        if (afi.interpFrame()->script()->compartment() == this)
            return true;
    }
#ifdef JS_ION
    for (ion::IonActivationIterator iai(rt); iai.more(); ++iai) {
        if (iai.activation()->compartment() == this)
            return true;
    }
#endif
    return false;
}

bool
JSCompartment::setDebugModeFromC(JSContext *cx, bool b, AutoDebugModeGC &dmgc)
{
    bool enabledBefore = debugMode();
    bool enabledAfter = (debugModeBits & ~unsigned(DebugFromC)) || b;

    // Debug mode can be enabled only when no scripts from the target
    // compartment are on the stack. It would even be incorrect to discard just
    // the non-live scripts' JITScripts because they might share ICs with live
    // scripts (bug 632343).
    //
    // We do allow disabling debug mode while scripts are on the stack.  In
    // that case the debug-mode code for those scripts remains, so subsequently
    // hooks may be called erroneously, even though debug mode is supposedly
    // off, and we have to live with it.
    //
    bool onStack = false;
    if (enabledBefore != enabledAfter) {
        onStack = hasScriptsOnStack();
        if (b && onStack) {
            JS_ReportErrorNumber(cx, js_GetErrorMessage, NULL, JSMSG_DEBUG_NOT_IDLE);
            return false;
        }
    }

    debugModeBits = (debugModeBits & ~unsigned(DebugFromC)) | (b ? DebugFromC : 0);
    JS_ASSERT(debugMode() == enabledAfter);
    if (enabledBefore != enabledAfter) {
        updateForDebugMode(cx->runtime->defaultFreeOp(), dmgc);
        if (!enabledAfter)
            DebugScopes::onCompartmentLeaveDebugMode(this);
    }
    return true;
}

void
JSCompartment::updateForDebugMode(FreeOp *fop, AutoDebugModeGC &dmgc)
{
    for (ContextIter acx(rt); !acx.done(); acx.next()) {
        if (acx->compartment == this)
            acx->updateJITEnabled();
    }

#ifdef JS_METHODJIT
    bool enabled = debugMode();

    JS_ASSERT_IF(enabled, !hasScriptsOnStack());

    for (gc::CellIter i(zone(), gc::FINALIZE_SCRIPT); !i.done(); i.next()) {
        JSScript *script = i.get<JSScript>();
        if (script->compartment() == this)
            script->debugMode = enabled;
    }

    // When we change a compartment's debug mode, whether we're turning it
    // on or off, we must always throw away all analyses: debug mode
    // affects various aspects of the analysis, which then get baked into
    // SSA results, which affects code generation in complicated ways. We
    // must also throw away all JIT code, as its soundness depends on the
    // analyses.
    //
    // It suffices to do a garbage collection cycle or to finish the
    // ongoing GC cycle. The necessary cleanup happens in
    // JSCompartment::sweep.
    //
    // dmgc makes sure we can't forget to GC, but it is also important not
    // to run any scripts in this compartment until the dmgc is destroyed.
    // That is the caller's responsibility.
    if (!rt->isHeapBusy())
        dmgc.scheduleGC(zone());
#endif
}

bool
JSCompartment::addDebuggee(JSContext *cx, js::GlobalObject *global)
{
    AutoDebugModeGC dmgc(cx->runtime);
    return addDebuggee(cx, global, dmgc);
}

bool
JSCompartment::addDebuggee(JSContext *cx,
                           js::GlobalObject *global,
                           AutoDebugModeGC &dmgc)
{
    bool wasEnabled = debugMode();
    if (!debuggees.put(global)) {
        js_ReportOutOfMemory(cx);
        return false;
    }
    debugModeBits |= DebugFromJS;
    if (!wasEnabled) {
        updateForDebugMode(cx->runtime->defaultFreeOp(), dmgc);
    }
    return true;
}

void
JSCompartment::removeDebuggee(FreeOp *fop,
                              js::GlobalObject *global,
                              js::GlobalObjectSet::Enum *debuggeesEnum)
{
    AutoDebugModeGC dmgc(rt);
    return removeDebuggee(fop, global, dmgc, debuggeesEnum);
}

void
JSCompartment::removeDebuggee(FreeOp *fop,
                              js::GlobalObject *global,
                              AutoDebugModeGC &dmgc,
                              js::GlobalObjectSet::Enum *debuggeesEnum)
{
    bool wasEnabled = debugMode();
    JS_ASSERT(debuggees.has(global));
    if (debuggeesEnum)
        debuggeesEnum->removeFront();
    else
        debuggees.remove(global);

    if (debuggees.empty()) {
        debugModeBits &= ~DebugFromJS;
        if (wasEnabled && !debugMode()) {
            DebugScopes::onCompartmentLeaveDebugMode(this);
            updateForDebugMode(fop, dmgc);
        }
    }
}

void
JSCompartment::clearBreakpointsIn(FreeOp *fop, js::Debugger *dbg, JSObject *handler)
{
    for (gc::CellIter i(zone(), gc::FINALIZE_SCRIPT); !i.done(); i.next()) {
        JSScript *script = i.get<JSScript>();
        if (script->compartment() == this && script->hasAnyBreakpointsOrStepMode())
            script->clearBreakpointsIn(fop, dbg, handler);
    }
}

void
JSCompartment::clearTraps(FreeOp *fop)
{
    for (gc::CellIter i(zone(), gc::FINALIZE_SCRIPT); !i.done(); i.next()) {
        JSScript *script = i.get<JSScript>();
        if (script->compartment() == this && script->hasAnyBreakpointsOrStepMode())
            script->clearTraps(fop);
    }
}

void
JSCompartment::sweepBreakpoints(FreeOp *fop)
{
    gcstats::AutoPhase ap(rt->gcStats, gcstats::PHASE_SWEEP_TABLES_BREAKPOINT);

    if (rt->debuggerList.isEmpty())
        return;

    for (CellIterUnderGC i(zone(), FINALIZE_SCRIPT); !i.done(); i.next()) {
        JSScript *script = i.get<JSScript>();
        if (script->compartment() != this || !script->hasAnyBreakpointsOrStepMode())
            continue;
        bool scriptGone = IsScriptAboutToBeFinalized(&script);
        JS_ASSERT(script == i.get<JSScript>());
        for (unsigned i = 0; i < script->length; i++) {
            BreakpointSite *site = script->getBreakpointSite(script->code + i);
            if (!site)
                continue;
            // nextbp is necessary here to avoid possibly reading *bp after
            // destroying it.
            Breakpoint *nextbp;
            for (Breakpoint *bp = site->firstBreakpoint(); bp; bp = nextbp) {
                nextbp = bp->nextInSite();
                if (scriptGone || IsObjectAboutToBeFinalized(&bp->debugger->toJSObjectRef()))
                    bp->destroy(fop);
            }
        }
    }
}

void
JSCompartment::sizeOfIncludingThis(JSMallocSizeOfFun mallocSizeOf, size_t *compartmentObject,
                                   TypeInferenceSizes *tiSizes, size_t *shapesCompartmentTables,
                                   size_t *crossCompartmentWrappersArg, size_t *regexpCompartment,
                                   size_t *debuggeesSet, size_t *baselineOptimizedStubs)
{
    *compartmentObject = mallocSizeOf(this);
    sizeOfTypeInferenceData(tiSizes, mallocSizeOf);
    *shapesCompartmentTables = baseShapes.sizeOfExcludingThis(mallocSizeOf)
                             + initialShapes.sizeOfExcludingThis(mallocSizeOf)
                             + newTypeObjects.sizeOfExcludingThis(mallocSizeOf)
                             + lazyTypeObjects.sizeOfExcludingThis(mallocSizeOf);
    *crossCompartmentWrappersArg = crossCompartmentWrappers.sizeOfExcludingThis(mallocSizeOf);
    *regexpCompartment = regExps.sizeOfExcludingThis(mallocSizeOf);
    *debuggeesSet = debuggees.sizeOfExcludingThis(mallocSizeOf);
#ifdef JS_ION
    *baselineOptimizedStubs = ionCompartment()
        ? ionCompartment()->optimizedStubSpace()->sizeOfExcludingThis(mallocSizeOf)
        : 0;
#else
    *baselineOptimizedStubs = 0;
#endif
}

void
JSCompartment::adoptWorkerAllocator(Allocator *workerAllocator)
{
    zone()->allocator.arenas.adoptArenas(rt, &workerAllocator->arenas);
}<|MERGE_RESOLUTION|>--- conflicted
+++ resolved
@@ -23,7 +23,6 @@
 #include "assembler/wtf/Platform.h"
 #include "gc/Marking.h"
 #ifdef JS_ION
-#include "ion/BaselineJIT.h"
 #include "ion/IonCompartment.h"
 #include "ion/Ion.h"
 #endif
@@ -515,106 +514,6 @@
 }
 
 void
-<<<<<<< HEAD
-JSCompartment::markTypes(JSTracer *trc)
-{
-    /*
-     * Mark all scripts, type objects and singleton JS objects in the
-     * compartment. These can be referred to directly by type sets, which we
-     * cannot modify while code which depends on these type sets is active.
-     */
-    JS_ASSERT(!activeAnalysis);
-    JS_ASSERT(isPreservingCode());
-
-    for (CellIterUnderGC i(this, FINALIZE_SCRIPT); !i.done(); i.next()) {
-        JSScript *script = i.get<JSScript>();
-        MarkScriptRoot(trc, &script, "mark_types_script");
-        JS_ASSERT(script == i.get<JSScript>());
-    }
-
-    for (size_t thingKind = FINALIZE_OBJECT0; thingKind < FINALIZE_OBJECT_LIMIT; thingKind++) {
-        ArenaHeader *aheader = allocator.arenas.getFirstArena(static_cast<AllocKind>(thingKind));
-        if (aheader)
-            rt->gcMarker.pushArenaList(aheader);
-    }
-
-    for (CellIterUnderGC i(this, FINALIZE_TYPE_OBJECT); !i.done(); i.next()) {
-        types::TypeObject *type = i.get<types::TypeObject>();
-        MarkTypeObjectRoot(trc, &type, "mark_types_scan");
-        JS_ASSERT(type == i.get<types::TypeObject>());
-    }
-}
-
-void
-JSCompartment::discardJitCode(FreeOp *fop, bool discardConstraints)
-{
-#ifdef JS_METHODJIT
-
-    /*
-     * Kick all frames on the stack into the interpreter, and release all JIT
-     * code in the compartment unless code is being preserved, in which case
-     * purge all caches in the JIT scripts. Even if we are not releasing all
-     * JIT code, we still need to release code for scripts which are in the
-     * middle of a native or getter stub call, as these stubs will have been
-     * redirected to the interpoline.
-     */
-    mjit::ClearAllFrames(this);
-
-    if (isPreservingCode()) {
-        PurgeJITCaches(this);
-    } else {
-# ifdef JS_ION
-
-#  ifdef DEBUG
-        /* Assert no baseline scripts are marked as active. */
-        for (CellIterUnderGC i(this, FINALIZE_SCRIPT); !i.done(); i.next()) {
-            JSScript *script = i.get<JSScript>();
-            JS_ASSERT_IF(script->hasBaselineScript(), !script->baseline->active());
-        }
-#  endif
-
-        /*
-         * Invalidate Ion scripts and mark baseline scripts on the stack as
-         * active.
-         */
-        ion::InvalidateAll(fop, this);
-# endif
-        for (CellIterUnderGC i(this, FINALIZE_SCRIPT); !i.done(); i.next()) {
-            JSScript *script = i.get<JSScript>();
-            mjit::ReleaseScriptCode(fop, script);
-# ifdef JS_ION
-            ion::FinishInvalidation(fop, script);
-
-            /*
-             * Discard script if it's not marked as active. Note that this
-             * also resets the active flag.
-             */
-            ion::FinishDiscardBaselineScript(fop, script);
-# endif
-
-            /*
-             * Use counts for scripts are reset on GC. After discarding code we
-             * need to let it warm back up to get information such as which
-             * opcodes are setting array holes or accessing getter properties.
-             */
-            script->resetUseCount();
-        }
-
-#ifdef JS_ION
-        /* Free optimized baseline stubs. */
-        if (ionCompartment())
-            ionCompartment()->optimizedStubSpace()->free();
-#endif
-
-        types.sweepCompilerOutputs(fop, discardConstraints);
-    }
-
-#endif /* JS_METHODJIT */
-}
-
-void
-=======
->>>>>>> 82291bcb
 JSCompartment::sweep(FreeOp *fop, bool releaseTypes)
 {
     JS_ASSERT(!activeAnalysis);
