--- conflicted
+++ resolved
@@ -57,7 +57,6 @@
 
 #include "jsgcinlines.h"
 #include "jsscopeinlines.h"
-
 #include "ion/IonCompartment.h"
 
 #if ENABLE_YARR_JIT
@@ -95,12 +94,8 @@
     initialRegExpShape(NULL),
     initialStringShape(NULL),
     debugMode(rt->debugMode),
-<<<<<<< HEAD
     mathCache(NULL),
 	watchpointMap(NULL)
-=======
-    mathCache(NULL)
->>>>>>> 785993f9
 #ifdef JS_ION
     , ionCompartment_(NULL)
 #endif
