/* -*- Mode: C++; tab-width: 8; indent-tabs-mode: nil; c-basic-offset: 4 -*-
 * vim: set ts=8 sw=4 et tw=78:
 *
 * This Source Code Form is subject to the terms of the Mozilla Public
 * License, v. 2.0. If a copy of the MPL was not distributed with this
 * file, You can obtain one at http://mozilla.org/MPL/2.0/. */

#ifndef jsapi_h___
#define jsapi_h___
/*
 * JavaScript API.
 */

#include "mozilla/Attributes.h"
#include "mozilla/FloatingPoint.h"
#include "mozilla/StandardInteger.h"

#include <stddef.h>
#include <stdio.h>
#include "js-config.h"
#include "jspubtd.h"
#include "jsutil.h"
#include "jsval.h"

#include "js/Utility.h"
#include "gc/Root.h"

#ifdef __cplusplus
#include <limits> /* for std::numeric_limits */

#include "jsalloc.h"
#include "js/Vector.h"
#endif

/************************************************************************/

/* JS::Value can store a full int32_t. */
#define JSVAL_INT_BITS          32
#define JSVAL_INT_MIN           ((int32_t)0x80000000)
#define JSVAL_INT_MAX           ((int32_t)0x7fffffff)

/************************************************************************/

#define JS_Assert MOZ_Assert

#ifdef __cplusplus
namespace JS {

/*
 * Protecting non-jsval, non-JSObject *, non-JSString * values from collection
 *
 * Most of the time, the garbage collector's conservative stack scanner works
 * behind the scenes, finding all live values and protecting them from being
 * collected. However, when JSAPI client code obtains a pointer to data the
 * scanner does not know about, owned by an object the scanner does know about,
 * Care Must Be Taken.
 *
 * The scanner recognizes only a select set of types: pointers to JSObjects and
 * similar things (JSFunctions, and so on), pointers to JSStrings, and jsvals.
 * So while the scanner finds all live |JSString| pointers, it does not notice
 * |jschar| pointers.
 *
 * So suppose we have:
 *
 *   void f(JSString *str) {
 *     const jschar *ch = JS_GetStringCharsZ(str);
 *     ... do stuff with ch, but no uses of str ...;
 *   }
 *
 * After the call to |JS_GetStringCharsZ|, there are no further uses of
 * |str|, which means that the compiler is within its rights to not store
 * it anywhere. But because the stack scanner will not notice |ch|, there
 * is no longer any live value in this frame that would keep the string
 * alive. If |str| is the last reference to that |JSString|, and the
 * collector runs while we are using |ch|, the string's array of |jschar|s
 * may be freed out from under us.
 *
 * Note that there is only an issue when 1) we extract a thing X the scanner
 * doesn't recognize from 2) a thing Y the scanner does recognize, and 3) if Y
 * gets garbage-collected, then X gets freed. If we have code like this:
 *
 *   void g(JSObject *obj) {
 *     jsval x;
 *     JS_GetProperty(obj, "x", &x);
 *     ... do stuff with x ...
 *   }
 *
 * there's no problem, because the value we've extracted, x, is a jsval, a
 * type that the conservative scanner recognizes.
 *
 * Conservative GC frees us from the obligation to explicitly root the types it
 * knows about, but when we work with derived values like |ch|, we must root
 * their owners, as the derived value alone won't keep them alive.
 *
 * A JS::Anchor is a kind of GC root that allows us to keep the owners of
 * derived values like |ch| alive throughout the Anchor's lifetime. We could
 * fix the above code as follows:
 *
 *   void f(JSString *str) {
 *     JS::Anchor<JSString *> a_str(str);
 *     const jschar *ch = JS_GetStringCharsZ(str);
 *     ... do stuff with ch, but no uses of str ...;
 *   }
 *
 * This simply ensures that |str| will be live until |a_str| goes out of scope.
 * As long as we don't retain a pointer to the string's characters for longer
 * than that, we have avoided all garbage collection hazards.
 */
template<typename T> class AnchorPermitted;
template<> class AnchorPermitted<JSObject *> { };
template<> class AnchorPermitted<const JSObject *> { };
template<> class AnchorPermitted<JSFunction *> { };
template<> class AnchorPermitted<const JSFunction *> { };
template<> class AnchorPermitted<JSString *> { };
template<> class AnchorPermitted<const JSString *> { };
template<> class AnchorPermitted<Value> { };
template<> class AnchorPermitted<const JSScript *> { };
template<> class AnchorPermitted<JSScript *> { };

template<typename T>
class Anchor: AnchorPermitted<T>
{
  public:
    Anchor() { }
    explicit Anchor(T t) { hold = t; }
    inline ~Anchor();
    T &get() { return hold; }
    const T &get() const { return hold; }
    void set(const T &t) { hold = t; }
    void operator=(const T &t) { hold = t; }
    void clear() { hold = 0; }
  private:
    T hold;
    Anchor(const Anchor &) MOZ_DELETE;
    const Anchor &operator=(const Anchor &) MOZ_DELETE;
};

#ifdef __GNUC__
template<typename T>
inline Anchor<T>::~Anchor()
{
    /*
     * No code is generated for this. But because this is marked 'volatile', G++ will
     * assume it has important side-effects, and won't delete it. (G++ never looks at
     * the actual text and notices it's empty.) And because we have passed |hold| to
     * it, GCC will keep |hold| alive until this point.
     *
     * The "memory" clobber operand ensures that G++ will not move prior memory
     * accesses after the asm --- it's a barrier. Unfortunately, it also means that
     * G++ will assume that all memory has changed after the asm, as it would for a
     * call to an unknown function. I don't know of a way to avoid that consequence.
     */
    asm volatile("":: "g" (hold) : "memory");
}
#else
template<typename T>
inline Anchor<T>::~Anchor()
{
    /*
     * An adequate portable substitute, for non-structure types.
     *
     * The compiler promises that, by the end of an expression statement, the
     * last-stored value to a volatile object is the same as it would be in an
     * unoptimized, direct implementation (the "abstract machine" whose behavior the
     * language spec describes). However, the compiler is still free to reorder
     * non-volatile accesses across this store --- which is what we must prevent. So
     * assigning the held value to a volatile variable, as we do here, is not enough.
     *
     * In our case, however, garbage collection only occurs at function calls, so it
     * is sufficient to ensure that the destructor's store isn't moved earlier across
     * any function calls that could collect. It is hard to imagine the compiler
     * analyzing the program so thoroughly that it could prove that such motion was
     * safe. In practice, compilers treat calls to the collector as opaque operations
     * --- in particular, as operations which could access volatile variables, across
     * which this destructor must not be moved.
     *
     * ("Objection, your honor!  *Alleged* killer whale!")
     *
     * The disadvantage of this approach is that it does generate code for the store.
     * We do need to use Anchors in some cases where cycles are tight.
     *
     * NB: there is a Anchor<Value>::~Anchor() specialization below.
     */
    volatile T sink;
    sink = hold;
}
#endif  /* defined(__GNUC__) */

/*
 * JS::Value is the C++ interface for a single JavaScript Engine value.
 * A few general notes on JS::Value:
 *
 * - JS::Value has setX() and isX() members for X in
 *
 *     { Int32, Double, String, Boolean, Undefined, Null, Object, Magic }
 *
 *   JS::Value also contains toX() for each of the non-singleton types.
 *
 * - Magic is a singleton type whose payload contains a JSWhyMagic "reason" for
 *   the magic value. By providing JSWhyMagic values when creating and checking
 *   for magic values, it is possible to assert, at runtime, that only magic
 *   values with the expected reason flow through a particular value. For
 *   example, if cx->exception has a magic value, the reason must be
 *   JS_GENERATOR_CLOSING.
 *
 * - A key difference between JSVAL_* and JS::Value operations is that
 *   JS::Value gives null a separate type. Thus
 *
 *           JSVAL_IS_OBJECT(v) === v.isObjectOrNull()
 *       !JSVAL_IS_PRIMITIVE(v) === v.isObject()
 *
 *   To help prevent mistakenly boxing a nullable JSObject* as an object,
 *   Value::setObject takes a JSObject&. (Conversely, Value::asObject returns a
 *   JSObject&. A convenience member Value::setObjectOrNull is provided.
 *
 * - JSVAL_VOID is the same as the singleton value of the Undefined type.
 *
 * - Note that JS::Value is 8 bytes on 32 and 64-bit architectures. Thus, on
 *   32-bit user code should avoid copying jsval/JS::Value as much as possible,
 *   preferring to pass by const Value &.
 */
class Value
{
  public:
    /*
     * N.B. the default constructor leaves Value unitialized. Adding a default
     * constructor prevents Value from being stored in a union.
     */

    /*** Mutators ***/

    JS_ALWAYS_INLINE
    void setNull() {
        data.asBits = BUILD_JSVAL(JSVAL_TAG_NULL, 0).asBits;
    }

    JS_ALWAYS_INLINE
    void setUndefined() {
        data.asBits = BUILD_JSVAL(JSVAL_TAG_UNDEFINED, 0).asBits;
    }

    JS_ALWAYS_INLINE
    void setInt32(int32_t i) {
        data = INT32_TO_JSVAL_IMPL(i);
    }

    JS_ALWAYS_INLINE
    int32_t &getInt32Ref() {
        JS_ASSERT(isInt32());
        return data.s.payload.i32;
    }

    JS_ALWAYS_INLINE
    void setDouble(double d) {
        data = DOUBLE_TO_JSVAL_IMPL(d);
    }

    JS_ALWAYS_INLINE
    double &getDoubleRef() {
        JS_ASSERT(isDouble());
        return data.asDouble;
    }

    JS_ALWAYS_INLINE
    void setString(JSString *str) {
        JS_ASSERT(!IsPoisonedPtr(str));
        data = STRING_TO_JSVAL_IMPL(str);
    }

    JS_ALWAYS_INLINE
    void setString(const JS::Anchor<JSString *> &str) {
        setString(str.get());
    }

    JS_ALWAYS_INLINE
    void setObject(JSObject &obj) {
        JS_ASSERT(!IsPoisonedPtr(&obj));
        data = OBJECT_TO_JSVAL_IMPL(&obj);
    }

    JS_ALWAYS_INLINE
    void setBoolean(bool b) {
        data = BOOLEAN_TO_JSVAL_IMPL(b);
    }

    JS_ALWAYS_INLINE
    void setMagic(JSWhyMagic why) {
        data = MAGIC_TO_JSVAL_IMPL(why);
    }

    JS_ALWAYS_INLINE
    bool setNumber(uint32_t ui) {
        if (ui > JSVAL_INT_MAX) {
            setDouble((double)ui);
            return false;
        } else {
            setInt32((int32_t)ui);
            return true;
        }
    }

    JS_ALWAYS_INLINE
    bool setNumber(double d) {
        int32_t i;
        if (MOZ_DOUBLE_IS_INT32(d, &i)) {
            setInt32(i);
            return true;
        } else {
            setDouble(d);
            return false;
        }
    }

    JS_ALWAYS_INLINE
    void setObjectOrNull(JSObject *arg) {
        if (arg)
            setObject(*arg);
        else
            setNull();
    }

    JS_ALWAYS_INLINE
    void swap(Value &rhs) {
        uint64_t tmp = rhs.data.asBits;
        rhs.data.asBits = data.asBits;
        data.asBits = tmp;
    }

    /*** Value type queries ***/

    JS_ALWAYS_INLINE
    bool isUndefined() const {
        return JSVAL_IS_UNDEFINED_IMPL(data);
    }

    JS_ALWAYS_INLINE
    bool isNull() const {
        return JSVAL_IS_NULL_IMPL(data);
    }

    JS_ALWAYS_INLINE
    bool isNullOrUndefined() const {
        return isNull() || isUndefined();
    }

    JS_ALWAYS_INLINE
    bool isInt32() const {
        return JSVAL_IS_INT32_IMPL(data);
    }

    JS_ALWAYS_INLINE
    bool isInt32(int32_t i32) const {
        return JSVAL_IS_SPECIFIC_INT32_IMPL(data, i32);
    }

    JS_ALWAYS_INLINE
    bool isDouble() const {
        return JSVAL_IS_DOUBLE_IMPL(data);
    }

    JS_ALWAYS_INLINE
    bool isNumber() const {
        return JSVAL_IS_NUMBER_IMPL(data);
    }

    JS_ALWAYS_INLINE
    bool isString() const {
        return JSVAL_IS_STRING_IMPL(data);
    }

    JS_ALWAYS_INLINE
    bool isObject() const {
        return JSVAL_IS_OBJECT_IMPL(data);
    }

    JS_ALWAYS_INLINE
    bool isPrimitive() const {
        return JSVAL_IS_PRIMITIVE_IMPL(data);
    }

    JS_ALWAYS_INLINE
    bool isObjectOrNull() const {
        return JSVAL_IS_OBJECT_OR_NULL_IMPL(data);
    }

    JS_ALWAYS_INLINE
    bool isGCThing() const {
        return JSVAL_IS_GCTHING_IMPL(data);
    }

    JS_ALWAYS_INLINE
    bool isBoolean() const {
        return JSVAL_IS_BOOLEAN_IMPL(data);
    }

    JS_ALWAYS_INLINE
    bool isTrue() const {
        return JSVAL_IS_SPECIFIC_BOOLEAN(data, true);
    }

    JS_ALWAYS_INLINE
    bool isFalse() const {
        return JSVAL_IS_SPECIFIC_BOOLEAN(data, false);
    }

    JS_ALWAYS_INLINE
    bool isMagic() const {
        return JSVAL_IS_MAGIC_IMPL(data);
    }

    JS_ALWAYS_INLINE
    bool isMagic(JSWhyMagic why) const {
        JS_ASSERT_IF(isMagic(), data.s.payload.why == why);
        return JSVAL_IS_MAGIC_IMPL(data);
    }

    JS_ALWAYS_INLINE
    bool isMarkable() const {
        return JSVAL_IS_TRACEABLE_IMPL(data);
    }

    JS_ALWAYS_INLINE
    JSGCTraceKind gcKind() const {
        JS_ASSERT(isMarkable());
        return JSGCTraceKind(JSVAL_TRACE_KIND_IMPL(data));
    }

    JS_ALWAYS_INLINE
    JSWhyMagic whyMagic() const {
        JS_ASSERT(isMagic());
        return data.s.payload.why;
    }

    /*** Comparison ***/

    JS_ALWAYS_INLINE
    bool operator==(const Value &rhs) const {
        return data.asBits == rhs.data.asBits;
    }

    JS_ALWAYS_INLINE
    bool operator!=(const Value &rhs) const {
        return data.asBits != rhs.data.asBits;
    }

    friend inline bool SameType(const Value &lhs, const Value &rhs);

    /*** Extract the value's typed payload ***/

    JS_ALWAYS_INLINE
    int32_t toInt32() const {
        JS_ASSERT(isInt32());
        return JSVAL_TO_INT32_IMPL(data);
    }

    JS_ALWAYS_INLINE
    double toDouble() const {
        JS_ASSERT(isDouble());
        return data.asDouble;
    }

    JS_ALWAYS_INLINE
    double toNumber() const {
        JS_ASSERT(isNumber());
        return isDouble() ? toDouble() : double(toInt32());
    }

    JS_ALWAYS_INLINE
    JSString *toString() const {
        JS_ASSERT(isString());
        return JSVAL_TO_STRING_IMPL(data);
    }

    JS_ALWAYS_INLINE
    JSObject &toObject() const {
        JS_ASSERT(isObject());
        return *JSVAL_TO_OBJECT_IMPL(data);
    }

    JS_ALWAYS_INLINE
    JSObject *toObjectOrNull() const {
        JS_ASSERT(isObjectOrNull());
        return JSVAL_TO_OBJECT_IMPL(data);
    }

    JS_ALWAYS_INLINE
    void *toGCThing() const {
        JS_ASSERT(isGCThing());
        return JSVAL_TO_GCTHING_IMPL(data);
    }

    JS_ALWAYS_INLINE
    bool toBoolean() const {
        JS_ASSERT(isBoolean());
        return JSVAL_TO_BOOLEAN_IMPL(data);
    }

    JS_ALWAYS_INLINE
    uint32_t payloadAsRawUint32() const {
        JS_ASSERT(!isDouble());
        return data.s.payload.u32;
    }

    JS_ALWAYS_INLINE
    uint64_t asRawBits() const {
        return data.asBits;
    }

    JS_ALWAYS_INLINE
    JSValueType extractNonDoubleType() const {
        return JSVAL_EXTRACT_NON_DOUBLE_TYPE_IMPL(data);
    }

    /*
     * Private API
     *
     * Private setters/getters allow the caller to read/write arbitrary types
     * that fit in the 64-bit payload. It is the caller's responsibility, after
     * storing to a value with setPrivateX to read only using getPrivateX.
     * Privates values are given a type type which ensures they are not marked.
     */

    JS_ALWAYS_INLINE
    void setPrivate(void *ptr) {
        data = PRIVATE_PTR_TO_JSVAL_IMPL(ptr);
    }

    JS_ALWAYS_INLINE
    void *toPrivate() const {
        JS_ASSERT(JSVAL_IS_DOUBLE_IMPL(data));
        return JSVAL_TO_PRIVATE_PTR_IMPL(data);
    }

    JS_ALWAYS_INLINE
    void setPrivateUint32(uint32_t ui) {
        data = PRIVATE_UINT32_TO_JSVAL_IMPL(ui);
    }

    JS_ALWAYS_INLINE
    uint32_t toPrivateUint32() const {
        JS_ASSERT(JSVAL_IS_DOUBLE_IMPL(data));
        return JSVAL_TO_PRIVATE_UINT32_IMPL(data);
    }

    JS_ALWAYS_INLINE
    uint32_t &getPrivateUint32Ref() {
        JS_ASSERT(isDouble());
        return data.s.payload.u32;
    }

    /*
     * An unmarked value is just a void* cast as a Value. Thus, the Value is
     * not safe for GC and must not be marked. This API avoids raw casts
     * and the ensuing strict-aliasing warnings.
     */

    JS_ALWAYS_INLINE
    void setUnmarkedPtr(void *ptr) {
        data.asPtr = ptr;
    }

    JS_ALWAYS_INLINE
    void *toUnmarkedPtr() const {
        return data.asPtr;
    }

    const size_t *payloadWord() const {
#if JS_BITS_PER_WORD == 32
        return &data.s.payload.word;
#elif JS_BITS_PER_WORD == 64
        return &data.asWord;
#endif
    }

    const uintptr_t *payloadUIntPtr() const {
#if JS_BITS_PER_WORD == 32
        return &data.s.payload.uintptr;
#elif JS_BITS_PER_WORD == 64
        return &data.asUIntPtr;
#endif
    }

#if !defined(_MSC_VER) && !defined(__sparc)
  /* To make jsval binary compatible when linking across C and C++ with MSVC,
   * JS::Value needs to be POD. Otherwise, jsval will be passed in memory
   * in C++ but by value in C (bug 645111).
   * Same issue for SPARC ABI. (bug 737344).
   */
  private:
#endif

    jsval_layout data;

  private:
    void staticAssertions() {
        JS_STATIC_ASSERT(sizeof(JSValueType) == 1);
        JS_STATIC_ASSERT(sizeof(JSValueTag) == 4);
        JS_STATIC_ASSERT(sizeof(JSBool) == 4);
        JS_STATIC_ASSERT(sizeof(JSWhyMagic) <= 4);
        JS_STATIC_ASSERT(sizeof(Value) == 8);
    }

    friend jsval_layout (::JSVAL_TO_IMPL)(Value);
    friend Value (::IMPL_TO_JSVAL)(jsval_layout l);
};

inline bool
IsPoisonedValue(const Value &v)
{
    if (v.isString())
        return IsPoisonedPtr(v.toString());
    if (v.isObject())
        return IsPoisonedPtr(&v.toObject());
    return false;
}

/************************************************************************/

static JS_ALWAYS_INLINE Value
NullValue()
{
    Value v;
    v.setNull();
    return v;
}

static JS_ALWAYS_INLINE Value
UndefinedValue()
{
    Value v;
    v.setUndefined();
    return v;
}

static JS_ALWAYS_INLINE Value
Int32Value(int32_t i32)
{
    Value v;
    v.setInt32(i32);
    return v;
}

static JS_ALWAYS_INLINE Value
DoubleValue(double dbl)
{
    Value v;
    v.setDouble(dbl);
    return v;
}

static JS_ALWAYS_INLINE Value
StringValue(JSString *str)
{
    Value v;
    v.setString(str);
    return v;
}

static JS_ALWAYS_INLINE Value
BooleanValue(bool boo)
{
    Value v;
    v.setBoolean(boo);
    return v;
}

static JS_ALWAYS_INLINE Value
ObjectValue(JSObject &obj)
{
    Value v;
    v.setObject(obj);
    return v;
}

static JS_ALWAYS_INLINE Value
MagicValue(JSWhyMagic why)
{
    Value v;
    v.setMagic(why);
    return v;
}

static JS_ALWAYS_INLINE Value
NumberValue(float f)
{
    Value v;
    v.setNumber(f);
    return v;
}

static JS_ALWAYS_INLINE Value
NumberValue(double dbl)
{
    Value v;
    v.setNumber(dbl);
    return v;
}

static JS_ALWAYS_INLINE Value
NumberValue(int8_t i)
{
    return Int32Value(i);
}

static JS_ALWAYS_INLINE Value
NumberValue(uint8_t i)
{
    return Int32Value(i);
}

static JS_ALWAYS_INLINE Value
NumberValue(int16_t i)
{
    return Int32Value(i);
}

static JS_ALWAYS_INLINE Value
NumberValue(uint16_t i)
{
    return Int32Value(i);
}

static JS_ALWAYS_INLINE Value
NumberValue(int32_t i)
{
    return Int32Value(i);
}

static JS_ALWAYS_INLINE Value
NumberValue(uint32_t i)
{
    Value v;
    v.setNumber(i);
    return v;
}

namespace detail {

template <bool Signed>
class MakeNumberValue
{
  public:
    template<typename T>
    static inline Value create(const T t)
    {
        Value v;
        if (JSVAL_INT_MIN <= t && t <= JSVAL_INT_MAX)
            v.setInt32(int32_t(t));
        else
            v.setDouble(double(t));
        return v;
    }
};

template <>
class MakeNumberValue<false>
{
  public:
    template<typename T>
    static inline Value create(const T t)
    {
        Value v;
        if (t <= JSVAL_INT_MAX)
            v.setInt32(int32_t(t));
        else
            v.setDouble(double(t));
        return v;
    }
};

} /* namespace detail */

template <typename T>
static JS_ALWAYS_INLINE Value
NumberValue(const T t)
{
    MOZ_ASSERT(T(double(t)) == t, "value creation would be lossy");
    return detail::MakeNumberValue<std::numeric_limits<T>::is_signed>::create(t);
}

static JS_ALWAYS_INLINE Value
ObjectOrNullValue(JSObject *obj)
{
    Value v;
    v.setObjectOrNull(obj);
    return v;
}

static JS_ALWAYS_INLINE Value
PrivateValue(void *ptr)
{
    Value v;
    v.setPrivate(ptr);
    return v;
}

static JS_ALWAYS_INLINE Value
PrivateUint32Value(uint32_t ui)
{
    Value v;
    v.setPrivateUint32(ui);
    return v;
}

JS_ALWAYS_INLINE bool
SameType(const Value &lhs, const Value &rhs)
{
    return JSVAL_SAME_TYPE_IMPL(lhs.data, rhs.data);
}

template <> struct RootMethods<const Value>
{
    static Value initial() { return UndefinedValue(); }
    static ThingRootKind kind() { return THING_ROOT_VALUE; }
    static bool poisoned(const Value &v) { return IsPoisonedValue(v); }
};

template <> struct RootMethods<Value>
{
    static Value initial() { return UndefinedValue(); }
    static ThingRootKind kind() { return THING_ROOT_VALUE; }
    static bool poisoned(const Value &v) { return IsPoisonedValue(v); }
};

/************************************************************************/

#ifndef __GNUC__

/*
 * The default assignment operator for |struct C| has the signature:
 *
 *   C& C::operator=(const C&)
 *
 * And in particular requires implicit conversion of |this| to type |C| for the
 * return value. But |volatile C| cannot thus be converted to |C|, so just
 * doing |sink = hold| as in the non-specialized version would fail to compile.
 * Do the assignment on asBits instead, since I don't think we want to give
 * jsval_layout an assignment operator returning |volatile jsval_layout|.
 */
template<>
inline Anchor<Value>::~Anchor()
{
    volatile uint64_t bits;
    bits = JSVAL_TO_IMPL(hold).asBits;
}

#endif

#if defined JS_THREADSAFE && defined DEBUG

class JS_PUBLIC_API(AutoCheckRequestDepth)
{
    JSContext *cx;
  public:
    AutoCheckRequestDepth(JSContext *cx);
    ~AutoCheckRequestDepth();
};

# define CHECK_REQUEST(cx) \
    JS::AutoCheckRequestDepth _autoCheckRequestDepth(cx)

#else

# define CHECK_REQUEST(cx) \
    ((void) 0)

#endif /* JS_THREADSAFE && DEBUG */

#ifdef DEBUG
/* Assert that we're not doing GC on cx, that we're in a request as
   needed, and that the compartments for cx and v are correct. */
JS_PUBLIC_API(void)
AssertArgumentsAreSane(JSContext *cx, const Value &v);
#else
inline void AssertArgumentsAreSane(JSContext *cx, const Value &v) {
    /* Do nothing */
}
#endif /* DEBUG */

class JS_PUBLIC_API(AutoGCRooter) {
  public:
    AutoGCRooter(JSContext *cx, ptrdiff_t tag);

    ~AutoGCRooter() {
        JS_ASSERT(this == *stackTop);
        *stackTop = down;
    }

    /* Implemented in jsgc.cpp. */
    inline void trace(JSTracer *trc);
    static void traceAll(JSTracer *trc);

  protected:
    AutoGCRooter * const down;

    /*
     * Discriminates actual subclass of this being used.  If non-negative, the
     * subclass roots an array of values of the length stored in this field.
     * If negative, meaning is indicated by the corresponding value in the enum
     * below.  Any other negative value indicates some deeper problem such as
     * memory corruption.
     */
    ptrdiff_t tag;

    enum {
        JSVAL =        -1, /* js::AutoValueRooter */
        VALARRAY =     -2, /* js::AutoValueArrayRooter */
        PARSER =       -3, /* js::Parser */
        SHAPEVECTOR =  -4, /* js::AutoShapeVector */
        ENUMERATOR =   -5, /* js::AutoEnumStateRooter */
        IDARRAY =      -6, /* js::AutoIdArray */
        DESCRIPTORS =  -7, /* js::AutoPropDescArrayRooter */
        NAMESPACES =   -8, /* js::AutoNamespaceArray */
        XML =          -9, /* js::AutoXMLRooter */
        OBJECT =      -10, /* js::AutoObjectRooter */
        ID =          -11, /* js::AutoIdRooter */
        VALVECTOR =   -12, /* js::AutoValueVector */
        DESCRIPTOR =  -13, /* js::AutoPropertyDescriptorRooter */
        STRING =      -14, /* js::AutoStringRooter */
        IDVECTOR =    -15, /* js::AutoIdVector */
        OBJVECTOR =   -16, /* js::AutoObjectVector */
        SCRIPTVECTOR =-17, /* js::AutoScriptVector */
<<<<<<< HEAD
        IONMASM =     -18  /* js::ion::MacroAssembler */
=======
        PROPDESC =    -18, /* js::PropDesc::AutoRooter */
        SHAPERANGE =  -19, /* js::Shape::Range::AutoRooter */
        STACKSHAPE =  -20, /* js::StackShape::AutoRooter */
        STACKBASESHAPE=-21,/* js::StackBaseShape::AutoRooter */
        BINDINGS =    -22, /* js::Bindings::AutoRooter */
        GETTERSETTER =-23, /* js::AutoRooterGetterSetter */
        REGEXPSTATICS=-24, /* js::RegExpStatics::AutoRooter */
        HASHABLEVALUE=-25
>>>>>>> e3dc2c4f
    };

  private:
    AutoGCRooter ** const stackTop;

    /* No copy or assignment semantics. */
    AutoGCRooter(AutoGCRooter &ida) MOZ_DELETE;
    void operator=(AutoGCRooter &ida) MOZ_DELETE;
};

class AutoValueRooter : private AutoGCRooter
{
  public:
    explicit AutoValueRooter(JSContext *cx
                             JS_GUARD_OBJECT_NOTIFIER_PARAM)
      : AutoGCRooter(cx, JSVAL), val(NullValue())
    {
        JS_GUARD_OBJECT_NOTIFIER_INIT;
    }

    AutoValueRooter(JSContext *cx, const Value &v
                    JS_GUARD_OBJECT_NOTIFIER_PARAM)
      : AutoGCRooter(cx, JSVAL), val(v)
    {
        JS_GUARD_OBJECT_NOTIFIER_INIT;
    }

    /*
     * If you are looking for Object* overloads, use AutoObjectRooter instead;
     * rooting Object*s as a js::Value requires discerning whether or not it is
     * a function object. Also, AutoObjectRooter is smaller.
     */

    void set(Value v) {
        JS_ASSERT(tag == JSVAL);
        val = v;
    }

    const Value &value() const {
        JS_ASSERT(tag == JSVAL);
        return val;
    }

    Value *addr() {
        JS_ASSERT(tag == JSVAL);
        return &val;
    }

    const Value &jsval_value() const {
        JS_ASSERT(tag == JSVAL);
        return val;
    }

    Value *jsval_addr() {
        JS_ASSERT(tag == JSVAL);
        return &val;
    }

    friend void AutoGCRooter::trace(JSTracer *trc);

  private:
    Value val;
    JS_DECL_USE_GUARD_OBJECT_NOTIFIER
};

class AutoObjectRooter : private AutoGCRooter {
  public:
    AutoObjectRooter(JSContext *cx, JSObject *obj = NULL
                     JS_GUARD_OBJECT_NOTIFIER_PARAM)
      : AutoGCRooter(cx, OBJECT), obj(obj)
    {
        JS_GUARD_OBJECT_NOTIFIER_INIT;
    }

    void setObject(JSObject *obj) {
        this->obj = obj;
    }

    JSObject * object() const {
        return obj;
    }

    JSObject ** addr() {
        return &obj;
    }

    friend void AutoGCRooter::trace(JSTracer *trc);

  private:
    JSObject *obj;
    JS_DECL_USE_GUARD_OBJECT_NOTIFIER
};

class AutoStringRooter : private AutoGCRooter {
  public:
    AutoStringRooter(JSContext *cx, JSString *str = NULL
                     JS_GUARD_OBJECT_NOTIFIER_PARAM)
      : AutoGCRooter(cx, STRING), str(str)
    {
        JS_GUARD_OBJECT_NOTIFIER_INIT;
    }

    void setString(JSString *str) {
        this->str = str;
    }

    JSString * string() const {
        return str;
    }

    JSString ** addr() {
        return &str;
    }

    friend void AutoGCRooter::trace(JSTracer *trc);

  private:
    JSString *str;
    JS_DECL_USE_GUARD_OBJECT_NOTIFIER
};

class AutoArrayRooter : private AutoGCRooter {
  public:
    AutoArrayRooter(JSContext *cx, size_t len, Value *vec
                    JS_GUARD_OBJECT_NOTIFIER_PARAM)
      : AutoGCRooter(cx, len), array(vec), skip(cx, array, len)
    {
        JS_GUARD_OBJECT_NOTIFIER_INIT;
        JS_ASSERT(tag >= 0);
    }

    void changeLength(size_t newLength) {
        tag = ptrdiff_t(newLength);
        JS_ASSERT(tag >= 0);
    }

    void changeArray(Value *newArray, size_t newLength) {
        changeLength(newLength);
        array = newArray;
    }

    Value *array;

    friend void AutoGCRooter::trace(JSTracer *trc);

  private:
    JS_DECL_USE_GUARD_OBJECT_NOTIFIER

    SkipRoot skip;
};

/* The auto-root for enumeration object and its state. */
class AutoEnumStateRooter : private AutoGCRooter
{
  public:
    AutoEnumStateRooter(JSContext *cx, JSObject *obj
                        JS_GUARD_OBJECT_NOTIFIER_PARAM)
      : AutoGCRooter(cx, ENUMERATOR), obj(obj), stateValue(), context(cx)
    {
        JS_GUARD_OBJECT_NOTIFIER_INIT;
        JS_ASSERT(obj);
    }

    ~AutoEnumStateRooter();

    friend void AutoGCRooter::trace(JSTracer *trc);

    const Value &state() const { return stateValue; }
    Value *addr() { return &stateValue; }

  protected:
    void trace(JSTracer *trc);

    JSObject *obj;

  private:
    Value stateValue;
    JSContext *context;
    JS_DECL_USE_GUARD_OBJECT_NOTIFIER
};

template<class T>
class AutoVectorRooter : protected AutoGCRooter
{
  public:
    explicit AutoVectorRooter(JSContext *cx, ptrdiff_t tag
                              JS_GUARD_OBJECT_NOTIFIER_PARAM)
      : AutoGCRooter(cx, tag), vector(cx), vectorRoot(cx, &vector)
    {
        JS_GUARD_OBJECT_NOTIFIER_INIT;
    }

    size_t length() const { return vector.length(); }

    bool append(const T &v) { return vector.append(v); }

    /* For use when space has already been reserved. */
    void infallibleAppend(const T &v) { vector.infallibleAppend(v); }

    void popBack() { vector.popBack(); }
    T popCopy() { return vector.popCopy(); }

    bool growBy(size_t inc) {
        size_t oldLength = vector.length();
        if (!vector.growByUninitialized(inc))
            return false;
        makeRangeGCSafe(oldLength);
        return true;
    }

    bool resize(size_t newLength) {
        size_t oldLength = vector.length();
        if (newLength <= oldLength) {
            vector.shrinkBy(oldLength - newLength);
            return true;
        }
        if (!vector.growByUninitialized(newLength - oldLength))
            return false;
        makeRangeGCSafe(oldLength);
        return true;
    }

    void clear() { vector.clear(); }

    bool reserve(size_t newLength) {
        return vector.reserve(newLength);
    }

    T &operator[](size_t i) { return vector[i]; }
    const T &operator[](size_t i) const { return vector[i]; }

    const T *begin() const { return vector.begin(); }
    T *begin() { return vector.begin(); }

    const T *end() const { return vector.end(); }
    T *end() { return vector.end(); }

    const T &back() const { return vector.back(); }

    friend void AutoGCRooter::trace(JSTracer *trc);

  private:
    void makeRangeGCSafe(size_t oldLength) {
        T *t = vector.begin() + oldLength;
        for (size_t i = oldLength; i < vector.length(); ++i, ++t)
            memset(t, 0, sizeof(T));
    }

    typedef js::Vector<T, 8> VectorImpl;
    VectorImpl vector;

    /* Prevent overwriting of inline elements in vector. */
    SkipRoot vectorRoot;

    JS_DECL_USE_GUARD_OBJECT_NOTIFIER
};

class AutoValueVector : public AutoVectorRooter<Value>
{
  public:
    explicit AutoValueVector(JSContext *cx
                             JS_GUARD_OBJECT_NOTIFIER_PARAM)
        : AutoVectorRooter<Value>(cx, VALVECTOR)
    {
        JS_GUARD_OBJECT_NOTIFIER_INIT;
    }

    JS_DECL_USE_GUARD_OBJECT_NOTIFIER
};

class AutoIdVector : public AutoVectorRooter<jsid>
{
  public:
    explicit AutoIdVector(JSContext *cx
                          JS_GUARD_OBJECT_NOTIFIER_PARAM)
        : AutoVectorRooter<jsid>(cx, IDVECTOR)
    {
        JS_GUARD_OBJECT_NOTIFIER_INIT;
    }

    JS_DECL_USE_GUARD_OBJECT_NOTIFIER
};

class AutoScriptVector : public AutoVectorRooter<JSScript *>
{
  public:
    explicit AutoScriptVector(JSContext *cx
                              JS_GUARD_OBJECT_NOTIFIER_PARAM)
        : AutoVectorRooter<JSScript *>(cx, SCRIPTVECTOR)
    {
        JS_GUARD_OBJECT_NOTIFIER_INIT;
    }

    JS_DECL_USE_GUARD_OBJECT_NOTIFIER
};

}  /* namespace JS */

/************************************************************************/

/*
 * JS::Value and jsval are the same type; jsval is the old name, kept around
 * for backwards compatibility along with all the JSVAL_* operations below.
 * jsval_layout is an implementation detail and should not be used externally.
 */
typedef JS::Value jsval;

static JS_ALWAYS_INLINE jsval_layout
JSVAL_TO_IMPL(jsval v)
{
    return v.data;
}

static JS_ALWAYS_INLINE jsval
IMPL_TO_JSVAL(jsval_layout l)
{
    JS::Value v;
    v.data = l;
    return v;
}

#ifdef DEBUG
struct JSValueAlignmentTester { char c; JS::Value v; };
JS_STATIC_ASSERT(sizeof(JSValueAlignmentTester) == 16);
#endif /* DEBUG */

#else  /* defined(__cplusplus) */

/*
 * For SpiderMonkey C clients, there is no JS::Value class, only the
 * traditional jsval with the traditional JSVAL_* operations. Since
 * SpiderMonkey itself is always compiled as C++, this relies on the binary
 * compatibility of jsval_layout and JS::Value (statically asserted below).
 */
typedef union jsval_layout jsval;

static JS_ALWAYS_INLINE jsval_layout
JSVAL_TO_IMPL(jsval v)
{
    return v;
}

static JS_ALWAYS_INLINE jsval
IMPL_TO_JSVAL(jsval_layout l)
{
    return l;
}

#endif  /* defined(__cplusplus) */

#ifdef DEBUG
typedef struct { char c; jsval_layout l; } JSLayoutAlignmentTester;
JS_STATIC_ASSERT(sizeof(JSLayoutAlignmentTester) == 16);
#endif /* DEBUG */

JS_STATIC_ASSERT(sizeof(jsval_layout) == sizeof(jsval));

/************************************************************************/

#ifdef __cplusplus

typedef JS::Handle<JSObject*> JSHandleObject;
typedef JS::Handle<jsid> JSHandleId;

#else

/*
 * Handle support for C API users. Handles must be destroyed in the reverse
 * order that they were created (as in a stack).
 */

typedef struct { JSObject **_; } JSHandleObject;
typedef struct { jsid *_; } JSHandleId;

JSBool JS_CreateHandleObject(JSContext *cx, JSObject *obj, JSHandleObject *phandle);
void JS_DestroyHandleObject(JSContext *cx, JSHandleObject handle);

JSBool JS_CreateHandleId(JSContext *cx, jsid id, JSHandleId *phandle);
void JS_DestroyHandleId(JSContext *cx, JSHandleId handle);

#endif

/* JSClass operation signatures. */

/*
 * Add, delete, or get a property named by id in obj.  Note the jsid id
 * type -- id may be a string (Unicode property identifier) or an int (element
 * index).  The *vp out parameter, on success, is the new property value after
 * an add or get.  After a successful delete, *vp is JSVAL_FALSE iff
 * obj[id] can't be deleted (because it's permanent).
 */
typedef JSBool
(* JSPropertyOp)(JSContext *cx, JSHandleObject obj, JSHandleId id, jsval *vp);

/*
 * Set a property named by id in obj, treating the assignment as strict
 * mode code if strict is true. Note the jsid id type -- id may be a string
 * (Unicode property identifier) or an int (element index). The *vp out
 * parameter, on success, is the new property value after the
 * set.
 */
typedef JSBool
(* JSStrictPropertyOp)(JSContext *cx, JSHandleObject obj, JSHandleId id, JSBool strict, jsval *vp);

/*
 * This function type is used for callbacks that enumerate the properties of
 * a JSObject.  The behavior depends on the value of enum_op:
 *
 *  JSENUMERATE_INIT
 *    A new, opaque iterator state should be allocated and stored in *statep.
 *    (You can use PRIVATE_TO_JSVAL() to tag the pointer to be stored).
 *
 *    The number of properties that will be enumerated should be returned as
 *    an integer jsval in *idp, if idp is non-null, and provided the number of
 *    enumerable properties is known.  If idp is non-null and the number of
 *    enumerable properties can't be computed in advance, *idp should be set
 *    to JSVAL_ZERO.
 *
 *  JSENUMERATE_INIT_ALL
 *    Used identically to JSENUMERATE_INIT, but exposes all properties of the
 *    object regardless of enumerability.
 *
 *  JSENUMERATE_NEXT
 *    A previously allocated opaque iterator state is passed in via statep.
 *    Return the next jsid in the iteration using *idp.  The opaque iterator
 *    state pointed at by statep is destroyed and *statep is set to JSVAL_NULL
 *    if there are no properties left to enumerate.
 *
 *  JSENUMERATE_DESTROY
 *    Destroy the opaque iterator state previously allocated in *statep by a
 *    call to this function when enum_op was JSENUMERATE_INIT or
 *    JSENUMERATE_INIT_ALL.
 *
 * The return value is used to indicate success, with a value of JS_FALSE
 * indicating failure.
 */
typedef JSBool
(* JSNewEnumerateOp)(JSContext *cx, JSHandleObject obj, JSIterateOp enum_op,
                     jsval *statep, jsid *idp);

/*
 * The old-style JSClass.enumerate op should define all lazy properties not
 * yet reflected in obj.
 */
typedef JSBool
(* JSEnumerateOp)(JSContext *cx, JSHandleObject obj);

/*
 * Resolve a lazy property named by id in obj by defining it directly in obj.
 * Lazy properties are those reflected from some peer native property space
 * (e.g., the DOM attributes for a given node reflected as obj) on demand.
 *
 * JS looks for a property in an object, and if not found, tries to resolve
 * the given id.  If resolve succeeds, the engine looks again in case resolve
 * defined obj[id].  If no such property exists directly in obj, the process
 * is repeated with obj's prototype, etc.
 *
 * NB: JSNewResolveOp provides a cheaper way to resolve lazy properties.
 */
typedef JSBool
(* JSResolveOp)(JSContext *cx, JSHandleObject obj, JSHandleId id);

/*
 * Like JSResolveOp, but flags provide contextual information as follows:
 *
 *  JSRESOLVE_QUALIFIED   a qualified property id: obj.id or obj[id], not id
 *  JSRESOLVE_ASSIGNING   obj[id] is on the left-hand side of an assignment
 *  JSRESOLVE_DETECTING   'if (o.p)...' or similar detection opcode sequence
 *  JSRESOLVE_DECLARING   var, const, or function prolog declaration opcode
 *
 * The *objp out parameter, on success, should be null to indicate that id
 * was not resolved; and non-null, referring to obj or one of its prototypes,
 * if id was resolved.
 *
 * This hook instead of JSResolveOp is called via the JSClass.resolve member
 * if JSCLASS_NEW_RESOLVE is set in JSClass.flags.
 *
 * Setting JSCLASS_NEW_RESOLVE and JSCLASS_NEW_RESOLVE_GETS_START further
 * extends this hook by passing in the starting object on the prototype chain
 * via *objp.  Thus a resolve hook implementation may define the property id
 * being resolved in the object in which the id was first sought, rather than
 * in a prototype object whose class led to the resolve hook being called.
 *
 * When using JSCLASS_NEW_RESOLVE_GETS_START, the resolve hook must therefore
 * null *objp to signify "not resolved".  With only JSCLASS_NEW_RESOLVE and no
 * JSCLASS_NEW_RESOLVE_GETS_START, the hook can assume *objp is null on entry.
 * This is not good practice, but enough existing hook implementations count
 * on it that we can't break compatibility by passing the starting object in
 * *objp without a new JSClass flag.
 */
typedef JSBool
(* JSNewResolveOp)(JSContext *cx, JSHandleObject obj, JSHandleId id, unsigned flags,
                   JSObject **objp);

/*
 * Convert obj to the given type, returning true with the resulting value in
 * *vp on success, and returning false on error or exception.
 */
typedef JSBool
(* JSConvertOp)(JSContext *cx, JSHandleObject obj, JSType type, jsval *vp);

/*
 * Delegate typeof to an object so it can cloak a primitive or another object.
 */
typedef JSType
(* JSTypeOfOp)(JSContext *cx, JSObject *obj);

typedef struct JSFreeOp JSFreeOp;

struct JSFreeOp {
#ifndef __cplusplus
    JSRuntime   *runtime;
#else
  private:
    JSRuntime   *runtime_;

  protected:
    JSFreeOp(JSRuntime *rt)
      : runtime_(rt) { }

  public:
    JSRuntime *runtime() const {
        return runtime_;
    }
#endif
};

/*
 * Finalize obj, which the garbage collector has determined to be unreachable
 * from other live objects or from GC roots.  Obviously, finalizers must never
 * store a reference to obj.
 */
typedef void
(* JSFinalizeOp)(JSFreeOp *fop, JSObject *obj);

/*
 * Finalizes external strings created by JS_NewExternalString.
 */
typedef struct JSStringFinalizer JSStringFinalizer;

struct JSStringFinalizer {
    void (*finalize)(const JSStringFinalizer *fin, jschar *chars);
};

/*
 * JSClass.checkAccess type: check whether obj[id] may be accessed per mode,
 * returning false on error/exception, true on success with obj[id]'s last-got
 * value in *vp, and its attributes in *attrsp.  As for JSPropertyOp above, id
 * is either a string or an int jsval.
 */
typedef JSBool
(* JSCheckAccessOp)(JSContext *cx, JSHandleObject obj, JSHandleId id, JSAccessMode mode,
                    jsval *vp);

/*
 * Check whether v is an instance of obj.  Return false on error or exception,
 * true on success with JS_TRUE in *bp if v is an instance of obj, JS_FALSE in
 * *bp otherwise.
 */
typedef JSBool
(* JSHasInstanceOp)(JSContext *cx, JSHandleObject obj, const jsval *v, JSBool *bp);

/*
 * Function type for trace operation of the class called to enumerate all
 * traceable things reachable from obj's private data structure. For each such
 * thing, a trace implementation must call
 *
 *    JS_CallTracer(trc, thing, kind);
 *
 * or one of its convenience macros as described in jsapi.h.
 *
 * JSTraceOp implementation can assume that no other threads mutates object
 * state. It must not change state of the object or corresponding native
 * structures. The only exception for this rule is the case when the embedding
 * needs a tight integration with GC. In that case the embedding can check if
 * the traversal is a part of the marking phase through calling
 * JS_IsGCMarkingTracer and apply a special code like emptying caches or
 * marking its native structures.
 */
typedef void
(* JSTraceOp)(JSTracer *trc, JSObject *obj);

/*
 * DEBUG only callback that JSTraceOp implementation can provide to return
 * a string describing the reference traced with JS_CallTracer.
 */
typedef void
(* JSTraceNamePrinter)(JSTracer *trc, char *buf, size_t bufsize);

typedef JSBool
(* JSEqualityOp)(JSContext *cx, JSHandleObject obj, const jsval *v, JSBool *bp);

/*
 * Typedef for native functions called by the JS VM.
 *
 * See jsapi.h, the JS_CALLEE, JS_THIS, etc. macros.
 */

typedef JSBool
(* JSNative)(JSContext *cx, unsigned argc, jsval *vp);

/* Callbacks and their arguments. */

typedef enum JSContextOp {
    JSCONTEXT_NEW,
    JSCONTEXT_DESTROY
} JSContextOp;

/*
 * The possible values for contextOp when the runtime calls the callback are:
 *   JSCONTEXT_NEW      JS_NewContext successfully created a new JSContext
 *                      instance. The callback can initialize the instance as
 *                      required. If the callback returns false, the instance
 *                      will be destroyed and JS_NewContext returns null. In
 *                      this case the callback is not called again.
 *   JSCONTEXT_DESTROY  One of JS_DestroyContext* methods is called. The
 *                      callback may perform its own cleanup and must always
 *                      return true.
 *   Any other value    For future compatibility the callback must do nothing
 *                      and return true in this case.
 */
typedef JSBool
(* JSContextCallback)(JSContext *cx, unsigned contextOp);

typedef enum JSGCStatus {
    JSGC_BEGIN,
    JSGC_END
} JSGCStatus;

typedef void
(* JSGCCallback)(JSRuntime *rt, JSGCStatus status);

typedef enum JSFinalizeStatus {
    JSFINALIZE_START,
    JSFINALIZE_END
} JSFinalizeStatus;

typedef void
(* JSFinalizeCallback)(JSFreeOp *fop, JSFinalizeStatus status, JSBool isCompartment);

/*
 * Generic trace operation that calls JS_CallTracer on each traceable thing
 * stored in data.
 */
typedef void
(* JSTraceDataOp)(JSTracer *trc, void *data);

typedef JSBool
(* JSOperationCallback)(JSContext *cx);

typedef void
(* JSErrorReporter)(JSContext *cx, const char *message, JSErrorReport *report);

#ifdef MOZ_TRACE_JSCALLS
typedef void
(* JSFunctionCallback)(const JSFunction *fun,
                       const JSScript *scr,
                       const JSContext *cx,
                       int entering);
#endif

/*
 * Possible exception types. These types are part of a JSErrorFormatString
 * structure. They define which error to throw in case of a runtime error.
 * JSEXN_NONE marks an unthrowable error.
 */
typedef enum JSExnType {
    JSEXN_NONE = -1,
      JSEXN_ERR,
        JSEXN_INTERNALERR,
        JSEXN_EVALERR,
        JSEXN_RANGEERR,
        JSEXN_REFERENCEERR,
        JSEXN_SYNTAXERR,
        JSEXN_TYPEERR,
        JSEXN_URIERR,
        JSEXN_LIMIT
} JSExnType;

typedef struct JSErrorFormatString {
    /* The error format string (UTF-8 if js_CStringsAreUTF8). */
    const char *format;

    /* The number of arguments to expand in the formatted error message. */
    uint16_t argCount;

    /* One of the JSExnType constants above. */
    int16_t exnType;
} JSErrorFormatString;

typedef const JSErrorFormatString *
(* JSErrorCallback)(void *userRef, const char *locale,
                    const unsigned errorNumber);

#ifdef va_start
#define JS_ARGUMENT_FORMATTER_DEFINED 1

typedef JSBool
(* JSArgumentFormatter)(JSContext *cx, const char *format, JSBool fromJS,
                        jsval **vpp, va_list *app);
#endif

typedef JSBool
(* JSLocaleToUpperCase)(JSContext *cx, JSString *src, jsval *rval);

typedef JSBool
(* JSLocaleToLowerCase)(JSContext *cx, JSString *src, jsval *rval);

typedef JSBool
(* JSLocaleCompare)(JSContext *cx, JSString *src1, JSString *src2,
                    jsval *rval);

typedef JSBool
(* JSLocaleToUnicode)(JSContext *cx, const char *src, jsval *rval);

/*
 * Security protocol types.
 */

typedef void
(* JSDestroyPrincipalsOp)(JSPrincipals *principals);

typedef JSBool
(* JSSubsumePrincipalsOp)(JSPrincipals *principals1, JSPrincipals *principals2);

/*
 * Return a weak reference to the principals associated with obj, possibly via
 * the immutable parent chain leading from obj to a top-level container (e.g.,
 * a window object in the DOM level 0).  If there are no principals associated
 * with obj, return null.  Therefore null does not mean an error was reported;
 * in no event should an error be reported or an exception be thrown by this
 * callback's implementation.
 */
typedef JSPrincipals *
(* JSObjectPrincipalsFinder)(JSObject *obj);

/*
 * Used to check if a CSP instance wants to disable eval() and friends.
 * See js_CheckCSPPermitsJSAction() in jsobj.
 */
typedef JSBool
(* JSCSPEvalChecker)(JSContext *cx);

/*
 * Security callbacks for pushing and popping context principals. These are only
 * temporarily necessary and will hopefully be gone again in a matter of weeks.
 */
typedef JSBool
(* JSPushContextPrincipalOp)(JSContext *cx, JSPrincipals *principals);

typedef JSBool
(* JSPopContextPrincipalOp)(JSContext *cx);

/*
 * Callback used to ask the embedding for the cross compartment wrapper handler
 * that implements the desired prolicy for this kind of object in the
 * destination compartment.
 */
typedef JSObject *
(* JSWrapObjectCallback)(JSContext *cx, JSObject *obj, JSObject *proto, JSObject *parent,
                         unsigned flags);

/*
 * Callback used by the wrap hook to ask the embedding to prepare an object
 * for wrapping in a context. This might include unwrapping other wrappers
 * or even finding a more suitable object for the new compartment.
 */
typedef JSObject *
(* JSPreWrapCallback)(JSContext *cx, JSObject *scope, JSObject *obj, unsigned flags);

/*
 * Callback used when wrapping determines that the underlying object is already
 * in the compartment for which it is being wrapped. This allows consumers to
 * maintain same-compartment wrapping invariants.
 *
 * |obj| is guaranteed to be same-compartment as |cx|, but it may (or may not)
 * be a security or cross-compartment wrapper. This is an unfortunate contract,
 * but is important for to avoid unnecessarily recomputing every cross-
 * compartment wrapper that gets passed to wrap.
 */
typedef JSObject *
(* JSSameCompartmentWrapObjectCallback)(JSContext *cx, JSObject *obj);

typedef void
(* JSDestroyCompartmentCallback)(JSFreeOp *fop, JSCompartment *compartment);

/*
 * Read structured data from the reader r. This hook is used to read a value
 * previously serialized by a call to the WriteStructuredCloneOp hook.
 *
 * tag and data are the pair of uint32_t values from the header. The callback
 * may use the JS_Read* APIs to read any other relevant parts of the object
 * from the reader r. closure is any value passed to the JS_ReadStructuredClone
 * function. Return the new object on success, NULL on error/exception.
 */
typedef JSObject *(*ReadStructuredCloneOp)(JSContext *cx, JSStructuredCloneReader *r,
                                           uint32_t tag, uint32_t data, void *closure);

/*
 * Structured data serialization hook. The engine can write primitive values,
 * Objects, Arrays, Dates, RegExps, TypedArrays, and ArrayBuffers. Any other
 * type of object requires application support. This callback must first use
 * the JS_WriteUint32Pair API to write an object header, passing a value
 * greater than JS_SCTAG_USER to the tag parameter. Then it can use the
 * JS_Write* APIs to write any other relevant parts of the value v to the
 * writer w. closure is any value passed to the JS_WriteStructuredCLone function.
 *
 * Return true on success, false on error/exception.
 */
typedef JSBool (*WriteStructuredCloneOp)(JSContext *cx, JSStructuredCloneWriter *w,
                                         JSObject *obj, void *closure);

/*
 * This is called when JS_WriteStructuredClone finds that the object to be
 * written is recursive. To follow HTML5, the application must throw a
 * DATA_CLONE_ERR DOMException. errorid is always JS_SCERR_RECURSION.
 */
typedef void (*StructuredCloneErrorOp)(JSContext *cx, uint32_t errorid);

/************************************************************************/

JS_BEGIN_EXTERN_C

/*
 * Silence warning about returning JS::Value (aka jsval) from functions with C
 * linkage. For C JSAPI clients, jsval will be jsval_layout, which should be
 * ABI compatible.
 */
#ifdef _MSC_VER
# pragma warning(disable:4190)
#endif

/************************************************************************/

/*
 * JS constants. For efficiency, prefer predicates (e.g., JSVAL_IS_NULL).
 * N.B. These constants are initialized at startup.
 */
extern JS_PUBLIC_DATA(const jsval) JSVAL_NULL;
extern JS_PUBLIC_DATA(const jsval) JSVAL_ZERO;
extern JS_PUBLIC_DATA(const jsval) JSVAL_ONE;
extern JS_PUBLIC_DATA(const jsval) JSVAL_FALSE;
extern JS_PUBLIC_DATA(const jsval) JSVAL_TRUE;
extern JS_PUBLIC_DATA(const jsval) JSVAL_VOID;

/************************************************************************/

static JS_ALWAYS_INLINE JSBool
JSVAL_IS_NULL(jsval v)
{
    return JSVAL_IS_NULL_IMPL(JSVAL_TO_IMPL(v));
}

static JS_ALWAYS_INLINE JSBool
JSVAL_IS_VOID(jsval v)
{
    return JSVAL_IS_UNDEFINED_IMPL(JSVAL_TO_IMPL(v));
}

static JS_ALWAYS_INLINE JSBool
JSVAL_IS_INT(jsval v)
{
    return JSVAL_IS_INT32_IMPL(JSVAL_TO_IMPL(v));
}

static JS_ALWAYS_INLINE int32_t
JSVAL_TO_INT(jsval v)
{
    JS_ASSERT(JSVAL_IS_INT(v));
    return JSVAL_TO_INT32_IMPL(JSVAL_TO_IMPL(v));
}

static JS_ALWAYS_INLINE jsval
INT_TO_JSVAL(int32_t i)
{
    return IMPL_TO_JSVAL(INT32_TO_JSVAL_IMPL(i));
}

static JS_ALWAYS_INLINE JSBool
JSVAL_IS_DOUBLE(jsval v)
{
    return JSVAL_IS_DOUBLE_IMPL(JSVAL_TO_IMPL(v));
}

static JS_ALWAYS_INLINE double
JSVAL_TO_DOUBLE(jsval v)
{
    jsval_layout l;
    JS_ASSERT(JSVAL_IS_DOUBLE(v));
    l = JSVAL_TO_IMPL(v);
    return l.asDouble;
}

static JS_ALWAYS_INLINE jsval
DOUBLE_TO_JSVAL(double d)
{
    /* This is a manually inlined version of:
     *    d = JS_CANONICALIZE_NAN(d);
     *    return IMPL_TO_JSVAL(DOUBLE_TO_JSVAL_IMPL(d));
     * because GCC from XCode 3.1.4 miscompiles the above code. */
    jsval_layout l;
    if (JS_UNLIKELY(d != d)) {
        l.asBits = 0x7FF8000000000000LL;
    } else {
        l.asDouble = d;
    }
    return IMPL_TO_JSVAL(l);
}

static JS_ALWAYS_INLINE jsval
UINT_TO_JSVAL(uint32_t i)
{
    if (i <= JSVAL_INT_MAX)
        return INT_TO_JSVAL((int32_t)i);
    return DOUBLE_TO_JSVAL((double)i);
}

static JS_ALWAYS_INLINE JSBool
JSVAL_IS_NUMBER(jsval v)
{
    return JSVAL_IS_NUMBER_IMPL(JSVAL_TO_IMPL(v));
}

static JS_ALWAYS_INLINE JSBool
JSVAL_IS_STRING(jsval v)
{
    return JSVAL_IS_STRING_IMPL(JSVAL_TO_IMPL(v));
}

static JS_ALWAYS_INLINE JSString *
JSVAL_TO_STRING(jsval v)
{
    JS_ASSERT(JSVAL_IS_STRING(v));
    return JSVAL_TO_STRING_IMPL(JSVAL_TO_IMPL(v));
}

static JS_ALWAYS_INLINE jsval
STRING_TO_JSVAL(JSString *str)
{
    return IMPL_TO_JSVAL(STRING_TO_JSVAL_IMPL(str));
}

static JS_ALWAYS_INLINE JSBool
JSVAL_IS_OBJECT(jsval v)
{
    return JSVAL_IS_OBJECT_OR_NULL_IMPL(JSVAL_TO_IMPL(v));
}

static JS_ALWAYS_INLINE JSObject *
JSVAL_TO_OBJECT(jsval v)
{
    JS_ASSERT(JSVAL_IS_OBJECT(v));
    return JSVAL_TO_OBJECT_IMPL(JSVAL_TO_IMPL(v));
}

static JS_ALWAYS_INLINE jsval
OBJECT_TO_JSVAL(JSObject *obj)
{
    if (obj)
        return IMPL_TO_JSVAL(OBJECT_TO_JSVAL_IMPL(obj));
    return JSVAL_NULL;
}

static JS_ALWAYS_INLINE JSBool
JSVAL_IS_BOOLEAN(jsval v)
{
    return JSVAL_IS_BOOLEAN_IMPL(JSVAL_TO_IMPL(v));
}

static JS_ALWAYS_INLINE JSBool
JSVAL_TO_BOOLEAN(jsval v)
{
    JS_ASSERT(JSVAL_IS_BOOLEAN(v));
    return JSVAL_TO_BOOLEAN_IMPL(JSVAL_TO_IMPL(v));
}

static JS_ALWAYS_INLINE jsval
BOOLEAN_TO_JSVAL(JSBool b)
{
    return IMPL_TO_JSVAL(BOOLEAN_TO_JSVAL_IMPL(b));
}

static JS_ALWAYS_INLINE JSBool
JSVAL_IS_PRIMITIVE(jsval v)
{
    return JSVAL_IS_PRIMITIVE_IMPL(JSVAL_TO_IMPL(v));
}

static JS_ALWAYS_INLINE JSBool
JSVAL_IS_GCTHING(jsval v)
{
    return JSVAL_IS_GCTHING_IMPL(JSVAL_TO_IMPL(v));
}

static JS_ALWAYS_INLINE void *
JSVAL_TO_GCTHING(jsval v)
{
    JS_ASSERT(JSVAL_IS_GCTHING(v));
    return JSVAL_TO_GCTHING_IMPL(JSVAL_TO_IMPL(v));
}

/* To be GC-safe, privates are tagged as doubles. */

static JS_ALWAYS_INLINE jsval
PRIVATE_TO_JSVAL(void *ptr)
{
    return IMPL_TO_JSVAL(PRIVATE_PTR_TO_JSVAL_IMPL(ptr));
}

static JS_ALWAYS_INLINE void *
JSVAL_TO_PRIVATE(jsval v)
{
    JS_ASSERT(JSVAL_IS_DOUBLE(v));
    return JSVAL_TO_PRIVATE_PTR_IMPL(JSVAL_TO_IMPL(v));
}

/************************************************************************/

/*
 * A jsid is an identifier for a property or method of an object which is
 * either a 31-bit signed integer, interned string or object. If XML is
 * enabled, there is an additional singleton jsid value; see
 * JS_DEFAULT_XML_NAMESPACE_ID below. Finally, there is an additional jsid
 * value, JSID_VOID, which does not occur in JS scripts but may be used to
 * indicate the absence of a valid jsid.
 *
 * A jsid is not implicitly convertible to or from a jsval; JS_ValueToId or
 * JS_IdToValue must be used instead.
 */

#define JSID_TYPE_STRING                 0x0
#define JSID_TYPE_INT                    0x1
#define JSID_TYPE_VOID                   0x2
#define JSID_TYPE_OBJECT                 0x4
#define JSID_TYPE_DEFAULT_XML_NAMESPACE  0x6
#define JSID_TYPE_MASK                   0x7

/*
 * Avoid using canonical 'id' for jsid parameters since this is a magic word in
 * Objective-C++ which, apparently, wants to be able to #include jsapi.h.
 */
#define id iden

static JS_ALWAYS_INLINE JSBool
JSID_IS_STRING(jsid id)
{
    return (JSID_BITS(id) & JSID_TYPE_MASK) == 0;
}

static JS_ALWAYS_INLINE JSString *
JSID_TO_STRING(jsid id)
{
    JS_ASSERT(JSID_IS_STRING(id));
    return (JSString *)JSID_BITS(id);
}

static JS_ALWAYS_INLINE JSBool
JSID_IS_ZERO(jsid id)
{
    return JSID_BITS(id) == 0;
}

JS_PUBLIC_API(JSBool)
JS_StringHasBeenInterned(JSContext *cx, JSString *str);

/*
 * Only JSStrings that have been interned via the JSAPI can be turned into
 * jsids by API clients.
 *
 * N.B. if a jsid is backed by a string which has not been interned, that
 * string must be appropriately rooted to avoid being collected by the GC.
 */
JS_PUBLIC_API(jsid)
INTERNED_STRING_TO_JSID(JSContext *cx, JSString *str);

static JS_ALWAYS_INLINE JSBool
JSID_IS_INT(jsid id)
{
    return !!(JSID_BITS(id) & JSID_TYPE_INT);
}

static JS_ALWAYS_INLINE int32_t
JSID_TO_INT(jsid id)
{
    JS_ASSERT(JSID_IS_INT(id));
    return ((uint32_t)JSID_BITS(id)) >> 1;
}

#define JSID_INT_MIN  0
#define JSID_INT_MAX  INT32_MAX

static JS_ALWAYS_INLINE JSBool
INT_FITS_IN_JSID(int32_t i)
{
    return i >= 0;
}

static JS_ALWAYS_INLINE jsid
INT_TO_JSID(int32_t i)
{
    jsid id;
    JS_ASSERT(INT_FITS_IN_JSID(i));
    JSID_BITS(id) = ((i << 1) | JSID_TYPE_INT);
    return id;
}

static JS_ALWAYS_INLINE JSBool
JSID_IS_OBJECT(jsid id)
{
    return (JSID_BITS(id) & JSID_TYPE_MASK) == JSID_TYPE_OBJECT &&
           (size_t)JSID_BITS(id) != JSID_TYPE_OBJECT;
}

static JS_ALWAYS_INLINE JSObject *
JSID_TO_OBJECT(jsid id)
{
    JS_ASSERT(JSID_IS_OBJECT(id));
    return (JSObject *)(JSID_BITS(id) & ~(size_t)JSID_TYPE_MASK);
}

static JS_ALWAYS_INLINE jsid
OBJECT_TO_JSID(JSObject *obj)
{
    jsid id;
    JS_ASSERT(obj != NULL);
    JS_ASSERT(((size_t)obj & JSID_TYPE_MASK) == 0);
    JSID_BITS(id) = ((size_t)obj | JSID_TYPE_OBJECT);
    return id;
}

static JS_ALWAYS_INLINE JSBool
JSID_IS_GCTHING(jsid id)
{
    return JSID_IS_STRING(id) || JSID_IS_OBJECT(id);
}

static JS_ALWAYS_INLINE void *
JSID_TO_GCTHING(jsid id)
{
    return (void *)(JSID_BITS(id) & ~(size_t)JSID_TYPE_MASK);
}

/*
 * The magic XML namespace id is not a valid jsid. Global object classes in
 * embeddings that enable JS_HAS_XML_SUPPORT (E4X) should handle this id.
 */

static JS_ALWAYS_INLINE JSBool
JSID_IS_DEFAULT_XML_NAMESPACE(jsid id)
{
    JS_ASSERT_IF(((size_t)JSID_BITS(id) & JSID_TYPE_MASK) == JSID_TYPE_DEFAULT_XML_NAMESPACE,
                 JSID_BITS(id) == JSID_TYPE_DEFAULT_XML_NAMESPACE);
    return ((size_t)JSID_BITS(id) == JSID_TYPE_DEFAULT_XML_NAMESPACE);
}

#ifdef JS_USE_JSID_STRUCT_TYPES
extern JS_PUBLIC_DATA(jsid) JS_DEFAULT_XML_NAMESPACE_ID;
#else
# define JS_DEFAULT_XML_NAMESPACE_ID ((jsid)JSID_TYPE_DEFAULT_XML_NAMESPACE)
#endif

/*
 * A void jsid is not a valid id and only arises as an exceptional API return
 * value, such as in JS_NextProperty. Embeddings must not pass JSID_VOID into
 * JSAPI entry points expecting a jsid and do not need to handle JSID_VOID in
 * hooks receiving a jsid except when explicitly noted in the API contract.
 */

static JS_ALWAYS_INLINE JSBool
JSID_IS_VOID(jsid id)
{
    JS_ASSERT_IF(((size_t)JSID_BITS(id) & JSID_TYPE_MASK) == JSID_TYPE_VOID,
                 JSID_BITS(id) == JSID_TYPE_VOID);
    return ((size_t)JSID_BITS(id) == JSID_TYPE_VOID);
}

static JS_ALWAYS_INLINE JSBool
JSID_IS_EMPTY(jsid id)
{
    return ((size_t)JSID_BITS(id) == JSID_TYPE_OBJECT);
}

#undef id

#ifdef JS_USE_JSID_STRUCT_TYPES
extern JS_PUBLIC_DATA(jsid) JSID_VOID;
extern JS_PUBLIC_DATA(jsid) JSID_EMPTY;
#else
# define JSID_VOID ((jsid)JSID_TYPE_VOID)
# define JSID_EMPTY ((jsid)JSID_TYPE_OBJECT)
#endif

/*
 * Returns true iff the given jsval is immune to GC and can be used across
 * multiple JSRuntimes without requiring any conversion API.
 */
static JS_ALWAYS_INLINE JSBool
JSVAL_IS_UNIVERSAL(jsval v)
{
    return !JSVAL_IS_GCTHING(v);
}

#ifdef __cplusplus

namespace JS {

class AutoIdRooter : private AutoGCRooter
{
  public:
    explicit AutoIdRooter(JSContext *cx, jsid id = INT_TO_JSID(0)
                          JS_GUARD_OBJECT_NOTIFIER_PARAM)
      : AutoGCRooter(cx, ID), id_(id)
    {
        JS_GUARD_OBJECT_NOTIFIER_INIT;
    }

    jsid id() {
        return id_;
    }

    jsid * addr() {
        return &id_;
    }

    friend void AutoGCRooter::trace(JSTracer *trc);

  private:
    jsid id_;
    JS_DECL_USE_GUARD_OBJECT_NOTIFIER
};

} /* namespace JS */

#endif /* __cplusplus */

/************************************************************************/

/* Lock and unlock the GC thing held by a jsval. */
#define JSVAL_LOCK(cx,v)        (JSVAL_IS_GCTHING(v)                          \
                                 ? JS_LockGCThing(cx, JSVAL_TO_GCTHING(v))    \
                                 : JS_TRUE)
#define JSVAL_UNLOCK(cx,v)      (JSVAL_IS_GCTHING(v)                          \
                                 ? JS_UnlockGCThing(cx, JSVAL_TO_GCTHING(v))  \
                                 : JS_TRUE)

/* Property attributes, set in JSPropertySpec and passed to API functions. */
#define JSPROP_ENUMERATE        0x01    /* property is visible to for/in loop */
#define JSPROP_READONLY         0x02    /* not settable: assignment is no-op.
                                           This flag is only valid when neither
                                           JSPROP_GETTER nor JSPROP_SETTER is
                                           set. */
#define JSPROP_PERMANENT        0x04    /* property cannot be deleted */
#define JSPROP_GETTER           0x10    /* property holds getter function */
#define JSPROP_SETTER           0x20    /* property holds setter function */
#define JSPROP_SHARED           0x40    /* don't allocate a value slot for this
                                           property; don't copy the property on
                                           set of the same-named property in an
                                           object that delegates to a prototype
                                           containing this property */
#define JSPROP_INDEX            0x80    /* name is actually (int) index */
#define JSPROP_SHORTID          0x100   /* set in JS_DefineProperty attrs
                                           if getters/setters use a shortid */
#define JSPROP_NATIVE_ACCESSORS 0x08    /* set in JSPropertyDescriptor.flags
                                           if getters/setters are JSNatives */

/* Function flags, internal use only, returned by JS_GetFunctionFlags. */
#define JSFUN_LAMBDA            0x08    /* expressed, not declared, function */
#define JSFUN_HEAVYWEIGHT       0x80    /* activation requires a Call object */

#define JSFUN_HEAVYWEIGHT_TEST(f)  ((f) & JSFUN_HEAVYWEIGHT)

#define JSFUN_HAS_REST          0x0100  /* function has a rest (...) parameter */
#define JSFUN_CONSTRUCTOR       0x0200  /* native that can be called as a ctor
                                           without creating a this object */
#define JSFUN_HAS_DEFAULTS      0x0400  /* function has at least one default
                                           parameter */

#define JSFUN_FLAGS_MASK      0x07f8    /* overlay JSFUN_* attributes --
                                           bits 12-15 are used internally to
                                           flag interpreted functions */

#define JSFUN_STUB_GSOPS      0x1000    /* use JS_PropertyStub getter/setter
                                           instead of defaulting to class gsops
                                           for property holding function */

/*
 * Re-use JSFUN_LAMBDA, which applies only to scripted functions, for use in
 * JSFunctionSpec arrays that specify generic native prototype methods, i.e.,
 * methods of a class prototype that are exposed as static methods taking an
 * extra leading argument: the generic |this| parameter.
 *
 * If you set this flag in a JSFunctionSpec struct's flags initializer, then
 * that struct must live at least as long as the native static method object
 * created due to this flag by JS_DefineFunctions or JS_InitClass.  Typically
 * JSFunctionSpec structs are allocated in static arrays.
 */
#define JSFUN_GENERIC_NATIVE    JSFUN_LAMBDA

/*
 * The first call to JS_CallOnce by any thread in a process will call 'func'.
 * Later calls to JS_CallOnce with the same JSCallOnceType object will be
 * suppressed.
 *
 * Equivalently: each distinct JSCallOnceType object will allow one JS_CallOnce
 * to invoke its JSInitCallback.
 */
extern JS_PUBLIC_API(JSBool)
JS_CallOnce(JSCallOnceType *once, JSInitCallback func);

/* Microseconds since the epoch, midnight, January 1, 1970 UTC. */
extern JS_PUBLIC_API(int64_t)
JS_Now(void);

/* Don't want to export data, so provide accessors for non-inline jsvals. */
extern JS_PUBLIC_API(jsval)
JS_GetNaNValue(JSContext *cx);

extern JS_PUBLIC_API(jsval)
JS_GetNegativeInfinityValue(JSContext *cx);

extern JS_PUBLIC_API(jsval)
JS_GetPositiveInfinityValue(JSContext *cx);

extern JS_PUBLIC_API(jsval)
JS_GetEmptyStringValue(JSContext *cx);

extern JS_PUBLIC_API(JSString *)
JS_GetEmptyString(JSRuntime *rt);

/*
 * Format is a string of the following characters (spaces are insignificant),
 * specifying the tabulated type conversions:
 *
 *   b      JSBool          Boolean
 *   c      uint16_t/jschar ECMA uint16_t, Unicode char
 *   i      int32_t         ECMA int32_t
 *   u      uint32_t        ECMA uint32_t
 *   j      int32_t         Rounded int32_t (coordinate)
 *   d      double          IEEE double
 *   I      double          Integral IEEE double
 *   S      JSString *      Unicode string, accessed by a JSString pointer
 *   W      jschar *        Unicode character vector, 0-terminated (W for wide)
 *   o      JSObject *      Object reference
 *   f      JSFunction *    Function private
 *   v      jsval           Argument value (no conversion)
 *   *      N/A             Skip this argument (no vararg)
 *   /      N/A             End of required arguments
 *
 * The variable argument list after format must consist of &b, &c, &s, e.g.,
 * where those variables have the types given above.  For the pointer types
 * char *, JSString *, and JSObject *, the pointed-at memory returned belongs
 * to the JS runtime, not to the calling native code.  The runtime promises
 * to keep this memory valid so long as argv refers to allocated stack space
 * (so long as the native function is active).
 *
 * Fewer arguments than format specifies may be passed only if there is a /
 * in format after the last required argument specifier and argc is at least
 * the number of required arguments.  More arguments than format specifies
 * may be passed without error; it is up to the caller to deal with trailing
 * unconverted arguments.
 */
extern JS_PUBLIC_API(JSBool)
JS_ConvertArguments(JSContext *cx, unsigned argc, jsval *argv, const char *format,
                    ...);

#ifdef va_start
extern JS_PUBLIC_API(JSBool)
JS_ConvertArgumentsVA(JSContext *cx, unsigned argc, jsval *argv,
                      const char *format, va_list ap);
#endif

#ifdef JS_ARGUMENT_FORMATTER_DEFINED

/*
 * Add and remove a format string handler for JS_{Convert,Push}Arguments{,VA}.
 * The handler function has this signature:
 *
 *   JSBool MyArgumentFormatter(JSContext *cx, const char *format,
 *                              JSBool fromJS, jsval **vpp, va_list *app);
 *
 * It should return true on success, and return false after reporting an error
 * or detecting an already-reported error.
 *
 * For a given format string, for example "AA", the formatter is called from
 * JS_ConvertArgumentsVA like so:
 *
 *   formatter(cx, "AA...", JS_TRUE, &sp, &ap);
 *
 * sp points into the arguments array on the JS stack, while ap points into
 * the stdarg.h va_list on the C stack.  The JS_TRUE passed for fromJS tells
 * the formatter to convert zero or more jsvals at sp to zero or more C values
 * accessed via pointers-to-values at ap, updating both sp (via *vpp) and ap
 * (via *app) to point past the converted arguments and their result pointers
 * on the C stack.
 *
 * When called from JS_PushArgumentsVA, the formatter is invoked thus:
 *
 *   formatter(cx, "AA...", JS_FALSE, &sp, &ap);
 *
 * where JS_FALSE for fromJS means to wrap the C values at ap according to the
 * format specifier and store them at sp, updating ap and sp appropriately.
 *
 * The "..." after "AA" is the rest of the format string that was passed into
 * JS_{Convert,Push}Arguments{,VA}.  The actual format trailing substring used
 * in each Convert or PushArguments call is passed to the formatter, so that
 * one such function may implement several formats, in order to share code.
 *
 * Remove just forgets about any handler associated with format.  Add does not
 * copy format, it points at the string storage allocated by the caller, which
 * is typically a string constant.  If format is in dynamic storage, it is up
 * to the caller to keep the string alive until Remove is called.
 */
extern JS_PUBLIC_API(JSBool)
JS_AddArgumentFormatter(JSContext *cx, const char *format,
                        JSArgumentFormatter formatter);

extern JS_PUBLIC_API(void)
JS_RemoveArgumentFormatter(JSContext *cx, const char *format);

#endif /* JS_ARGUMENT_FORMATTER_DEFINED */

extern JS_PUBLIC_API(JSBool)
JS_ConvertValue(JSContext *cx, jsval v, JSType type, jsval *vp);

extern JS_PUBLIC_API(JSBool)
JS_ValueToObject(JSContext *cx, jsval v, JSObject **objp);

extern JS_PUBLIC_API(JSFunction *)
JS_ValueToFunction(JSContext *cx, jsval v);

extern JS_PUBLIC_API(JSFunction *)
JS_ValueToConstructor(JSContext *cx, jsval v);

extern JS_PUBLIC_API(JSString *)
JS_ValueToString(JSContext *cx, jsval v);

extern JS_PUBLIC_API(JSString *)
JS_ValueToSource(JSContext *cx, jsval v);

extern JS_PUBLIC_API(JSBool)
JS_ValueToNumber(JSContext *cx, jsval v, double *dp);

#ifdef __cplusplus
namespace js {
/*
 * DO NOT CALL THIS.  Use JS::ToNumber
 */
extern JS_PUBLIC_API(bool)
ToNumberSlow(JSContext *cx, JS::Value v, double *dp);
} /* namespace js */

namespace JS {

/* ES5 9.3 ToNumber. */
JS_ALWAYS_INLINE bool
ToNumber(JSContext *cx, const Value &v, double *out)
{
    AssertArgumentsAreSane(cx, v);

    if (v.isNumber()) {
        *out = v.toNumber();
        MaybeCheckStackRoots(cx);
        return true;
    }
    return js::ToNumberSlow(cx, v, out);
}

} /* namespace JS */
#endif /* __cplusplus */

extern JS_PUBLIC_API(JSBool)
JS_DoubleIsInt32(double d, int32_t *ip);

extern JS_PUBLIC_API(int32_t)
JS_DoubleToInt32(double d);

extern JS_PUBLIC_API(uint32_t)
JS_DoubleToUint32(double d);

/*
 * Convert a value to a number, then to an int32_t, according to the ECMA rules
 * for ToInt32.
 */
extern JS_PUBLIC_API(JSBool)
JS_ValueToECMAInt32(JSContext *cx, jsval v, int32_t *ip);

#ifdef __cplusplus
namespace js {
/*
 * DO NOT CALL THIS.  Use JS::ToInt32
 */
extern JS_PUBLIC_API(bool)
ToInt32Slow(JSContext *cx, const JS::Value &v, int32_t *out);
} /* namespace js */

namespace JS {

JS_ALWAYS_INLINE bool
ToInt32(JSContext *cx, const js::Value &v, int32_t *out)
{
    AssertArgumentsAreSane(cx, v);
    if (v.isInt32()) {
        *out = v.toInt32();
        return true;
    }
    return js::ToInt32Slow(cx, v, out);
}

} /* namespace JS */
#endif /* __cplusplus */

/*
 * Convert a value to a number, then to a uint32_t, according to the ECMA rules
 * for ToUint32.
 */
extern JS_PUBLIC_API(JSBool)
JS_ValueToECMAUint32(JSContext *cx, jsval v, uint32_t *ip);

/*
 * Convert a value to a number, then to an int32_t if it fits by rounding to
 * nearest; but failing with an error report if the double is out of range
 * or unordered.
 */
extern JS_PUBLIC_API(JSBool)
JS_ValueToInt32(JSContext *cx, jsval v, int32_t *ip);

/*
 * ECMA ToUint16, for mapping a jsval to a Unicode point.
 */
extern JS_PUBLIC_API(JSBool)
JS_ValueToUint16(JSContext *cx, jsval v, uint16_t *ip);

extern JS_PUBLIC_API(JSBool)
JS_ValueToBoolean(JSContext *cx, jsval v, JSBool *bp);

extern JS_PUBLIC_API(JSType)
JS_TypeOfValue(JSContext *cx, jsval v);

extern JS_PUBLIC_API(const char *)
JS_GetTypeName(JSContext *cx, JSType type);

extern JS_PUBLIC_API(JSBool)
JS_StrictlyEqual(JSContext *cx, jsval v1, jsval v2, JSBool *equal);

extern JS_PUBLIC_API(JSBool)
JS_LooselyEqual(JSContext *cx, jsval v1, jsval v2, JSBool *equal);

extern JS_PUBLIC_API(JSBool)
JS_SameValue(JSContext *cx, jsval v1, jsval v2, JSBool *same);

/* True iff fun is the global eval function. */
extern JS_PUBLIC_API(JSBool)
JS_IsBuiltinEvalFunction(JSFunction *fun);

/* True iff fun is the Function constructor. */
extern JS_PUBLIC_API(JSBool)
JS_IsBuiltinFunctionConstructor(JSFunction *fun);

/************************************************************************/

/*
 * Initialization, locking, contexts, and memory allocation.
 *
 * It is important that the first runtime and first context be created in a
 * single-threaded fashion, otherwise the behavior of the library is undefined.
 * See: http://developer.mozilla.org/en/docs/Category:JSAPI_Reference
 */
#define JS_NewRuntime       JS_Init
#define JS_DestroyRuntime   JS_Finish
#define JS_LockRuntime      JS_Lock
#define JS_UnlockRuntime    JS_Unlock

extern JS_PUBLIC_API(JSRuntime *)
JS_NewRuntime(uint32_t maxbytes);

/* Deprecated. */
#define JS_CommenceRuntimeShutDown(rt) ((void) 0)

extern JS_PUBLIC_API(void)
JS_DestroyRuntime(JSRuntime *rt);

extern JS_PUBLIC_API(void)
JS_ShutDown(void);

JS_PUBLIC_API(void *)
JS_GetRuntimePrivate(JSRuntime *rt);

extern JS_PUBLIC_API(JSRuntime *)
JS_GetRuntime(JSContext *cx);

JS_PUBLIC_API(void)
JS_SetRuntimePrivate(JSRuntime *rt, void *data);

extern JS_PUBLIC_API(void)
JS_BeginRequest(JSContext *cx);

extern JS_PUBLIC_API(void)
JS_EndRequest(JSContext *cx);

/* Yield to pending GC operations, regardless of request depth */
extern JS_PUBLIC_API(void)
JS_YieldRequest(JSContext *cx);

extern JS_PUBLIC_API(unsigned)
JS_SuspendRequest(JSContext *cx);

extern JS_PUBLIC_API(void)
JS_ResumeRequest(JSContext *cx, unsigned saveDepth);

extern JS_PUBLIC_API(JSBool)
JS_IsInRequest(JSRuntime *rt);

extern JS_PUBLIC_API(JSBool)
JS_IsInSuspendedRequest(JSRuntime *rt);

#ifdef __cplusplus
JS_END_EXTERN_C

namespace JS {

inline bool
IsPoisonedId(jsid iden)
{
    if (JSID_IS_STRING(iden))
        return JS::IsPoisonedPtr(JSID_TO_STRING(iden));
    if (JSID_IS_OBJECT(iden))
        return JS::IsPoisonedPtr(JSID_TO_OBJECT(iden));
    return false;
}

template <> struct RootMethods<const jsid>
{
    static jsid initial() { return JSID_VOID; }
    static ThingRootKind kind() { return THING_ROOT_ID; }
    static bool poisoned(jsid id) { return IsPoisonedId(id); }
};

template <> struct RootMethods<jsid>
{
    static jsid initial() { return JSID_VOID; }
    static ThingRootKind kind() { return THING_ROOT_ID; }
    static bool poisoned(jsid id) { return IsPoisonedId(id); }
};

} /* namespace JS */

class JSAutoRequest {
  public:
    JSAutoRequest(JSContext *cx JS_GUARD_OBJECT_NOTIFIER_PARAM)
        : mContext(cx), mSaveDepth(0) {
        JS_GUARD_OBJECT_NOTIFIER_INIT;
        JS_BeginRequest(mContext);
    }
    ~JSAutoRequest() {
        JS_EndRequest(mContext);
    }

    void suspend() {
        mSaveDepth = JS_SuspendRequest(mContext);
    }
    void resume() {
        JS_ResumeRequest(mContext, mSaveDepth);
    }

  protected:
    JSContext *mContext;
    unsigned  mSaveDepth;
    JS_DECL_USE_GUARD_OBJECT_NOTIFIER

#if 0
  private:
    static void *operator new(size_t) CPP_THROW_NEW { return 0; };
    static void operator delete(void *, size_t) { };
#endif
};

class JSAutoSuspendRequest {
  public:
    JSAutoSuspendRequest(JSContext *cx JS_GUARD_OBJECT_NOTIFIER_PARAM)
        : mContext(cx), mSaveDepth(0) {
        JS_GUARD_OBJECT_NOTIFIER_INIT;
        if (mContext) {
            mSaveDepth = JS_SuspendRequest(mContext);
        }
    }
    ~JSAutoSuspendRequest() {
        resume();
    }

    void resume() {
        if (mContext) {
            JS_ResumeRequest(mContext, mSaveDepth);
            mContext = 0;
        }
    }

  protected:
    JSContext *mContext;
    unsigned mSaveDepth;
    JS_DECL_USE_GUARD_OBJECT_NOTIFIER

#if 0
  private:
    static void *operator new(size_t) CPP_THROW_NEW { return 0; };
    static void operator delete(void *, size_t) { };
#endif
};

class JSAutoCheckRequest {
  public:
    JSAutoCheckRequest(JSContext *cx JS_GUARD_OBJECT_NOTIFIER_PARAM) {
#if defined JS_THREADSAFE && defined DEBUG
        mContext = cx;
        JS_ASSERT(JS_IsInRequest(JS_GetRuntime(cx)));
#endif
        JS_GUARD_OBJECT_NOTIFIER_INIT;
    }

    ~JSAutoCheckRequest() {
#if defined JS_THREADSAFE && defined DEBUG
        JS_ASSERT(JS_IsInRequest(JS_GetRuntime(mContext)));
#endif
    }


  private:
#if defined JS_THREADSAFE && defined DEBUG
    JSContext *mContext;
#endif
    JS_DECL_USE_GUARD_OBJECT_NOTIFIER
};

JS_BEGIN_EXTERN_C
#endif

extern JS_PUBLIC_API(JSContextCallback)
JS_SetContextCallback(JSRuntime *rt, JSContextCallback cxCallback);

extern JS_PUBLIC_API(JSContext *)
JS_NewContext(JSRuntime *rt, size_t stackChunkSize);

extern JS_PUBLIC_API(void)
JS_DestroyContext(JSContext *cx);

extern JS_PUBLIC_API(void)
JS_DestroyContextNoGC(JSContext *cx);

extern JS_PUBLIC_API(void *)
JS_GetContextPrivate(JSContext *cx);

extern JS_PUBLIC_API(void)
JS_SetContextPrivate(JSContext *cx, void *data);

extern JS_PUBLIC_API(void *)
JS_GetSecondContextPrivate(JSContext *cx);

extern JS_PUBLIC_API(void)
JS_SetSecondContextPrivate(JSContext *cx, void *data);

extern JS_PUBLIC_API(JSRuntime *)
JS_GetRuntime(JSContext *cx);

extern JS_PUBLIC_API(JSContext *)
JS_ContextIterator(JSRuntime *rt, JSContext **iterp);

extern JS_PUBLIC_API(JSVersion)
JS_GetVersion(JSContext *cx);

extern JS_PUBLIC_API(JSVersion)
JS_SetVersion(JSContext *cx, JSVersion version);

extern JS_PUBLIC_API(const char *)
JS_VersionToString(JSVersion version);

extern JS_PUBLIC_API(JSVersion)
JS_StringToVersion(const char *string);

/*
 * JS options are orthogonal to version, and may be freely composed with one
 * another as well as with version.
 *
 * JSOPTION_VAROBJFIX is recommended -- see the comments associated with the
 * prototypes for JS_ExecuteScript, JS_EvaluateScript, etc.
 */
#define JSOPTION_STRICT         JS_BIT(0)       /* warn on dubious practice */
#define JSOPTION_WERROR         JS_BIT(1)       /* convert warning to error */
#define JSOPTION_VAROBJFIX      JS_BIT(2)       /* make JS_EvaluateScript use
                                                   the last object on its 'obj'
                                                   param's scope chain as the
                                                   ECMA 'variables object' */
#define JSOPTION_PRIVATE_IS_NSISUPPORTS \
                                JS_BIT(3)       /* context private data points
                                                   to an nsISupports subclass */
#define JSOPTION_COMPILE_N_GO   JS_BIT(4)       /* caller of JS_Compile*Script
                                                   promises to execute compiled
                                                   script once only; enables
                                                   compile-time scope chain
                                                   resolution of consts. */
#define JSOPTION_ATLINE         JS_BIT(5)       /* //@line number ["filename"]
                                                   option supported for the
                                                   XUL preprocessor and kindred
                                                   beasts. */
#define JSOPTION_ALLOW_XML      JS_BIT(6)       /* enable E4X syntax (deprecated)
                                                   and define the E4X-related
                                                   globals: XML, XMLList,
                                                   Namespace, etc. */
#define JSOPTION_MOAR_XML       JS_BIT(7)       /* enable E4X even in versions
                                                   that don't normally get it;
                                                   parse <!-- --> as a token,
                                                   not backward compatible with
                                                   the comment-hiding hack used
                                                   in HTML script tags. */
#define JSOPTION_DONT_REPORT_UNCAUGHT                                   \
                                JS_BIT(8)       /* When returning from the
                                                   outermost API call, prevent
                                                   uncaught exceptions from
                                                   being converted to error
                                                   reports */

#define JSOPTION_RELIMIT        JS_BIT(9)       /* Throw exception on any
                                                   regular expression which
                                                   backtracks more than n^3
                                                   times, where n is length
                                                   of the input string */
/* JS_BIT(10) is currently unused. */

/* JS_BIT(11) is currently unused. */

#define JSOPTION_NO_SCRIPT_RVAL JS_BIT(12)      /* A promise to the compiler
                                                   that a null rval out-param
                                                   will be passed to each call
                                                   to JS_ExecuteScript. */
#define JSOPTION_UNROOTED_GLOBAL JS_BIT(13)     /* The GC will not root the
                                                   contexts' global objects
                                                   (see JS_GetGlobalObject),
                                                   leaving that up to the
                                                   embedding. */

#define JSOPTION_METHODJIT      JS_BIT(14)      /* Whole-method JIT. */

/* JS_BIT(15) is currently unused. */

#define JSOPTION_METHODJIT_ALWAYS \
                                JS_BIT(16)      /* Always whole-method JIT,
                                                   don't tune at run-time. */
#define JSOPTION_PCCOUNT        JS_BIT(17)      /* Collect per-op execution counts */

#define JSOPTION_TYPE_INFERENCE JS_BIT(18)      /* Perform type inference. */
#define JSOPTION_STRICT_MODE    JS_BIT(19)      /* Provides a way to force
                                                   strict mode for all code
                                                   without requiring
                                                   "use strict" annotations. */

#define JSOPTION_ION            JS_BIT(20)      /* IonMonkey */

/* Options which reflect compile-time properties of scripts. */
#define JSCOMPILEOPTION_MASK    (JSOPTION_ALLOW_XML | JSOPTION_MOAR_XML)

#define JSRUNOPTION_MASK        (JS_BITMASK(21) & ~JSCOMPILEOPTION_MASK)
#define JSALLOPTION_MASK        (JSCOMPILEOPTION_MASK | JSRUNOPTION_MASK)

extern JS_PUBLIC_API(uint32_t)
JS_GetOptions(JSContext *cx);

extern JS_PUBLIC_API(uint32_t)
JS_SetOptions(JSContext *cx, uint32_t options);

extern JS_PUBLIC_API(uint32_t)
JS_ToggleOptions(JSContext *cx, uint32_t options);

extern JS_PUBLIC_API(void)
JS_SetJitHardening(JSRuntime *rt, JSBool enabled);

extern JS_PUBLIC_API(const char *)
JS_GetImplementationVersion(void);

extern JS_PUBLIC_API(void)
JS_SetDestroyCompartmentCallback(JSRuntime *rt, JSDestroyCompartmentCallback callback);

extern JS_PUBLIC_API(JSWrapObjectCallback)
JS_SetWrapObjectCallbacks(JSRuntime *rt,
                          JSWrapObjectCallback callback,
                          JSSameCompartmentWrapObjectCallback sccallback,
                          JSPreWrapCallback precallback);

extern JS_PUBLIC_API(JSCrossCompartmentCall *)
JS_EnterCrossCompartmentCall(JSContext *cx, JSObject *target);

extern JS_PUBLIC_API(void)
JS_LeaveCrossCompartmentCall(JSCrossCompartmentCall *call);

extern JS_PUBLIC_API(void)
JS_SetCompartmentPrivate(JSCompartment *compartment, void *data);

extern JS_PUBLIC_API(void *)
JS_GetCompartmentPrivate(JSCompartment *compartment);

extern JS_PUBLIC_API(JSBool)
JS_WrapObject(JSContext *cx, JSObject **objp);

extern JS_PUBLIC_API(JSBool)
JS_WrapValue(JSContext *cx, jsval *vp);

extern JS_PUBLIC_API(JSObject *)
JS_TransplantObject(JSContext *cx, JSObject *origobj, JSObject *target);

extern JS_FRIEND_API(JSObject *)
js_TransplantObjectWithWrapper(JSContext *cx,
                               JSObject *origobj,
                               JSObject *origwrapper,
                               JSObject *targetobj,
                               JSObject *targetwrapper);

extern JS_PUBLIC_API(JSBool)
JS_RefreshCrossCompartmentWrappers(JSContext *cx, JSObject *ob);

#ifdef __cplusplus
JS_END_EXTERN_C

namespace js {
class AutoCompartment;
}

class JS_PUBLIC_API(JSAutoEnterCompartment)
{
    /*
     * This is a poor man's Maybe<AutoCompartment>, because we don't have
     * access to the AutoCompartment definition here.  We statically assert in
     * jsapi.cpp that we have the right size here.
     *
     * In practice, 32-bit Windows and Android get 16-word |bytes|, while
     * other platforms get 13-word |bytes|.
     */
    void* bytes[sizeof(void*) == 4 && MOZ_ALIGNOF(uint64_t) == 8 ? 16 : 13];

  protected:
    js::AutoCompartment *getAutoCompartment() {
        JS_ASSERT(state == STATE_OTHER_COMPARTMENT);
        return reinterpret_cast<js::AutoCompartment*>(bytes);
    }

    /*
     * This object may be in one of three states.  If enter() or
     * enterAndIgnoreErrors() hasn't been called, it's in STATE_UNENTERED.
     * Otherwise, if we were asked to enter into the current compartment, our
     * state is STATE_SAME_COMPARTMENT.  If we actually created an
     * AutoCompartment and entered another compartment, our state is
     * STATE_OTHER_COMPARTMENT.
     */
    enum State {
        STATE_UNENTERED,
        STATE_SAME_COMPARTMENT,
        STATE_OTHER_COMPARTMENT
    } state;

  public:
    JSAutoEnterCompartment() : state(STATE_UNENTERED) {}

    bool enter(JSContext *cx, JSObject *target);

    void enterAndIgnoreErrors(JSContext *cx, JSObject *target);

    bool entered() const { return state != STATE_UNENTERED; }

    ~JSAutoEnterCompartment();
};

JS_BEGIN_EXTERN_C
#endif

typedef void (*JSIterateCompartmentCallback)(JSRuntime *rt, void *data, JSCompartment *compartment);

/*
 * This function calls |compartmentCallback| on every compartment.  Beware that
 * there is no guarantee that the compartment will survive after the callback
 * returns.
 */
extern JS_PUBLIC_API(void)
JS_IterateCompartments(JSRuntime *rt, void *data,
                       JSIterateCompartmentCallback compartmentCallback);

extern JS_PUBLIC_API(JSObject *)
JS_GetGlobalObject(JSContext *cx);

extern JS_PUBLIC_API(void)
JS_SetGlobalObject(JSContext *cx, JSObject *obj);

/*
 * Initialize standard JS class constructors, prototypes, and any top-level
 * functions and constants associated with the standard classes (e.g. isNaN
 * for Number).
 *
 * NB: This sets cx's global object to obj if it was null.
 */
extern JS_PUBLIC_API(JSBool)
JS_InitStandardClasses(JSContext *cx, JSObject *obj);

/*
 * Resolve id, which must contain either a string or an int, to a standard
 * class name in obj if possible, defining the class's constructor and/or
 * prototype and storing true in *resolved.  If id does not name a standard
 * class or a top-level property induced by initializing a standard class,
 * store false in *resolved and just return true.  Return false on error,
 * as usual for JSBool result-typed API entry points.
 *
 * This API can be called directly from a global object class's resolve op,
 * to define standard classes lazily.  The class's enumerate op should call
 * JS_EnumerateStandardClasses(cx, obj), to define eagerly during for..in
 * loops any classes not yet resolved lazily.
 */
extern JS_PUBLIC_API(JSBool)
JS_ResolveStandardClass(JSContext *cx, JSObject *obj, jsid id,
                        JSBool *resolved);

extern JS_PUBLIC_API(JSBool)
JS_EnumerateStandardClasses(JSContext *cx, JSObject *obj);

/*
 * Enumerate any already-resolved standard class ids into ida, or into a new
 * JSIdArray if ida is null.  Return the augmented array on success, null on
 * failure with ida (if it was non-null on entry) destroyed.
 */
extern JS_PUBLIC_API(JSIdArray *)
JS_EnumerateResolvedStandardClasses(JSContext *cx, JSObject *obj,
                                    JSIdArray *ida);

extern JS_PUBLIC_API(JSBool)
JS_GetClassObject(JSContext *cx, JSObject *obj, JSProtoKey key,
                  JSObject **objp);

/*
 * Returns the original value of |Function.prototype| from the global object in
 * which |forObj| was created.
 */
extern JS_PUBLIC_API(JSObject *)
JS_GetFunctionPrototype(JSContext *cx, JSObject *forObj);

/*
 * Returns the original value of |Object.prototype| from the global object in
 * which |forObj| was created.
 */
extern JS_PUBLIC_API(JSObject *)
JS_GetObjectPrototype(JSContext *cx, JSObject *forObj);

extern JS_PUBLIC_API(JSObject *)
JS_GetGlobalForObject(JSContext *cx, JSObject *obj);

extern JS_PUBLIC_API(JSObject *)
JS_GetGlobalForScopeChain(JSContext *cx);

extern JS_PUBLIC_API(JSObject *)
JS_GetScriptedGlobal(JSContext *cx);

/*
 * Initialize the 'Reflect' object on a global object.
 */
extern JS_PUBLIC_API(JSObject *)
JS_InitReflect(JSContext *cx, JSObject *global);

#ifdef JS_HAS_CTYPES
/*
 * Initialize the 'ctypes' object on a global variable 'obj'. The 'ctypes'
 * object will be sealed.
 */
extern JS_PUBLIC_API(JSBool)
JS_InitCTypesClass(JSContext *cx, JSObject *global);

/*
 * Convert a unicode string 'source' of length 'slen' to the platform native
 * charset, returning a null-terminated string allocated with JS_malloc. On
 * failure, this function should report an error.
 */
typedef char *
(* JSCTypesUnicodeToNativeFun)(JSContext *cx, const jschar *source, size_t slen);

/*
 * Set of function pointers that ctypes can use for various internal functions.
 * See JS_SetCTypesCallbacks below. Providing NULL for a function is safe,
 * and will result in the applicable ctypes functionality not being available.
 */
struct JSCTypesCallbacks {
    JSCTypesUnicodeToNativeFun unicodeToNative;
};

typedef struct JSCTypesCallbacks JSCTypesCallbacks;

/*
 * Set the callbacks on the provided 'ctypesObj' object. 'callbacks' should be a
 * pointer to static data that exists for the lifetime of 'ctypesObj', but it
 * may safely be altered after calling this function and without having
 * to call this function again.
 */
extern JS_PUBLIC_API(void)
JS_SetCTypesCallbacks(JSObject *ctypesObj, JSCTypesCallbacks *callbacks);
#endif

typedef JSBool
(* JSEnumerateDiagnosticMemoryCallback)(void *ptr, size_t length);

/*
 * Enumerate memory regions that contain diagnostic information
 * intended to be included in crash report minidumps.
 */
extern JS_PUBLIC_API(void)
JS_EnumerateDiagnosticMemoryRegions(JSEnumerateDiagnosticMemoryCallback callback);

/*
 * Macros to hide interpreter stack layout details from a JSFastNative using
 * its jsval *vp parameter. The stack layout underlying invocation can't change
 * without breaking source and binary compatibility (argv[-2] is well-known to
 * be the callee jsval, and argv[-1] is as well known to be |this|).
 *
 * Note well: However, argv[-1] may be JSVAL_NULL where with slow natives it
 * is the global object, so embeddings implementing fast natives *must* call
 * JS_THIS or JS_THIS_OBJECT and test for failure indicated by a null return,
 * which should propagate as a false return from native functions and hooks.
 *
 * To reduce boilerplace checks, JS_InstanceOf and JS_GetInstancePrivate now
 * handle a null obj parameter by returning false (throwing a TypeError if
 * given non-null argv), so most native functions that type-check their |this|
 * parameter need not add null checking.
 *
 * NB: there is an anti-dependency between JS_CALLEE and JS_SET_RVAL: native
 * methods that may inspect their callee must defer setting their return value
 * until after any such possible inspection. Otherwise the return value will be
 * inspected instead of the callee function object.
 *
 * WARNING: These are not (yet) mandatory macros, but new code outside of the
 * engine should use them. In the Mozilla 2.0 milestone their definitions may
 * change incompatibly.
 *
 * N.B. constructors must not use JS_THIS, as no 'this' object has been created.
 */

#define JS_CALLEE(cx,vp)        ((vp)[0])
#define JS_THIS(cx,vp)          JS_ComputeThis(cx, vp)
#define JS_THIS_OBJECT(cx,vp)   (JSVAL_TO_OBJECT(JS_THIS(cx,vp)))
#define JS_ARGV(cx,vp)          ((vp) + 2)
#define JS_RVAL(cx,vp)          (*(vp))
#define JS_SET_RVAL(cx,vp,v)    (*(vp) = (v))

extern JS_PUBLIC_API(jsval)
JS_ComputeThis(JSContext *cx, jsval *vp);

#ifdef __cplusplus
#undef JS_THIS
static inline jsval
JS_THIS(JSContext *cx, jsval *vp)
{
    return JSVAL_IS_PRIMITIVE(vp[1]) ? JS_ComputeThis(cx, vp) : vp[1];
}
#endif

/*
 * |this| is passed to functions in ES5 without change.  Functions themselves
 * do any post-processing they desire to box |this|, compute the global object,
 * &c.  Use this macro to retrieve a function's unboxed |this| value.
 *
 * This macro must not be used in conjunction with JS_THIS or JS_THIS_OBJECT,
 * or vice versa.  Either use the provided this value with this macro, or
 * compute the boxed this value using those.
 *
 * N.B. constructors must not use JS_THIS_VALUE, as no 'this' object has been
 * created.
 */
#define JS_THIS_VALUE(cx,vp)    ((vp)[1])

extern JS_PUBLIC_API(void)
JS_MallocInCompartment(JSCompartment *comp, size_t nbytes);

extern JS_PUBLIC_API(void)
JS_FreeInCompartment(JSCompartment *comp, size_t nbytes);

extern JS_PUBLIC_API(void *)
JS_malloc(JSContext *cx, size_t nbytes);

extern JS_PUBLIC_API(void *)
JS_realloc(JSContext *cx, void *p, size_t nbytes);

/*
 * A wrapper for js_free(p) that may delay js_free(p) invocation as a
 * performance optimization.
 */
extern JS_PUBLIC_API(void)
JS_free(JSContext *cx, void *p);

/*
 * A wrapper for js_free(p) that may delay js_free(p) invocation as a
 * performance optimization as specified by the given JSFreeOp instance.
 */
extern JS_PUBLIC_API(void)
JS_freeop(JSFreeOp *fop, void *p);

extern JS_PUBLIC_API(JSFreeOp *)
JS_GetDefaultFreeOp(JSRuntime *rt);

extern JS_PUBLIC_API(void)
JS_updateMallocCounter(JSContext *cx, size_t nbytes);

extern JS_PUBLIC_API(char *)
JS_strdup(JSContext *cx, const char *s);

extern JS_PUBLIC_API(JSBool)
JS_NewNumberValue(JSContext *cx, double d, jsval *rval);

/*
 * A GC root is a pointer to a jsval, JSObject * or JSString * that itself
 * points into the GC heap. JS_AddValueRoot takes a pointer to a jsval and
 * JS_AddGCThingRoot takes a pointer to a JSObject * or JString *.
 *
 * Note that, since JS_Add*Root stores the address of a variable (of type
 * jsval, JSString *, or JSObject *), that variable must live until
 * JS_Remove*Root is called to remove that variable. For example, after:
 *
 *   void some_function() {
 *     jsval v;
 *     JS_AddNamedRootedValue(cx, &v, "name");
 *
 * the caller must perform
 *
 *     JS_RemoveRootedValue(cx, &v);
 *
 * before some_function() returns.
 *
 * Also, use JS_AddNamed*Root(cx, &structPtr->memberObj, "structPtr->memberObj")
 * in preference to JS_Add*Root(cx, &structPtr->memberObj), in order to identify
 * roots by their source callsites.  This way, you can find the callsite while
 * debugging if you should fail to do JS_Remove*Root(cx, &structPtr->memberObj)
 * before freeing structPtr's memory.
 */
extern JS_PUBLIC_API(JSBool)
JS_AddValueRoot(JSContext *cx, jsval *vp);

extern JS_PUBLIC_API(JSBool)
JS_AddStringRoot(JSContext *cx, JSString **rp);

extern JS_PUBLIC_API(JSBool)
JS_AddObjectRoot(JSContext *cx, JSObject **rp);

extern JS_PUBLIC_API(JSBool)
JS_AddGCThingRoot(JSContext *cx, void **rp);

#ifdef NAME_ALL_GC_ROOTS
#define JS_DEFINE_TO_TOKEN(def) #def
#define JS_DEFINE_TO_STRING(def) JS_DEFINE_TO_TOKEN(def)
#define JS_AddValueRoot(cx,vp) JS_AddNamedValueRoot((cx), (vp), (__FILE__ ":" JS_TOKEN_TO_STRING(__LINE__))
#define JS_AddStringRoot(cx,rp) JS_AddNamedStringRoot((cx), (rp), (__FILE__ ":" JS_TOKEN_TO_STRING(__LINE__))
#define JS_AddObjectRoot(cx,rp) JS_AddNamedObjectRoot((cx), (rp), (__FILE__ ":" JS_TOKEN_TO_STRING(__LINE__))
#define JS_AddGCThingRoot(cx,rp) JS_AddNamedGCThingRoot((cx), (rp), (__FILE__ ":" JS_TOKEN_TO_STRING(__LINE__))
#endif

extern JS_PUBLIC_API(JSBool)
JS_AddNamedValueRoot(JSContext *cx, jsval *vp, const char *name);

extern JS_PUBLIC_API(JSBool)
JS_AddNamedStringRoot(JSContext *cx, JSString **rp, const char *name);

extern JS_PUBLIC_API(JSBool)
JS_AddNamedObjectRoot(JSContext *cx, JSObject **rp, const char *name);

extern JS_PUBLIC_API(JSBool)
JS_AddNamedScriptRoot(JSContext *cx, JSScript **rp, const char *name);

extern JS_PUBLIC_API(JSBool)
JS_AddNamedGCThingRoot(JSContext *cx, void **rp, const char *name);

extern JS_PUBLIC_API(void)
JS_RemoveValueRoot(JSContext *cx, jsval *vp);

extern JS_PUBLIC_API(void)
JS_RemoveStringRoot(JSContext *cx, JSString **rp);

extern JS_PUBLIC_API(void)
JS_RemoveObjectRoot(JSContext *cx, JSObject **rp);

extern JS_PUBLIC_API(void)
JS_RemoveScriptRoot(JSContext *cx, JSScript **rp);

extern JS_PUBLIC_API(void)
JS_RemoveGCThingRoot(JSContext *cx, void **rp);

extern JS_PUBLIC_API(void)
JS_RemoveValueRootRT(JSRuntime *rt, jsval *vp);

extern JS_PUBLIC_API(void)
JS_RemoveStringRootRT(JSRuntime *rt, JSString **rp);

extern JS_PUBLIC_API(void)
JS_RemoveObjectRootRT(JSRuntime *rt, JSObject **rp);

extern JS_PUBLIC_API(void)
JS_RemoveScriptRootRT(JSRuntime *rt, JSScript **rp);

/* TODO: remove these APIs */

extern JS_FRIEND_API(JSBool)
js_AddRootRT(JSRuntime *rt, jsval *vp, const char *name);

extern JS_FRIEND_API(JSBool)
js_AddGCThingRootRT(JSRuntime *rt, void **rp, const char *name);

extern JS_FRIEND_API(void)
js_RemoveRoot(JSRuntime *rt, void *rp);

/*
 * C-compatible version of the Anchor class. It should be called after the last
 * use of the variable it protects.
 */
extern JS_NEVER_INLINE JS_PUBLIC_API(void)
JS_AnchorPtr(void *p);

/*
 * This symbol may be used by embedders to detect the change from the old
 * JS_AddRoot(JSContext *, void *) APIs to the new ones above.
 */
#define JS_TYPED_ROOTING_API

/* Obsolete rooting APIs. */
#define JS_EnterLocalRootScope(cx) (JS_TRUE)
#define JS_LeaveLocalRootScope(cx) ((void) 0)
#define JS_LeaveLocalRootScopeWithResult(cx, rval) ((void) 0)
#define JS_ForgetLocalRoot(cx, thing) ((void) 0)

typedef enum JSGCRootType {
    JS_GC_ROOT_VALUE_PTR,
    JS_GC_ROOT_GCTHING_PTR
} JSGCRootType;

#ifdef DEBUG
extern JS_PUBLIC_API(void)
JS_DumpNamedRoots(JSRuntime *rt,
                  void (*dump)(const char *name, void *rp, JSGCRootType type, void *data),
                  void *data);
#endif

/*
 * Call JS_MapGCRoots to map the GC's roots table using map(rp, name, data).
 * The root is pointed at by rp; if the root is unnamed, name is null; data is
 * supplied from the third parameter to JS_MapGCRoots.
 *
 * The map function should return JS_MAP_GCROOT_REMOVE to cause the currently
 * enumerated root to be removed.  To stop enumeration, set JS_MAP_GCROOT_STOP
 * in the return value.  To keep on mapping, return JS_MAP_GCROOT_NEXT.  These
 * constants are flags; you can OR them together.
 *
 * The JSGCRootType parameter indicates whether rp is a pointer to a Value
 * (which is obtained by '(Value *)rp') or a pointer to a GC-thing pointer
 * (which is obtained by '(void **)rp').
 *
 * JS_MapGCRoots returns the count of roots that were successfully mapped.
 */
#define JS_MAP_GCROOT_NEXT      0       /* continue mapping entries */
#define JS_MAP_GCROOT_STOP      1       /* stop mapping entries */
#define JS_MAP_GCROOT_REMOVE    2       /* remove and free the current entry */

typedef int
(* JSGCRootMapFun)(void *rp, JSGCRootType type, const char *name, void *data);

extern JS_PUBLIC_API(uint32_t)
JS_MapGCRoots(JSRuntime *rt, JSGCRootMapFun map, void *data);

extern JS_PUBLIC_API(JSBool)
JS_LockGCThing(JSContext *cx, void *thing);

extern JS_PUBLIC_API(JSBool)
JS_LockGCThingRT(JSRuntime *rt, void *thing);

extern JS_PUBLIC_API(JSBool)
JS_UnlockGCThing(JSContext *cx, void *thing);

extern JS_PUBLIC_API(JSBool)
JS_UnlockGCThingRT(JSRuntime *rt, void *thing);

/*
 * Register externally maintained GC roots.
 *
 * traceOp: the trace operation. For each root the implementation should call
 *          JS_CallTracer whenever the root contains a traceable thing.
 * data:    the data argument to pass to each invocation of traceOp.
 */
extern JS_PUBLIC_API(void)
JS_SetExtraGCRootsTracer(JSRuntime *rt, JSTraceDataOp traceOp, void *data);

/*
 * JS_CallTracer API and related macros for implementors of JSTraceOp, to
 * enumerate all references to traceable things reachable via a property or
 * other strong ref identified for debugging purposes by name or index or
 * a naming callback.
 *
 * See the JSTraceOp typedef.
 */

/*
 * Use the following macros to check if a particular jsval is a traceable
 * thing and to extract the thing and its kind to pass to JS_CallTracer.
 */
static JS_ALWAYS_INLINE JSBool
JSVAL_IS_TRACEABLE(jsval v)
{
    return JSVAL_IS_TRACEABLE_IMPL(JSVAL_TO_IMPL(v));
}

static JS_ALWAYS_INLINE void *
JSVAL_TO_TRACEABLE(jsval v)
{
    return JSVAL_TO_GCTHING(v);
}

static JS_ALWAYS_INLINE JSGCTraceKind
JSVAL_TRACE_KIND(jsval v)
{
    JS_ASSERT(JSVAL_IS_GCTHING(v));
    return (JSGCTraceKind) JSVAL_TRACE_KIND_IMPL(JSVAL_TO_IMPL(v));
}

/*
 * Tracer callback, called for each traceable thing directly referenced by a
 * particular object or runtime structure. It is the callback responsibility
 * to ensure the traversal of the full object graph via calling eventually
 * JS_TraceChildren on the passed thing. In this case the callback must be
 * prepared to deal with cycles in the traversal graph.
 *
 * kind argument is one of JSTRACE_OBJECT, JSTRACE_STRING or a tag denoting
 * internal implementation-specific traversal kind. In the latter case the only
 * operations on thing that the callback can do is to call JS_TraceChildren or
 * DEBUG-only JS_PrintTraceThingInfo.
 *
 * If eagerlyTraceWeakMaps is true, when we trace a WeakMap visit all
 * of its mappings.  This should be used in cases where the tracer
 * wants to use the existing liveness of entries.
 */
typedef void
(* JSTraceCallback)(JSTracer *trc, void **thingp, JSGCTraceKind kind);

struct JSTracer {
    JSRuntime           *runtime;
    JSTraceCallback     callback;
    JSTraceNamePrinter  debugPrinter;
    const void          *debugPrintArg;
    size_t              debugPrintIndex;
    JSBool              eagerlyTraceWeakMaps;
#ifdef DEBUG
    void                *realLocation;
#endif
};

/*
 * The method to call on each reference to a traceable thing stored in a
 * particular JSObject or other runtime structure. With DEBUG defined the
 * caller before calling JS_CallTracer must initialize JSTracer fields
 * describing the reference using the macros below.
 */
extern JS_PUBLIC_API(void)
JS_CallTracer(JSTracer *trc, void *thing, JSGCTraceKind kind);

/*
 * Set debugging information about a reference to a traceable thing to prepare
 * for the following call to JS_CallTracer.
 *
 * When printer is null, arg must be const char * or char * C string naming
 * the reference and index must be either (size_t)-1 indicating that the name
 * alone describes the reference or it must be an index into some array vector
 * that stores the reference.
 *
 * When printer callback is not null, the arg and index arguments are
 * available to the callback as debugPrintArg and debugPrintIndex fields
 * of JSTracer.
 *
 * The storage for name or callback's arguments needs to live only until
 * the following call to JS_CallTracer returns.
 */
# define JS_SET_TRACING_DETAILS(trc, printer, arg, index)                     \
    JS_BEGIN_MACRO                                                            \
        (trc)->debugPrinter = (printer);                                      \
        (trc)->debugPrintArg = (arg);                                         \
        (trc)->debugPrintIndex = (index);                                     \
    JS_END_MACRO

/*
 * Sets the real location for a marked reference, when passing the address
 * directly is not feasable.
 */
#ifdef DEBUG
# define JS_SET_TRACING_LOCATION(trc, location)                               \
    JS_BEGIN_MACRO                                                            \
        (trc)->realLocation = (location);                                     \
    JS_END_MACRO
#else
# define JS_SET_TRACING_LOCATION(trc, location)                               \
    JS_BEGIN_MACRO                                                            \
    JS_END_MACRO
#endif


/*
 * Convenience macro to describe the argument of JS_CallTracer using C string
 * and index.
 */
# define JS_SET_TRACING_INDEX(trc, name, index)                               \
    JS_SET_TRACING_DETAILS(trc, NULL, name, index)

/*
 * Convenience macro to describe the argument of JS_CallTracer using C string.
 */
# define JS_SET_TRACING_NAME(trc, name)                                       \
    JS_SET_TRACING_DETAILS(trc, NULL, name, (size_t)-1)

/*
 * Convenience macro to invoke JS_CallTracer using C string as the name for
 * the reference to a traceable thing.
 */
# define JS_CALL_TRACER(trc, thing, kind, name)                               \
    JS_BEGIN_MACRO                                                            \
        JS_SET_TRACING_NAME(trc, name);                                       \
        JS_CallTracer((trc), (thing), (kind));                                \
    JS_END_MACRO

/*
 * Convenience macros to invoke JS_CallTracer when jsval represents a
 * reference to a traceable thing.
 */
#define JS_CALL_VALUE_TRACER(trc, val, name)                                  \
    JS_BEGIN_MACRO                                                            \
        if (JSVAL_IS_TRACEABLE(val)) {                                        \
            JS_CALL_TRACER((trc), JSVAL_TO_GCTHING(val),                      \
                           JSVAL_TRACE_KIND(val), name);                      \
        }                                                                     \
    JS_END_MACRO

#define JS_CALL_OBJECT_TRACER(trc, object, name)                              \
    JS_BEGIN_MACRO                                                            \
        JSObject *obj_ = (object);                                            \
        JS_ASSERT(obj_);                                                      \
        JS_CALL_TRACER((trc), obj_, JSTRACE_OBJECT, name);                    \
    JS_END_MACRO

#define JS_CALL_STRING_TRACER(trc, string, name)                              \
    JS_BEGIN_MACRO                                                            \
        JSString *str_ = (string);                                            \
        JS_ASSERT(str_);                                                      \
        JS_CALL_TRACER((trc), str_, JSTRACE_STRING, name);                    \
    JS_END_MACRO

/*
 * API for JSTraceCallback implementations.
 */
extern JS_PUBLIC_API(void)
JS_TracerInit(JSTracer *trc, JSRuntime *rt, JSTraceCallback callback);

extern JS_PUBLIC_API(void)
JS_TraceChildren(JSTracer *trc, void *thing, JSGCTraceKind kind);

extern JS_PUBLIC_API(void)
JS_TraceRuntime(JSTracer *trc);

#ifdef DEBUG

extern JS_PUBLIC_API(void)
JS_PrintTraceThingInfo(char *buf, size_t bufsize, JSTracer *trc,
                       void *thing, JSGCTraceKind kind, JSBool includeDetails);

extern JS_PUBLIC_API(const char *)
JS_GetTraceEdgeName(JSTracer *trc, char *buffer, int bufferSize);

/*
 * DEBUG-only method to dump the object graph of heap-allocated things.
 *
 * fp:              file for the dump output.
 * start:           when non-null, dump only things reachable from start
 *                  thing. Otherwise dump all things reachable from the
 *                  runtime roots.
 * startKind:       trace kind of start if start is not null. Must be
 *                  JSTRACE_OBJECT when start is null.
 * thingToFind:     dump only paths in the object graph leading to thingToFind
 *                  when non-null.
 * maxDepth:        the upper bound on the number of edges to descend from the
 *                  graph roots.
 * thingToIgnore:   thing to ignore during the graph traversal when non-null.
 */
extern JS_PUBLIC_API(JSBool)
JS_DumpHeap(JSRuntime *rt, FILE *fp, void* startThing, JSGCTraceKind kind,
            void *thingToFind, size_t maxDepth, void *thingToIgnore);

#endif

/*
 * Garbage collector API.
 */
extern JS_PUBLIC_API(void)
JS_GC(JSRuntime *rt);

extern JS_PUBLIC_API(void)
JS_MaybeGC(JSContext *cx);

extern JS_PUBLIC_API(void)
JS_SetGCCallback(JSRuntime *rt, JSGCCallback cb);

extern JS_PUBLIC_API(void)
JS_SetFinalizeCallback(JSRuntime *rt, JSFinalizeCallback cb);

extern JS_PUBLIC_API(JSBool)
JS_IsGCMarkingTracer(JSTracer *trc);

extern JS_PUBLIC_API(JSBool)
JS_IsAboutToBeFinalized(void *thing);

typedef enum JSGCParamKey {
    /* Maximum nominal heap before last ditch GC. */
    JSGC_MAX_BYTES          = 0,

    /* Number of JS_malloc bytes before last ditch GC. */
    JSGC_MAX_MALLOC_BYTES   = 1,

    /* Amount of bytes allocated by the GC. */
    JSGC_BYTES = 3,

    /* Number of times when GC was invoked. */
    JSGC_NUMBER = 4,

    /* Max size of the code cache in bytes. */
    JSGC_MAX_CODE_CACHE_BYTES = 5,

    /* Select GC mode. */
    JSGC_MODE = 6,

    /* Number of cached empty GC chunks. */
    JSGC_UNUSED_CHUNKS = 7,

    /* Total number of allocated GC chunks. */
    JSGC_TOTAL_CHUNKS = 8,

    /* Max milliseconds to spend in an incremental GC slice. */
    JSGC_SLICE_TIME_BUDGET = 9,

    /* Maximum size the GC mark stack can grow to. */
    JSGC_MARK_STACK_LIMIT = 10
} JSGCParamKey;

typedef enum JSGCMode {
    /* Perform only global GCs. */
    JSGC_MODE_GLOBAL = 0,

    /* Perform per-compartment GCs until too much garbage has accumulated. */
    JSGC_MODE_COMPARTMENT = 1,

    /*
     * Collect in short time slices rather than all at once. Implies
     * JSGC_MODE_COMPARTMENT.
     */
    JSGC_MODE_INCREMENTAL = 2
} JSGCMode;

extern JS_PUBLIC_API(void)
JS_SetGCParameter(JSRuntime *rt, JSGCParamKey key, uint32_t value);

extern JS_PUBLIC_API(uint32_t)
JS_GetGCParameter(JSRuntime *rt, JSGCParamKey key);

extern JS_PUBLIC_API(void)
JS_SetGCParameterForThread(JSContext *cx, JSGCParamKey key, uint32_t value);

extern JS_PUBLIC_API(uint32_t)
JS_GetGCParameterForThread(JSContext *cx, JSGCParamKey key);

/*
 * Create a new JSString whose chars member refers to external memory, i.e.,
 * memory requiring application-specific finalization.
 */
extern JS_PUBLIC_API(JSString *)
JS_NewExternalString(JSContext *cx, const jschar *chars, size_t length,
                     const JSStringFinalizer *fin);

/*
 * Return whether 'str' was created with JS_NewExternalString or
 * JS_NewExternalStringWithClosure.
 */
extern JS_PUBLIC_API(JSBool)
JS_IsExternalString(JSString *str);

/*
 * Return the 'closure' arg passed to JS_NewExternalStringWithClosure or NULL
 * if the external string was created via JS_NewExternalString.
 */
extern JS_PUBLIC_API(const JSStringFinalizer *)
JS_GetExternalStringFinalizer(JSString *str);

/*
 * Set the size of the native stack that should not be exceed. To disable
 * stack size checking pass 0.
 */
extern JS_PUBLIC_API(void)
JS_SetNativeStackQuota(JSRuntime *cx, size_t stackSize);

/************************************************************************/

/*
 * Classes, objects, and properties.
 */
typedef void (*JSClassInternal)();

struct JSClass {
    const char          *name;
    uint32_t            flags;

    /* Mandatory non-null function pointer members. */
    JSPropertyOp        addProperty;
    JSPropertyOp        delProperty;
    JSPropertyOp        getProperty;
    JSStrictPropertyOp  setProperty;
    JSEnumerateOp       enumerate;
    JSResolveOp         resolve;
    JSConvertOp         convert;
    JSFinalizeOp        finalize;

    /* Optionally non-null members start here. */
    JSCheckAccessOp     checkAccess;
    JSNative            call;
    JSHasInstanceOp     hasInstance;
    JSNative            construct;
    JSTraceOp           trace;

    void                *reserved[40];
};

#define JSCLASS_HAS_PRIVATE             (1<<0)  /* objects have private slot */
#define JSCLASS_NEW_ENUMERATE           (1<<1)  /* has JSNewEnumerateOp hook */
#define JSCLASS_NEW_RESOLVE             (1<<2)  /* has JSNewResolveOp hook */
#define JSCLASS_PRIVATE_IS_NSISUPPORTS  (1<<3)  /* private is (nsISupports *) */
#define JSCLASS_NEW_RESOLVE_GETS_START  (1<<4)  /* JSNewResolveOp gets starting
                                                   object in prototype chain
                                                   passed in via *objp in/out
                                                   parameter */
#define JSCLASS_IMPLEMENTS_BARRIERS     (1<<5)  /* Correctly implements GC read
                                                   and write barriers */
#define JSCLASS_DOCUMENT_OBSERVER       (1<<6)  /* DOM document observer */
#define JSCLASS_USERBIT1                (1<<7)  /* Reserved for embeddings. */

/*
 * To reserve slots fetched and stored via JS_Get/SetReservedSlot, bitwise-or
 * JSCLASS_HAS_RESERVED_SLOTS(n) into the initializer for JSClass.flags, where
 * n is a constant in [1, 255].  Reserved slots are indexed from 0 to n-1.
 */
#define JSCLASS_RESERVED_SLOTS_SHIFT    8       /* room for 8 flags below */
#define JSCLASS_RESERVED_SLOTS_WIDTH    8       /* and 16 above this field */
#define JSCLASS_RESERVED_SLOTS_MASK     JS_BITMASK(JSCLASS_RESERVED_SLOTS_WIDTH)
#define JSCLASS_HAS_RESERVED_SLOTS(n)   (((n) & JSCLASS_RESERVED_SLOTS_MASK)  \
                                         << JSCLASS_RESERVED_SLOTS_SHIFT)
#define JSCLASS_RESERVED_SLOTS(clasp)   (((clasp)->flags                      \
                                          >> JSCLASS_RESERVED_SLOTS_SHIFT)    \
                                         & JSCLASS_RESERVED_SLOTS_MASK)

#define JSCLASS_HIGH_FLAGS_SHIFT        (JSCLASS_RESERVED_SLOTS_SHIFT +       \
                                         JSCLASS_RESERVED_SLOTS_WIDTH)

/*
 * Call the iteratorObject hook only to iterate over contents (for-of), not to
 * enumerate properties (for-in, for-each, Object.keys, etc.)
 */
#define JSCLASS_FOR_OF_ITERATION        (1<<(JSCLASS_HIGH_FLAGS_SHIFT+0))

#define JSCLASS_IS_ANONYMOUS            (1<<(JSCLASS_HIGH_FLAGS_SHIFT+1))
#define JSCLASS_IS_GLOBAL               (1<<(JSCLASS_HIGH_FLAGS_SHIFT+2))
#define JSCLASS_INTERNAL_FLAG2          (1<<(JSCLASS_HIGH_FLAGS_SHIFT+3))
#define JSCLASS_INTERNAL_FLAG3          (1<<(JSCLASS_HIGH_FLAGS_SHIFT+4))

/* Indicate whether the proto or ctor should be frozen. */
#define JSCLASS_FREEZE_PROTO            (1<<(JSCLASS_HIGH_FLAGS_SHIFT+5))
#define JSCLASS_FREEZE_CTOR             (1<<(JSCLASS_HIGH_FLAGS_SHIFT+6))

#define JSCLASS_XPCONNECT_GLOBAL        (1<<(JSCLASS_HIGH_FLAGS_SHIFT+7))

/* Reserved for embeddings. */
#define JSCLASS_USERBIT2                (1<<(JSCLASS_HIGH_FLAGS_SHIFT+8))
#define JSCLASS_USERBIT3                (1<<(JSCLASS_HIGH_FLAGS_SHIFT+9))

/*
 * Bits 26 through 31 are reserved for the CACHED_PROTO_KEY mechanism, see
 * below.
 */

/* Global flags. */
#define JSGLOBAL_FLAGS_CLEARED          0x1

/*
 * ECMA-262 requires that most constructors used internally create objects
 * with "the original Foo.prototype value" as their [[Prototype]] (__proto__)
 * member initial value.  The "original ... value" verbiage is there because
 * in ECMA-262, global properties naming class objects are read/write and
 * deleteable, for the most part.
 *
 * Implementing this efficiently requires that global objects have classes
 * with the following flags. Failure to use JSCLASS_GLOBAL_FLAGS was
 * prevously allowed, but is now an ES5 violation and thus unsupported.
 */
#define JSCLASS_GLOBAL_SLOT_COUNT      (JSProto_LIMIT * 3 + 8)
#define JSCLASS_GLOBAL_FLAGS_WITH_SLOTS(n)                                    \
    (JSCLASS_IS_GLOBAL | JSCLASS_HAS_RESERVED_SLOTS(JSCLASS_GLOBAL_SLOT_COUNT + (n)))
#define JSCLASS_GLOBAL_FLAGS                                                  \
    JSCLASS_GLOBAL_FLAGS_WITH_SLOTS(0)
#define JSCLASS_HAS_GLOBAL_FLAG_AND_SLOTS(clasp)                              \
  (((clasp)->flags & JSCLASS_IS_GLOBAL)                                       \
   && JSCLASS_RESERVED_SLOTS(clasp) >= JSCLASS_GLOBAL_SLOT_COUNT)

/* Fast access to the original value of each standard class's prototype. */
#define JSCLASS_CACHED_PROTO_SHIFT      (JSCLASS_HIGH_FLAGS_SHIFT + 10)
#define JSCLASS_CACHED_PROTO_WIDTH      6
#define JSCLASS_CACHED_PROTO_MASK       JS_BITMASK(JSCLASS_CACHED_PROTO_WIDTH)
#define JSCLASS_HAS_CACHED_PROTO(key)   (uint32_t(key) << JSCLASS_CACHED_PROTO_SHIFT)
#define JSCLASS_CACHED_PROTO_KEY(clasp) ((JSProtoKey)                         \
                                         (((clasp)->flags                     \
                                           >> JSCLASS_CACHED_PROTO_SHIFT)     \
                                          & JSCLASS_CACHED_PROTO_MASK))

/* Initializer for unused members of statically initialized JSClass structs. */
#define JSCLASS_NO_INTERNAL_MEMBERS     {0,0,0,0,0,0,0,0,0,0,0,0,0,0,0,0,0,0}
#define JSCLASS_NO_OPTIONAL_MEMBERS     0,0,0,0,0,JSCLASS_NO_INTERNAL_MEMBERS

extern JS_PUBLIC_API(int)
JS_IdArrayLength(JSContext *cx, JSIdArray *ida);

extern JS_PUBLIC_API(jsid)
JS_IdArrayGet(JSContext *cx, JSIdArray *ida, int index);

extern JS_PUBLIC_API(void)
JS_DestroyIdArray(JSContext *cx, JSIdArray *ida);

#ifdef __cplusplus

namespace JS {

class AutoIdArray : private AutoGCRooter {
  public:
    AutoIdArray(JSContext *cx, JSIdArray *ida JS_GUARD_OBJECT_NOTIFIER_PARAM)
      : AutoGCRooter(cx, IDARRAY), context(cx), idArray(ida)
    {
        JS_GUARD_OBJECT_NOTIFIER_INIT;
    }
    ~AutoIdArray() {
        if (idArray)
            JS_DestroyIdArray(context, idArray);
    }
    bool operator!() {
        return !idArray;
    }
    jsid operator[](size_t i) const {
        JS_ASSERT(idArray);
        JS_ASSERT(i < length());
        return JS_IdArrayGet(context, idArray, i);
    }
    size_t length() const {
        return JS_IdArrayLength(context, idArray);
    }

    friend void AutoGCRooter::trace(JSTracer *trc);

    JSIdArray *steal() {
        JSIdArray *copy = idArray;
        idArray = NULL;
        return copy;
    }

  protected:
    inline void trace(JSTracer *trc);

  private:
    JSContext *context;
    JSIdArray *idArray;
    JS_DECL_USE_GUARD_OBJECT_NOTIFIER

    /* No copy or assignment semantics. */
    AutoIdArray(AutoIdArray &ida) MOZ_DELETE;
    void operator=(AutoIdArray &ida) MOZ_DELETE;
};

} /* namespace JS */

#endif /* __cplusplus */

extern JS_PUBLIC_API(JSBool)
JS_ValueToId(JSContext *cx, jsval v, jsid *idp);

extern JS_PUBLIC_API(JSBool)
JS_IdToValue(JSContext *cx, jsid id, jsval *vp);

/*
 * JSNewResolveOp flag bits.
 */
#define JSRESOLVE_QUALIFIED     0x01    /* resolve a qualified property id */
#define JSRESOLVE_ASSIGNING     0x02    /* resolve on the left of assignment */
#define JSRESOLVE_DETECTING     0x04    /* 'if (o.p)...' or '(o.p) ?...:...' */
#define JSRESOLVE_DECLARING     0x08    /* var, const, or function prolog op */
#define JSRESOLVE_WITH          0x10    /* resolve inside a with statement */

/*
 * Invoke the [[DefaultValue]] hook (see ES5 8.6.2) with the provided hint on
 * the specified object, computing a primitive default value for the object.
 * The hint must be JSTYPE_STRING, JSTYPE_NUMBER, or JSTYPE_VOID (no hint).  On
 * success the resulting value is stored in *vp.
 */
extern JS_PUBLIC_API(JSBool)
JS_DefaultValue(JSContext *cx, JSObject *obj, JSType hint, jsval *vp);

extern JS_PUBLIC_API(JSBool)
JS_PropertyStub(JSContext *cx, JSHandleObject obj, JSHandleId id, jsval *vp);

extern JS_PUBLIC_API(JSBool)
JS_StrictPropertyStub(JSContext *cx, JSHandleObject obj, JSHandleId id, JSBool strict, jsval *vp);

extern JS_PUBLIC_API(JSBool)
JS_EnumerateStub(JSContext *cx, JSHandleObject obj);

extern JS_PUBLIC_API(JSBool)
JS_ResolveStub(JSContext *cx, JSHandleObject obj, JSHandleId id);

extern JS_PUBLIC_API(JSBool)
JS_ConvertStub(JSContext *cx, JSHandleObject obj, JSType type, jsval *vp);

struct JSConstDoubleSpec {
    double          dval;
    const char      *name;
    uint8_t         flags;
    uint8_t         spare[3];
};

/*
 * To define an array element rather than a named property member, cast the
 * element's index to (const char *) and initialize name with it, and set the
 * JSPROP_INDEX bit in flags.
 */
struct JSPropertySpec {
    const char            *name;
    int8_t                tinyid;
    uint8_t               flags;
    JSPropertyOp          getter;
    JSStrictPropertyOp    setter;
};

struct JSFunctionSpec {
    const char      *name;
    JSNative        call;
    uint16_t        nargs;
    uint16_t        flags;
};

/*
 * Terminating sentinel initializer to put at the end of a JSFunctionSpec array
 * that's passed to JS_DefineFunctions or JS_InitClass.
 */
#define JS_FS_END JS_FS(NULL,NULL,0,0)

/*
 * Initializer macros for a JSFunctionSpec array element. JS_FN (whose name
 * pays homage to the old JSNative/JSFastNative split) simply adds the flag
 * JSFUN_STUB_GSOPS.
 */
#define JS_FS(name,call,nargs,flags)                                          \
    {name, call, nargs, flags}
#define JS_FN(name,call,nargs,flags)                                          \
    {name, call, nargs, (flags) | JSFUN_STUB_GSOPS}

extern JS_PUBLIC_API(JSObject *)
JS_InitClass(JSContext *cx, JSObject *obj, JSObject *parent_proto,
             JSClass *clasp, JSNative constructor, unsigned nargs,
             JSPropertySpec *ps, JSFunctionSpec *fs,
             JSPropertySpec *static_ps, JSFunctionSpec *static_fs);

/*
 * Set up ctor.prototype = proto and proto.constructor = ctor with the
 * right property flags.
 */
extern JS_PUBLIC_API(JSBool)
JS_LinkConstructorAndPrototype(JSContext *cx, JSObject *ctor, JSObject *proto);

extern JS_PUBLIC_API(JSClass *)
JS_GetClass(JSObject *obj);

extern JS_PUBLIC_API(JSBool)
JS_InstanceOf(JSContext *cx, JSObject *obj, JSClass *clasp, jsval *argv);

extern JS_PUBLIC_API(JSBool)
JS_HasInstance(JSContext *cx, JSObject *obj, jsval v, JSBool *bp);

extern JS_PUBLIC_API(void *)
JS_GetPrivate(JSObject *obj);

extern JS_PUBLIC_API(void)
JS_SetPrivate(JSObject *obj, void *data);

extern JS_PUBLIC_API(void *)
JS_GetInstancePrivate(JSContext *cx, JSObject *obj, JSClass *clasp,
                      jsval *argv);

extern JS_PUBLIC_API(JSObject *)
JS_GetPrototype(JSObject *obj);

extern JS_PUBLIC_API(JSBool)
JS_SetPrototype(JSContext *cx, JSObject *obj, JSObject *proto);

extern JS_PUBLIC_API(JSObject *)
JS_GetParent(JSObject *obj);

extern JS_PUBLIC_API(JSBool)
JS_SetParent(JSContext *cx, JSObject *obj, JSObject *parent);

extern JS_PUBLIC_API(JSObject *)
JS_GetConstructor(JSContext *cx, JSObject *proto);

/*
 * Get a unique identifier for obj, good for the lifetime of obj (even if it
 * is moved by a copying GC).  Return false on failure (likely out of memory),
 * and true with *idp containing the unique id on success.
 */
extern JS_PUBLIC_API(JSBool)
JS_GetObjectId(JSContext *cx, JSObject *obj, jsid *idp);

extern JS_PUBLIC_API(JSObject *)
JS_NewGlobalObject(JSContext *cx, JSClass *clasp);

extern JS_PUBLIC_API(JSObject *)
JS_NewCompartmentAndGlobalObject(JSContext *cx, JSClass *clasp, JSPrincipals *principals);

extern JS_PUBLIC_API(JSObject *)
JS_NewObject(JSContext *cx, JSClass *clasp, JSObject *proto, JSObject *parent);

/* Queries the [[Extensible]] property of the object. */
extern JS_PUBLIC_API(JSBool)
JS_IsExtensible(JSObject *obj);

extern JS_PUBLIC_API(JSBool)
JS_IsNative(JSObject *obj);

extern JS_PUBLIC_API(JSRuntime *)
JS_GetObjectRuntime(JSObject *obj);

/*
 * Unlike JS_NewObject, JS_NewObjectWithGivenProto does not compute a default
 * proto if proto's actual parameter value is null.
 */
extern JS_PUBLIC_API(JSObject *)
JS_NewObjectWithGivenProto(JSContext *cx, JSClass *clasp, JSObject *proto,
                           JSObject *parent);

/*
 * Freeze obj, and all objects it refers to, recursively. This will not recurse
 * through non-extensible objects, on the assumption that those are already
 * deep-frozen.
 */
extern JS_PUBLIC_API(JSBool)
JS_DeepFreezeObject(JSContext *cx, JSObject *obj);

/*
 * Freezes an object; see ES5's Object.freeze(obj) method.
 */
extern JS_PUBLIC_API(JSBool)
JS_FreezeObject(JSContext *cx, JSObject *obj);

extern JS_PUBLIC_API(JSObject *)
JS_ConstructObject(JSContext *cx, JSClass *clasp, JSObject *parent);

extern JS_PUBLIC_API(JSObject *)
JS_ConstructObjectWithArguments(JSContext *cx, JSClass *clasp, JSObject *parent,
                                unsigned argc, jsval *argv);

extern JS_PUBLIC_API(JSObject *)
JS_New(JSContext *cx, JSObject *ctor, unsigned argc, jsval *argv);

extern JS_PUBLIC_API(JSObject *)
JS_DefineObject(JSContext *cx, JSObject *obj, const char *name, JSClass *clasp,
                JSObject *proto, unsigned attrs);

extern JS_PUBLIC_API(JSBool)
JS_DefineConstDoubles(JSContext *cx, JSObject *obj, JSConstDoubleSpec *cds);

extern JS_PUBLIC_API(JSBool)
JS_DefineProperties(JSContext *cx, JSObject *obj, JSPropertySpec *ps);

extern JS_PUBLIC_API(JSBool)
JS_DefineProperty(JSContext *cx, JSObject *obj, const char *name, jsval value,
                  JSPropertyOp getter, JSStrictPropertyOp setter, unsigned attrs);

extern JS_PUBLIC_API(JSBool)
JS_DefinePropertyById(JSContext *cx, JSObject *obj, jsid id, jsval value,
                      JSPropertyOp getter, JSStrictPropertyOp setter, unsigned attrs);

extern JS_PUBLIC_API(JSBool)
JS_DefineOwnProperty(JSContext *cx, JSObject *obj, jsid id, jsval descriptor, JSBool *bp);

/*
 * Determine the attributes (JSPROP_* flags) of a property on a given object.
 *
 * If the object does not have a property by that name, *foundp will be
 * JS_FALSE and the value of *attrsp is undefined.
 */
extern JS_PUBLIC_API(JSBool)
JS_GetPropertyAttributes(JSContext *cx, JSObject *obj, const char *name,
                         unsigned *attrsp, JSBool *foundp);

/*
 * The same, but if the property is native, return its getter and setter via
 * *getterp and *setterp, respectively (and only if the out parameter pointer
 * is not null).
 */
extern JS_PUBLIC_API(JSBool)
JS_GetPropertyAttrsGetterAndSetter(JSContext *cx, JSObject *obj,
                                   const char *name,
                                   unsigned *attrsp, JSBool *foundp,
                                   JSPropertyOp *getterp,
                                   JSStrictPropertyOp *setterp);

extern JS_PUBLIC_API(JSBool)
JS_GetPropertyAttrsGetterAndSetterById(JSContext *cx, JSObject *obj,
                                       jsid id,
                                       unsigned *attrsp, JSBool *foundp,
                                       JSPropertyOp *getterp,
                                       JSStrictPropertyOp *setterp);

/*
 * Set the attributes of a property on a given object.
 *
 * If the object does not have a property by that name, *foundp will be
 * JS_FALSE and nothing will be altered.
 */
extern JS_PUBLIC_API(JSBool)
JS_SetPropertyAttributes(JSContext *cx, JSObject *obj, const char *name,
                         unsigned attrs, JSBool *foundp);

extern JS_PUBLIC_API(JSBool)
JS_DefinePropertyWithTinyId(JSContext *cx, JSObject *obj, const char *name,
                            int8_t tinyid, jsval value,
                            JSPropertyOp getter, JSStrictPropertyOp setter,
                            unsigned attrs);

extern JS_PUBLIC_API(JSBool)
JS_AlreadyHasOwnProperty(JSContext *cx, JSObject *obj, const char *name,
                         JSBool *foundp);

extern JS_PUBLIC_API(JSBool)
JS_AlreadyHasOwnPropertyById(JSContext *cx, JSObject *obj, jsid id,
                             JSBool *foundp);

extern JS_PUBLIC_API(JSBool)
JS_HasProperty(JSContext *cx, JSObject *obj, const char *name, JSBool *foundp);

extern JS_PUBLIC_API(JSBool)
JS_HasPropertyById(JSContext *cx, JSObject *obj, jsid id, JSBool *foundp);

extern JS_PUBLIC_API(JSBool)
JS_LookupProperty(JSContext *cx, JSObject *obj, const char *name, jsval *vp);

extern JS_PUBLIC_API(JSBool)
JS_LookupPropertyById(JSContext *cx, JSObject *obj, jsid id, jsval *vp);

extern JS_PUBLIC_API(JSBool)
JS_LookupPropertyWithFlags(JSContext *cx, JSObject *obj, const char *name,
                           unsigned flags, jsval *vp);

extern JS_PUBLIC_API(JSBool)
JS_LookupPropertyWithFlagsById(JSContext *cx, JSObject *obj, jsid id,
                               unsigned flags, JSObject **objp, jsval *vp);

struct JSPropertyDescriptor {
    JSObject           *obj;
    unsigned           attrs;
    unsigned           shortid;
    JSPropertyOp       getter;
    JSStrictPropertyOp setter;
    jsval              value;
};

/*
 * Like JS_GetPropertyAttrsGetterAndSetterById but will return a property on
 * an object on the prototype chain (returned in objp). If data->obj is null,
 * then this property was not found on the prototype chain.
 */
extern JS_PUBLIC_API(JSBool)
JS_GetPropertyDescriptorById(JSContext *cx, JSObject *obj, jsid id, unsigned flags,
                             JSPropertyDescriptor *desc);

extern JS_PUBLIC_API(JSBool)
JS_GetOwnPropertyDescriptor(JSContext *cx, JSObject *obj, jsid id, jsval *vp);

extern JS_PUBLIC_API(JSBool)
JS_GetProperty(JSContext *cx, JSObject *obj, const char *name, jsval *vp);

extern JS_PUBLIC_API(JSBool)
JS_GetPropertyDefault(JSContext *cx, JSObject *obj, const char *name, jsval def, jsval *vp);

extern JS_PUBLIC_API(JSBool)
JS_GetPropertyById(JSContext *cx, JSObject *obj, jsid id, jsval *vp);

extern JS_PUBLIC_API(JSBool)
JS_GetPropertyByIdDefault(JSContext *cx, JSObject *obj, jsid id, jsval def, jsval *vp);

extern JS_PUBLIC_API(JSBool)
JS_ForwardGetPropertyTo(JSContext *cx, JSObject *obj, jsid id, JSObject *onBehalfOf, jsval *vp);

extern JS_PUBLIC_API(JSBool)
JS_GetMethodById(JSContext *cx, JSObject *obj, jsid id, JSObject **objp,
                 jsval *vp);

extern JS_PUBLIC_API(JSBool)
JS_GetMethod(JSContext *cx, JSObject *obj, const char *name, JSObject **objp,
             jsval *vp);

extern JS_PUBLIC_API(JSBool)
JS_SetProperty(JSContext *cx, JSObject *obj, const char *name, jsval *vp);

extern JS_PUBLIC_API(JSBool)
JS_SetPropertyById(JSContext *cx, JSObject *obj, jsid id, jsval *vp);

extern JS_PUBLIC_API(JSBool)
JS_DeleteProperty(JSContext *cx, JSObject *obj, const char *name);

extern JS_PUBLIC_API(JSBool)
JS_DeleteProperty2(JSContext *cx, JSObject *obj, const char *name,
                   jsval *rval);

extern JS_PUBLIC_API(JSBool)
JS_DeletePropertyById(JSContext *cx, JSObject *obj, jsid id);

extern JS_PUBLIC_API(JSBool)
JS_DeletePropertyById2(JSContext *cx, JSObject *obj, jsid id, jsval *rval);

extern JS_PUBLIC_API(JSBool)
JS_DefineUCProperty(JSContext *cx, JSObject *obj,
                    const jschar *name, size_t namelen, jsval value,
                    JSPropertyOp getter, JSStrictPropertyOp setter,
                    unsigned attrs);

/*
 * Determine the attributes (JSPROP_* flags) of a property on a given object.
 *
 * If the object does not have a property by that name, *foundp will be
 * JS_FALSE and the value of *attrsp is undefined.
 */
extern JS_PUBLIC_API(JSBool)
JS_GetUCPropertyAttributes(JSContext *cx, JSObject *obj,
                           const jschar *name, size_t namelen,
                           unsigned *attrsp, JSBool *foundp);

/*
 * The same, but if the property is native, return its getter and setter via
 * *getterp and *setterp, respectively (and only if the out parameter pointer
 * is not null).
 */
extern JS_PUBLIC_API(JSBool)
JS_GetUCPropertyAttrsGetterAndSetter(JSContext *cx, JSObject *obj,
                                     const jschar *name, size_t namelen,
                                     unsigned *attrsp, JSBool *foundp,
                                     JSPropertyOp *getterp,
                                     JSStrictPropertyOp *setterp);

/*
 * Set the attributes of a property on a given object.
 *
 * If the object does not have a property by that name, *foundp will be
 * JS_FALSE and nothing will be altered.
 */
extern JS_PUBLIC_API(JSBool)
JS_SetUCPropertyAttributes(JSContext *cx, JSObject *obj,
                           const jschar *name, size_t namelen,
                           unsigned attrs, JSBool *foundp);


extern JS_PUBLIC_API(JSBool)
JS_DefineUCPropertyWithTinyId(JSContext *cx, JSObject *obj,
                              const jschar *name, size_t namelen,
                              int8_t tinyid, jsval value,
                              JSPropertyOp getter, JSStrictPropertyOp setter,
                              unsigned attrs);

extern JS_PUBLIC_API(JSBool)
JS_AlreadyHasOwnUCProperty(JSContext *cx, JSObject *obj, const jschar *name,
                           size_t namelen, JSBool *foundp);

extern JS_PUBLIC_API(JSBool)
JS_HasUCProperty(JSContext *cx, JSObject *obj,
                 const jschar *name, size_t namelen,
                 JSBool *vp);

extern JS_PUBLIC_API(JSBool)
JS_LookupUCProperty(JSContext *cx, JSObject *obj,
                    const jschar *name, size_t namelen,
                    jsval *vp);

extern JS_PUBLIC_API(JSBool)
JS_GetUCProperty(JSContext *cx, JSObject *obj,
                 const jschar *name, size_t namelen,
                 jsval *vp);

extern JS_PUBLIC_API(JSBool)
JS_SetUCProperty(JSContext *cx, JSObject *obj,
                 const jschar *name, size_t namelen,
                 jsval *vp);

extern JS_PUBLIC_API(JSBool)
JS_DeleteUCProperty2(JSContext *cx, JSObject *obj,
                     const jschar *name, size_t namelen,
                     jsval *rval);

extern JS_PUBLIC_API(JSObject *)
JS_NewArrayObject(JSContext *cx, int length, jsval *vector);

extern JS_PUBLIC_API(JSBool)
JS_IsArrayObject(JSContext *cx, JSObject *obj);

extern JS_PUBLIC_API(JSBool)
JS_GetArrayLength(JSContext *cx, JSObject *obj, uint32_t *lengthp);

extern JS_PUBLIC_API(JSBool)
JS_SetArrayLength(JSContext *cx, JSObject *obj, uint32_t length);

extern JS_PUBLIC_API(JSBool)
JS_DefineElement(JSContext *cx, JSObject *obj, uint32_t index, jsval value,
                 JSPropertyOp getter, JSStrictPropertyOp setter, unsigned attrs);

extern JS_PUBLIC_API(JSBool)
JS_AlreadyHasOwnElement(JSContext *cx, JSObject *obj, uint32_t index, JSBool *foundp);

extern JS_PUBLIC_API(JSBool)
JS_HasElement(JSContext *cx, JSObject *obj, uint32_t index, JSBool *foundp);

extern JS_PUBLIC_API(JSBool)
JS_LookupElement(JSContext *cx, JSObject *obj, uint32_t index, jsval *vp);

extern JS_PUBLIC_API(JSBool)
JS_GetElement(JSContext *cx, JSObject *obj, uint32_t index, jsval *vp);

extern JS_PUBLIC_API(JSBool)
JS_ForwardGetElementTo(JSContext *cx, JSObject *obj, uint32_t index, JSObject *onBehalfOf,
                       jsval *vp);

/*
 * Get the property with name given by |index|, if it has one.  If
 * not, |*present| will be set to false and the value of |vp| must not
 * be relied on.
 */
extern JS_PUBLIC_API(JSBool)
JS_GetElementIfPresent(JSContext *cx, JSObject *obj, uint32_t index, JSObject *onBehalfOf,
                       jsval *vp, JSBool* present);

extern JS_PUBLIC_API(JSBool)
JS_SetElement(JSContext *cx, JSObject *obj, uint32_t index, jsval *vp);

extern JS_PUBLIC_API(JSBool)
JS_DeleteElement(JSContext *cx, JSObject *obj, uint32_t index);

extern JS_PUBLIC_API(JSBool)
JS_DeleteElement2(JSContext *cx, JSObject *obj, uint32_t index, jsval *rval);

extern JS_PUBLIC_API(void)
JS_ClearScope(JSContext *cx, JSObject *obj);

extern JS_PUBLIC_API(JSIdArray *)
JS_Enumerate(JSContext *cx, JSObject *obj);

/*
 * Create an object to iterate over enumerable properties of obj, in arbitrary
 * property definition order.  NB: This differs from longstanding for..in loop
 * order, which uses order of property definition in obj.
 */
extern JS_PUBLIC_API(JSObject *)
JS_NewPropertyIterator(JSContext *cx, JSObject *obj);

/*
 * Return true on success with *idp containing the id of the next enumerable
 * property to visit using iterobj, or JSID_IS_VOID if there is no such property
 * left to visit.  Return false on error.
 */
extern JS_PUBLIC_API(JSBool)
JS_NextProperty(JSContext *cx, JSObject *iterobj, jsid *idp);

/*
 * Create an object to iterate over the elements of obj in for-of order. This
 * can be used to implement the iteratorObject hook for an array-like Class.
 */
extern JS_PUBLIC_API(JSObject *)
JS_NewElementIterator(JSContext *cx, JSObject *obj);

/*
 * To make your array-like class iterable using the for-of loop, set the
 * JSCLASS_FOR_OF_ITERATION bit in the class's flags field and set its
 * .ext.iteratorObject hook to this function.
 */
extern JS_PUBLIC_API(JSObject *)
JS_ElementIteratorStub(JSContext *cx, JSHandleObject obj, JSBool keysonly);

extern JS_PUBLIC_API(JSBool)
JS_CheckAccess(JSContext *cx, JSObject *obj, jsid id, JSAccessMode mode,
               jsval *vp, unsigned *attrsp);

extern JS_PUBLIC_API(jsval)
JS_GetReservedSlot(JSObject *obj, uint32_t index);

extern JS_PUBLIC_API(void)
JS_SetReservedSlot(JSObject *obj, uint32_t index, jsval v);

/************************************************************************/

/*
 * Security protocol.
 */
struct JSPrincipals {
    /* Don't call "destroy"; use reference counting macros below. */
    int refcount;

#ifdef DEBUG
    /* A helper to facilitate principals debugging. */
    uint32_t    debugToken;
#endif

#ifdef __cplusplus
    void setDebugToken(uint32_t token) {
# ifdef DEBUG
        debugToken = token;
# endif
    }

    /*
     * This is not defined by the JS engine but should be provided by the
     * embedding.
     */
    JS_PUBLIC_API(void) dump();
#endif
};

extern JS_PUBLIC_API(void)
JS_HoldPrincipals(JSPrincipals *principals);

extern JS_PUBLIC_API(void)
JS_DropPrincipals(JSRuntime *rt, JSPrincipals *principals);

struct JSSecurityCallbacks {
    JSCheckAccessOp            checkObjectAccess;
    JSSubsumePrincipalsOp      subsumePrincipals;
    JSObjectPrincipalsFinder   findObjectPrincipals;
    JSCSPEvalChecker           contentSecurityPolicyAllows;
    JSPushContextPrincipalOp   pushContextPrincipal;
    JSPopContextPrincipalOp    popContextPrincipal;
};

extern JS_PUBLIC_API(void)
JS_SetSecurityCallbacks(JSRuntime *rt, const JSSecurityCallbacks *callbacks);

extern JS_PUBLIC_API(const JSSecurityCallbacks *)
JS_GetSecurityCallbacks(JSRuntime *rt);

/*
 * Code running with "trusted" principals will be given a deeper stack
 * allocation than ordinary scripts. This allows trusted script to run after
 * untrusted script has exhausted the stack. This function sets the
 * runtime-wide trusted principal.
 *
 * This principals is not held (via JS_HoldPrincipals/JS_DropPrincipals) since
 * there is no available JSContext. Instead, the caller must ensure that the
 * given principals stays valid for as long as 'rt' may point to it. If the
 * principals would be destroyed before 'rt', JS_SetTrustedPrincipals must be
 * called again, passing NULL for 'prin'.
 */
extern JS_PUBLIC_API(void)
JS_SetTrustedPrincipals(JSRuntime *rt, JSPrincipals *prin);

/*
 * Initialize the callback that is called to destroy JSPrincipals instance
 * when its reference counter drops to zero. The initialization can be done
 * only once per JS runtime.
 */
extern JS_PUBLIC_API(void)
JS_InitDestroyPrincipalsCallback(JSRuntime *rt, JSDestroyPrincipalsOp destroyPrincipals);

/************************************************************************/

/*
 * Functions and scripts.
 */
extern JS_PUBLIC_API(JSFunction *)
JS_NewFunction(JSContext *cx, JSNative call, unsigned nargs, unsigned flags,
               JSObject *parent, const char *name);

/*
 * Create the function with the name given by the id. JSID_IS_STRING(id) must
 * be true.
 */
extern JS_PUBLIC_API(JSFunction *)
JS_NewFunctionById(JSContext *cx, JSNative call, unsigned nargs, unsigned flags,
                   JSObject *parent, jsid id);

extern JS_PUBLIC_API(JSObject *)
JS_GetFunctionObject(JSFunction *fun);

/*
 * Return the function's identifier as a JSString, or null if fun is unnamed.
 * The returned string lives as long as fun, so you don't need to root a saved
 * reference to it if fun is well-connected or rooted, and provided you bound
 * the use of the saved reference by fun's lifetime.
 */
extern JS_PUBLIC_API(JSString *)
JS_GetFunctionId(JSFunction *fun);

/*
 * Return JSFUN_* flags for fun.
 */
extern JS_PUBLIC_API(unsigned)
JS_GetFunctionFlags(JSFunction *fun);

/*
 * Return the arity (length) of fun.
 */
extern JS_PUBLIC_API(uint16_t)
JS_GetFunctionArity(JSFunction *fun);

/*
 * Infallible predicate to test whether obj is a function object (faster than
 * comparing obj's class name to "Function", but equivalent unless someone has
 * overwritten the "Function" identifier with a different constructor and then
 * created instances using that constructor that might be passed in as obj).
 */
extern JS_PUBLIC_API(JSBool)
JS_ObjectIsFunction(JSContext *cx, JSObject *obj);

extern JS_PUBLIC_API(JSBool)
JS_ObjectIsCallable(JSContext *cx, JSObject *obj);

extern JS_PUBLIC_API(JSBool)
JS_IsNativeFunction(JSObject *funobj, JSNative call);

/*
 * Bind the given callable to use the given object as "this".
 *
 * If |callable| is not callable, will throw and return NULL.
 */
extern JS_PUBLIC_API(JSObject*)
JS_BindCallable(JSContext *cx, JSObject *callable, JSObject *newThis);

extern JS_PUBLIC_API(JSBool)
JS_DefineFunctions(JSContext *cx, JSObject *obj, JSFunctionSpec *fs);

extern JS_PUBLIC_API(JSFunction *)
JS_DefineFunction(JSContext *cx, JSObject *obj, const char *name, JSNative call,
                  unsigned nargs, unsigned attrs);

extern JS_PUBLIC_API(JSFunction *)
JS_DefineUCFunction(JSContext *cx, JSObject *obj,
                    const jschar *name, size_t namelen, JSNative call,
                    unsigned nargs, unsigned attrs);

extern JS_PUBLIC_API(JSFunction *)
JS_DefineFunctionById(JSContext *cx, JSObject *obj, jsid id, JSNative call,
                      unsigned nargs, unsigned attrs);

extern JS_PUBLIC_API(JSObject *)
JS_CloneFunctionObject(JSContext *cx, JSObject *funobj, JSObject *parent);

/*
 * Given a buffer, return JS_FALSE if the buffer might become a valid
 * javascript statement with the addition of more lines.  Otherwise return
 * JS_TRUE.  The intent is to support interactive compilation - accumulate
 * lines in a buffer until JS_BufferIsCompilableUnit is true, then pass it to
 * the compiler.
 */
extern JS_PUBLIC_API(JSBool)
JS_BufferIsCompilableUnit(JSContext *cx, JSBool bytes_are_utf8,
                          JSObject *obj, const char *bytes, size_t length);

extern JS_PUBLIC_API(JSScript *)
JS_CompileScript(JSContext *cx, JSObject *obj,
                 const char *bytes, size_t length,
                 const char *filename, unsigned lineno);

extern JS_PUBLIC_API(JSScript *)
JS_CompileScriptForPrincipals(JSContext *cx, JSObject *obj,
                              JSPrincipals *principals,
                              const char *bytes, size_t length,
                              const char *filename, unsigned lineno);

extern JS_PUBLIC_API(JSScript *)
JS_CompileScriptForPrincipalsVersion(JSContext *cx, JSObject *obj,
                                     JSPrincipals *principals,
                                     const char *bytes, size_t length,
                                     const char *filename, unsigned lineno,
                                     JSVersion version);

extern JS_PUBLIC_API(JSScript *)
JS_CompileUCScript(JSContext *cx, JSObject *obj,
                   const jschar *chars, size_t length,
                   const char *filename, unsigned lineno);

extern JS_PUBLIC_API(JSScript *)
JS_CompileUCScriptForPrincipals(JSContext *cx, JSObject *obj,
                                JSPrincipals *principals,
                                const jschar *chars, size_t length,
                                const char *filename, unsigned lineno);

extern JS_PUBLIC_API(JSScript *)
JS_CompileUCScriptForPrincipalsVersion(JSContext *cx, JSObject *obj,
                                       JSPrincipals *principals,
                                       const jschar *chars, size_t length,
                                       const char *filename, unsigned lineno,
                                       JSVersion version);
/*
 * If originPrincipals is null, then the value of principals is used as origin
 * principals for the compiled script.
 */
extern JS_PUBLIC_API(JSScript *)
JS_CompileUCScriptForPrincipalsVersionOrigin(JSContext *cx, JSObject *obj,
                                             JSPrincipals *principals,
                                             JSPrincipals *originPrincipals,
                                             const jschar *chars, size_t length,
                                             const char *filename, unsigned lineno,
                                             JSVersion version);

extern JS_PUBLIC_API(JSScript *)
JS_CompileUTF8File(JSContext *cx, JSObject *obj, const char *filename);

extern JS_PUBLIC_API(JSScript *)
JS_CompileUTF8FileHandle(JSContext *cx, JSObject *obj, const char *filename,
                         FILE *fh);

extern JS_PUBLIC_API(JSScript *)
JS_CompileUTF8FileHandleForPrincipals(JSContext *cx, JSObject *obj,
                                      const char *filename, FILE *fh,
                                      JSPrincipals *principals);

extern JS_PUBLIC_API(JSScript *)
JS_CompileUTF8FileHandleForPrincipalsVersion(JSContext *cx, JSObject *obj,
                                             const char *filename, FILE *fh,
                                             JSPrincipals *principals,
                                             JSVersion version);

extern JS_PUBLIC_API(JSObject *)
JS_GetGlobalFromScript(JSScript *script);

extern JS_PUBLIC_API(JSFunction *)
JS_CompileFunction(JSContext *cx, JSObject *obj, const char *name,
                   unsigned nargs, const char **argnames,
                   const char *bytes, size_t length,
                   const char *filename, unsigned lineno);

extern JS_PUBLIC_API(JSFunction *)
JS_CompileFunctionForPrincipals(JSContext *cx, JSObject *obj,
                                JSPrincipals *principals, const char *name,
                                unsigned nargs, const char **argnames,
                                const char *bytes, size_t length,
                                const char *filename, unsigned lineno);

extern JS_PUBLIC_API(JSFunction *)
JS_CompileUCFunction(JSContext *cx, JSObject *obj, const char *name,
                     unsigned nargs, const char **argnames,
                     const jschar *chars, size_t length,
                     const char *filename, unsigned lineno);

extern JS_PUBLIC_API(JSFunction *)
JS_CompileUCFunctionForPrincipals(JSContext *cx, JSObject *obj,
                                  JSPrincipals *principals, const char *name,
                                  unsigned nargs, const char **argnames,
                                  const jschar *chars, size_t length,
                                  const char *filename, unsigned lineno);

extern JS_PUBLIC_API(JSFunction *)
JS_CompileUCFunctionForPrincipalsVersion(JSContext *cx, JSObject *obj,
                                         JSPrincipals *principals, const char *name,
                                         unsigned nargs, const char **argnames,
                                         const jschar *chars, size_t length,
                                         const char *filename, unsigned lineno,
                                         JSVersion version);

extern JS_PUBLIC_API(JSString *)
JS_DecompileScript(JSContext *cx, JSScript *script, const char *name, unsigned indent);

/*
 * API extension: OR this into indent to avoid pretty-printing the decompiled
 * source resulting from JS_DecompileFunction{,Body}.
 */
#define JS_DONT_PRETTY_PRINT    ((unsigned)0x8000)

extern JS_PUBLIC_API(JSString *)
JS_DecompileFunction(JSContext *cx, JSFunction *fun, unsigned indent);

extern JS_PUBLIC_API(JSString *)
JS_DecompileFunctionBody(JSContext *cx, JSFunction *fun, unsigned indent);

/*
 * NB: JS_ExecuteScript and the JS_Evaluate*Script* quadruplets use the obj
 * parameter as the initial scope chain header, the 'this' keyword value, and
 * the variables object (ECMA parlance for where 'var' and 'function' bind
 * names) of the execution context for script.
 *
 * Using obj as the variables object is problematic if obj's parent (which is
 * the scope chain link; see JS_SetParent and JS_NewObject) is not null: in
 * this case, variables created by 'var x = 0', e.g., go in obj, but variables
 * created by assignment to an unbound id, 'x = 0', go in the last object on
 * the scope chain linked by parent.
 *
 * ECMA calls that last scoping object the "global object", but note that many
 * embeddings have several such objects.  ECMA requires that "global code" be
 * executed with the variables object equal to this global object.  But these
 * JS API entry points provide freedom to execute code against a "sub-global",
 * i.e., a parented or scoped object, in which case the variables object will
 * differ from the last object on the scope chain, resulting in confusing and
 * non-ECMA explicit vs. implicit variable creation.
 *
 * Caveat embedders: unless you already depend on this buggy variables object
 * binding behavior, you should call JS_SetOptions(cx, JSOPTION_VAROBJFIX) or
 * JS_SetOptions(cx, JS_GetOptions(cx) | JSOPTION_VAROBJFIX) -- the latter if
 * someone may have set other options on cx already -- for each context in the
 * application, if you pass parented objects as the obj parameter, or may ever
 * pass such objects in the future.
 *
 * Why a runtime option?  The alternative is to add six or so new API entry
 * points with signatures matching the following six, and that doesn't seem
 * worth the code bloat cost.  Such new entry points would probably have less
 * obvious names, too, so would not tend to be used.  The JS_SetOption call,
 * OTOH, can be more easily hacked into existing code that does not depend on
 * the bug; such code can continue to use the familiar JS_EvaluateScript,
 * etc., entry points.
 */
extern JS_PUBLIC_API(JSBool)
JS_ExecuteScript(JSContext *cx, JSObject *obj, JSScript *script, jsval *rval);

extern JS_PUBLIC_API(JSBool)
JS_ExecuteScriptVersion(JSContext *cx, JSObject *obj, JSScript *script, jsval *rval,
                        JSVersion version);

/*
 * Execute either the function-defining prolog of a script, or the script's
 * main body, but not both.
 */
typedef enum JSExecPart { JSEXEC_PROLOG, JSEXEC_MAIN } JSExecPart;

extern JS_PUBLIC_API(JSBool)
JS_EvaluateScript(JSContext *cx, JSObject *obj,
                  const char *bytes, unsigned length,
                  const char *filename, unsigned lineno,
                  jsval *rval);

extern JS_PUBLIC_API(JSBool)
JS_EvaluateScriptForPrincipals(JSContext *cx, JSObject *obj,
                               JSPrincipals *principals,
                               const char *bytes, unsigned length,
                               const char *filename, unsigned lineno,
                               jsval *rval);

extern JS_PUBLIC_API(JSBool)
JS_EvaluateScriptForPrincipalsVersion(JSContext *cx, JSObject *obj,
                                      JSPrincipals *principals,
                                      const char *bytes, unsigned length,
                                      const char *filename, unsigned lineno,
                                      jsval *rval, JSVersion version);

extern JS_PUBLIC_API(JSBool)
JS_EvaluateUCScript(JSContext *cx, JSObject *obj,
                    const jschar *chars, unsigned length,
                    const char *filename, unsigned lineno,
                    jsval *rval);

extern JS_PUBLIC_API(JSBool)
JS_EvaluateUCScriptForPrincipals(JSContext *cx, JSObject *obj,
                                 JSPrincipals *principals,
                                 const jschar *chars, unsigned length,
                                 const char *filename, unsigned lineno,
                                 jsval *rval);

extern JS_PUBLIC_API(JSBool)
JS_EvaluateUCScriptForPrincipalsVersion(JSContext *cx, JSObject *obj,
                                        JSPrincipals *principals,
                                        const jschar *chars, unsigned length,
                                        const char *filename, unsigned lineno,
                                        jsval *rval, JSVersion version);

/*
 * JSAPI clients may optionally specify the 'originPrincipals' of a script.
 * A script's originPrincipals may be retrieved through the debug API (via
 * JS_GetScriptOriginPrincipals) and the originPrincipals are transitively
 * assigned to any nested scripts (including scripts dynamically created via
 * eval and the Function constructor). If originPrincipals is null, then the
 * value of principals is used as origin principals for the script.
 */
extern JS_PUBLIC_API(JSBool)
JS_EvaluateUCScriptForPrincipalsVersionOrigin(JSContext *cx, JSObject *obj,
                                              JSPrincipals *principals,
                                              JSPrincipals *originPrincipals,
                                              const jschar *chars, unsigned length,
                                              const char *filename, unsigned lineno,
                                              jsval *rval, JSVersion version);

extern JS_PUBLIC_API(JSBool)
JS_CallFunction(JSContext *cx, JSObject *obj, JSFunction *fun, unsigned argc,
                jsval *argv, jsval *rval);

extern JS_PUBLIC_API(JSBool)
JS_CallFunctionName(JSContext *cx, JSObject *obj, const char *name, unsigned argc,
                    jsval *argv, jsval *rval);

extern JS_PUBLIC_API(JSBool)
JS_CallFunctionValue(JSContext *cx, JSObject *obj, jsval fval, unsigned argc,
                     jsval *argv, jsval *rval);

#ifdef __cplusplus
JS_END_EXTERN_C

namespace JS {

static inline bool
Call(JSContext *cx, JSObject *thisObj, JSFunction *fun, unsigned argc, jsval *argv, jsval *rval) {
    return !!JS_CallFunction(cx, thisObj, fun, argc, argv, rval);
}

static inline bool
Call(JSContext *cx, JSObject *thisObj, const char *name, unsigned argc, jsval *argv, jsval *rval) {
    return !!JS_CallFunctionName(cx, thisObj, name, argc, argv, rval);
}

static inline bool
Call(JSContext *cx, JSObject *thisObj, jsval fun, unsigned argc, jsval *argv, jsval *rval) {
    return !!JS_CallFunctionValue(cx, thisObj, fun, argc, argv, rval);
}

extern JS_PUBLIC_API(bool)
Call(JSContext *cx, jsval thisv, jsval fun, unsigned argc, jsval *argv, jsval *rval);

static inline bool
Call(JSContext *cx, jsval thisv, JSObject *funObj, unsigned argc, jsval *argv, jsval *rval) {
    return Call(cx, thisv, OBJECT_TO_JSVAL(funObj), argc, argv, rval);
}

} /* namespace JS */

JS_BEGIN_EXTERN_C
#endif /* __cplusplus */

/*
 * These functions allow setting an operation callback that will be called
 * from the JS thread some time after any thread triggered the callback using
 * JS_TriggerOperationCallback(rt).
 *
 * To schedule the GC and for other activities the engine internally triggers
 * operation callbacks. The embedding should thus not rely on callbacks being
 * triggered through the external API only.
 *
 * Important note: Additional callbacks can occur inside the callback handler
 * if it re-enters the JS engine. The embedding must ensure that the callback
 * is disconnected before attempting such re-entry.
 */
extern JS_PUBLIC_API(JSOperationCallback)
JS_SetOperationCallback(JSContext *cx, JSOperationCallback callback);

extern JS_PUBLIC_API(JSOperationCallback)
JS_GetOperationCallback(JSContext *cx);

extern JS_PUBLIC_API(void)
JS_TriggerOperationCallback(JSRuntime *rt);

extern JS_PUBLIC_API(JSBool)
JS_IsRunning(JSContext *cx);

/*
 * Saving and restoring frame chains.
 *
 * These two functions are used to set aside cx's call stack while that stack
 * is inactive. After a call to JS_SaveFrameChain, it looks as if there is no
 * code running on cx. Before calling JS_RestoreFrameChain, cx's call stack
 * must be balanced and all nested calls to JS_SaveFrameChain must have had
 * matching JS_RestoreFrameChain calls.
 *
 * JS_SaveFrameChain deals with cx not having any code running on it.
 */
extern JS_PUBLIC_API(JSBool)
JS_SaveFrameChain(JSContext *cx);

extern JS_PUBLIC_API(void)
JS_RestoreFrameChain(JSContext *cx);

#ifdef MOZ_TRACE_JSCALLS
/*
 * The callback is expected to be quick and noninvasive. It should not
 * trigger interrupts, turn on debugging, or produce uncaught JS
 * exceptions. The state of the stack and registers in the context
 * cannot be relied upon, since this callback may be invoked directly
 * from either JIT. The 'entering' field means we are entering a
 * function if it is positive, leaving a function if it is zero or
 * negative.
 */
extern JS_PUBLIC_API(void)
JS_SetFunctionCallback(JSContext *cx, JSFunctionCallback fcb);

extern JS_PUBLIC_API(JSFunctionCallback)
JS_GetFunctionCallback(JSContext *cx);
#endif /* MOZ_TRACE_JSCALLS */

/************************************************************************/

/*
 * Strings.
 *
 * NB: JS_NewUCString takes ownership of bytes on success, avoiding a copy;
 * but on error (signified by null return), it leaves chars owned by the
 * caller. So the caller must free bytes in the error case, if it has no use
 * for them. In contrast, all the JS_New*StringCopy* functions do not take
 * ownership of the character memory passed to them -- they copy it.
 */
extern JS_PUBLIC_API(JSString *)
JS_NewStringCopyN(JSContext *cx, const char *s, size_t n);

extern JS_PUBLIC_API(JSString *)
JS_NewStringCopyZ(JSContext *cx, const char *s);

extern JS_PUBLIC_API(JSString *)
JS_InternJSString(JSContext *cx, JSString *str);

extern JS_PUBLIC_API(JSString *)
JS_InternString(JSContext *cx, const char *s);

extern JS_PUBLIC_API(JSString *)
JS_NewUCString(JSContext *cx, jschar *chars, size_t length);

extern JS_PUBLIC_API(JSString *)
JS_NewUCStringCopyN(JSContext *cx, const jschar *s, size_t n);

extern JS_PUBLIC_API(JSString *)
JS_NewUCStringCopyZ(JSContext *cx, const jschar *s);

extern JS_PUBLIC_API(JSString *)
JS_InternUCStringN(JSContext *cx, const jschar *s, size_t length);

extern JS_PUBLIC_API(JSString *)
JS_InternUCString(JSContext *cx, const jschar *s);

extern JS_PUBLIC_API(JSBool)
JS_CompareStrings(JSContext *cx, JSString *str1, JSString *str2, int32_t *result);

extern JS_PUBLIC_API(JSBool)
JS_StringEqualsAscii(JSContext *cx, JSString *str, const char *asciiBytes, JSBool *match);

extern JS_PUBLIC_API(size_t)
JS_PutEscapedString(JSContext *cx, char *buffer, size_t size, JSString *str, char quote);

extern JS_PUBLIC_API(JSBool)
JS_FileEscapedString(FILE *fp, JSString *str, char quote);

/*
 * Extracting string characters and length.
 *
 * While getting the length of a string is infallible, getting the chars can
 * fail. As indicated by the lack of a JSContext parameter, there are two
 * special cases where getting the chars is infallible:
 *
 * The first case is interned strings, i.e., strings from JS_InternString or
 * JSID_TO_STRING(id), using JS_GetInternedStringChars*.
 *
 * The second case is "flat" strings that have been explicitly prepared in a
 * fallible context by JS_FlattenString. To catch errors, a separate opaque
 * JSFlatString type is returned by JS_FlattenString and expected by
 * JS_GetFlatStringChars. Note, though, that this is purely a syntactic
 * distinction: the input and output of JS_FlattenString are the same actual
 * GC-thing so only one needs to be rooted. If a JSString is known to be flat,
 * JS_ASSERT_STRING_IS_FLAT can be used to make a debug-checked cast. Example:
 *
 *   // in a fallible context
 *   JSFlatString *fstr = JS_FlattenString(cx, str);
 *   if (!fstr)
 *     return JS_FALSE;
 *   JS_ASSERT(fstr == JS_ASSERT_STRING_IS_FLAT(str));
 *
 *   // in an infallible context, for the same 'str'
 *   const jschar *chars = JS_GetFlatStringChars(fstr)
 *   JS_ASSERT(chars);
 *
 * The CharsZ APIs guarantee that the returned array has a null character at
 * chars[length]. This can require additional copying so clients should prefer
 * APIs without CharsZ if possible. The infallible functions also return
 * null-terminated arrays. (There is no additional cost or non-Z alternative
 * for the infallible functions, so 'Z' is left out of the identifier.)
 */

extern JS_PUBLIC_API(size_t)
JS_GetStringLength(JSString *str);

extern JS_PUBLIC_API(const jschar *)
JS_GetStringCharsAndLength(JSContext *cx, JSString *str, size_t *length);

extern JS_PUBLIC_API(const jschar *)
JS_GetInternedStringChars(JSString *str);

extern JS_PUBLIC_API(const jschar *)
JS_GetInternedStringCharsAndLength(JSString *str, size_t *length);

extern JS_PUBLIC_API(const jschar *)
JS_GetStringCharsZ(JSContext *cx, JSString *str);

extern JS_PUBLIC_API(const jschar *)
JS_GetStringCharsZAndLength(JSContext *cx, JSString *str, size_t *length);

extern JS_PUBLIC_API(JSFlatString *)
JS_FlattenString(JSContext *cx, JSString *str);

extern JS_PUBLIC_API(const jschar *)
JS_GetFlatStringChars(JSFlatString *str);

static JS_ALWAYS_INLINE JSFlatString *
JSID_TO_FLAT_STRING(jsid id)
{
    JS_ASSERT(JSID_IS_STRING(id));
    return (JSFlatString *)(JSID_BITS(id));
}

static JS_ALWAYS_INLINE JSFlatString *
JS_ASSERT_STRING_IS_FLAT(JSString *str)
{
    JS_ASSERT(JS_GetFlatStringChars((JSFlatString *)str));
    return (JSFlatString *)str;
}

static JS_ALWAYS_INLINE JSString *
JS_FORGET_STRING_FLATNESS(JSFlatString *fstr)
{
    return (JSString *)fstr;
}

/*
 * Additional APIs that avoid fallibility when given a flat string.
 */

extern JS_PUBLIC_API(JSBool)
JS_FlatStringEqualsAscii(JSFlatString *str, const char *asciiBytes);

extern JS_PUBLIC_API(size_t)
JS_PutEscapedFlatString(char *buffer, size_t size, JSFlatString *str, char quote);

/*
 * This function is now obsolete and behaves the same as JS_NewUCString.  Use
 * JS_NewUCString instead.
 */
extern JS_PUBLIC_API(JSString *)
JS_NewGrowableString(JSContext *cx, jschar *chars, size_t length);

/*
 * Mutable string support.  A string's characters are never mutable in this JS
 * implementation, but a dependent string is a substring of another dependent
 * or immutable string, and a rope is a lazily concatenated string that creates
 * its underlying buffer the first time it is accessed.  Even after a rope
 * creates its underlying buffer, it still considered mutable.  The direct data
 * members of the (opaque to API clients) JSString struct may be changed in a
 * single-threaded way for dependent strings and ropes.
 *
 * Therefore mutable strings (ropes and dependent strings) cannot be used by
 * more than one thread at a time.  You may call JS_MakeStringImmutable to
 * convert the string from a mutable string to an immutable (and therefore
 * thread-safe) string.  The engine takes care of converting ropes and dependent
 * strings to immutable for you if you store strings in multi-threaded objects
 * using JS_SetProperty or kindred API entry points.
 *
 * If you store a JSString pointer in a native data structure that is (safely)
 * accessible to multiple threads, you must call JS_MakeStringImmutable before
 * retiring the store.
 */

/*
 * Create a dependent string, i.e., a string that owns no character storage,
 * but that refers to a slice of another string's chars.  Dependent strings
 * are mutable by definition, so the thread safety comments above apply.
 */
extern JS_PUBLIC_API(JSString *)
JS_NewDependentString(JSContext *cx, JSString *str, size_t start,
                      size_t length);

/*
 * Concatenate two strings, possibly resulting in a rope.
 * See above for thread safety comments.
 */
extern JS_PUBLIC_API(JSString *)
JS_ConcatStrings(JSContext *cx, JSString *left, JSString *right);

/*
 * Convert a dependent string into an independent one.  This function does not
 * change the string's mutability, so the thread safety comments above apply.
 */
extern JS_PUBLIC_API(const jschar *)
JS_UndependString(JSContext *cx, JSString *str);

/*
 * Convert a mutable string (either rope or dependent) into an immutable,
 * thread-safe one.
 */
extern JS_PUBLIC_API(JSBool)
JS_MakeStringImmutable(JSContext *cx, JSString *str);

/*
 * Return JS_TRUE if C (char []) strings passed via the API and internally
 * are UTF-8.
 */
JS_PUBLIC_API(JSBool)
JS_CStringsAreUTF8(void);

/*
 * Update the value to be returned by JS_CStringsAreUTF8(). Once set, it
 * can never be changed. This API must be called before the first call to
 * JS_NewRuntime.
 */
JS_PUBLIC_API(void)
JS_SetCStringsAreUTF8(void);

/*
 * Character encoding support.
 *
 * For both JS_EncodeCharacters and JS_DecodeBytes, set *dstlenp to the size
 * of the destination buffer before the call; on return, *dstlenp contains the
 * number of bytes (JS_EncodeCharacters) or jschars (JS_DecodeBytes) actually
 * stored.  To determine the necessary destination buffer size, make a sizing
 * call that passes NULL for dst.
 *
 * On errors, the functions report the error. In that case, *dstlenp contains
 * the number of characters or bytes transferred so far.  If cx is NULL, no
 * error is reported on failure, and the functions simply return JS_FALSE.
 *
 * NB: Neither function stores an additional zero byte or jschar after the
 * transcoded string.
 *
 * If JS_CStringsAreUTF8() is true then JS_EncodeCharacters encodes to
 * UTF-8, and JS_DecodeBytes decodes from UTF-8, which may create additional
 * errors if the character sequence is malformed.  If UTF-8 support is
 * disabled, the functions deflate and inflate, respectively.
 *
 * JS_DecodeUTF8() always behaves the same independently of JS_CStringsAreUTF8().
 */
JS_PUBLIC_API(JSBool)
JS_EncodeCharacters(JSContext *cx, const jschar *src, size_t srclen, char *dst,
                    size_t *dstlenp);

JS_PUBLIC_API(JSBool)
JS_DecodeBytes(JSContext *cx, const char *src, size_t srclen, jschar *dst,
               size_t *dstlenp);

JS_PUBLIC_API(JSBool)
JS_DecodeUTF8(JSContext *cx, const char *src, size_t srclen, jschar *dst,
              size_t *dstlenp);

/*
 * A variation on JS_EncodeCharacters where a null terminated string is
 * returned that you are expected to call JS_free on when done.
 */
JS_PUBLIC_API(char *)
JS_EncodeString(JSContext *cx, JSString *str);

/*
 * Get number of bytes in the string encoding (without accounting for a
 * terminating zero bytes. The function returns (size_t) -1 if the string
 * can not be encoded into bytes and reports an error using cx accordingly.
 */
JS_PUBLIC_API(size_t)
JS_GetStringEncodingLength(JSContext *cx, JSString *str);

/*
 * Encode string into a buffer. The function does not stores an additional
 * zero byte. The function returns (size_t) -1 if the string can not be
 * encoded into bytes with no error reported. Otherwise it returns the number
 * of bytes that are necessary to encode the string. If that exceeds the
 * length parameter, the string will be cut and only length bytes will be
 * written into the buffer.
 *
 * If JS_CStringsAreUTF8() is true, the string does not fit into the buffer
 * and the the first length bytes ends in the middle of utf-8 encoding for
 * some character, then such partial utf-8 encoding is replaced by zero bytes.
 * This way the result always represents the valid UTF-8 sequence.
 */
JS_PUBLIC_API(size_t)
JS_EncodeStringToBuffer(JSString *str, char *buffer, size_t length);

#ifdef __cplusplus

class JSAutoByteString {
  public:
    JSAutoByteString(JSContext *cx, JSString *str JS_GUARD_OBJECT_NOTIFIER_PARAM)
      : mBytes(JS_EncodeString(cx, str)) {
        JS_ASSERT(cx);
        JS_GUARD_OBJECT_NOTIFIER_INIT;
    }

    JSAutoByteString(JS_GUARD_OBJECT_NOTIFIER_PARAM0)
      : mBytes(NULL) {
        JS_GUARD_OBJECT_NOTIFIER_INIT;
    }

    ~JSAutoByteString() {
        js::UnwantedForeground::free_(mBytes);
    }

    /* Take ownership of the given byte array. */
    void initBytes(char *bytes) {
        JS_ASSERT(!mBytes);
        mBytes = bytes;
    }

    char *encode(JSContext *cx, JSString *str) {
        JS_ASSERT(!mBytes);
        JS_ASSERT(cx);
        mBytes = JS_EncodeString(cx, str);
        return mBytes;
    }

    void clear() {
        js::UnwantedForeground::free_(mBytes);
        mBytes = NULL;
    }

    char *ptr() const {
        return mBytes;
    }

    bool operator!() const {
        return !mBytes;
    }

  private:
    char        *mBytes;
    JS_DECL_USE_GUARD_OBJECT_NOTIFIER

    /* Copy and assignment are not supported. */
    JSAutoByteString(const JSAutoByteString &another);
    JSAutoByteString &operator=(const JSAutoByteString &another);
};

#endif

/************************************************************************/
/*
 * JSON functions
 */
typedef JSBool (* JSONWriteCallback)(const jschar *buf, uint32_t len, void *data);

/*
 * JSON.stringify as specified by ES5.
 */
JS_PUBLIC_API(JSBool)
JS_Stringify(JSContext *cx, jsval *vp, JSObject *replacer, jsval space,
             JSONWriteCallback callback, void *data);

/*
 * JSON.parse as specified by ES5.
 */
JS_PUBLIC_API(JSBool)
JS_ParseJSON(JSContext *cx, const jschar *chars, uint32_t len, jsval *vp);

JS_PUBLIC_API(JSBool)
JS_ParseJSONWithReviver(JSContext *cx, const jschar *chars, uint32_t len, jsval reviver,
                        jsval *vp);

/************************************************************************/

/* API for the HTML5 internal structured cloning algorithm. */

/* The maximum supported structured-clone serialization format version. */
#define JS_STRUCTURED_CLONE_VERSION 1

struct JSStructuredCloneCallbacks {
    ReadStructuredCloneOp read;
    WriteStructuredCloneOp write;
    StructuredCloneErrorOp reportError;
};

JS_PUBLIC_API(JSBool)
JS_ReadStructuredClone(JSContext *cx, const uint64_t *data, size_t nbytes,
                       uint32_t version, jsval *vp,
                       const JSStructuredCloneCallbacks *optionalCallbacks,
                       void *closure);

/* Note: On success, the caller is responsible for calling js::Foreground::free(*datap). */
JS_PUBLIC_API(JSBool)
JS_WriteStructuredClone(JSContext *cx, jsval v, uint64_t **datap, size_t *nbytesp,
                        const JSStructuredCloneCallbacks *optionalCallbacks,
                        void *closure);

JS_PUBLIC_API(JSBool)
JS_StructuredClone(JSContext *cx, jsval v, jsval *vp,
                   const JSStructuredCloneCallbacks *optionalCallbacks,
                   void *closure);

#ifdef __cplusplus
JS_END_EXTERN_C

/* RAII sugar for JS_WriteStructuredClone. */
class JS_PUBLIC_API(JSAutoStructuredCloneBuffer) {
    uint64_t *data_;
    size_t nbytes_;
    uint32_t version_;

  public:
    JSAutoStructuredCloneBuffer()
        : data_(NULL), nbytes_(0), version_(JS_STRUCTURED_CLONE_VERSION) {}

    ~JSAutoStructuredCloneBuffer() { clear(); }

    uint64_t *data() const { return data_; }
    size_t nbytes() const { return nbytes_; }

    void clear();

    /* Copy some memory. It will be automatically freed by the destructor. */
    bool copy(const uint64_t *data, size_t nbytes, uint32_t version=JS_STRUCTURED_CLONE_VERSION);

    /*
     * Adopt some memory. It will be automatically freed by the destructor.
     * data must have been allocated by the JS engine (e.g., extracted via
     * JSAutoStructuredCloneBuffer::steal).
     */
    void adopt(uint64_t *data, size_t nbytes, uint32_t version=JS_STRUCTURED_CLONE_VERSION);

    /*
     * Remove the buffer so that it will not be automatically freed.
     * After this, the caller is responsible for feeding the memory back to
     * JSAutoStructuredCloneBuffer::adopt.
     */
    void steal(uint64_t **datap, size_t *nbytesp, uint32_t *versionp=NULL);

    bool read(JSContext *cx, jsval *vp,
              const JSStructuredCloneCallbacks *optionalCallbacks=NULL,
              void *closure=NULL) const;

    bool write(JSContext *cx, jsval v,
               const JSStructuredCloneCallbacks *optionalCallbacks=NULL,
               void *closure=NULL);

    /**
     * Swap ownership with another JSAutoStructuredCloneBuffer.
     */
    void swap(JSAutoStructuredCloneBuffer &other);

  private:
    /* Copy and assignment are not supported. */
    JSAutoStructuredCloneBuffer(const JSAutoStructuredCloneBuffer &other);
    JSAutoStructuredCloneBuffer &operator=(const JSAutoStructuredCloneBuffer &other);
};

JS_BEGIN_EXTERN_C
#endif

/* API for implementing custom serialization behavior (for ImageData, File, etc.) */

/* The range of tag values the application may use for its own custom object types. */
#define JS_SCTAG_USER_MIN  ((uint32_t) 0xFFFF8000)
#define JS_SCTAG_USER_MAX  ((uint32_t) 0xFFFFFFFF)

#define JS_SCERR_RECURSION 0

JS_PUBLIC_API(void)
JS_SetStructuredCloneCallbacks(JSRuntime *rt, const JSStructuredCloneCallbacks *callbacks);

JS_PUBLIC_API(JSBool)
JS_ReadUint32Pair(JSStructuredCloneReader *r, uint32_t *p1, uint32_t *p2);

JS_PUBLIC_API(JSBool)
JS_ReadBytes(JSStructuredCloneReader *r, void *p, size_t len);

JS_PUBLIC_API(JSBool)
JS_ReadTypedArray(JSStructuredCloneReader *r, jsval *vp);

JS_PUBLIC_API(JSBool)
JS_WriteUint32Pair(JSStructuredCloneWriter *w, uint32_t tag, uint32_t data);

JS_PUBLIC_API(JSBool)
JS_WriteBytes(JSStructuredCloneWriter *w, const void *p, size_t len);

JS_PUBLIC_API(JSBool)
JS_WriteTypedArray(JSStructuredCloneWriter *w, jsval v);

/************************************************************************/

/*
 * Locale specific string conversion and error message callbacks.
 */
struct JSLocaleCallbacks {
    JSLocaleToUpperCase     localeToUpperCase;
    JSLocaleToLowerCase     localeToLowerCase;
    JSLocaleCompare         localeCompare;
    JSLocaleToUnicode       localeToUnicode;
    JSErrorCallback         localeGetErrorMessage;
};

/*
 * Establish locale callbacks. The pointer must persist as long as the
 * JSContext.  Passing NULL restores the default behaviour.
 */
extern JS_PUBLIC_API(void)
JS_SetLocaleCallbacks(JSContext *cx, JSLocaleCallbacks *callbacks);

/*
 * Return the address of the current locale callbacks struct, which may
 * be NULL.
 */
extern JS_PUBLIC_API(JSLocaleCallbacks *)
JS_GetLocaleCallbacks(JSContext *cx);

/************************************************************************/

/*
 * Error reporting.
 */

/*
 * Report an exception represented by the sprintf-like conversion of format
 * and its arguments.  This exception message string is passed to a pre-set
 * JSErrorReporter function (set by JS_SetErrorReporter).
 */
extern JS_PUBLIC_API(void)
JS_ReportError(JSContext *cx, const char *format, ...);

/*
 * Use an errorNumber to retrieve the format string, args are char *
 */
extern JS_PUBLIC_API(void)
JS_ReportErrorNumber(JSContext *cx, JSErrorCallback errorCallback,
                     void *userRef, const unsigned errorNumber, ...);

/*
 * Use an errorNumber to retrieve the format string, args are jschar *
 */
extern JS_PUBLIC_API(void)
JS_ReportErrorNumberUC(JSContext *cx, JSErrorCallback errorCallback,
                     void *userRef, const unsigned errorNumber, ...);

/*
 * As above, but report a warning instead (JSREPORT_IS_WARNING(report.flags)).
 * Return true if there was no error trying to issue the warning, and if the
 * warning was not converted into an error due to the JSOPTION_WERROR option
 * being set, false otherwise.
 */
extern JS_PUBLIC_API(JSBool)
JS_ReportWarning(JSContext *cx, const char *format, ...);

extern JS_PUBLIC_API(JSBool)
JS_ReportErrorFlagsAndNumber(JSContext *cx, unsigned flags,
                             JSErrorCallback errorCallback, void *userRef,
                             const unsigned errorNumber, ...);

extern JS_PUBLIC_API(JSBool)
JS_ReportErrorFlagsAndNumberUC(JSContext *cx, unsigned flags,
                               JSErrorCallback errorCallback, void *userRef,
                               const unsigned errorNumber, ...);

/*
 * Complain when out of memory.
 */
extern JS_PUBLIC_API(void)
JS_ReportOutOfMemory(JSContext *cx);

/*
 * Complain when an allocation size overflows the maximum supported limit.
 */
extern JS_PUBLIC_API(void)
JS_ReportAllocationOverflow(JSContext *cx);

struct JSErrorReport {
    const char      *filename;      /* source file name, URL, etc., or null */
    JSPrincipals    *originPrincipals; /* see 'originPrincipals' comment above */
    unsigned           lineno;         /* source line number */
    const char      *linebuf;       /* offending source line without final \n */
    const char      *tokenptr;      /* pointer to error token in linebuf */
    const jschar    *uclinebuf;     /* unicode (original) line buffer */
    const jschar    *uctokenptr;    /* unicode (original) token pointer */
    unsigned           flags;          /* error/warning, etc. */
    unsigned           errorNumber;    /* the error number, e.g. see js.msg */
    const jschar    *ucmessage;     /* the (default) error message */
    const jschar    **messageArgs;  /* arguments for the error message */
};

/*
 * JSErrorReport flag values.  These may be freely composed.
 */
#define JSREPORT_ERROR      0x0     /* pseudo-flag for default case */
#define JSREPORT_WARNING    0x1     /* reported via JS_ReportWarning */
#define JSREPORT_EXCEPTION  0x2     /* exception was thrown */
#define JSREPORT_STRICT     0x4     /* error or warning due to strict option */

/*
 * This condition is an error in strict mode code, a warning if
 * JS_HAS_STRICT_OPTION(cx), and otherwise should not be reported at
 * all.  We check the strictness of the context's top frame's script;
 * where that isn't appropriate, the caller should do the right checks
 * itself instead of using this flag.
 */
#define JSREPORT_STRICT_MODE_ERROR 0x8

/*
 * If JSREPORT_EXCEPTION is set, then a JavaScript-catchable exception
 * has been thrown for this runtime error, and the host should ignore it.
 * Exception-aware hosts should also check for JS_IsExceptionPending if
 * JS_ExecuteScript returns failure, and signal or propagate the exception, as
 * appropriate.
 */
#define JSREPORT_IS_WARNING(flags)      (((flags) & JSREPORT_WARNING) != 0)
#define JSREPORT_IS_EXCEPTION(flags)    (((flags) & JSREPORT_EXCEPTION) != 0)
#define JSREPORT_IS_STRICT(flags)       (((flags) & JSREPORT_STRICT) != 0)
#define JSREPORT_IS_STRICT_MODE_ERROR(flags) (((flags) &                      \
                                              JSREPORT_STRICT_MODE_ERROR) != 0)
extern JS_PUBLIC_API(JSErrorReporter)
JS_GetErrorReporter(JSContext *cx);

extern JS_PUBLIC_API(JSErrorReporter)
JS_SetErrorReporter(JSContext *cx, JSErrorReporter er);

/************************************************************************/

/*
 * Dates.
 */

extern JS_PUBLIC_API(JSObject *)
JS_NewDateObject(JSContext *cx, int year, int mon, int mday, int hour, int min, int sec);

extern JS_PUBLIC_API(JSObject *)
JS_NewDateObjectMsec(JSContext *cx, double msec);

/*
 * Infallible predicate to test whether obj is a date object.
 */
extern JS_PUBLIC_API(JSBool)
JS_ObjectIsDate(JSContext *cx, JSObject *obj);

/************************************************************************/

/*
 * Regular Expressions.
 */
#define JSREG_FOLD      0x01    /* fold uppercase to lowercase */
#define JSREG_GLOB      0x02    /* global exec, creates array of matches */
#define JSREG_MULTILINE 0x04    /* treat ^ and $ as begin and end of line */
#define JSREG_STICKY    0x08    /* only match starting at lastIndex */

extern JS_PUBLIC_API(JSObject *)
JS_NewRegExpObject(JSContext *cx, JSObject *obj, char *bytes, size_t length, unsigned flags);

extern JS_PUBLIC_API(JSObject *)
JS_NewUCRegExpObject(JSContext *cx, JSObject *obj, jschar *chars, size_t length, unsigned flags);

extern JS_PUBLIC_API(void)
JS_SetRegExpInput(JSContext *cx, JSObject *obj, JSString *input, JSBool multiline);

extern JS_PUBLIC_API(void)
JS_ClearRegExpStatics(JSContext *cx, JSObject *obj);

extern JS_PUBLIC_API(JSBool)
JS_ExecuteRegExp(JSContext *cx, JSObject *obj, JSObject *reobj, jschar *chars, size_t length,
                 size_t *indexp, JSBool test, jsval *rval);

/* RegExp interface for clients without a global object. */

extern JS_PUBLIC_API(JSObject *)
JS_NewRegExpObjectNoStatics(JSContext *cx, char *bytes, size_t length, unsigned flags);

extern JS_PUBLIC_API(JSObject *)
JS_NewUCRegExpObjectNoStatics(JSContext *cx, jschar *chars, size_t length, unsigned flags);

extern JS_PUBLIC_API(JSBool)
JS_ExecuteRegExpNoStatics(JSContext *cx, JSObject *reobj, jschar *chars, size_t length,
                          size_t *indexp, JSBool test, jsval *rval);

extern JS_PUBLIC_API(JSBool)
JS_ObjectIsRegExp(JSContext *cx, JSObject *obj);

extern JS_PUBLIC_API(unsigned)
JS_GetRegExpFlags(JSContext *cx, JSObject *obj);

extern JS_PUBLIC_API(JSString *)
JS_GetRegExpSource(JSContext *cx, JSObject *obj);

/************************************************************************/

extern JS_PUBLIC_API(JSBool)
JS_IsExceptionPending(JSContext *cx);

extern JS_PUBLIC_API(JSBool)
JS_GetPendingException(JSContext *cx, jsval *vp);

extern JS_PUBLIC_API(void)
JS_SetPendingException(JSContext *cx, jsval v);

extern JS_PUBLIC_API(void)
JS_ClearPendingException(JSContext *cx);

extern JS_PUBLIC_API(JSBool)
JS_ReportPendingException(JSContext *cx);

/*
 * Save the current exception state.  This takes a snapshot of cx's current
 * exception state without making any change to that state.
 *
 * The returned state pointer MUST be passed later to JS_RestoreExceptionState
 * (to restore that saved state, overriding any more recent state) or else to
 * JS_DropExceptionState (to free the state struct in case it is not correct
 * or desirable to restore it).  Both Restore and Drop free the state struct,
 * so callers must stop using the pointer returned from Save after calling the
 * Release or Drop API.
 */
extern JS_PUBLIC_API(JSExceptionState *)
JS_SaveExceptionState(JSContext *cx);

extern JS_PUBLIC_API(void)
JS_RestoreExceptionState(JSContext *cx, JSExceptionState *state);

extern JS_PUBLIC_API(void)
JS_DropExceptionState(JSContext *cx, JSExceptionState *state);

/*
 * If the given value is an exception object that originated from an error,
 * the exception will contain an error report struct, and this API will return
 * the address of that struct.  Otherwise, it returns NULL.  The lifetime of
 * the error report struct that might be returned is the same as the lifetime
 * of the exception object.
 */
extern JS_PUBLIC_API(JSErrorReport *)
JS_ErrorFromException(JSContext *cx, jsval v);

/*
 * Given a reported error's message and JSErrorReport struct pointer, throw
 * the corresponding exception on cx.
 */
extern JS_PUBLIC_API(JSBool)
JS_ThrowReportedError(JSContext *cx, const char *message,
                      JSErrorReport *reportp);

/*
 * Throws a StopIteration exception on cx.
 */
extern JS_PUBLIC_API(JSBool)
JS_ThrowStopIteration(JSContext *cx);

extern JS_PUBLIC_API(intptr_t)
JS_GetCurrentThread();

/*
 * A JS runtime always has an "owner thread". The owner thread is set when the
 * runtime is created (to the current thread) and practically all entry points
 * into the JS engine check that a runtime (or anything contained in the
 * runtime: context, compartment, object, etc) is only touched by its owner
 * thread. Embeddings may check this invariant outside the JS engine by calling
 * JS_AbortIfWrongThread (which will abort if not on the owner thread, even for
 * non-debug builds).
 *
 * It is possible to "move" a runtime between threads. This is accomplished by
 * calling JS_ClearRuntimeThread on a runtime's owner thread and then calling
 * JS_SetRuntimeThread on the new owner thread. The runtime must not be
 * accessed between JS_ClearRuntimeThread and JS_SetRuntimeThread. Also, the
 * caller is responsible for synchronizing the calls to Set/Clear.
 */

extern JS_PUBLIC_API(void)
JS_AbortIfWrongThread(JSRuntime *rt);

extern JS_PUBLIC_API(void)
JS_ClearRuntimeThread(JSRuntime *rt);

extern JS_PUBLIC_API(void)
JS_SetRuntimeThread(JSRuntime *rt);

#ifdef __cplusplus
JS_END_EXTERN_C

class JSAutoSetRuntimeThread
{
    JSRuntime *runtime;

  public:
    JSAutoSetRuntimeThread(JSRuntime *runtime) : runtime(runtime) {
        JS_SetRuntimeThread(runtime);
    }

    ~JSAutoSetRuntimeThread() {
        JS_ClearRuntimeThread(runtime);
    }
};

JS_BEGIN_EXTERN_C
#endif

/************************************************************************/

/*
 * JS_IsConstructing must be called from within a native given the
 * native's original cx and vp arguments. If JS_IsConstructing is true,
 * JS_THIS must not be used; the constructor should construct and return a
 * new object. Otherwise, the native is called as an ordinary function and
 * JS_THIS may be used.
 */
static JS_ALWAYS_INLINE JSBool
JS_IsConstructing(JSContext *cx, const jsval *vp)
{
#ifdef DEBUG
    JSObject *callee = JSVAL_TO_OBJECT(JS_CALLEE(cx, vp));
    if (JS_ObjectIsFunction(cx, callee)) {
        JSFunction *fun = JS_ValueToFunction(cx, JS_CALLEE(cx, vp));
        JS_ASSERT((JS_GetFunctionFlags(fun) & JSFUN_CONSTRUCTOR) != 0);
    } else {
        JS_ASSERT(JS_GetClass(callee)->construct != NULL);
    }
#else
    (void)cx;
#endif

    return JSVAL_IS_MAGIC_IMPL(JSVAL_TO_IMPL(vp[1]));
}

/*
 * A constructor can request that the JS engine create a default new 'this'
 * object of the given class, using the callee to determine parentage and
 * [[Prototype]].
 */
extern JS_PUBLIC_API(JSObject *)
JS_NewObjectForConstructor(JSContext *cx, JSClass *clasp, const jsval *vp);

/************************************************************************/

#ifdef DEBUG
#define JS_GC_ZEAL 1
#endif

#ifdef JS_GC_ZEAL
#define JS_DEFAULT_ZEAL_FREQ 100

extern JS_PUBLIC_API(void)
JS_SetGCZeal(JSContext *cx, uint8_t zeal, uint32_t frequency);

extern JS_PUBLIC_API(void)
JS_ScheduleGC(JSContext *cx, uint32_t count);
#endif

/*
 * Convert a uint32_t index into a jsid.
 */
extern JS_PUBLIC_API(JSBool)
JS_IndexToId(JSContext *cx, uint32_t index, jsid *id);

/*
 *  Test if the given string is a valid ECMAScript identifier
 */
extern JS_PUBLIC_API(JSBool)
JS_IsIdentifier(JSContext *cx, JSString *str, JSBool *isIdentifier);

/*
 * Return the current script and line number of the most currently running
 * frame. Returns true if a scripted frame was found, false otherwise.
 */
extern JS_PUBLIC_API(JSBool)
JS_DescribeScriptedCaller(JSContext *cx, JSScript **script, unsigned *lineno);


/*
 * Encode/Decode interpreted scripts and functions to/from memory.
 */

extern JS_PUBLIC_API(void *)
JS_EncodeScript(JSContext *cx, JSScript *script, uint32_t *lengthp);

extern JS_PUBLIC_API(void *)
JS_EncodeInterpretedFunction(JSContext *cx, JSObject *funobj, uint32_t *lengthp);

extern JS_PUBLIC_API(JSScript *)
JS_DecodeScript(JSContext *cx, const void *data, uint32_t length,
                JSPrincipals *principals, JSPrincipals *originPrincipals);

extern JS_PUBLIC_API(JSObject *)
JS_DecodeInterpretedFunction(JSContext *cx, const void *data, uint32_t length,
                             JSPrincipals *principals, JSPrincipals *originPrincipals);

JS_END_EXTERN_C

#endif /* jsapi_h___ */<|MERGE_RESOLUTION|>--- conflicted
+++ resolved
@@ -920,9 +920,6 @@
         IDVECTOR =    -15, /* js::AutoIdVector */
         OBJVECTOR =   -16, /* js::AutoObjectVector */
         SCRIPTVECTOR =-17, /* js::AutoScriptVector */
-<<<<<<< HEAD
-        IONMASM =     -18  /* js::ion::MacroAssembler */
-=======
         PROPDESC =    -18, /* js::PropDesc::AutoRooter */
         SHAPERANGE =  -19, /* js::Shape::Range::AutoRooter */
         STACKSHAPE =  -20, /* js::StackShape::AutoRooter */
@@ -930,8 +927,8 @@
         BINDINGS =    -22, /* js::Bindings::AutoRooter */
         GETTERSETTER =-23, /* js::AutoRooterGetterSetter */
         REGEXPSTATICS=-24, /* js::RegExpStatics::AutoRooter */
-        HASHABLEVALUE=-25
->>>>>>> e3dc2c4f
+        HASHABLEVALUE=-25,
+        IONMASM =     -26  /* js::ion::MacroAssembler */
     };
 
   private:
