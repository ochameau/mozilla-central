/* -*- Mode: C++; tab-width: 8; indent-tabs-mode: nil; c-basic-offset: 4 -*-
 * vim: set ts=4 sw=4 et tw=78:
 *
 * ***** BEGIN LICENSE BLOCK *****
 * Version: MPL 1.1/GPL 2.0/LGPL 2.1
 *
 * The contents of this file are subject to the Mozilla Public License Version
 * 1.1 (the "License"); you may not use this file except in compliance with
 * the License. You may obtain a copy of the License at
 * http://www.mozilla.org/MPL/
 *
 * Software distributed under the License is distributed on an "AS IS" basis,
 * WITHOUT WARRANTY OF ANY KIND, either express or implied. See the License
 * for the specific language governing rights and limitations under the
 * License.
 *
 * The Original Code is SpiderMonkey E4X code, released August, 2004.
 *
 * The Initial Developer of the Original Code is
 * Netscape Communications Corporation.
 * Portions created by the Initial Developer are Copyright (C) 1998
 * the Initial Developer. All Rights Reserved.
 *
 * Contributor(s):
 *
 * Alternatively, the contents of this file may be used under the terms of
 * either of the GNU General Public License Version 2 or later (the "GPL"),
 * or the GNU Lesser General Public License Version 2.1 or later (the "LGPL"),
 * in which case the provisions of the GPL or the LGPL are applicable instead
 * of those above. If you wish to allow use of your version of this file only
 * under the terms of either the GPL or the LGPL, and not to allow others to
 * use your version of this file under the terms of the MPL, indicate your
 * decision by deleting the provisions above and replace them with the notice
 * and other provisions required by the GPL or the LGPL. If you do not delete
 * the provisions above, a recipient may use your version of this file under
 * the terms of any one of the MPL, the GPL or the LGPL.
 *
 * ***** END LICENSE BLOCK ***** */

#include "jsversion.h"

#if JS_HAS_XML_SUPPORT

#include <math.h>
#include <stdlib.h>
#include <string.h>
#include "jstypes.h"
#include "jsstdint.h"
#include "jsbit.h"
#include "jsprf.h"
#include "jsutil.h"
#include "jsapi.h"
#include "jsarray.h"
#include "jsatom.h"
#include "jsbool.h"
#include "jscntxt.h"
#include "jsfun.h"
#include "jsgc.h"
#include "jsinterp.h"
#include "jslock.h"
#include "jsnum.h"
#include "jsobj.h"
#include "jsopcode.h"
#include "jsparse.h"
#include "jsscan.h"
#include "jsscope.h"
#include "jsscript.h"
#include "jsstr.h"
#include "jsxml.h"
#include "jsstaticcheck.h"
#include "jsvector.h"

#include "jsatominlines.h"
#include "jscntxtinlines.h"
#include "jsinferinlines.h"
#include "jsinterpinlines.h"
#include "jsobjinlines.h"
#include "jsstrinlines.h"

#ifdef DEBUG
#include <string.h>     /* for #ifdef DEBUG memset calls */
#endif

using namespace js;
using namespace js::gc;
using namespace js::types;

/*
 * NOTES
 * - in the js shell, you must use the -x command line option, or call
 *   options('xml') before compiling anything that uses XML literals
 *
 * TODO
 * - XXXbe patrol
 * - Fuse objects and their JSXML* private data into single GC-things
 * - fix function::foo vs. x.(foo == 42) collision using proper namespacing
 * - JSCLASS_DOCUMENT_OBSERVER support -- live two-way binding to Gecko's DOM!
 */

static inline bool
js_EnterLocalRootScope(JSContext *cx)
{
    return true;
}

static inline void
js_LeaveLocalRootScope(JSContext *cx)
{
}

static inline void
js_LeaveLocalRootScopeWithResult(JSContext *cx, jsval rval)
{
}

static inline void
js_LeaveLocalRootScopeWithResult(JSContext *cx, Value rval)
{
}

static inline void
js_LeaveLocalRootScopeWithResult(JSContext *cx, void *rval)
{
}

#ifdef XML_METERING
static struct {
    jsrefcount  qname;
    jsrefcount  xmlnamespace;
    jsrefcount  xml;
    jsrefcount  xmlobj;
} xml_stats;

#define METER(x)        JS_ATOMIC_INCREMENT(&(x))
#define UNMETER(x)      JS_ATOMIC_DECREMENT(&(x))
#else
#define METER(x)        /* nothing */
#define UNMETER(x)      /* nothing */
#endif

/*
 * Random utilities and global functions.
 */
const char js_AttributeName_str[] = "AttributeName";
const char js_isXMLName_str[]     = "isXMLName";
const char js_XMLList_str[]       = "XMLList";
const char js_localName_str[]     = "localName";
const char js_xml_parent_str[]    = "parent";
const char js_prefix_str[]        = "prefix";
const char js_toXMLString_str[]   = "toXMLString";
const char js_uri_str[]           = "uri";

const char js_amp_entity_str[]    = "&amp;";
const char js_gt_entity_str[]     = "&gt;";
const char js_lt_entity_str[]     = "&lt;";
const char js_quot_entity_str[]   = "&quot;";
const char js_leftcurly_entity_str[]   = "&#123;";

#define IS_STAR(str)  ((str)->length() == 1 && *(str)->chars() == '*')

static JSBool
GetXMLFunction(JSContext *cx, JSObject *obj, jsid id, jsval *vp);

static JSBool
IsDeclared(const JSObject *obj)
{
    jsval v;

    JS_ASSERT(obj->getClass() == &js_NamespaceClass);
    v = obj->getNamespaceDeclared();
    JS_ASSERT(JSVAL_IS_VOID(v) || v == JSVAL_TRUE);
    return v == JSVAL_TRUE;
}

static JSBool
xml_isXMLName(JSContext *cx, uintN argc, jsval *vp)
{
    *vp = BOOLEAN_TO_JSVAL(js_IsXMLName(cx, argc ? vp[2] : JSVAL_VOID));
    return JS_TRUE;
}

/*
 * This wrapper is needed because NewBuiltinClassInstance doesn't
 * call the constructor, and we need a place to set the
 * HAS_EQUALITY bit.
 */
static inline JSObject *
NewBuiltinClassInstanceXML(JSContext *cx, Class *clasp)
{
    JSObject *obj = NewBuiltinClassInstance(cx, clasp);
    if (obj)
        obj->syncSpecialEquality();
    return obj;
}

#define DEFINE_GETTER(name,code)                                               \
    static JSBool                                                              \
    name(JSContext *cx, JSObject *obj, jsid id, jsval *vp)                     \
    {                                                                          \
        code;                                                                  \
        return true;                                                           \
    }

/*
 * Namespace class and library functions.
 */
DEFINE_GETTER(NamePrefix_getter,
              if (obj->getClass() == &js_NamespaceClass) *vp = obj->getNamePrefixVal())
DEFINE_GETTER(NameURI_getter,
              if (obj->getClass() == &js_NamespaceClass) *vp = obj->getNameURIVal())

static JSBool
namespace_equality(JSContext *cx, JSObject *obj, const Value *v, JSBool *bp)
{
    JSObject *obj2;

    JS_ASSERT(v->isObjectOrNull());
    obj2 = v->toObjectOrNull();
    *bp = (!obj2 || obj2->getClass() != &js_NamespaceClass)
          ? JS_FALSE
          : EqualStrings(obj->getNameURI(), obj2->getNameURI());
    return JS_TRUE;
}

JS_FRIEND_DATA(Class) js_NamespaceClass = {
    js_Namespace_str,
    JSCLASS_CONSTRUCT_PROTOTYPE |
    JSCLASS_HAS_RESERVED_SLOTS(JSObject::NAMESPACE_CLASS_RESERVED_SLOTS) |
    JSCLASS_HAS_CACHED_PROTO(JSProto_Namespace),
    PropertyStub,         /* addProperty */
    PropertyStub,         /* delProperty */
    PropertyStub,         /* getProperty */
    StrictPropertyStub,   /* setProperty */
    EnumerateStub,
    ResolveStub,
    ConvertStub,
    FinalizeStub,
    NULL,                 /* reserved0   */
    NULL,                 /* checkAccess */
    NULL,                 /* call        */
    NULL,                 /* construct   */
    NULL,                 /* xdrObject   */
    NULL,                 /* hasInstance */
    NULL,                 /* mark        */
    {
        namespace_equality,
        NULL,             /* outerObject    */
        NULL,             /* innerObject    */
        NULL,             /* iteratorObject */
        NULL,             /* wrappedObject  */
    }
};

#define NAMESPACE_ATTRS                                                       \
    (JSPROP_ENUMERATE | JSPROP_READONLY | JSPROP_PERMANENT | JSPROP_SHARED)

static JSPropertySpec namespace_props[] = {
    {js_prefix_str, 0, NAMESPACE_ATTRS, NamePrefix_getter, 0, JS_TypeHandlerString},
    {js_uri_str,    0, NAMESPACE_ATTRS, NameURI_getter,    0, JS_TypeHandlerString},
    {0,0,0,0,0}
};

static JSBool
namespace_toString(JSContext *cx, uintN argc, Value *vp)
{
    JSObject *obj = ToObject(cx, &vp[1]);
    if (!obj)
        return JS_FALSE;
    if (!JS_InstanceOf(cx, obj, Jsvalify(&js_NamespaceClass), Jsvalify(vp + 2)))
        return JS_FALSE;
    *vp = Valueify(obj->getNameURIVal());
    return JS_TRUE;
}

static JSFunctionSpec namespace_methods[] = {
    JS_FN_TYPE(js_toString_str,  namespace_toString,        0,0, JS_TypeHandlerString),
    JS_FS_END
};

static JSObject *
NewXMLNamespace(JSContext *cx, JSLinearString *prefix, JSLinearString *uri, JSBool declared)
{
    JSObject *obj;

    obj = NewBuiltinClassInstanceXML(cx, &js_NamespaceClass);
    if (!obj)
        return JS_FALSE;
    JS_ASSERT(JSVAL_IS_VOID(obj->getNamePrefixVal()));
    JS_ASSERT(JSVAL_IS_VOID(obj->getNameURIVal()));
    JS_ASSERT(JSVAL_IS_VOID(obj->getNamespaceDeclared()));
    if (prefix)
        obj->setNamePrefix(prefix);
    if (uri)
        obj->setNameURI(uri);
    if (declared)
        obj->setNamespaceDeclared(JSVAL_TRUE);
    METER(xml_stats.xmlnamespace);
    return obj;
}

/*
 * QName class and library functions.
 */
DEFINE_GETTER(QNameNameURI_getter,
              if (obj->getClass() == &js_QNameClass)
                  *vp = JSVAL_IS_VOID(obj->getNameURIVal()) ? JSVAL_NULL : obj->getNameURIVal())
DEFINE_GETTER(QNameLocalName_getter,
              if (obj->getClass() == &js_QNameClass)
                  *vp = obj->getQNameLocalNameVal())

static JSBool
qname_identity(JSObject *qna, JSObject *qnb)
{
    JSLinearString *uri1 = qna->getNameURI();
    JSLinearString *uri2 = qnb->getNameURI();

    if (!uri1 ^ !uri2)
        return JS_FALSE;
    if (uri1 && !EqualStrings(uri1, uri2))
        return JS_FALSE;
    return EqualStrings(qna->getQNameLocalName(), qnb->getQNameLocalName());
}

static JSBool
qname_equality(JSContext *cx, JSObject *qn, const Value *v, JSBool *bp)
{
    JSObject *obj2;

    obj2 = v->toObjectOrNull();
    *bp = (!obj2 || obj2->getClass() != &js_QNameClass)
          ? JS_FALSE
          : qname_identity(qn, obj2);
    return JS_TRUE;
}

JS_FRIEND_DATA(Class) js_QNameClass = {
    js_QName_str,
    JSCLASS_CONSTRUCT_PROTOTYPE |
    JSCLASS_HAS_RESERVED_SLOTS(JSObject::QNAME_CLASS_RESERVED_SLOTS) |
    JSCLASS_HAS_CACHED_PROTO(JSProto_QName),
    PropertyStub,         /* addProperty */
    PropertyStub,         /* delProperty */
    PropertyStub,         /* getProperty */
    StrictPropertyStub,   /* setProperty */
    EnumerateStub,
    ResolveStub,
    ConvertStub,
    FinalizeStub,
    NULL,                 /* reserved0   */
    NULL,                 /* checkAccess */
    NULL,                 /* call        */
    NULL,                 /* construct   */
    NULL,                 /* xdrObject   */
    NULL,                 /* hasInstance */
    NULL,                 /* mark        */
    {
        qname_equality,
        NULL,             /* outerObject    */
        NULL,             /* innerObject    */
        NULL,             /* iteratorObject */
        NULL,             /* wrappedObject  */
    }
};

/*
 * Classes for the ECMA-357-internal types AttributeName and AnyName, which
 * are like QName, except that they have no property getters.  They share the
 * qname_toString method, and therefore are exposed as constructable objects
 * in this implementation.
 */
JS_FRIEND_DATA(Class) js_AttributeNameClass = {
    js_AttributeName_str,
    JSCLASS_CONSTRUCT_PROTOTYPE |
    JSCLASS_HAS_RESERVED_SLOTS(JSObject::QNAME_CLASS_RESERVED_SLOTS) |
    JSCLASS_IS_ANONYMOUS,
    PropertyStub,         /* addProperty */
    PropertyStub,         /* delProperty */
    PropertyStub,         /* getProperty */
    StrictPropertyStub,   /* setProperty */
    EnumerateStub,
    ResolveStub,
    ConvertStub,
    FinalizeStub
};

JS_FRIEND_DATA(Class) js_AnyNameClass = {
    js_AnyName_str,
    JSCLASS_CONSTRUCT_PROTOTYPE |
    JSCLASS_HAS_RESERVED_SLOTS(JSObject::QNAME_CLASS_RESERVED_SLOTS) |
    JSCLASS_IS_ANONYMOUS,
    PropertyStub,         /* addProperty */
    PropertyStub,         /* delProperty */
    PropertyStub,         /* getProperty */
    StrictPropertyStub,   /* setProperty */
    EnumerateStub,
    ResolveStub,
    ConvertStub,
    FinalizeStub
};

#define QNAME_ATTRS (JSPROP_ENUMERATE | JSPROP_READONLY | JSPROP_PERMANENT | JSPROP_SHARED)

static JSPropertySpec qname_props[] = {
    {js_uri_str,       0, QNAME_ATTRS, QNameNameURI_getter,   0},
    {js_localName_str, 0, QNAME_ATTRS, QNameLocalName_getter, 0},
    {0,0,0,0,0}
};

static JSString *
ConvertQNameToString(JSContext *cx, JSObject *obj)
{
    JS_ASSERT(obj->isQName());
    JSString *uri = obj->getNameURI();
    JSString *str;
    if (!uri) {
        /* No uri means wildcard qualifier. */
        str = cx->runtime->atomState.starQualifierAtom;
    } else if (uri->empty()) {
        /* Empty string for uri means localName is in no namespace. */
        str = cx->runtime->emptyString;
    } else {
        JSString *qualstr = cx->runtime->atomState.qualifierAtom;
        str = js_ConcatStrings(cx, uri, qualstr);
        if (!str)
            return NULL;
    }
    str = js_ConcatStrings(cx, str, obj->getQNameLocalName());
    if (!str)
        return NULL;

    if (obj->getClass() == &js_AttributeNameClass) {
        JS::Anchor<JSString *> anchor(str);
        size_t length = str->length();
        jschar *chars = (jschar *) cx->malloc((length + 2) * sizeof(jschar));
        if (!chars)
            return JS_FALSE;
        *chars = '@';
        const jschar *strChars = str->getChars(cx);
        if (!strChars) {
            cx->free(chars);
            return NULL;
        }
        js_strncpy(chars + 1, strChars, length);
        chars[++length] = 0;
        str = js_NewString(cx, chars, length);
        if (!str) {
            cx->free(chars);
            return NULL;
        }
    }
    return str;
}

static JSBool
qname_toString(JSContext *cx, uintN argc, Value *vp)
{
    JSObject *obj = ToObject(cx, &vp[1]);
    if (!obj)
        return false;

    if (!InstanceOf(cx, obj, &js_QNameClass, vp + 2))
        return false;

    JSString *str = ConvertQNameToString(cx, obj);
    if (!str)
        return false;

    vp->setString(str);
    return true;
}

static JSFunctionSpec qname_methods[] = {
    JS_FN_TYPE(js_toString_str,  qname_toString,    0,0, JS_TypeHandlerString),
    JS_FS_END
};


static void
InitXMLQName(JSObject *obj, JSLinearString *uri, JSLinearString *prefix,
             JSLinearString *localName)
{
    JS_ASSERT(obj->isQName());
    JS_ASSERT(JSVAL_IS_VOID(obj->getNamePrefixVal()));
    JS_ASSERT(JSVAL_IS_VOID(obj->getNameURIVal()));
    JS_ASSERT(JSVAL_IS_VOID(obj->getQNameLocalNameVal()));
    if (uri)
        obj->setNameURI(uri);
    if (prefix)
        obj->setNamePrefix(prefix);
    if (localName)
        obj->setQNameLocalName(localName);
}

static JSObject *
NewXMLQName(JSContext *cx, JSLinearString *uri, JSLinearString *prefix,
            JSLinearString *localName)
{
    JSObject *obj = NewBuiltinClassInstanceXML(cx, &js_QNameClass);
    if (!obj)
        return NULL;
    InitXMLQName(obj, uri, prefix, localName);
    METER(xml_stats.qname);
    return obj;
}

static JSObject *
NewXMLAttributeName(JSContext *cx, JSLinearString *uri, JSLinearString *prefix,
                    JSLinearString *localName)
{
    /*
     * AttributeName is an internal anonymous class which instances are not
     * exposed to scripts.
     */
    JSObject *obj = NewNonFunction<WithProto::Given>(cx, &js_AttributeNameClass, NULL, NULL);
    if (!obj)
        return NULL;
    JS_ASSERT(obj->isQName());
    InitXMLQName(obj, uri, prefix, localName);
    METER(xml_stats.qname);
    return obj;
}

JSObject *
js_ConstructXMLQNameObject(JSContext *cx, const Value &nsval, const Value &lnval)
{
    Value argv[2];

    /*
     * ECMA-357 11.1.2,
     * The _QualifiedIdentifier : PropertySelector :: PropertySelector_
     * production, step 2.
     */
    if (nsval.isObject() &&
        nsval.toObject().getClass() == &js_AnyNameClass) {
        argv[0].setNull();
    } else {
        argv[0] = nsval;
    }
    argv[1] = lnval;
    return js_ConstructObject(cx, &js_QNameClass, NULL, NULL, 2, argv);
}

static JSBool
IsXMLName(const jschar *cp, size_t n)
{
    JSBool rv;
    jschar c;

    rv = JS_FALSE;
    if (n != 0 && JS_ISXMLNSSTART(*cp)) {
        while (--n != 0) {
            c = *++cp;
            if (!JS_ISXMLNS(c))
                return rv;
        }
        rv = JS_TRUE;
    }
    return rv;
}

JSBool
js_IsXMLName(JSContext *cx, jsval v)
{
    JSLinearString *name = NULL;
    JSErrorReporter older;

    /*
     * Inline specialization of the QName constructor called with v passed as
     * the only argument, to compute the localName for the constructed qname,
     * without actually allocating the object or computing its uri and prefix.
     * See ECMA-357 13.1.2.1 step 1 and 13.3.2.
     */
    if (!JSVAL_IS_PRIMITIVE(v) &&
        JSVAL_TO_OBJECT(v)->isQName()) {
        name = JSVAL_TO_OBJECT(v)->getQNameLocalName();
    } else {
        older = JS_SetErrorReporter(cx, NULL);
        JSString *str = js_ValueToString(cx, Valueify(v));
        if (str)
            name = str->ensureLinear(cx);
        JS_SetErrorReporter(cx, older);
        if (!name) {
            JS_ClearPendingException(cx);
            return JS_FALSE;
        }
    }

    return IsXMLName(name->chars(), name->length());
}

/*
 * When argc is -1, it indicates argv is empty but the code should behave as
 * if argc is 1 and argv[0] is JSVAL_VOID.
 */
static JSBool
NamespaceHelper(JSContext *cx, JSObject *obj, intN argc, jsval *argv,
                jsval *rval)
{
    jsval urival, prefixval;
    JSObject *uriobj;
    JSBool isNamespace, isQName;
    Class *clasp;
    JSLinearString *empty, *prefix, *uri;

    isNamespace = isQName = JS_FALSE;
#ifdef __GNUC__         /* suppress bogus gcc warnings */
    uriobj = NULL;
#endif
    if (argc <= 0) {
        urival = JSVAL_VOID;
    } else {
        urival = argv[argc > 1];
        if (!JSVAL_IS_PRIMITIVE(urival)) {
            uriobj = JSVAL_TO_OBJECT(urival);
            clasp = uriobj->getClass();
            isNamespace = (clasp == &js_NamespaceClass);
            isQName = (clasp == &js_QNameClass);
        }
    }

    if (!obj) {
        /* Namespace called as function. */
        if (argc == 1 && isNamespace) {
            /* Namespace called with one Namespace argument is identity. */
            *rval = urival;
            return JS_TRUE;
        }

        obj = NewBuiltinClassInstanceXML(cx, &js_NamespaceClass);
        if (!obj)
            return JS_FALSE;
    }
    *rval = OBJECT_TO_JSVAL(obj);
    METER(xml_stats.xmlnamespace);

    empty = cx->runtime->emptyString;
    obj->setNamePrefix(empty);
    obj->setNameURI(empty);

    if (argc == 1 || argc == -1) {
        if (isNamespace) {
            obj->setNameURI(uriobj->getNameURI());
            obj->setNamePrefix(uriobj->getNamePrefix());
        } else if (isQName && (uri = uriobj->getNameURI())) {
            obj->setNameURI(uri);
            obj->setNamePrefix(uriobj->getNamePrefix());
        } else {
            JSString *str = js_ValueToString(cx, Valueify(urival));
            if (!str)
                return JS_FALSE;
            uri = str->ensureLinear(cx);
            if (!uri)
                return JS_FALSE;
            obj->setNameURI(uri);
            if (!uri->empty())
                obj->clearNamePrefix();
        }
    } else if (argc == 2) {
        if (!isQName || !(uri = uriobj->getNameURI())) {
            JSString *str = js_ValueToString(cx, Valueify(urival));
            if (!str)
                return JS_FALSE;
            uri = str->ensureLinear(cx);
            if (!uri)
                return JS_FALSE;
        }
        obj->setNameURI(uri);

        prefixval = argv[0];
        if (uri->empty()) {
            if (!JSVAL_IS_VOID(prefixval)) {
                JSString *str = js_ValueToString(cx, Valueify(prefixval));
                if (!str)
                    return JS_FALSE;
                if (!str->empty()) {
                    JSAutoByteString bytes;
                    if (js_ValueToPrintable(cx, StringValue(str), &bytes)) {
                        JS_ReportErrorNumber(cx, js_GetErrorMessage, NULL,
                                             JSMSG_BAD_XML_NAMESPACE, bytes.ptr());
                    }
                    return JS_FALSE;
                }
            }
        } else if (JSVAL_IS_VOID(prefixval) || !js_IsXMLName(cx, prefixval)) {
            obj->clearNamePrefix();
        } else {
            JSString *str = js_ValueToString(cx, Valueify(prefixval));
            if (!str)
                return JS_FALSE;
            prefix = str->ensureLinear(cx);
            if (!prefix)
                return JS_FALSE;
            obj->setNamePrefix(prefix);
        }
    }
    return JS_TRUE;
}

static JSBool
Namespace(JSContext *cx, uintN argc, Value *vp)
{
    JSObject *thisobj = NULL;
    (void)IsConstructing_PossiblyWithGivenThisObject(vp, &thisobj);
    return NamespaceHelper(cx, thisobj, argc, Jsvalify(vp + 2), Jsvalify(vp));
}

/*
 * When argc is -1, it indicates argv is empty but the code should behave as
 * if argc is 1 and argv[0] is JSVAL_VOID.
 */
static JSBool
QNameHelper(JSContext *cx, JSObject *obj, intN argc, jsval *argv, jsval *rval)
{
    jsval nameval, nsval;
    JSBool isQName, isNamespace;
    JSObject *qn;
    JSLinearString *uri, *prefix, *name;
    JSObject *obj2;

    if (argc <= 0) {
        nameval = JSVAL_VOID;
        isQName = JS_FALSE;
    } else {
        nameval = argv[argc > 1];
        isQName =
            !JSVAL_IS_PRIMITIVE(nameval) &&
            JSVAL_TO_OBJECT(nameval)->getClass() == &js_QNameClass;
    }

    if (!obj) {
        /* QName called as function. */
        if (argc == 1 && isQName) {
            /* QName called with one QName argument is identity. */
            *rval = nameval;
            return JS_TRUE;
        }

        /* Create and return a new QName object exactly as if constructed. */
        obj = NewBuiltinClassInstanceXML(cx, &js_QNameClass);
        if (!obj)
            return JS_FALSE;
    }
    *rval = OBJECT_TO_JSVAL(obj);
    METER(xml_stats.qname);

    if (isQName) {
        /* If namespace is not specified and name is a QName, clone it. */
        qn = JSVAL_TO_OBJECT(nameval);
        if (argc == 1) {
            uri = qn->getNameURI();
            prefix = qn->getNamePrefix();
            name = qn->getQNameLocalName();
            goto out;
        }

        /* Namespace and qname were passed -- use the qname's localName. */
        nameval = qn->getQNameLocalNameVal();
    }

    if (argc == 0) {
        name = cx->runtime->emptyString;
    } else if (argc < 0) {
        name = cx->runtime->atomState.typeAtoms[JSTYPE_VOID];
    } else {
        JSString *str = js_ValueToString(cx, Valueify(nameval));
        if (!str)
            return JS_FALSE;
        name = str->ensureLinear(cx);
        if (!name)
            return JS_FALSE;
        argv[argc > 1] = STRING_TO_JSVAL(name);
    }

    if (argc > 1 && !JSVAL_IS_VOID(argv[0])) {
        nsval = argv[0];
    } else if (IS_STAR(name)) {
        nsval = JSVAL_NULL;
    } else {
        if (!js_GetDefaultXMLNamespace(cx, &nsval))
            return JS_FALSE;
        JS_ASSERT(!JSVAL_IS_PRIMITIVE(nsval));
        JS_ASSERT(JSVAL_TO_OBJECT(nsval)->getClass() ==
                  &js_NamespaceClass);
    }

    if (JSVAL_IS_NULL(nsval)) {
        /* NULL prefix represents *undefined* in ECMA-357 13.3.2 5(a). */
        prefix = uri = NULL;
    } else {
        /*
         * Inline specialization of the Namespace constructor called with
         * nsval passed as the only argument, to compute the uri and prefix
         * for the constructed namespace, without actually allocating the
         * object or computing other members.  See ECMA-357 13.3.2 6(a) and
         * 13.2.2.
         */
        isNamespace = isQName = JS_FALSE;
        if (!JSVAL_IS_PRIMITIVE(nsval)) {
            obj2 = JSVAL_TO_OBJECT(nsval);
            isNamespace = (obj2->getClass() == &js_NamespaceClass);
            isQName = (obj2->getClass() == &js_QNameClass);
        }
#ifdef __GNUC__         /* suppress bogus gcc warnings */
        else obj2 = NULL;
#endif

        if (isNamespace) {
            uri = obj2->getNameURI();
            prefix = obj2->getNamePrefix();
        } else if (isQName && (uri = obj2->getNameURI())) {
            JS_ASSERT(argc > 1);
            prefix = obj2->getNamePrefix();
        } else {
            JS_ASSERT(argc > 1);
            JSString *str = js_ValueToString(cx, Valueify(nsval));
            if (!str)
                return JS_FALSE;
            uri = str->ensureLinear(cx);
            if (!uri)
                return JS_FALSE;
            argv[0] = STRING_TO_JSVAL(uri);     /* local root */

            /* NULL here represents *undefined* in ECMA-357 13.2.2 3(c)iii. */
            prefix = uri->empty() ? cx->runtime->emptyString : NULL;
        }
    }

out:
    InitXMLQName(obj, uri, prefix, name);
    return JS_TRUE;
}

static JSBool
QName(JSContext *cx, uintN argc, Value *vp)
{
    JSObject *thisobj = NULL;
    (void)IsConstructing_PossiblyWithGivenThisObject(vp, &thisobj);
    return QNameHelper(cx, thisobj, argc, Jsvalify(vp + 2), Jsvalify(vp));
}

/*
 * XMLArray library functions.
 */
static JSBool
namespace_identity(const void *a, const void *b)
{
    const JSObject *nsa = (const JSObject *) a;
    const JSObject *nsb = (const JSObject *) b;
    JSLinearString *prefixa = nsa->getNamePrefix();
    JSLinearString *prefixb = nsb->getNamePrefix();

    if (prefixa && prefixb) {
        if (!EqualStrings(prefixa, prefixb))
            return JS_FALSE;
    } else {
        if (prefixa || prefixb)
            return JS_FALSE;
    }
    return EqualStrings(nsa->getNameURI(), nsb->getNameURI());
}

static JSBool
attr_identity(const void *a, const void *b)
{
    const JSXML *xmla = (const JSXML *) a;
    const JSXML *xmlb = (const JSXML *) b;

    return qname_identity(xmla->name, xmlb->name);
}

void
JSXMLArrayCursor::trace(JSTracer *trc) {
#ifdef DEBUG
    size_t index = 0;
#endif
    for (JSXMLArrayCursor *cursor = this; cursor; cursor = cursor->next)
        js::gc::MarkGCThing(trc, cursor->root, "cursor_root", index++);
}

static void
XMLArrayCursorTrace(JSTracer *trc, JSXMLArrayCursor *cursor)
{
    cursor->trace(trc);
}

/* NB: called with null cx from the GC, via xml_trace => JSXMLArray::trim. */
bool
JSXMLArray::setCapacity(JSContext *cx, uint32 newCapacity)
{
    if (newCapacity == 0) {
        /* We could let realloc(p, 0) free this, but purify gets confused. */
        if (vector) {
            if (cx)
                cx->free(vector);
            else
                js_free(vector);
        }
        vector = NULL;
    } else {
        void **tmp;

        if (
#if JS_BITS_PER_WORD == 32
            (size_t)newCapacity > ~(size_t)0 / sizeof(void *) ||
#endif
            !(tmp = (void **) js_realloc(vector, newCapacity * sizeof(void *)))) {
            if (cx)
                JS_ReportOutOfMemory(cx);
            return false;
        }
        vector = tmp;
    }
    capacity = JSXML_PRESET_CAPACITY | newCapacity;
    return true;
}

void
JSXMLArray::trim()
{
    if (capacity & JSXML_PRESET_CAPACITY)
        return;
    if (length < capacity)
        setCapacity(NULL, length);
}

void
JSXMLArray::finish(JSContext *cx)
{
    cx->free(vector);

    while (JSXMLArrayCursor *cursor = cursors)
        cursor->disconnect();

#ifdef DEBUG
    memset(this, 0xd5, sizeof *this);
#endif
}

#define XML_NOT_FOUND   ((uint32) -1)

static uint32
XMLArrayFindMember(const JSXMLArray *array, void *elt, JSIdentityOp identity)
{
    void **vector;
    uint32 i, n;

    /* The identity op must not reallocate array->vector. */
    vector = array->vector;
    if (identity) {
        for (i = 0, n = array->length; i < n; i++) {
            if (identity(vector[i], elt))
                return i;
        }
    } else {
        for (i = 0, n = array->length; i < n; i++) {
            if (vector[i] == elt)
                return i;
        }
    }
    return XML_NOT_FOUND;
}

/*
 * Grow array vector capacity by powers of two to LINEAR_THRESHOLD, and after
 * that, grow by LINEAR_INCREMENT.  Both must be powers of two, and threshold
 * should be greater than increment.
 */
#define LINEAR_THRESHOLD        256
#define LINEAR_INCREMENT        32

static JSBool
XMLArrayAddMember(JSContext *cx, JSXMLArray *array, uint32 index, void *elt)
{
    uint32 capacity, i;
    int log2;
    void **vector;

    if (index >= array->length) {
        if (index >= JSXML_CAPACITY(array)) {
            /* Arrange to clear JSXML_PRESET_CAPACITY from array->capacity. */
            capacity = index + 1;
            if (index >= LINEAR_THRESHOLD) {
                capacity = JS_ROUNDUP(capacity, LINEAR_INCREMENT);
            } else {
                JS_CEILING_LOG2(log2, capacity);
                capacity = JS_BIT(log2);
            }
            if (
#if JS_BITS_PER_WORD == 32
                (size_t)capacity > ~(size_t)0 / sizeof(void *) ||
#endif
                !(vector = (void **)
                           js_realloc(array->vector, capacity * sizeof(void *)))) {
                JS_ReportOutOfMemory(cx);
                return JS_FALSE;
            }
            array->capacity = capacity;
            array->vector = vector;
            for (i = array->length; i < index; i++)
                vector[i] = NULL;
        }
        array->length = index + 1;
    }

    array->vector[index] = elt;
    return JS_TRUE;
}

static JSBool
XMLArrayInsert(JSContext *cx, JSXMLArray *array, uint32 i, uint32 n)
{
    uint32 j;
    JSXMLArrayCursor *cursor;

    j = array->length;
    JS_ASSERT(i <= j);
    if (!array->setCapacity(cx, j + n))
        return JS_FALSE;

    array->length = j + n;
    JS_ASSERT(n != (uint32)-1);
    while (j != i) {
        --j;
        array->vector[j + n] = array->vector[j];
    }

    for (cursor = array->cursors; cursor; cursor = cursor->next) {
        if (cursor->index > i)
            cursor->index += n;
    }
    return JS_TRUE;
}

static void *
XMLArrayDelete(JSContext *cx, JSXMLArray *array, uint32 index, JSBool compress)
{
    uint32 length;
    void **vector, *elt;
    JSXMLArrayCursor *cursor;

    length = array->length;
    if (index >= length)
        return NULL;

    vector = array->vector;
    elt = vector[index];
    if (compress) {
        while (++index < length)
            vector[index-1] = vector[index];
        array->length = length - 1;
        array->capacity = JSXML_CAPACITY(array);
    } else {
        vector[index] = NULL;
    }

    for (cursor = array->cursors; cursor; cursor = cursor->next) {
        if (cursor->index > index)
            --cursor->index;
    }
    return elt;
}

static void
XMLArrayTruncate(JSContext *cx, JSXMLArray *array, uint32 length)
{
    void **vector;

    JS_ASSERT(!array->cursors);
    if (length >= array->length)
        return;

    if (length == 0) {
        if (array->vector)
            cx->free(array->vector);
        vector = NULL;
    } else {
        vector = (void **) js_realloc(array->vector, length * sizeof(void *));
        if (!vector)
            return;
    }

    if (array->length > length)
        array->length = length;
    array->capacity = length;
    array->vector = vector;
}

#define XMLARRAY_FIND_MEMBER(a,e,f) XMLArrayFindMember(a, (void *)(e), f)
#define XMLARRAY_HAS_MEMBER(a,e,f)  (XMLArrayFindMember(a, (void *)(e), f) != \
                                     XML_NOT_FOUND)
#define XMLARRAY_MEMBER(a,i,t)      (((i) < (a)->length)                      \
                                     ? (t *) (a)->vector[i]                   \
                                     : NULL)
#define XMLARRAY_SET_MEMBER(a,i,e)  JS_BEGIN_MACRO                            \
                                        if ((a)->length <= (i))               \
                                            (a)->length = (i) + 1;            \
                                        ((a)->vector[i] = (void *)(e));       \
                                    JS_END_MACRO
#define XMLARRAY_ADD_MEMBER(x,a,i,e)XMLArrayAddMember(x, a, i, (void *)(e))
#define XMLARRAY_INSERT(x,a,i,n)    XMLArrayInsert(x, a, i, n)
#define XMLARRAY_APPEND(x,a,e)      XMLARRAY_ADD_MEMBER(x, a, (a)->length, (e))
#define XMLARRAY_DELETE(x,a,i,c,t)  ((t *) XMLArrayDelete(x, a, i, c))
#define XMLARRAY_TRUNCATE(x,a,n)    XMLArrayTruncate(x, a, n)

/*
 * Define XML setting property strings and constants early, so everyone can
 * use the same names.
 */
static const char js_ignoreComments_str[]   = "ignoreComments";
static const char js_ignoreProcessingInstructions_str[]
                                            = "ignoreProcessingInstructions";
static const char js_ignoreWhitespace_str[] = "ignoreWhitespace";
static const char js_prettyPrinting_str[]   = "prettyPrinting";
static const char js_prettyIndent_str[]     = "prettyIndent";

#define XSF_IGNORE_COMMENTS                JS_BIT(0)
#define XSF_IGNORE_PROCESSING_INSTRUCTIONS JS_BIT(1)
#define XSF_IGNORE_WHITESPACE              JS_BIT(2)
#define XSF_PRETTY_PRINTING                JS_BIT(3)

static JSPropertySpec xml_static_props[] = {
    {js_ignoreComments_str, 0, JSPROP_PERMANENT, NULL, NULL, JS_TypeHandlerBool},
    {js_ignoreProcessingInstructions_str, 0, JSPROP_PERMANENT, NULL, NULL, JS_TypeHandlerBool},
    {js_ignoreWhitespace_str, 0, JSPROP_PERMANENT, NULL, NULL, JS_TypeHandlerBool},
    {js_prettyPrinting_str, 0, JSPROP_PERMANENT, NULL, NULL, JS_TypeHandlerBool},
    {js_prettyIndent_str, 0, JSPROP_PERMANENT, NULL, NULL, JS_TypeHandlerInt},
    {0,0,0,0,0}
};

/* Macros for special-casing xml:, xmlns= and xmlns:foo= in ParseNodeToQName. */
#define IS_XML(str)                                                           \
    (str->length() == 3 && IS_XML_CHARS(str->chars()))

#define IS_XMLNS(str)                                                         \
    (str->length() == 5 && IS_XMLNS_CHARS(str->chars()))

#define IS_XML_CHARS(chars)                                                   \
    (JS_TOLOWER((chars)[0]) == 'x' &&                                         \
     JS_TOLOWER((chars)[1]) == 'm' &&                                         \
     JS_TOLOWER((chars)[2]) == 'l')

#define HAS_NS_AFTER_XML(chars)                                               \
    (JS_TOLOWER((chars)[3]) == 'n' &&                                         \
     JS_TOLOWER((chars)[4]) == 's')

#define IS_XMLNS_CHARS(chars)                                                 \
    (IS_XML_CHARS(chars) && HAS_NS_AFTER_XML(chars))

#define STARTS_WITH_XML(chars,length)                                         \
    (length >= 3 && IS_XML_CHARS(chars))

static const char xml_namespace_str[] = "http://www.w3.org/XML/1998/namespace";
static const char xmlns_namespace_str[] = "http://www.w3.org/2000/xmlns/";

static JSObject *
ParseNodeToQName(Parser *parser, JSParseNode *pn,
                 JSXMLArray *inScopeNSes, JSBool isAttributeName)
{
    JSContext *cx = parser->context;
    JSLinearString *str, *uri, *prefix, *localName;
    size_t length, offset;
    const jschar *start, *limit, *colon;
    uint32 n;
    JSObject *ns;
    JSLinearString *nsprefix;

    JS_ASSERT(pn->pn_arity == PN_NULLARY);
    str = pn->pn_atom;
    start = str->chars();
    length = str->length();
    JS_ASSERT(length != 0 && *start != '@');
    JS_ASSERT(length != 1 || *start != '*');

    uri = cx->runtime->emptyString;
    limit = start + length;
    colon = js_strchr_limit(start, ':', limit);
    if (colon) {
        offset = colon - start;
        prefix = js_NewDependentString(cx, str, 0, offset);
        if (!prefix)
            return NULL;

        if (STARTS_WITH_XML(start, offset)) {
            if (offset == 3) {
                uri = JS_ASSERT_STRING_IS_FLAT(JS_InternString(cx, xml_namespace_str));
                if (!uri)
                    return NULL;
            } else if (offset == 5 && HAS_NS_AFTER_XML(start)) {
                uri = JS_ASSERT_STRING_IS_FLAT(JS_InternString(cx, xmlns_namespace_str));
                if (!uri)
                    return NULL;
            } else {
                uri = NULL;
            }
        } else {
            uri = NULL;
            n = inScopeNSes->length;
            while (n != 0) {
                --n;
                ns = XMLARRAY_MEMBER(inScopeNSes, n, JSObject);
                nsprefix = ns->getNamePrefix();
                if (nsprefix && EqualStrings(nsprefix, prefix)) {
                    uri = ns->getNameURI();
                    break;
                }
            }
        }

        if (!uri) {
            Value v = StringValue(prefix);
            JSAutoByteString bytes;
            if (js_ValueToPrintable(parser->context, v, &bytes)) {
                ReportCompileErrorNumber(parser->context, &parser->tokenStream, pn,
                                         JSREPORT_ERROR, JSMSG_BAD_XML_NAMESPACE, bytes.ptr());
            }
            return NULL;
        }

        localName = js_NewStringCopyN(parser->context, colon + 1, length - (offset + 1));
        if (!localName)
            return NULL;
    } else {
        if (isAttributeName) {
            /*
             * An unprefixed attribute is not in any namespace, so set prefix
             * as well as uri to the empty string.
             */
            prefix = uri;
        } else {
            /*
             * Loop from back to front looking for the closest declared default
             * namespace.
             */
            n = inScopeNSes->length;
            while (n != 0) {
                --n;
                ns = XMLARRAY_MEMBER(inScopeNSes, n, JSObject);
                nsprefix = ns->getNamePrefix();
                if (!nsprefix || nsprefix->empty()) {
                    uri = ns->getNameURI();
                    break;
                }
            }
            prefix = uri->empty() ? parser->context->runtime->emptyString : NULL;
        }
        localName = str;
    }

    return NewXMLQName(parser->context, uri, prefix, localName);
}

static JSString *
ChompXMLWhitespace(JSContext *cx, JSString *str)
{
    size_t length, newlength, offset;
    const jschar *cp, *start, *end;
    jschar c;

    length = str->length();
    start = str->getChars(cx);
    if (!start)
        return NULL;

    for (cp = start, end = cp + length; cp < end; cp++) {
        c = *cp;
        if (!JS_ISXMLSPACE(c))
            break;
    }
    while (end > cp) {
        c = end[-1];
        if (!JS_ISXMLSPACE(c))
            break;
        --end;
    }
    newlength = end - cp;
    if (newlength == length)
        return str;
    offset = cp - start;
    return js_NewDependentString(cx, str, offset, newlength);
}

static JSXML *
ParseNodeToXML(Parser *parser, JSParseNode *pn,
               JSXMLArray *inScopeNSes, uintN flags)
{
    JSContext *cx = parser->context;
    JSXML *xml, *kid, *attr, *attrj;
    JSLinearString *str;
    uint32 length, n, i, j;
    JSParseNode *pn2, *pn3, *head, **pnp;
    JSObject *ns;
    JSObject *qn, *attrjqn;
    JSXMLClass xml_class;
    int stackDummy;

    if (!JS_CHECK_STACK_SIZE(cx->stackLimit, &stackDummy)) {
        ReportCompileErrorNumber(cx, &parser->tokenStream, pn, JSREPORT_ERROR,
                                 JSMSG_OVER_RECURSED);
        return NULL;
    }

#define PN2X_SKIP_CHILD ((JSXML *) 1)

    /*
     * Cases return early to avoid common code that gets an outermost xml's
     * object, which protects GC-things owned by xml and its descendants from
     * garbage collection.
     */
    xml = NULL;
    if (!js_EnterLocalRootScope(cx))
        return NULL;
    switch (pn->pn_type) {
      case TOK_XMLELEM:
        length = inScopeNSes->length;
        pn2 = pn->pn_head;
        xml = ParseNodeToXML(parser, pn2, inScopeNSes, flags);
        if (!xml)
            goto fail;

        n = pn->pn_count;
        JS_ASSERT(n >= 2);
        n -= 2;
        if (!xml->xml_kids.setCapacity(cx, n))
            goto fail;

        i = 0;
        while ((pn2 = pn2->pn_next) != NULL) {
            if (!pn2->pn_next) {
                /* Don't append the end tag! */
                JS_ASSERT(pn2->pn_type == TOK_XMLETAGO);
                break;
            }

            if ((flags & XSF_IGNORE_WHITESPACE) &&
                n > 1 && pn2->pn_type == TOK_XMLSPACE) {
                --n;
                continue;
            }

            kid = ParseNodeToXML(parser, pn2, inScopeNSes, flags);
            if (kid == PN2X_SKIP_CHILD) {
                --n;
                continue;
            }

            if (!kid)
                goto fail;

            /* Store kid in xml right away, to protect it from GC. */
            XMLARRAY_SET_MEMBER(&xml->xml_kids, i, kid);
            kid->parent = xml;
            ++i;

            /* XXX where is this documented in an XML spec, or in E4X? */
            if ((flags & XSF_IGNORE_WHITESPACE) &&
                n > 1 && kid->xml_class == JSXML_CLASS_TEXT) {
                JSString *str = ChompXMLWhitespace(cx, kid->xml_value);
                if (!str)
                    goto fail;
                kid->xml_value = str;
            }
        }

        JS_ASSERT(i == n);
        if (n < pn->pn_count - 2)
            xml->xml_kids.trim();
        XMLARRAY_TRUNCATE(cx, inScopeNSes, length);
        break;

      case TOK_XMLLIST:
        xml = js_NewXML(cx, JSXML_CLASS_LIST);
        if (!xml)
            goto fail;

        n = pn->pn_count;
        if (!xml->xml_kids.setCapacity(cx, n))
            goto fail;

        i = 0;
        for (pn2 = pn->pn_head; pn2; pn2 = pn2->pn_next) {
            /*
             * Always ignore insignificant whitespace in lists -- we shouldn't
             * condition this on an XML.ignoreWhitespace setting when the list
             * constructor is XMLList (note XML/XMLList unification hazard).
             */
            if (pn2->pn_type == TOK_XMLSPACE) {
                --n;
                continue;
            }

            kid = ParseNodeToXML(parser, pn2, inScopeNSes, flags);
            if (kid == PN2X_SKIP_CHILD) {
                --n;
                continue;
            }

            if (!kid)
                goto fail;

            XMLARRAY_SET_MEMBER(&xml->xml_kids, i, kid);
            ++i;
        }

        if (n < pn->pn_count)
            xml->xml_kids.trim();
        break;

      case TOK_XMLSTAGO:
      case TOK_XMLPTAGC:
        length = inScopeNSes->length;
        pn2 = pn->pn_head;
        JS_ASSERT(pn2->pn_type == TOK_XMLNAME);
        if (pn2->pn_arity == PN_LIST)
            goto syntax;

        xml = js_NewXML(cx, JSXML_CLASS_ELEMENT);
        if (!xml)
            goto fail;

        /* First pass: check syntax and process namespace declarations. */
        JS_ASSERT(pn->pn_count >= 1);
        n = pn->pn_count - 1;
        pnp = &pn2->pn_next;
        head = *pnp;
        while ((pn2 = *pnp) != NULL) {
            size_t length;
            const jschar *chars;

            if (pn2->pn_type != TOK_XMLNAME || pn2->pn_arity != PN_NULLARY)
                goto syntax;

            /* Enforce "Well-formedness constraint: Unique Att Spec". */
            for (pn3 = head; pn3 != pn2; pn3 = pn3->pn_next->pn_next) {
                if (pn3->pn_atom == pn2->pn_atom) {
                    Value v = StringValue(pn2->pn_atom);
                    JSAutoByteString bytes;
                    if (js_ValueToPrintable(cx, v, &bytes)) { 
                        ReportCompileErrorNumber(cx, &parser->tokenStream, pn2,
                                                 JSREPORT_ERROR, JSMSG_DUPLICATE_XML_ATTR,
                                                 bytes.ptr());
                    }
                    goto fail;
                }
            }

            JSAtom *atom = pn2->pn_atom;
            pn2 = pn2->pn_next;
            JS_ASSERT(pn2);
            if (pn2->pn_type != TOK_XMLATTR)
                goto syntax;

            chars = atom->chars();
            length = atom->length();
            if (length >= 5 &&
                IS_XMLNS_CHARS(chars) &&
                (length == 5 || chars[5] == ':')) {
                JSLinearString *uri, *prefix;

                uri = pn2->pn_atom;
                if (length == 5) {
                    /* 10.3.2.1. Step 6(h)(i)(1)(a). */
                    prefix = cx->runtime->emptyString;
                } else {
                    prefix = js_NewStringCopyN(cx, chars + 6, length - 6);
                    if (!prefix)
                        goto fail;
                }

                /*
                 * Once the new ns is appended to xml->xml_namespaces, it is
                 * protected from GC by the object that owns xml -- which is
                 * either xml->object if outermost, or the object owning xml's
                 * oldest ancestor if !outermost.
                 */
                ns = NewXMLNamespace(cx, prefix, uri, JS_TRUE);
                if (!ns)
                    goto fail;

                /*
                 * Don't add a namespace that's already in scope.  If someone
                 * extracts a child property from its parent via [[Get]], then
                 * we enforce the invariant, noted many times in ECMA-357, that
                 * the child's namespaces form a possibly-improper superset of
                 * its ancestors' namespaces.
                 */
                if (!XMLARRAY_HAS_MEMBER(inScopeNSes, ns, namespace_identity)) {
                    if (!XMLARRAY_APPEND(cx, inScopeNSes, ns) ||
                        !XMLARRAY_APPEND(cx, &xml->xml_namespaces, ns)) {
                        goto fail;
                    }
                }

                JS_ASSERT(n >= 2);
                n -= 2;
                *pnp = pn2->pn_next;
                /* XXXbe recycle pn2 */
                continue;
            }

            pnp = &pn2->pn_next;
        }

        xml->xml_namespaces.trim();

        /* Second pass: process tag name and attributes, using namespaces. */
        pn2 = pn->pn_head;
        qn = ParseNodeToQName(parser, pn2, inScopeNSes, JS_FALSE);
        if (!qn)
            goto fail;
        xml->name = qn;

        JS_ASSERT((n & 1) == 0);
        n >>= 1;
        if (!xml->xml_attrs.setCapacity(cx, n))
            goto fail;

        for (i = 0; (pn2 = pn2->pn_next) != NULL; i++) {
            qn = ParseNodeToQName(parser, pn2, inScopeNSes, JS_TRUE);
            if (!qn) {
                xml->xml_attrs.length = i;
                goto fail;
            }

            /*
             * Enforce "Well-formedness constraint: Unique Att Spec", part 2:
             * this time checking local name and namespace URI.
             */
            for (j = 0; j < i; j++) {
                attrj = XMLARRAY_MEMBER(&xml->xml_attrs, j, JSXML);
                attrjqn = attrj->name;
                if (EqualStrings(attrjqn->getNameURI(), qn->getNameURI()) &&
                    EqualStrings(attrjqn->getQNameLocalName(), qn->getQNameLocalName())) {
                    Value v = StringValue(pn2->pn_atom);
                    JSAutoByteString bytes;
                    if (js_ValueToPrintable(cx, v, &bytes)) {
                        ReportCompileErrorNumber(cx, &parser->tokenStream, pn2,
                                                 JSREPORT_ERROR, JSMSG_DUPLICATE_XML_ATTR,
                                                 bytes.ptr());
                    }
                    goto fail;
                }
            }

            pn2 = pn2->pn_next;
            JS_ASSERT(pn2);
            JS_ASSERT(pn2->pn_type == TOK_XMLATTR);

            attr = js_NewXML(cx, JSXML_CLASS_ATTRIBUTE);
            if (!attr)
                goto fail;

            XMLARRAY_SET_MEMBER(&xml->xml_attrs, i, attr);
            attr->parent = xml;
            attr->name = qn;
            attr->xml_value = pn2->pn_atom;
        }

        /* Point tag closes its own namespace scope. */
        if (pn->pn_type == TOK_XMLPTAGC)
            XMLARRAY_TRUNCATE(cx, inScopeNSes, length);
        break;

      case TOK_XMLSPACE:
      case TOK_XMLTEXT:
      case TOK_XMLCDATA:
      case TOK_XMLCOMMENT:
      case TOK_XMLPI:
        str = pn->pn_atom;
        qn = NULL;
        if (pn->pn_type == TOK_XMLCOMMENT) {
            if (flags & XSF_IGNORE_COMMENTS)
                goto skip_child;
            xml_class = JSXML_CLASS_COMMENT;
        } else if (pn->pn_type == TOK_XMLPI) {
            if (IS_XML(str)) {
                Value v = StringValue(str);
                JSAutoByteString bytes;
                if (js_ValueToPrintable(cx, v, &bytes)) { 
                    ReportCompileErrorNumber(cx, &parser->tokenStream, pn,
                                             JSREPORT_ERROR, JSMSG_RESERVED_ID, bytes.ptr());
                }
                goto fail;
            }

            if (flags & XSF_IGNORE_PROCESSING_INSTRUCTIONS)
                goto skip_child;

            qn = ParseNodeToQName(parser, pn, inScopeNSes, JS_FALSE);
            if (!qn)
                goto fail;

            str = pn->pn_atom2 ? pn->pn_atom2 : cx->runtime->emptyString;
            xml_class = JSXML_CLASS_PROCESSING_INSTRUCTION;
        } else {
            /* CDATA section content, or element text. */
            xml_class = JSXML_CLASS_TEXT;
        }

        xml = js_NewXML(cx, xml_class);
        if (!xml)
            goto fail;
        xml->name = qn;
        if (pn->pn_type == TOK_XMLSPACE)
            xml->xml_flags |= XMLF_WHITESPACE_TEXT;
        xml->xml_value = str;
        break;

      default:
        goto syntax;
    }

    js_LeaveLocalRootScopeWithResult(cx, xml);
    return xml;

skip_child:
    js_LeaveLocalRootScope(cx);
    return PN2X_SKIP_CHILD;

#undef PN2X_SKIP_CHILD

syntax:
    ReportCompileErrorNumber(cx, &parser->tokenStream, pn, JSREPORT_ERROR, JSMSG_BAD_XML_MARKUP);
fail:
    js_LeaveLocalRootScope(cx);
    return NULL;
}

/*
 * XML helper, object-ops, and library functions.  We start with the helpers,
 * in ECMA-357 order, but merging XML (9.1) and XMLList (9.2) helpers.
 */
static JSBool
GetXMLSetting(JSContext *cx, const char *name, jsval *vp)
{
    jsval v;

    if (!js_FindClassObject(cx, NULL, JSProto_XML, Valueify(&v)))
        return JS_FALSE;
    if (!VALUE_IS_FUNCTION(cx, v)) {
        *vp = JSVAL_VOID;
        return JS_TRUE;
    }
    return JS_GetProperty(cx, JSVAL_TO_OBJECT(v), name, vp);
}

static JSBool
GetBooleanXMLSetting(JSContext *cx, const char *name, JSBool *bp)
{
    jsval v;

    return GetXMLSetting(cx, name, &v) && JS_ValueToBoolean(cx, v, bp);
}

static JSBool
GetUint32XMLSetting(JSContext *cx, const char *name, uint32 *uip)
{
    jsval v;

    return GetXMLSetting(cx, name, &v) && JS_ValueToECMAUint32(cx, v, uip);
}

static JSBool
GetXMLSettingFlags(JSContext *cx, uintN *flagsp)
{
    JSBool flag[4];

    if (!GetBooleanXMLSetting(cx, js_ignoreComments_str, &flag[0]) ||
        !GetBooleanXMLSetting(cx, js_ignoreProcessingInstructions_str, &flag[1]) ||
        !GetBooleanXMLSetting(cx, js_ignoreWhitespace_str, &flag[2]) ||
        !GetBooleanXMLSetting(cx, js_prettyPrinting_str, &flag[3])) {
        return false;
    }

    *flagsp = 0;
    for (size_t n = 0; n < 4; ++n)
        if (flag[n])
            *flagsp |= JS_BIT(n);
    return true;
}

static JSXML *
ParseXMLSource(JSContext *cx, JSString *src)
{
    jsval nsval;
    JSLinearString *uri;
    size_t urilen, srclen, length, offset, dstlen;
    jschar *chars;
    const jschar *srcp, *endp;
    JSXML *xml;
    const char *filename;
    uintN lineno;
    JSOp op;

    static const char prefix[] = "<parent xmlns=\"";
    static const char middle[] = "\">";
    static const char suffix[] = "</parent>";

#define constrlen(constr)   (sizeof(constr) - 1)

    if (!js_GetDefaultXMLNamespace(cx, &nsval))
        return NULL;
    uri = JSVAL_TO_OBJECT(nsval)->getNameURI();
    uri = js_EscapeAttributeValue(cx, uri, JS_FALSE);
    if (!uri)
        return NULL;

    urilen = uri->length();
    srclen = src->length();
    length = constrlen(prefix) + urilen + constrlen(middle) + srclen +
             constrlen(suffix);

    chars = (jschar *) cx->malloc((length + 1) * sizeof(jschar));
    if (!chars)
        return NULL;

    dstlen = length;
    js_InflateStringToBuffer(cx, prefix, constrlen(prefix), chars, &dstlen);
    offset = dstlen;
    js_strncpy(chars + offset, uri->chars(), urilen);
    offset += urilen;
    dstlen = length - offset + 1;
    js_InflateStringToBuffer(cx, middle, constrlen(middle), chars + offset,
                             &dstlen);
    offset += dstlen;
    srcp = src->getChars(cx);
    if (!srcp) {
        cx->free(chars);
        return NULL;
    }
    js_strncpy(chars + offset, srcp, srclen);
    offset += srclen;
    dstlen = length - offset + 1;
    js_InflateStringToBuffer(cx, suffix, constrlen(suffix), chars + offset,
                             &dstlen);
    chars [offset + dstlen] = 0;

    LeaveTrace(cx);
    xml = NULL;
    FrameRegsIter i(cx);
    for (; !i.done() && !i.pc(); ++i)
        JS_ASSERT(!i.fp()->isScriptFrame());
    filename = NULL;
    lineno = 1;
    if (!i.done()) {
        JSStackFrame *fp = i.fp();
        op = (JSOp) *i.pc();
        if (op == JSOP_TOXML || op == JSOP_TOXMLLIST) {
            filename = fp->script()->filename;
            lineno = js_FramePCToLineNumber(cx, fp);
            for (endp = srcp + srclen; srcp < endp; srcp++) {
                if (*srcp == '\n')
                    --lineno;
            }
        }
    }

    {
        Parser parser(cx);
        if (parser.init(chars, length, filename, lineno, cx->findVersion())) {
            JSObject *scopeChain = GetScopeChain(cx);
            if (!scopeChain) {
                cx->free(chars);
                return NULL;
            }
            JSParseNode *pn = parser.parseXMLText(scopeChain, false);
            uintN flags;
            if (pn && GetXMLSettingFlags(cx, &flags)) {
                AutoNamespaceArray namespaces(cx);
                if (namespaces.array.setCapacity(cx, 1))
                    xml = ParseNodeToXML(&parser, pn, &namespaces.array, flags);
            }
        }
    }

    cx->free(chars);
    return xml;

#undef constrlen
}

/*
 * Errata in 10.3.1, 10.4.1, and 13.4.4.24 (at least).
 *
 * 10.3.1 Step 6(a) fails to NOTE that implementations that do not enforce
 * the constraint:
 *
 *     for all x belonging to XML:
 *         x.[[InScopeNamespaces]] >= x.[[Parent]].[[InScopeNamespaces]]
 *
 * must union x.[[InScopeNamespaces]] into x[0].[[InScopeNamespaces]] here
 * (in new sub-step 6(a), renumbering the others to (b) and (c)).
 *
 * Same goes for 10.4.1 Step 7(a).
 *
 * In order for XML.prototype.namespaceDeclarations() to work correctly, the
 * default namespace thereby unioned into x[0].[[InScopeNamespaces]] must be
 * flagged as not declared, so that 13.4.4.24 Step 8(a) can exclude all such
 * undeclared namespaces associated with x not belonging to ancestorNS.
 */
static JSXML *
OrphanXMLChild(JSContext *cx, JSXML *xml, uint32 i)
{
    JSObject *ns;

    ns = XMLARRAY_MEMBER(&xml->xml_namespaces, 0, JSObject);
    xml = XMLARRAY_MEMBER(&xml->xml_kids, i, JSXML);
    if (!ns || !xml)
        return xml;
    if (xml->xml_class == JSXML_CLASS_ELEMENT) {
        if (!XMLARRAY_APPEND(cx, &xml->xml_namespaces, ns))
            return NULL;
        ns->setNamespaceDeclared(JSVAL_VOID);
    }
    xml->parent = NULL;
    return xml;
}

static JSObject *
ToXML(JSContext *cx, jsval v)
{
    JSObject *obj;
    JSXML *xml;
    Class *clasp;
    JSString *str;
    uint32 length;

    if (JSVAL_IS_PRIMITIVE(v)) {
        if (JSVAL_IS_NULL(v) || JSVAL_IS_VOID(v))
            goto bad;
    } else {
        obj = JSVAL_TO_OBJECT(v);
        if (obj->isXML()) {
            xml = (JSXML *) obj->getPrivate();
            if (xml->xml_class == JSXML_CLASS_LIST) {
                if (xml->xml_kids.length != 1)
                    goto bad;
                xml = XMLARRAY_MEMBER(&xml->xml_kids, 0, JSXML);
                if (xml) {
                    JS_ASSERT(xml->xml_class != JSXML_CLASS_LIST);
                    return js_GetXMLObject(cx, xml);
                }
            }
            return obj;
        }

        clasp = obj->getClass();
        if (clasp->flags & JSCLASS_DOCUMENT_OBSERVER) {
            JS_ASSERT(0);
        }

        if (clasp != &js_StringClass &&
            clasp != &js_NumberClass &&
            clasp != &js_BooleanClass) {
            goto bad;
        }
    }

    str = js_ValueToString(cx, Valueify(v));
    if (!str)
        return NULL;
    if (str->empty()) {
        length = 0;
#ifdef __GNUC__         /* suppress bogus gcc warnings */
        xml = NULL;
#endif
    } else {
        xml = ParseXMLSource(cx, str);
        if (!xml)
            return NULL;
        length = JSXML_LENGTH(xml);
    }

    if (length == 0) {
        obj = js_NewXMLObject(cx, JSXML_CLASS_TEXT);
        if (!obj)
            return NULL;
    } else if (length == 1) {
        xml = OrphanXMLChild(cx, xml, 0);
        if (!xml)
            return NULL;
        obj = js_GetXMLObject(cx, xml);
        if (!obj)
            return NULL;
    } else {
        JS_ReportErrorNumber(cx, js_GetErrorMessage, NULL, JSMSG_SYNTAX_ERROR);
        return NULL;
    }
    return obj;

bad:
    js_ReportValueError(cx, JSMSG_BAD_XML_CONVERSION,
                        JSDVG_IGNORE_STACK, Valueify(v), NULL);
    return NULL;
}

static JSBool
Append(JSContext *cx, JSXML *list, JSXML *kid);

static JSObject *
ToXMLList(JSContext *cx, jsval v)
{
    JSObject *obj, *listobj;
    JSXML *xml, *list, *kid;
    Class *clasp;
    JSString *str;
    uint32 i, length;

    if (JSVAL_IS_PRIMITIVE(v)) {
        if (JSVAL_IS_NULL(v) || JSVAL_IS_VOID(v))
            goto bad;
    } else {
        obj = JSVAL_TO_OBJECT(v);
        if (obj->isXML()) {
            xml = (JSXML *) obj->getPrivate();
            if (xml->xml_class != JSXML_CLASS_LIST) {
                listobj = js_NewXMLObject(cx, JSXML_CLASS_LIST);
                if (!listobj)
                    return NULL;
                list = (JSXML *) listobj->getPrivate();
                if (!Append(cx, list, xml))
                    return NULL;
                return listobj;
            }
            return obj;
        }

        clasp = obj->getClass();
        if (clasp->flags & JSCLASS_DOCUMENT_OBSERVER) {
            JS_ASSERT(0);
        }

        if (clasp != &js_StringClass &&
            clasp != &js_NumberClass &&
            clasp != &js_BooleanClass) {
            goto bad;
        }
    }

    str = js_ValueToString(cx, Valueify(v));
    if (!str)
        return NULL;
    if (str->empty()) {
        xml = NULL;
        length = 0;
    } else {
        if (!js_EnterLocalRootScope(cx))
            return NULL;
        xml = ParseXMLSource(cx, str);
        if (!xml) {
            js_LeaveLocalRootScope(cx);
            return NULL;
        }
        length = JSXML_LENGTH(xml);
    }

    listobj = js_NewXMLObject(cx, JSXML_CLASS_LIST);
    if (listobj) {
        list = (JSXML *) listobj->getPrivate();
        for (i = 0; i < length; i++) {
            kid = OrphanXMLChild(cx, xml, i);
            if (!kid || !Append(cx, list, kid)) {
                listobj = NULL;
                break;
            }
        }
    }

    if (xml)
        js_LeaveLocalRootScopeWithResult(cx, listobj);
    return listobj;

bad:
    js_ReportValueError(cx, JSMSG_BAD_XMLLIST_CONVERSION,
                        JSDVG_IGNORE_STACK, Valueify(v), NULL);
    return NULL;
}

/*
 * ECMA-357 10.2.1 Steps 5-7 pulled out as common subroutines of XMLToXMLString
 * and their library-public js_* counterparts.  The guts of MakeXMLCDataString,
 * MakeXMLCommentString, and MakeXMLPIString are further factored into a common
 * MakeXMLSpecialString subroutine.
 *
 * These functions mutate sb, leaving it empty.
 */
static JSFlatString *
MakeXMLSpecialString(JSContext *cx, StringBuffer &sb,
                     JSString *str, JSString *str2,
                     const jschar *prefix, size_t prefixlength,
                     const jschar *suffix, size_t suffixlength)
{
    if (!sb.append(prefix, prefixlength) || !sb.append(str))
        return NULL;
    if (str2 && !str2->empty()) {
        if (!sb.append(' ') || !sb.append(str2))
            return NULL;
    }
    if (!sb.append(suffix, suffixlength))
        return NULL;

    return sb.finishString();
}

static JSFlatString *
MakeXMLCDATAString(JSContext *cx, StringBuffer &sb, JSString *str)
{
    static const jschar cdata_prefix_ucNstr[] = {'<', '!', '[',
                                                 'C', 'D', 'A', 'T', 'A',
                                                 '['};
    static const jschar cdata_suffix_ucNstr[] = {']', ']', '>'};

    return MakeXMLSpecialString(cx, sb, str, NULL,
                                cdata_prefix_ucNstr, 9,
                                cdata_suffix_ucNstr, 3);
}

static JSFlatString *
MakeXMLCommentString(JSContext *cx, StringBuffer &sb, JSString *str)
{
    static const jschar comment_prefix_ucNstr[] = {'<', '!', '-', '-'};
    static const jschar comment_suffix_ucNstr[] = {'-', '-', '>'};

    return MakeXMLSpecialString(cx, sb, str, NULL,
                                comment_prefix_ucNstr, 4,
                                comment_suffix_ucNstr, 3);
}

static JSFlatString *
MakeXMLPIString(JSContext *cx, StringBuffer &sb, JSString *name,
                JSString *value)
{
    static const jschar pi_prefix_ucNstr[] = {'<', '?'};
    static const jschar pi_suffix_ucNstr[] = {'?', '>'};

    return MakeXMLSpecialString(cx, sb, name, value,
                                pi_prefix_ucNstr, 2,
                                pi_suffix_ucNstr, 2);
}

/*
 * ECMA-357 10.2.1 17(d-g) pulled out into a common subroutine that appends
 * equals, a double quote, an attribute value, and a closing double quote.
 */
static bool
AppendAttributeValue(JSContext *cx, StringBuffer &sb, JSString *valstr)
{
    if (!sb.append('='))
        return false;
    valstr = js_EscapeAttributeValue(cx, valstr, JS_TRUE);
    return valstr && sb.append(valstr);
}

/*
 * ECMA-357 10.2.1.1 EscapeElementValue helper method.

 * These functions mutate sb, leaving it empty.
 */
static JSFlatString *
EscapeElementValue(JSContext *cx, StringBuffer &sb, JSString *str, uint32 toSourceFlag)
{
    size_t length = str->length();
    const jschar *start = str->getChars(cx);
    if (!start)
        return NULL;

    for (const jschar *cp = start, *end = start + length; cp != end; ++cp) {
        jschar c = *cp;
        switch (*cp) {
          case '<':
            if (!sb.append(js_lt_entity_str))
                return NULL;
            break;
          case '>':
            if (!sb.append(js_gt_entity_str))
                return NULL;
            break;
          case '&':
            if (!sb.append(js_amp_entity_str))
                return NULL;
            break;
          case '{':
            /*
             * If EscapeElementValue is called by toSource/uneval, we also need
             * to escape '{'. See bug 463360.
             */
            if (toSourceFlag) {
                if (!sb.append(js_leftcurly_entity_str))
                    return NULL;
                break;
            }
            /* FALL THROUGH */
          default:
            if (!sb.append(c))
                return NULL;
        }
    }
    return sb.finishString();
}

/*
 * ECMA-357 10.2.1.2 EscapeAttributeValue helper method.
 *
 * These functions mutate sb, leaving it empty.
 */
static JSFlatString *
EscapeAttributeValue(JSContext *cx, StringBuffer &sb, JSString *str, JSBool quote)
{
    size_t length = str->length();
    const jschar *start = str->getChars(cx);
    if (!start)
        return NULL;

    if (quote && !sb.append('"'))
        return NULL;

    for (const jschar *cp = start, *end = start + length; cp != end; ++cp) {
        jschar c = *cp;
        switch (c) {
          case '"':
            if (!sb.append(js_quot_entity_str))
                return NULL;
            break;
          case '<':
            if (!sb.append(js_lt_entity_str))
                return NULL;
            break;
          case '&':
            if (!sb.append(js_amp_entity_str))
                return NULL;
            break;
          case '\n':
            if (!sb.append("&#xA;"))
                return NULL;
            break;
          case '\r':
            if (!sb.append("&#xD;"))
                return NULL;
            break;
          case '\t':
            if (!sb.append("&#x9;"))
                return NULL;
            break;
          default:
            if (!sb.append(c))
                return NULL;
        }
    }

    if (quote && !sb.append('"'))
        return NULL;

    return sb.finishString();
}

/* 13.3.5.4 [[GetNamespace]]([InScopeNamespaces]) */
static JSObject *
GetNamespace(JSContext *cx, JSObject *qn, const JSXMLArray *inScopeNSes)
{
    JSLinearString *uri, *prefix, *nsprefix;
    JSObject *match, *ns;
    uint32 i, n;
    jsval argv[2];

    uri = qn->getNameURI();
    prefix = qn->getNamePrefix();
    JS_ASSERT(uri);
    if (!uri) {
        JSAutoByteString bytes;
        const char *s = !prefix ?
                        js_undefined_str
                        : js_ValueToPrintable(cx, StringValue(prefix), &bytes);
        if (s)
            JS_ReportErrorNumber(cx, js_GetErrorMessage, NULL, JSMSG_BAD_XML_NAMESPACE, s);
        return NULL;
    }

    /* Look for a matching namespace in inScopeNSes, if provided. */
    match = NULL;
    if (inScopeNSes) {
        for (i = 0, n = inScopeNSes->length; i < n; i++) {
            ns = XMLARRAY_MEMBER(inScopeNSes, i, JSObject);
            if (!ns)
                continue;

            /*
             * Erratum, very tricky, and not specified in ECMA-357 13.3.5.4:
             * If we preserve prefixes, we must match null prefix against
             * an empty prefix of ns, in order to avoid generating redundant
             * prefixed and default namespaces for cases such as:
             *
             *   x = <t xmlns="http://foo.com"/>
             *   print(x.toXMLString());
             *
             * Per 10.3.2.1, the namespace attribute in t has an empty string
             * prefix (*not* a null prefix), per 10.3.2.1 Step 6(h)(i)(1):
             *
             *   1. If the [local name] property of a is "xmlns"
             *      a. Map ns.prefix to the empty string
             *
             * But t's name has a null prefix in this implementation, meaning
             * *undefined*, per 10.3.2.1 Step 6(c)'s NOTE (which refers to
             * the http://www.w3.org/TR/xml-infoset/ spec, item 2.2.3, without
             * saying how "no value" maps to an ECMA-357 value -- but it must
             * map to the *undefined* prefix value).
             *
             * Since "" != undefined (or null, in the current implementation)
             * the ECMA-357 spec will fail to match in [[GetNamespace]] called
             * on t with argument {} U {(prefix="", uri="http://foo.com")}.
             * This spec bug leads to ToXMLString results that duplicate the
             * declared namespace.
             */
            if (EqualStrings(ns->getNameURI(), uri)) {
                nsprefix = ns->getNamePrefix();
                if (nsprefix == prefix ||
                    ((nsprefix && prefix)
                     ? EqualStrings(nsprefix, prefix)
                     : (nsprefix ? nsprefix : prefix)->empty())) {
                    match = ns;
                    break;
                }
            }
        }
    }

    /* If we didn't match, make a new namespace from qn. */
    if (!match) {
        argv[0] = prefix ? STRING_TO_JSVAL(prefix) : JSVAL_VOID;
        argv[1] = STRING_TO_JSVAL(uri);
        ns = js_ConstructObject(cx, &js_NamespaceClass, NULL, NULL,
                                2, Valueify(argv));
        if (!ns)
            return NULL;
        match = ns;
    }
    return match;
}

static JSLinearString *
GeneratePrefix(JSContext *cx, JSLinearString *uri, JSXMLArray *decls)
{
    const jschar *cp, *start, *end;
    size_t length, newlength, offset;
    uint32 i, n, m, serial;
    jschar *bp, *dp;
    JSBool done;
    JSObject *ns;
    JSLinearString *nsprefix, *prefix;

    JS_ASSERT(!uri->empty());

    /*
     * If there are no *declared* namespaces, skip all collision detection and
     * return a short prefix quickly; an example of such a situation:
     *
     *   var x = <f/>;
     *   var n = new Namespace("http://example.com/");
     *   x.@n::att = "val";
     *   x.toXMLString();
     *
     * This is necessary for various log10 uses below to be valid.
     */
    if (decls->length == 0)
        return js_NewStringCopyZ(cx, "a");

    /*
     * Try peeling off the last filename suffix or pathname component till
     * we have a valid XML name.  This heuristic will prefer "xul" given
     * ".../there.is.only.xul", "xbl" given ".../xbl", and "xbl2" given any
     * likely URI of the form ".../xbl2/2005".
     */
    start = uri->chars();
    end = start + uri->length();
    cp = end;
    while (--cp > start) {
        if (*cp == '.' || *cp == '/' || *cp == ':') {
            ++cp;
            length = end - cp;
            if (IsXMLName(cp, length) && !STARTS_WITH_XML(cp, length))
                break;
            end = --cp;
        }
    }
    length = end - cp;

    /*
     * If the namespace consisted only of non-XML names or names that begin
     * case-insensitively with "xml", arbitrarily create a prefix consisting
     * of 'a's of size length (allowing dp-calculating code to work with or
     * without this branch executing) plus the space for storing a hyphen and
     * the serial number (avoiding reallocation if a collision happens).
     */
    bp = (jschar *) cp;
    newlength = length;
    if (STARTS_WITH_XML(cp, length) || !IsXMLName(cp, length)) {
        newlength = length + 2 + (size_t) log10((double) decls->length);
        bp = (jschar *)
             cx->malloc((newlength + 1) * sizeof(jschar));
        if (!bp)
            return NULL;

        bp[newlength] = 0;
        for (i = 0; i < newlength; i++)
             bp[i] = 'a';
    }

    /*
     * Now search through decls looking for a collision.  If we collide with
     * an existing prefix, start tacking on a hyphen and a serial number.
     */
    serial = 0;
    do {
        done = JS_TRUE;
        for (i = 0, n = decls->length; i < n; i++) {
            ns = XMLARRAY_MEMBER(decls, i, JSObject);
            if (ns && (nsprefix = ns->getNamePrefix()) &&
                nsprefix->length() == newlength &&
                !memcmp(nsprefix->chars(), bp,
                        newlength * sizeof(jschar))) {
                if (bp == cp) {
                    newlength = length + 2 + (size_t) log10((double) n);
                    bp = (jschar *)
                         cx->malloc((newlength + 1) * sizeof(jschar));
                    if (!bp)
                        return NULL;
                    js_strncpy(bp, cp, length);
                }

                ++serial;
                JS_ASSERT(serial <= n);
                dp = bp + length + 2 + (size_t) log10((double) serial);
                *dp = 0;
                for (m = serial; m != 0; m /= 10)
                    *--dp = (jschar)('0' + m % 10);
                *--dp = '-';
                JS_ASSERT(dp == bp + length);

                done = JS_FALSE;
                break;
            }
        }
    } while (!done);

    if (bp == cp) {
        offset = cp - start;
        prefix = js_NewDependentString(cx, uri, offset, length);
    } else {
        prefix = js_NewString(cx, bp, newlength);
        if (!prefix)
            cx->free(bp);
    }
    return prefix;
}

static JSBool
namespace_match(const void *a, const void *b)
{
    const JSObject *nsa = (const JSObject *) a;
    const JSObject *nsb = (const JSObject *) b;
    JSLinearString *prefixa, *prefixb = nsb->getNamePrefix();

    if (prefixb) {
        prefixa = nsa->getNamePrefix();
        return prefixa && EqualStrings(prefixa, prefixb);
    }
    return EqualStrings(nsa->getNameURI(), nsb->getNameURI());
}

/* ECMA-357 10.2.1 and 10.2.2 */
#define TO_SOURCE_FLAG 0x80000000

static JSString *
XMLToXMLString(JSContext *cx, JSXML *xml, const JSXMLArray *ancestorNSes,
               uint32 indentLevel)
{
    JSBool pretty, indentKids;
    StringBuffer sb(cx);
    JSString *str;
    JSLinearString *prefix, *nsuri;
    uint32 i, n, nextIndentLevel;
    JSObject *ns, *ns2;
    AutoNamespaceArray empty(cx), decls(cx), ancdecls(cx);

    if (!GetBooleanXMLSetting(cx, js_prettyPrinting_str, &pretty))
        return NULL;

    if (pretty) {
        if (!sb.appendN(' ', indentLevel & ~TO_SOURCE_FLAG))
            return NULL;
    }

    str = NULL;

    switch (xml->xml_class) {
      case JSXML_CLASS_TEXT:
        /* Step 4. */
        if (pretty) {
            str = ChompXMLWhitespace(cx, xml->xml_value);
            if (!str)
                return NULL;
        } else {
            str = xml->xml_value;
        }
        return EscapeElementValue(cx, sb, str, indentLevel & TO_SOURCE_FLAG);

      case JSXML_CLASS_ATTRIBUTE:
        /* Step 5. */
        return EscapeAttributeValue(cx, sb, xml->xml_value,
                                    (indentLevel & TO_SOURCE_FLAG) != 0);

      case JSXML_CLASS_COMMENT:
        /* Step 6. */
        return MakeXMLCommentString(cx, sb, xml->xml_value);

      case JSXML_CLASS_PROCESSING_INSTRUCTION:
        /* Step 7. */
        return MakeXMLPIString(cx, sb, xml->name->getQNameLocalName(),
                               xml->xml_value);

      case JSXML_CLASS_LIST:
        /* ECMA-357 10.2.2. */
        {
            JSXMLArrayCursor cursor(&xml->xml_kids);
            i = 0;
            while (JSXML *kid = (JSXML *) cursor.getNext()) {
                if (pretty && i != 0) {
                    if (!sb.append('\n'))
                        return NULL;
                }

                JSString *kidstr = XMLToXMLString(cx, kid, ancestorNSes, indentLevel);
                if (!kidstr || !sb.append(kidstr))
                    return NULL;
                ++i;
            }
        }

        if (sb.empty())
            return cx->runtime->emptyString;
        return sb.finishString();

      default:;
    }

    /* After this point, control must flow through label out: to exit. */
    if (!js_EnterLocalRootScope(cx))
        return NULL;

    /* ECMA-357 10.2.1 step 8 onward: handle ToXMLString on an XML element. */
    if (!ancestorNSes)
        ancestorNSes = &empty.array;

    /* Clone in-scope namespaces not in ancestorNSes into decls. */
    {
        JSXMLArrayCursor cursor(&xml->xml_namespaces);
        while ((ns = (JSObject *) cursor.getNext()) != NULL) {
            if (!IsDeclared(ns))
                continue;
            if (!XMLARRAY_HAS_MEMBER(ancestorNSes, ns, namespace_identity)) {
                /* NOTE: may want to exclude unused namespaces here. */
                ns2 = NewXMLNamespace(cx, ns->getNamePrefix(), ns->getNameURI(), JS_TRUE);
                if (!ns2 || !XMLARRAY_APPEND(cx, &decls.array, ns2))
                    goto out;
            }
        }
    }

    /*
     * Union ancestorNSes and decls into ancdecls.  Note that ancdecls does
     * not own its member references.  In the spec, ancdecls has no name, but
     * is always written out as (AncestorNamespaces U namespaceDeclarations).
     */

    if (!ancdecls.array.setCapacity(cx, ancestorNSes->length + decls.length()))
        goto out;
    for (i = 0, n = ancestorNSes->length; i < n; i++) {
        ns2 = XMLARRAY_MEMBER(ancestorNSes, i, JSObject);
        if (!ns2)
            continue;
        JS_ASSERT(!XMLARRAY_HAS_MEMBER(&decls.array, ns2, namespace_identity));
        if (!XMLARRAY_APPEND(cx, &ancdecls.array, ns2))
            goto out;
    }
    for (i = 0, n = decls.length(); i < n; i++) {
        ns2 = XMLARRAY_MEMBER(&decls.array, i, JSObject);
        if (!ns2)
            continue;
        JS_ASSERT(!XMLARRAY_HAS_MEMBER(&ancdecls.array, ns2, namespace_identity));
        if (!XMLARRAY_APPEND(cx, &ancdecls.array, ns2))
            goto out;
    }

    /* Step 11, except we don't clone ns unless its prefix is undefined. */
    ns = GetNamespace(cx, xml->name, &ancdecls.array);
    if (!ns)
        goto out;

    /* Step 12 (NULL means *undefined* here), plus the deferred ns cloning. */
    prefix = ns->getNamePrefix();
    if (!prefix) {
        /*
         * Create a namespace prefix that isn't used by any member of decls.
         * Assign the new prefix to a copy of ns.  Flag this namespace as if
         * it were declared, for assertion-testing's sake later below.
         *
         * Erratum: if prefix and xml->name are both null (*undefined* in
         * ECMA-357), we know that xml was named using the default namespace
         * (proof: see GetNamespace and the Namespace constructor called with
         * two arguments).  So we ought not generate a new prefix here, when
         * we can declare ns as the default namespace for xml.
         *
         * This helps descendants inherit the namespace instead of redundantly
         * redeclaring it with generated prefixes in each descendant.
         */
        nsuri = ns->getNameURI();
        if (!xml->name->getNamePrefix()) {
            prefix = cx->runtime->emptyString;
        } else {
            prefix = GeneratePrefix(cx, nsuri, &ancdecls.array);
            if (!prefix)
                goto out;
        }
        ns = NewXMLNamespace(cx, prefix, nsuri, JS_TRUE);
        if (!ns)
            goto out;

        /*
         * If the xml->name was unprefixed, we must remove any declared default
         * namespace from decls before appending ns.  How can you get a default
         * namespace in decls that doesn't match the one from name?  Apparently
         * by calling x.setNamespace(ns) where ns has no prefix.  The other way
         * to fix this is to update x's in-scope namespaces when setNamespace
         * is called, but that's not specified by ECMA-357.
         *
         * Likely Erratum here, depending on whether the lack of update to x's
         * in-scope namespace in XML.prototype.setNamespace (13.4.4.36) is an
         * erratum or not.  Note that changing setNamespace to update the list
         * of in-scope namespaces will change x.namespaceDeclarations().
         */
        if (prefix->empty()) {
            i = XMLArrayFindMember(&decls.array, ns, namespace_match);
            if (i != XML_NOT_FOUND)
                XMLArrayDelete(cx, &decls.array, i, JS_TRUE);
        }

        /*
         * In the spec, ancdecls has no name, but is always written out as
         * (AncestorNamespaces U namespaceDeclarations).  Since we compute
         * that union in ancdecls, any time we append a namespace strong
         * ref to decls, we must also append a weak ref to ancdecls.  Order
         * matters here: code at label out: releases strong refs in decls.
         */
        if (!XMLARRAY_APPEND(cx, &ancdecls.array, ns) ||
            !XMLARRAY_APPEND(cx, &decls.array, ns)) {
            goto out;
        }
    }

    /* Format the element or point-tag into sb. */
    if (!sb.append('<'))
        goto out;

    if (!prefix->empty()) {
        if (!sb.append(prefix) || !sb.append(':'))
            goto out;
    }
    if (!sb.append(xml->name->getQNameLocalName()))
        goto out;

    /*
     * Step 16 makes a union to avoid writing two loops in step 17, to share
     * common attribute value appending spec-code.  We prefer two loops for
     * faster code and less data overhead.
     */

    /* Step 17(b): append attributes. */
    {
        JSXMLArrayCursor cursor(&xml->xml_attrs);
        while (JSXML *attr = (JSXML *) cursor.getNext()) {
            if (!sb.append(' '))
                goto out;
            ns2 = GetNamespace(cx, attr->name, &ancdecls.array);
            if (!ns2)
                goto out;

            /* 17(b)(ii): NULL means *undefined* here. */
            prefix = ns2->getNamePrefix();
            if (!prefix) {
                prefix = GeneratePrefix(cx, ns2->getNameURI(), &ancdecls.array);
                if (!prefix)
                    goto out;

                /* Again, we avoid copying ns2 until we know it's prefix-less. */
                ns2 = NewXMLNamespace(cx, prefix, ns2->getNameURI(), JS_TRUE);
                if (!ns2)
                    goto out;

                /*
                 * In the spec, ancdecls has no name, but is always written out as
                 * (AncestorNamespaces U namespaceDeclarations).  Since we compute
                 * that union in ancdecls, any time we append a namespace strong
                 * ref to decls, we must also append a weak ref to ancdecls.  Order
                 * matters here: code at label out: releases strong refs in decls.
                 */
                if (!XMLARRAY_APPEND(cx, &ancdecls.array, ns2) ||
                    !XMLARRAY_APPEND(cx, &decls.array, ns2)) {
                    goto out;
                }
            }

            /* 17(b)(iii). */
            if (!prefix->empty()) {
                if (!sb.append(prefix) || !sb.append(':'))
                    goto out;
            }

            /* 17(b)(iv). */
            if (!sb.append(attr->name->getQNameLocalName()))
                goto out;

            /* 17(d-g). */
            if (!AppendAttributeValue(cx, sb, attr->xml_value))
                goto out;
        }
    }

    /* Step 17(c): append XML namespace declarations. */
    {
        JSXMLArrayCursor cursor(&decls.array);
        while (JSObject *ns3 = (JSObject *) cursor.getNext()) {
            JS_ASSERT(IsDeclared(ns3));

            if (!sb.append(" xmlns"))
                goto out;

            /* 17(c)(ii): NULL means *undefined* here. */
            prefix = ns3->getNamePrefix();
            if (!prefix) {
                prefix = GeneratePrefix(cx, ns3->getNameURI(), &ancdecls.array);
                if (!prefix)
                    goto out;
                ns3->setNamePrefix(prefix);
            }

            /* 17(c)(iii). */
            if (!prefix->empty()) {
                if (!sb.append(':') || !sb.append(prefix))
                    goto out;
            }

            /* 17(d-g). */
            if (!AppendAttributeValue(cx, sb, ns3->getNameURI()))
                goto out;
        }
    }

    /* Step 18: handle point tags. */
    n = xml->xml_kids.length;
    if (n == 0) {
        if (!sb.append("/>"))
            goto out;
    } else {
        /* Steps 19 through 25: handle element content, and open the end-tag. */
        if (!sb.append('>'))
            goto out;
        {
            JSXML *kid;
            indentKids = n > 1 ||
                         (n == 1 &&
                          (kid = XMLARRAY_MEMBER(&xml->xml_kids, 0, JSXML)) &&
                          kid->xml_class != JSXML_CLASS_TEXT);
        }

        if (pretty && indentKids) {
            if (!GetUint32XMLSetting(cx, js_prettyIndent_str, &i))
                goto out;
            nextIndentLevel = indentLevel + i;
        } else {
            nextIndentLevel = indentLevel & TO_SOURCE_FLAG;
        }

        {
            JSXMLArrayCursor cursor(&xml->xml_kids);
            while (JSXML *kid = (JSXML *) cursor.getNext()) {
                if (pretty && indentKids) {
                    if (!sb.append('\n'))
                        goto out;
                }

                JSString *kidstr = XMLToXMLString(cx, kid, &ancdecls.array, nextIndentLevel);
                if (!kidstr)
                    goto out;

                if (!sb.append(kidstr))
                    goto out;
            }
        }

        if (pretty && indentKids) {
            if (!sb.append('\n') ||
                !sb.appendN(' ', indentLevel & ~TO_SOURCE_FLAG))
                goto out;
        }
        if (!sb.append("</"))
            goto out;

        /* Step 26. */
        prefix = ns->getNamePrefix();
        if (prefix && !prefix->empty()) {
            if (!sb.append(prefix) || !sb.append(':'))
                goto out;
        }

        /* Step 27. */
        if (!sb.append(xml->name->getQNameLocalName()) || !sb.append('>'))
            goto out;
    }

    str = sb.finishString();
out:
    js_LeaveLocalRootScopeWithResult(cx, str);
    return str;
}

/* ECMA-357 10.2 */
static JSString *
ToXMLString(JSContext *cx, jsval v, uint32 toSourceFlag)
{
    JSObject *obj;
    JSString *str;
    JSXML *xml;

    if (JSVAL_IS_NULL(v) || JSVAL_IS_VOID(v)) {
        JS_ReportErrorNumber(cx, js_GetErrorMessage, NULL,
                             JSMSG_BAD_XML_CONVERSION,
                             JSVAL_IS_NULL(v) ? js_null_str : js_undefined_str);
        return NULL;
    }

    if (JSVAL_IS_BOOLEAN(v) || JSVAL_IS_NUMBER(v))
        return js_ValueToString(cx, Valueify(v));

    if (JSVAL_IS_STRING(v)) {
        StringBuffer sb(cx);
        return EscapeElementValue(cx, sb, JSVAL_TO_STRING(v), toSourceFlag);
    }

    obj = JSVAL_TO_OBJECT(v);
    if (!obj->isXML()) {
        if (!DefaultValue(cx, obj, JSTYPE_STRING, Valueify(&v)))
            return NULL;
        str = js_ValueToString(cx, Valueify(v));
        if (!str)
            return NULL;
        StringBuffer sb(cx);
        return EscapeElementValue(cx, sb, str, toSourceFlag);
    }

    /* Handle non-element cases in this switch, returning from each case. */
    xml = (JSXML *) obj->getPrivate();
    return XMLToXMLString(cx, xml, NULL, toSourceFlag | 0);
}

static JSObject *
ToAttributeName(JSContext *cx, jsval v)
{
    JSLinearString *name, *uri, *prefix;
    JSObject *obj;
    Class *clasp;
    JSObject *qn;

    if (JSVAL_IS_STRING(v)) {
        name = JSVAL_TO_STRING(v)->ensureLinear(cx);
        if (!name)
            return NULL;
        uri = prefix = cx->runtime->emptyString;
    } else {
        if (JSVAL_IS_PRIMITIVE(v)) {
            js_ReportValueError(cx, JSMSG_BAD_XML_ATTR_NAME,
                                JSDVG_IGNORE_STACK, Valueify(v), NULL);
            return NULL;
        }

        obj = JSVAL_TO_OBJECT(v);
        clasp = obj->getClass();
        if (clasp == &js_AttributeNameClass)
            return obj;

        if (clasp == &js_QNameClass) {
            qn = obj;
            uri = qn->getNameURI();
            prefix = qn->getNamePrefix();
            name = qn->getQNameLocalName();
        } else {
            if (clasp == &js_AnyNameClass) {
                name = cx->runtime->atomState.starAtom;
            } else {
                JSString *str = js_ValueToString(cx, Valueify(v));
                if (!str)
                    return NULL;
                name = str->ensureLinear(cx);
                if (!name)
                    return NULL;
            }
            uri = prefix = cx->runtime->emptyString;
        }
    }

    qn = NewXMLAttributeName(cx, uri, prefix, name);
    if (!qn)
        return NULL;
    return qn;
}

static void
ReportBadXMLName(JSContext *cx, const Value &idval)
{
    js_ReportValueError(cx, JSMSG_BAD_XML_NAME, JSDVG_IGNORE_STACK, idval, NULL);
}

static JSBool
IsFunctionQName(JSContext *cx, JSObject *qn, jsid *funidp)
{
    JSAtom *atom;
    JSLinearString *uri;

    atom = cx->runtime->atomState.functionNamespaceURIAtom;
    uri = qn->getNameURI();
    if (uri && (uri == atom || EqualStrings(uri, atom)))
        return JS_ValueToId(cx, STRING_TO_JSVAL(qn->getQNameLocalName()), funidp);
    *funidp = JSID_VOID;
    return JS_TRUE;
}

JSBool
js_IsFunctionQName(JSContext *cx, JSObject *obj, jsid *funidp)
{
    if (obj->getClass() == &js_QNameClass)
        return IsFunctionQName(cx, obj, funidp);
    *funidp = JSID_VOID;
    return JS_TRUE;
}

static JSObject *
ToXMLName(JSContext *cx, jsval v, jsid *funidp)
{
    JSAtom *atomizedName;
    JSString *name;
    JSObject *obj;
    Class *clasp;
    uint32 index;

    if (JSVAL_IS_STRING(v)) {
        name = JSVAL_TO_STRING(v);
    } else {
        if (JSVAL_IS_PRIMITIVE(v)) {
            ReportBadXMLName(cx, Valueify(v));
            return NULL;
        }

        obj = JSVAL_TO_OBJECT(v);
        clasp = obj->getClass();
        if (clasp == &js_AttributeNameClass || clasp == &js_QNameClass)
            goto out;
        if (clasp == &js_AnyNameClass) {
            name = cx->runtime->atomState.starAtom;
            goto construct;
        }
        name = js_ValueToString(cx, Valueify(v));
        if (!name)
            return NULL;
    }

    atomizedName = js_AtomizeString(cx, name, 0);
    if (!atomizedName)
        return NULL;

    /*
     * ECMA-357 10.6.1 step 1 seems to be incorrect.  The spec says:
     *
     * 1. If ToString(ToNumber(P)) == ToString(P), throw a TypeError exception
     *
     * First, _P_ should be _s_, to refer to the given string.
     *
     * Second, why does ToXMLName applied to the string type throw TypeError
     * only for numeric literals without any leading or trailing whitespace?
     *
     * If the idea is to reject uint32 property names, then the check needs to
     * be stricter, to exclude hexadecimal and floating point literals.
     */
    if (js_IdIsIndex(ATOM_TO_JSID(atomizedName), &index))
        goto bad;

    if (*atomizedName->chars() == '@') {
        name = js_NewDependentString(cx, name, 1, name->length() - 1);
        if (!name)
            return NULL;
        *funidp = JSID_VOID;
        return ToAttributeName(cx, STRING_TO_JSVAL(name));
    }

construct:
    v = STRING_TO_JSVAL(name);
    obj = js_ConstructObject(cx, &js_QNameClass, NULL, NULL, 1, Valueify(&v));
    if (!obj)
        return NULL;

out:
    if (!IsFunctionQName(cx, obj, funidp))
        return NULL;
    return obj;

bad:
    JSAutoByteString bytes;
    if (js_ValueToPrintable(cx, StringValue(name), &bytes))
        JS_ReportErrorNumber(cx, js_GetErrorMessage, NULL, JSMSG_BAD_XML_NAME, bytes.ptr());
    return NULL;
}

/* ECMA-357 9.1.1.13 XML [[AddInScopeNamespace]]. */
static JSBool
AddInScopeNamespace(JSContext *cx, JSXML *xml, JSObject *ns)
{
    JSLinearString *prefix, *prefix2;
    JSObject *match, *ns2;
    uint32 i, n, m;

    if (xml->xml_class != JSXML_CLASS_ELEMENT)
        return JS_TRUE;

    /* NULL means *undefined* here -- see ECMA-357 9.1.1.13 step 2. */
    prefix = ns->getNamePrefix();
    if (!prefix) {
        match = NULL;
        for (i = 0, n = xml->xml_namespaces.length; i < n; i++) {
            ns2 = XMLARRAY_MEMBER(&xml->xml_namespaces, i, JSObject);
            if (ns2 && EqualStrings(ns2->getNameURI(), ns->getNameURI())) {
                match = ns2;
                break;
            }
        }
        if (!match && !XMLARRAY_ADD_MEMBER(cx, &xml->xml_namespaces, n, ns))
            return JS_FALSE;
    } else {
        if (prefix->empty() && xml->name->getNameURI()->empty())
            return JS_TRUE;
        match = NULL;
#ifdef __GNUC__         /* suppress bogus gcc warnings */
        m = XML_NOT_FOUND;
#endif
        for (i = 0, n = xml->xml_namespaces.length; i < n; i++) {
            ns2 = XMLARRAY_MEMBER(&xml->xml_namespaces, i, JSObject);
            if (ns2 && (prefix2 = ns2->getNamePrefix()) &&
                EqualStrings(prefix2, prefix)) {
                match = ns2;
                m = i;
                break;
            }
        }
        if (match && !EqualStrings(match->getNameURI(), ns->getNameURI())) {
            ns2 = XMLARRAY_DELETE(cx, &xml->xml_namespaces, m, JS_TRUE,
                                  JSObject);
            JS_ASSERT(ns2 == match);
            match->clearNamePrefix();
            if (!AddInScopeNamespace(cx, xml, match))
                return JS_FALSE;
        }
        if (!XMLARRAY_APPEND(cx, &xml->xml_namespaces, ns))
            return JS_FALSE;
    }

    /* OPTION: enforce that descendants have superset namespaces. */
    return JS_TRUE;
}

/* ECMA-357 9.2.1.6 XMLList [[Append]]. */
static JSBool
Append(JSContext *cx, JSXML *list, JSXML *xml)
{
    uint32 i, j, k, n;
    JSXML *kid;

    JS_ASSERT(list->xml_class == JSXML_CLASS_LIST);
    i = list->xml_kids.length;
    n = 1;
    if (xml->xml_class == JSXML_CLASS_LIST) {
        list->xml_target = xml->xml_target;
        list->xml_targetprop = xml->xml_targetprop;
        n = JSXML_LENGTH(xml);
        k = i + n;
        if (!list->xml_kids.setCapacity(cx, k))
            return JS_FALSE;
        for (j = 0; j < n; j++) {
            kid = XMLARRAY_MEMBER(&xml->xml_kids, j, JSXML);
            if (kid)
                XMLARRAY_SET_MEMBER(&list->xml_kids, i + j, kid);
        }
        return JS_TRUE;
    }

    list->xml_target = xml->parent;
    if (xml->xml_class == JSXML_CLASS_PROCESSING_INSTRUCTION)
        list->xml_targetprop = NULL;
    else
        list->xml_targetprop = xml->name;
    if (!XMLARRAY_ADD_MEMBER(cx, &list->xml_kids, i, xml))
        return JS_FALSE;
    return JS_TRUE;
}

/* ECMA-357 9.1.1.7 XML [[DeepCopy]] and 9.2.1.7 XMLList [[DeepCopy]]. */
static JSXML *
DeepCopyInLRS(JSContext *cx, JSXML *xml, uintN flags);

static JSXML *
DeepCopy(JSContext *cx, JSXML *xml, JSObject *obj, uintN flags)
{
    JSXML *copy;

    /* Our caller may not be protecting newborns with a local root scope. */
    if (!js_EnterLocalRootScope(cx))
        return NULL;
    copy = DeepCopyInLRS(cx, xml, flags);
    if (copy) {
        if (obj) {
            /* Caller provided the object for this copy, hook 'em up. */
            obj->setPrivate(copy);
            copy->object = obj;
        } else if (!js_GetXMLObject(cx, copy)) {
            copy = NULL;
        }
    }
    js_LeaveLocalRootScopeWithResult(cx, copy);
    return copy;
}

/*
 * (i) We must be in a local root scope (InLRS).
 * (ii) parent must have a rooted object.
 * (iii) from's owning object must be locked if not thread-local.
 */
static JSBool
DeepCopySetInLRS(JSContext *cx, JSXMLArray *from, JSXMLArray *to, JSXML *parent,
                 uintN flags)
{
    uint32 j, n;
    JSXML *kid2;
    JSString *str;

    n = from->length;
    if (!to->setCapacity(cx, n))
        return JS_FALSE;

    JSXMLArrayCursor cursor(from);
    j = 0;
    while (JSXML *kid = (JSXML *) cursor.getNext()) {
        if ((flags & XSF_IGNORE_COMMENTS) &&
            kid->xml_class == JSXML_CLASS_COMMENT) {
            continue;
        }
        if ((flags & XSF_IGNORE_PROCESSING_INSTRUCTIONS) &&
            kid->xml_class == JSXML_CLASS_PROCESSING_INSTRUCTION) {
            continue;
        }
        if ((flags & XSF_IGNORE_WHITESPACE) &&
            (kid->xml_flags & XMLF_WHITESPACE_TEXT)) {
            continue;
        }
        kid2 = DeepCopyInLRS(cx, kid, flags);
        if (!kid2) {
            to->length = j;
            return JS_FALSE;
        }

        if ((flags & XSF_IGNORE_WHITESPACE) &&
            n > 1 && kid2->xml_class == JSXML_CLASS_TEXT) {
            str = ChompXMLWhitespace(cx, kid2->xml_value);
            if (!str) {
                to->length = j;
                return JS_FALSE;
            }
            kid2->xml_value = str;
        }

        XMLARRAY_SET_MEMBER(to, j, kid2);
        ++j;
        if (parent->xml_class != JSXML_CLASS_LIST)
            kid2->parent = parent;
    }

    if (j < n)
        to->trim();
    return JS_TRUE;
}

static JSXML *
DeepCopyInLRS(JSContext *cx, JSXML *xml, uintN flags)
{
    JSXML *copy;
    JSObject *qn;
    JSBool ok;
    uint32 i, n;
    JSObject *ns, *ns2;

    JS_CHECK_RECURSION(cx, return NULL);

    copy = js_NewXML(cx, JSXMLClass(xml->xml_class));
    if (!copy)
        return NULL;
    qn = xml->name;
    if (qn) {
        qn = NewXMLQName(cx, qn->getNameURI(), qn->getNamePrefix(), qn->getQNameLocalName());
        if (!qn) {
            ok = JS_FALSE;
            goto out;
        }
    }
    copy->name = qn;
    copy->xml_flags = xml->xml_flags;

    if (JSXML_HAS_VALUE(xml)) {
        copy->xml_value = xml->xml_value;
        ok = JS_TRUE;
    } else {
        ok = DeepCopySetInLRS(cx, &xml->xml_kids, &copy->xml_kids, copy, flags);
        if (!ok)
            goto out;

        if (xml->xml_class == JSXML_CLASS_LIST) {
            copy->xml_target = xml->xml_target;
            copy->xml_targetprop = xml->xml_targetprop;
        } else {
            n = xml->xml_namespaces.length;
            ok = copy->xml_namespaces.setCapacity(cx, n);
            if (!ok)
                goto out;
            for (i = 0; i < n; i++) {
                ns = XMLARRAY_MEMBER(&xml->xml_namespaces, i, JSObject);
                if (!ns)
                    continue;
                ns2 = NewXMLNamespace(cx, ns->getNamePrefix(), ns->getNameURI(),
                                      IsDeclared(ns));
                if (!ns2) {
                    copy->xml_namespaces.length = i;
                    ok = JS_FALSE;
                    goto out;
                }
                XMLARRAY_SET_MEMBER(&copy->xml_namespaces, i, ns2);
            }

            ok = DeepCopySetInLRS(cx, &xml->xml_attrs, &copy->xml_attrs, copy,
                                  0);
            if (!ok)
                goto out;
        }
    }

out:
    if (!ok)
        return NULL;
    return copy;
}

/* ECMA-357 9.1.1.4 XML [[DeleteByIndex]]. */
static void
DeleteByIndex(JSContext *cx, JSXML *xml, uint32 index)
{
    JSXML *kid;

    if (JSXML_HAS_KIDS(xml) && index < xml->xml_kids.length) {
        kid = XMLARRAY_MEMBER(&xml->xml_kids, index, JSXML);
        if (kid)
            kid->parent = NULL;
        XMLArrayDelete(cx, &xml->xml_kids, index, JS_TRUE);
    }
}

typedef JSBool (*JSXMLNameMatcher)(JSObject *nameqn, JSXML *xml);

static JSBool
MatchAttrName(JSObject *nameqn, JSXML *attr)
{
    JSObject *attrqn = attr->name;
    JSLinearString *localName = nameqn->getQNameLocalName();
    JSLinearString *uri;

    return (IS_STAR(localName) ||
            EqualStrings(attrqn->getQNameLocalName(), localName)) &&
           (!(uri = nameqn->getNameURI()) ||
            EqualStrings(attrqn->getNameURI(), uri));
}

static JSBool
MatchElemName(JSObject *nameqn, JSXML *elem)
{
    JSLinearString *localName = nameqn->getQNameLocalName();
    JSLinearString *uri;

    return (IS_STAR(localName) ||
            (elem->xml_class == JSXML_CLASS_ELEMENT &&
             EqualStrings(elem->name->getQNameLocalName(), localName))) &&
           (!(uri = nameqn->getNameURI()) ||
            (elem->xml_class == JSXML_CLASS_ELEMENT &&
             EqualStrings(elem->name->getNameURI(), uri)));
}

/* ECMA-357 9.1.1.8 XML [[Descendants]] and 9.2.1.8 XMLList [[Descendants]]. */
static JSBool
DescendantsHelper(JSContext *cx, JSXML *xml, JSObject *nameqn, JSXML *list)
{
    uint32 i, n;
    JSXML *attr, *kid;

    JS_CHECK_RECURSION(cx, return JS_FALSE);

    if (xml->xml_class == JSXML_CLASS_ELEMENT &&
        nameqn->getClass() == &js_AttributeNameClass) {
        for (i = 0, n = xml->xml_attrs.length; i < n; i++) {
            attr = XMLARRAY_MEMBER(&xml->xml_attrs, i, JSXML);
            if (attr && MatchAttrName(nameqn, attr)) {
                if (!Append(cx, list, attr))
                    return JS_FALSE;
            }
        }
    }

    for (i = 0, n = JSXML_LENGTH(xml); i < n; i++) {
        kid = XMLARRAY_MEMBER(&xml->xml_kids, i, JSXML);
        if (!kid)
            continue;
        if (nameqn->getClass() != &js_AttributeNameClass &&
            MatchElemName(nameqn, kid)) {
            if (!Append(cx, list, kid))
                return JS_FALSE;
        }
        if (!DescendantsHelper(cx, kid, nameqn, list))
            return JS_FALSE;
    }
    return JS_TRUE;
}

static JSXML *
Descendants(JSContext *cx, JSXML *xml, jsval id)
{
    jsid funid;
    JSObject *nameqn;
    JSObject *listobj;
    JSXML *list, *kid;
    uint32 i, n;
    JSBool ok;

    nameqn = ToXMLName(cx, id, &funid);
    if (!nameqn)
        return NULL;

    listobj = js_NewXMLObject(cx, JSXML_CLASS_LIST);
    if (!listobj)
        return NULL;
    list = (JSXML *) listobj->getPrivate();
    if (!JSID_IS_VOID(funid))
        return list;

    /*
     * Protect nameqn's object and strings from GC by linking list to it
     * temporarily.  The newborn GC root for the last allocated object
     * protects listobj, which protects list. Any other object allocations
     * occurring beneath DescendantsHelper use local roots.
     */
    list->name = nameqn;
    if (!js_EnterLocalRootScope(cx))
        return NULL;
    if (xml->xml_class == JSXML_CLASS_LIST) {
        ok = JS_TRUE;
        for (i = 0, n = xml->xml_kids.length; i < n; i++) {
            kid = XMLARRAY_MEMBER(&xml->xml_kids, i, JSXML);
            if (kid && kid->xml_class == JSXML_CLASS_ELEMENT) {
                ok = DescendantsHelper(cx, kid, nameqn, list);
                if (!ok)
                    break;
            }
        }
    } else {
        ok = DescendantsHelper(cx, xml, nameqn, list);
    }
    js_LeaveLocalRootScopeWithResult(cx, list);
    if (!ok)
        return NULL;
    list->name = NULL;
    return list;
}

/* Recursive (JSXML *) parameterized version of Equals. */
static JSBool
XMLEquals(JSContext *cx, JSXML *xml, JSXML *vxml, JSBool *bp)
{
    JSObject *qn, *vqn;
    uint32 i, j, n;
    JSXML *kid, *vkid, *attr, *vattr;
    JSObject *xobj, *vobj;

retry:
    if (xml->xml_class != vxml->xml_class) {
        if (xml->xml_class == JSXML_CLASS_LIST && xml->xml_kids.length == 1) {
            xml = XMLARRAY_MEMBER(&xml->xml_kids, 0, JSXML);
            if (xml)
                goto retry;
        }
        if (vxml->xml_class == JSXML_CLASS_LIST && vxml->xml_kids.length == 1) {
            vxml = XMLARRAY_MEMBER(&vxml->xml_kids, 0, JSXML);
            if (vxml)
                goto retry;
        }
        *bp = JS_FALSE;
        return JS_TRUE;
    }

    qn = xml->name;
    vqn = vxml->name;
    if (qn) {
        *bp = vqn &&
              EqualStrings(qn->getQNameLocalName(), vqn->getQNameLocalName()) &&
              EqualStrings(qn->getNameURI(), vqn->getNameURI());
    } else {
        *bp = vqn == NULL;
    }
    if (!*bp)
        return JS_TRUE;

    if (JSXML_HAS_VALUE(xml)) {
        if (!EqualStrings(cx, xml->xml_value, vxml->xml_value, bp))
            return JS_FALSE;
    } else if (xml->xml_kids.length != vxml->xml_kids.length) {
        *bp = JS_FALSE;
    } else {
        {
            JSXMLArrayCursor cursor(&xml->xml_kids);
            JSXMLArrayCursor vcursor(&vxml->xml_kids);
            for (;;) {
                kid = (JSXML *) cursor.getNext();
                vkid = (JSXML *) vcursor.getNext();
                if (!kid || !vkid) {
                    *bp = !kid && !vkid;
                    break;
                }
                xobj = js_GetXMLObject(cx, kid);
                vobj = js_GetXMLObject(cx, vkid);
                if (!xobj || !vobj ||
                    !js_TestXMLEquality(cx, ObjectValue(*xobj), ObjectValue(*vobj), bp))
                    return JS_FALSE;
                if (!*bp)
                    break;
            }
        }

        if (*bp && xml->xml_class == JSXML_CLASS_ELEMENT) {
            n = xml->xml_attrs.length;
            if (n != vxml->xml_attrs.length)
                *bp = JS_FALSE;
            for (i = 0; *bp && i < n; i++) {
                attr = XMLARRAY_MEMBER(&xml->xml_attrs, i, JSXML);
                if (!attr)
                    continue;
                j = XMLARRAY_FIND_MEMBER(&vxml->xml_attrs, attr, attr_identity);
                if (j == XML_NOT_FOUND) {
                    *bp = JS_FALSE;
                    break;
                }
                vattr = XMLARRAY_MEMBER(&vxml->xml_attrs, j, JSXML);
                if (!vattr)
                    continue;
                if (!EqualStrings(cx, attr->xml_value, vattr->xml_value, bp))
                    return JS_FALSE;
            }
        }
    }

    return JS_TRUE;
}

/* ECMA-357 9.1.1.9 XML [[Equals]] and 9.2.1.9 XMLList [[Equals]]. */
static JSBool
Equals(JSContext *cx, JSXML *xml, jsval v, JSBool *bp)
{
    JSObject *vobj;
    JSXML *vxml;

    if (JSVAL_IS_PRIMITIVE(v)) {
        *bp = JS_FALSE;
        if (xml->xml_class == JSXML_CLASS_LIST) {
            if (xml->xml_kids.length == 1) {
                vxml = XMLARRAY_MEMBER(&xml->xml_kids, 0, JSXML);
                if (!vxml)
                    return JS_TRUE;
                vobj = js_GetXMLObject(cx, vxml);
                if (!vobj)
                    return JS_FALSE;
                return js_TestXMLEquality(cx, ObjectValue(*vobj), Valueify(v), bp);
            }
            if (JSVAL_IS_VOID(v) && xml->xml_kids.length == 0)
                *bp = JS_TRUE;
        }
    } else {
        vobj = JSVAL_TO_OBJECT(v);
        if (!vobj->isXML()) {
            *bp = JS_FALSE;
        } else {
            vxml = (JSXML *) vobj->getPrivate();
            if (!XMLEquals(cx, xml, vxml, bp))
                return JS_FALSE;
        }
    }
    return JS_TRUE;
}

static JSBool
CheckCycle(JSContext *cx, JSXML *xml, JSXML *kid)
{
    JS_ASSERT(kid->xml_class != JSXML_CLASS_LIST);

    do {
        if (xml == kid) {
            JS_ReportErrorNumber(cx, js_GetErrorMessage, NULL,
                                 JSMSG_CYCLIC_VALUE, js_XML_str);
            return JS_FALSE;
        }
    } while ((xml = xml->parent) != NULL);

    return JS_TRUE;
}

/* ECMA-357 9.1.1.11 XML [[Insert]]. */
static JSBool
Insert(JSContext *cx, JSXML *xml, uint32 i, jsval v)
{
    uint32 j, n;
    JSXML *vxml, *kid;
    JSObject *vobj;
    JSString *str;

    if (!JSXML_HAS_KIDS(xml))
        return JS_TRUE;

    n = 1;
    vxml = NULL;
    if (!JSVAL_IS_PRIMITIVE(v)) {
        vobj = JSVAL_TO_OBJECT(v);
        if (vobj->isXML()) {
            vxml = (JSXML *) vobj->getPrivate();
            if (vxml->xml_class == JSXML_CLASS_LIST) {
                n = vxml->xml_kids.length;
                if (n == 0)
                    return JS_TRUE;
                for (j = 0; j < n; j++) {
                    kid = XMLARRAY_MEMBER(&vxml->xml_kids, j, JSXML);
                    if (!kid)
                        continue;
                    if (!CheckCycle(cx, xml, kid))
                        return JS_FALSE;
                }
            } else if (vxml->xml_class == JSXML_CLASS_ELEMENT) {
                /* OPTION: enforce that descendants have superset namespaces. */
                if (!CheckCycle(cx, xml, vxml))
                    return JS_FALSE;
            }
        }
    }
    if (!vxml) {
        str = js_ValueToString(cx, Valueify(v));
        if (!str)
            return JS_FALSE;

        vxml = js_NewXML(cx, JSXML_CLASS_TEXT);
        if (!vxml)
            return JS_FALSE;
        vxml->xml_value = str;
    }

    if (i > xml->xml_kids.length)
        i = xml->xml_kids.length;

    if (!XMLArrayInsert(cx, &xml->xml_kids, i, n))
        return JS_FALSE;

    if (vxml->xml_class == JSXML_CLASS_LIST) {
        for (j = 0; j < n; j++) {
            kid = XMLARRAY_MEMBER(&vxml->xml_kids, j, JSXML);
            if (!kid)
                continue;
            kid->parent = xml;
            XMLARRAY_SET_MEMBER(&xml->xml_kids, i + j, kid);

            /* OPTION: enforce that descendants have superset namespaces. */
        }
    } else {
        vxml->parent = xml;
        XMLARRAY_SET_MEMBER(&xml->xml_kids, i, vxml);
    }
    return JS_TRUE;
}

static JSBool
IndexToId(JSContext *cx, uint32 index, jsid *idp)
{
    JSAtom *atom;
    JSString *str;

    if (index <= JSID_INT_MAX) {
        *idp = INT_TO_JSID(index);
    } else {
        str = js_NumberToString(cx, (jsdouble) index);
        if (!str)
            return JS_FALSE;
        atom = js_AtomizeString(cx, str, 0);
        if (!atom)
            return JS_FALSE;
        *idp = ATOM_TO_JSID(atom);
    }
    return JS_TRUE;
}

/* ECMA-357 9.1.1.12 XML [[Replace]]. */
static JSBool
Replace(JSContext *cx, JSXML *xml, uint32 i, jsval v)
{
    uint32 n;
    JSXML *vxml, *kid;
    JSObject *vobj;
    JSString *str;

    if (!JSXML_HAS_KIDS(xml))
        return JS_TRUE;

    /*
     * 9.1.1.12
     * [[Replace]] handles _i >= x.[[Length]]_ by incrementing _x.[[Length]_.
     * It should therefore constrain callers to pass in _i <= x.[[Length]]_.
     */
    n = xml->xml_kids.length;
    if (i > n)
        i = n;

    vxml = NULL;
    if (!JSVAL_IS_PRIMITIVE(v)) {
        vobj = JSVAL_TO_OBJECT(v);
        if (vobj->isXML())
            vxml = (JSXML *) vobj->getPrivate();
    }

    switch (vxml ? JSXMLClass(vxml->xml_class) : JSXML_CLASS_LIMIT) {
      case JSXML_CLASS_ELEMENT:
        /* OPTION: enforce that descendants have superset namespaces. */
        if (!CheckCycle(cx, xml, vxml))
            return JS_FALSE;
      case JSXML_CLASS_COMMENT:
      case JSXML_CLASS_PROCESSING_INSTRUCTION:
      case JSXML_CLASS_TEXT:
        goto do_replace;

      case JSXML_CLASS_LIST:
        if (i < n)
            DeleteByIndex(cx, xml, i);
        if (!Insert(cx, xml, i, v))
            return JS_FALSE;
        break;

      default:
        str = js_ValueToString(cx, Valueify(v));
        if (!str)
            return JS_FALSE;

        vxml = js_NewXML(cx, JSXML_CLASS_TEXT);
        if (!vxml)
            return JS_FALSE;
        vxml->xml_value = str;

      do_replace:
        vxml->parent = xml;
        if (i < n) {
            kid = XMLARRAY_MEMBER(&xml->xml_kids, i, JSXML);
            if (kid)
                kid->parent = NULL;
        }
        if (!XMLARRAY_ADD_MEMBER(cx, &xml->xml_kids, i, vxml))
            return JS_FALSE;
        break;
    }

    return JS_TRUE;
}

/* ECMA-357 9.1.1.3 XML [[Delete]], 9.2.1.3 XML [[Delete]] qname cases. */
static void
DeleteNamedProperty(JSContext *cx, JSXML *xml, JSObject *nameqn,
                    JSBool attributes)
{
    JSXMLArray *array;
    uint32 index, deleteCount;
    JSXML *kid;
    JSXMLNameMatcher matcher;

    if (xml->xml_class == JSXML_CLASS_LIST) {
        array = &xml->xml_kids;
        for (index = 0; index < array->length; index++) {
            kid = XMLARRAY_MEMBER(array, index, JSXML);
            if (kid && kid->xml_class == JSXML_CLASS_ELEMENT)
                DeleteNamedProperty(cx, kid, nameqn, attributes);
        }
    } else if (xml->xml_class == JSXML_CLASS_ELEMENT) {
        if (attributes) {
            array = &xml->xml_attrs;
            matcher = MatchAttrName;
        } else {
            array = &xml->xml_kids;
            matcher = MatchElemName;
        }
        deleteCount = 0;
        for (index = 0; index < array->length; index++) {
            kid = XMLARRAY_MEMBER(array, index, JSXML);
            if (kid && matcher(nameqn, kid)) {
                kid->parent = NULL;
                XMLArrayDelete(cx, array, index, JS_FALSE);
                ++deleteCount;
            } else if (deleteCount != 0) {
                XMLARRAY_SET_MEMBER(array,
                                    index - deleteCount,
                                    array->vector[index]);
            }
        }
        array->length -= deleteCount;
    }
}

/* ECMA-357 9.2.1.3 index case. */
static void
DeleteListElement(JSContext *cx, JSXML *xml, uint32 index)
{
    JSXML *kid, *parent;
    uint32 kidIndex;

    JS_ASSERT(xml->xml_class == JSXML_CLASS_LIST);

    if (index < xml->xml_kids.length) {
        kid = XMLARRAY_MEMBER(&xml->xml_kids, index, JSXML);
        if (kid) {
            parent = kid->parent;
            if (parent) {
                JS_ASSERT(parent != xml);
                JS_ASSERT(JSXML_HAS_KIDS(parent));

                if (kid->xml_class == JSXML_CLASS_ATTRIBUTE) {
                    DeleteNamedProperty(cx, parent, kid->name, JS_TRUE);
                } else {
                    kidIndex = XMLARRAY_FIND_MEMBER(&parent->xml_kids, kid,
                                                    NULL);
                    JS_ASSERT(kidIndex != XML_NOT_FOUND);
                    DeleteByIndex(cx, parent, kidIndex);
                }
            }
            XMLArrayDelete(cx, &xml->xml_kids, index, JS_TRUE);
        }
    }
}

static JSBool
SyncInScopeNamespaces(JSContext *cx, JSXML *xml)
{
    JSXMLArray *nsarray;
    uint32 i, n;
    JSObject *ns;

    nsarray = &xml->xml_namespaces;
    while ((xml = xml->parent) != NULL) {
        for (i = 0, n = xml->xml_namespaces.length; i < n; i++) {
            ns = XMLARRAY_MEMBER(&xml->xml_namespaces, i, JSObject);
            if (ns && !XMLARRAY_HAS_MEMBER(nsarray, ns, namespace_identity)) {
                if (!XMLARRAY_APPEND(cx, nsarray, ns))
                    return JS_FALSE;
            }
        }
    }
    return JS_TRUE;
}

static JSBool
GetNamedProperty(JSContext *cx, JSXML *xml, JSObject* nameqn, JSXML *list)
{
    JSXMLArray *array;
    JSXMLNameMatcher matcher;
    JSBool attrs;

    if (xml->xml_class == JSXML_CLASS_LIST) {
        JSXMLArrayCursor cursor(&xml->xml_kids);
        while (JSXML *kid = (JSXML *) cursor.getNext()) {
            if (kid->xml_class == JSXML_CLASS_ELEMENT &&
                !GetNamedProperty(cx, kid, nameqn, list)) {
                return JS_FALSE;
            }
        }
    } else if (xml->xml_class == JSXML_CLASS_ELEMENT) {
        attrs = (nameqn->getClass() == &js_AttributeNameClass);
        if (attrs) {
            array = &xml->xml_attrs;
            matcher = MatchAttrName;
        } else {
            array = &xml->xml_kids;
            matcher = MatchElemName;
        }

        JSXMLArrayCursor cursor(array);
        while (JSXML *kid = (JSXML *) cursor.getNext()) {
            if (matcher(nameqn, kid)) {
                if (!attrs &&
                    kid->xml_class == JSXML_CLASS_ELEMENT &&
                    !SyncInScopeNamespaces(cx, kid)) {
                    return JS_FALSE;
                }
                if (!Append(cx, list, kid))
                    return JS_FALSE;
            }
        }
    }

    return JS_TRUE;
}

/* ECMA-357 9.1.1.1 XML [[Get]] and 9.2.1.1 XMLList [[Get]]. */
static JSBool
GetProperty(JSContext *cx, JSObject *obj, jsid id, jsval *vp)
{
    JSXML *xml, *list, *kid;
    uint32 index;
    JSObject *kidobj, *listobj;
    JSObject *nameqn;
    jsid funid;

    xml = (JSXML *) GetInstancePrivate(cx, obj, &js_XMLClass, NULL);
    if (!xml)
        return true;

    if (js_IdIsIndex(id, &index)) {
        if (!JSXML_HAS_KIDS(xml)) {
            *vp = (index == 0) ? OBJECT_TO_JSVAL(obj) : JSVAL_VOID;
        } else {
            /*
             * ECMA-357 9.2.1.1 starts here.
             *
             * Erratum: 9.2 is not completely clear that indexed properties
             * correspond to kids, but that's what it seems to say, and it's
             * what any sane user would want.
             */
            if (index < xml->xml_kids.length) {
                kid = XMLARRAY_MEMBER(&xml->xml_kids, index, JSXML);
                if (!kid) {
                    *vp = JSVAL_VOID;
                    return true;
                }
                kidobj = js_GetXMLObject(cx, kid);
                if (!kidobj)
                    return false;

                *vp = OBJECT_TO_JSVAL(kidobj);
            } else {
                *vp = JSVAL_VOID;
            }
        }
        return true;
    }

    /*
     * ECMA-357 9.2.1.1/9.1.1.1 qname case.
     */
    nameqn = ToXMLName(cx, IdToJsval(id), &funid);
    if (!nameqn)
        return false;
    if (!JSID_IS_VOID(funid))
        return GetXMLFunction(cx, obj, funid, vp);

    jsval roots[2] = { OBJECT_TO_JSVAL(nameqn), JSVAL_NULL };
    AutoArrayRooter tvr(cx, JS_ARRAY_LENGTH(roots), Valueify(roots));

    listobj = js_NewXMLObject(cx, JSXML_CLASS_LIST);
    if (!listobj)
        return false;

    roots[1] = OBJECT_TO_JSVAL(listobj);

    list = (JSXML *) listobj->getPrivate();
    if (!GetNamedProperty(cx, xml, nameqn, list))
        return false;

    /*
     * Erratum: ECMA-357 9.1.1.1 misses that [[Append]] sets the
     * given list's [[TargetProperty]] to the property that is being
     * appended. This means that any use of the internal [[Get]]
     * property returns a list which, when used by e.g. [[Insert]]
     * duplicates the last element matched by id. See bug 336921.
     */
    list->xml_target = xml;
    list->xml_targetprop = nameqn;
    *vp = OBJECT_TO_JSVAL(listobj);
    return true;
}

static JSXML *
CopyOnWrite(JSContext *cx, JSXML *xml, JSObject *obj)
{
    JS_ASSERT(xml->object != obj);

    xml = DeepCopy(cx, xml, obj, 0);
    if (!xml)
        return NULL;

    JS_ASSERT(xml->object == obj);
    return xml;
}

#define CHECK_COPY_ON_WRITE(cx,xml,obj)                                       \
    (xml->object == obj ? xml : CopyOnWrite(cx, xml, obj))

static JSString *
KidToString(JSContext *cx, JSXML *xml, uint32 index)
{
    JSXML *kid;
    JSObject *kidobj;

    kid = XMLARRAY_MEMBER(&xml->xml_kids, index, JSXML);
    if (!kid)
        return cx->runtime->emptyString;
    kidobj = js_GetXMLObject(cx, kid);
    if (!kidobj)
        return NULL;
    return js_ValueToString(cx, ObjectValue(*kidobj));
}

/* Forward declared -- its implementation uses other statics that call it. */
static JSBool
ResolveValue(JSContext *cx, JSXML *list, JSXML **result);

/* ECMA-357 9.1.1.2 XML [[Put]] and 9.2.1.2 XMLList [[Put]]. */
static JSBool
PutProperty(JSContext *cx, JSObject *obj, jsid id, JSBool strict, jsval *vp)
{
    JSBool ok, primitiveAssign;
    enum { OBJ_ROOT, ID_ROOT, VAL_ROOT };
    JSXML *xml, *vxml, *rxml, *kid, *attr, *parent, *copy, *kid2, *match;
    JSObject *vobj, *nameobj, *attrobj, *parentobj, *kidobj, *copyobj;
    JSObject *targetprop, *nameqn, *attrqn;
    uint32 index, i, j, k, n, q, matchIndex;
    jsval attrval, nsval;
    jsid funid;
    JSObject *ns;

    xml = (JSXML *) GetInstancePrivate(cx, obj, &js_XMLClass, NULL);
    if (!xml)
        return JS_TRUE;

    xml = CHECK_COPY_ON_WRITE(cx, xml, obj);
    if (!xml)
        return JS_FALSE;

    /* Precompute vxml for 9.2.1.2 2(c)(vii)(2-3) and 2(d) and 9.1.1.2 1. */
    vxml = NULL;
    if (!JSVAL_IS_PRIMITIVE(*vp)) {
        vobj = JSVAL_TO_OBJECT(*vp);
        if (vobj->isXML())
            vxml = (JSXML *) vobj->getPrivate();
    }

    ok = js_EnterLocalRootScope(cx);
    if (!ok)
        return JS_FALSE;

    MUST_FLOW_THROUGH("out");
    jsval roots[3];
    roots[OBJ_ROOT] = OBJECT_TO_JSVAL(obj);
    roots[ID_ROOT] = IdToJsval(id);
    roots[VAL_ROOT] = *vp;
    AutoArrayRooter tvr(cx, JS_ARRAY_LENGTH(roots), Valueify(roots));

    if (js_IdIsIndex(id, &index)) {
        if (xml->xml_class != JSXML_CLASS_LIST) {
            /* See NOTE in spec: this variation is reserved for future use. */
            ReportBadXMLName(cx, IdToValue(id));
            goto bad;
        }

        /*
         * Step 1 of ECMA-357 9.2.1.2 index case sets i to the property index.
         */
        i = index;

        /* 2(a-b). */
        if (xml->xml_target) {
            ok = ResolveValue(cx, xml->xml_target, &rxml);
            if (!ok)
                goto out;
            if (!rxml)
                goto out;
            JS_ASSERT(rxml->object);
        } else {
            rxml = NULL;
        }

        /* 2(c). */
        if (index >= xml->xml_kids.length) {
            /* 2(c)(i). */
            if (rxml) {
                if (rxml->xml_class == JSXML_CLASS_LIST) {
                    if (rxml->xml_kids.length != 1)
                        goto out;
                    rxml = XMLARRAY_MEMBER(&rxml->xml_kids, 0, JSXML);
                    if (!rxml)
                        goto out;
                    ok = js_GetXMLObject(cx, rxml) != NULL;
                    if (!ok)
                        goto out;
                }

                /*
                 * Erratum: ECMA-357 9.2.1.2 step 2(c)(ii) sets
                 * _y.[[Parent]] = r_ where _r_ is the result of
                 * [[ResolveValue]] called on _x.[[TargetObject]] in
                 * 2(a)(i).  This can result in text parenting text:
                 *
                 *    var MYXML = new XML();
                 *    MYXML.appendChild(new XML("<TEAM>Giants</TEAM>"));
                 *
                 * (testcase from Werner Sharp <wsharp@macromedia.com>).
                 *
                 * To match insertChildAfter, insertChildBefore,
                 * prependChild, and setChildren, we should silently
                 * do nothing in this case.
                 */
                if (!JSXML_HAS_KIDS(rxml))
                    goto out;
            }

            /* 2(c)(ii) is distributed below as several js_NewXML calls. */
            targetprop = xml->xml_targetprop;
            if (!targetprop || IS_STAR(targetprop->getQNameLocalName())) {
                /* 2(c)(iv)(1-2), out of order w.r.t. 2(c)(iii). */
                kid = js_NewXML(cx, JSXML_CLASS_TEXT);
                if (!kid)
                    goto bad;
            } else {
                nameobj = targetprop;
                if (nameobj->getClass() == &js_AttributeNameClass) {
                    /*
                     * 2(c)(iii)(1-3).
                     * Note that rxml can't be null here, because target
                     * and targetprop are non-null.
                     */
                    ok = GetProperty(cx, rxml->object, id, &attrval);
                    if (!ok)
                        goto out;
                    if (JSVAL_IS_PRIMITIVE(attrval))    /* no such attribute */
                        goto out;
                    attrobj = JSVAL_TO_OBJECT(attrval);
                    attr = (JSXML *) attrobj->getPrivate();
                    if (JSXML_LENGTH(attr) != 0)
                        goto out;

                    kid = js_NewXML(cx, JSXML_CLASS_ATTRIBUTE);
                } else {
                    /* 2(c)(v). */
                    kid = js_NewXML(cx, JSXML_CLASS_ELEMENT);
                }
                if (!kid)
                    goto bad;

                /* An important bit of 2(c)(ii). */
                kid->name = targetprop;
            }

            /* Final important bit of 2(c)(ii). */
            kid->parent = rxml;

            /* 2(c)(vi-vii). */
            i = xml->xml_kids.length;
            if (kid->xml_class != JSXML_CLASS_ATTRIBUTE) {
                /*
                 * 2(c)(vii)(1) tests whether _y.[[Parent]]_ is not null.
                 * y.[[Parent]] is here called kid->parent, which we know
                 * from 2(c)(ii) is _r_, here called rxml.  So let's just
                 * test that!  Erratum, the spec should be simpler here.
                 */
                if (rxml) {
                    JS_ASSERT(JSXML_HAS_KIDS(rxml));
                    n = rxml->xml_kids.length;
                    j = n - 1;
                    if (n != 0 && i != 0) {
                        for (n = j, j = 0; j < n; j++) {
                            if (rxml->xml_kids.vector[j] ==
                                xml->xml_kids.vector[i-1]) {
                                break;
                            }
                        }
                    }

                    kidobj = js_GetXMLObject(cx, kid);
                    if (!kidobj)
                        goto bad;
                    ok = Insert(cx, rxml, j + 1, OBJECT_TO_JSVAL(kidobj));
                    if (!ok)
                        goto out;
                }

                /*
                 * 2(c)(vii)(2-3).
                 * Erratum: [[PropertyName]] in 2(c)(vii)(3) must be a
                 * typo for [[TargetProperty]].
                 */
                if (vxml) {
                    kid->name = (vxml->xml_class == JSXML_CLASS_LIST)
                        ? vxml->xml_targetprop
                        : vxml->name;
                }
            }

            /* 2(c)(viii). */
            ok = Append(cx, xml, kid);
            if (!ok)
                goto out;
        }

        /* 2(d). */
        if (!vxml ||
            vxml->xml_class == JSXML_CLASS_TEXT ||
            vxml->xml_class == JSXML_CLASS_ATTRIBUTE) {
            ok = JS_ConvertValue(cx, *vp, JSTYPE_STRING, vp);
            if (!ok)
                goto out;
            roots[VAL_ROOT] = *vp;
        }

        /* 2(e). */
        kid = XMLARRAY_MEMBER(&xml->xml_kids, i, JSXML);
        if (!kid)
            goto out;
        parent = kid->parent;
        if (kid->xml_class == JSXML_CLASS_ATTRIBUTE) {
            nameobj = kid->name;
            if (nameobj->getClass() != &js_AttributeNameClass) {
                nameobj = NewXMLAttributeName(cx, nameobj->getNameURI(), nameobj->getNamePrefix(),
                                              nameobj->getQNameLocalName());
                if (!nameobj)
                    goto bad;
            }
            id = OBJECT_TO_JSID(nameobj);

            if (parent) {
                /* 2(e)(i). */
                parentobj = js_GetXMLObject(cx, parent);
                if (!parentobj)
                    goto bad;
                ok = PutProperty(cx, parentobj, id, strict, vp);
                if (!ok)
                    goto out;

                /* 2(e)(ii). */
                ok = GetProperty(cx, parentobj, id, vp);
                if (!ok)
                    goto out;
                attr = (JSXML *) JSVAL_TO_OBJECT(*vp)->getPrivate();

                /* 2(e)(iii) - the length check comes from the bug 375406. */
                if (attr->xml_kids.length != 0)
                    xml->xml_kids.vector[i] = attr->xml_kids.vector[0];
            }
        }

        /* 2(f). */
        else if (vxml && vxml->xml_class == JSXML_CLASS_LIST) {
            /*
             * 2(f)(i)
             *
             * Erratum: the spec says to create a shallow copy _c_ of _V_, but
             * if we do that we never change the parent of each child in the
             * list.  Since [[Put]] when called on an XML object deeply copies
             * the provided list _V_, we also do so here.  Perhaps the shallow
             * copy was a misguided optimization?
             */
            copy = DeepCopyInLRS(cx, vxml, 0);
            if (!copy)
                goto bad;
            copyobj = js_GetXMLObject(cx, copy);
            if (!copyobj)
                goto bad;

            JS_ASSERT(parent != xml);
            if (parent) {
                q = XMLARRAY_FIND_MEMBER(&parent->xml_kids, kid, NULL);
                JS_ASSERT(q != XML_NOT_FOUND);
                ok = Replace(cx, parent, q, OBJECT_TO_JSVAL(copyobj));
                if (!ok)
                    goto out;

#ifdef DEBUG
                /* Erratum: this loop in the spec is useless. */
                for (j = 0, n = copy->xml_kids.length; j < n; j++) {
                    kid2 = XMLARRAY_MEMBER(&parent->xml_kids, q + j, JSXML);
                    JS_ASSERT(XMLARRAY_MEMBER(&copy->xml_kids, j, JSXML)
                              == kid2);
                }
#endif
            }

            /*
             * 2(f)(iv-vi).
             * Erratum: notice the unhandled zero-length V basis case and
             * the off-by-one errors for the n != 0 cases in the spec.
             */
            n = copy->xml_kids.length;
            if (n == 0) {
                XMLArrayDelete(cx, &xml->xml_kids, i, JS_TRUE);
            } else {
                ok = XMLArrayInsert(cx, &xml->xml_kids, i + 1, n - 1);
                if (!ok)
                    goto out;

                for (j = 0; j < n; j++)
                    xml->xml_kids.vector[i + j] = copy->xml_kids.vector[j];
            }
        }

        /* 2(g). */
        else if (vxml || JSXML_HAS_VALUE(kid)) {
            if (parent) {
                q = XMLARRAY_FIND_MEMBER(&parent->xml_kids, kid, NULL);
                JS_ASSERT(q != XML_NOT_FOUND);
                ok = Replace(cx, parent, q, *vp);
                if (!ok)
                    goto out;

                vxml = XMLARRAY_MEMBER(&parent->xml_kids, q, JSXML);
                if (!vxml)
                    goto out;
                roots[VAL_ROOT] = *vp = OBJECT_TO_JSVAL(vxml->object);
            }

            /*
             * 2(g)(iii).
             * Erratum: _V_ may not be of type XML, but all index-named
             * properties _x[i]_ in an XMLList _x_ must be of type XML,
             * according to 9.2.1.1 Overview and other places in the spec.
             *
             * Thanks to 2(d), we know _V_ (*vp here) is either a string
             * or an XML/XMLList object.  If *vp is a string, call ToXML
             * on it to satisfy the constraint.
             */
            if (!vxml) {
                JS_ASSERT(JSVAL_IS_STRING(*vp));
                vobj = ToXML(cx, *vp);
                if (!vobj)
                    goto bad;
                roots[VAL_ROOT] = *vp = OBJECT_TO_JSVAL(vobj);
                vxml = (JSXML *) vobj->getPrivate();
            }
            XMLARRAY_SET_MEMBER(&xml->xml_kids, i, vxml);
        }

        /* 2(h). */
        else {
            kidobj = js_GetXMLObject(cx, kid);
            if (!kidobj)
                goto bad;
            id = ATOM_TO_JSID(cx->runtime->atomState.starAtom);
            ok = PutProperty(cx, kidobj, id, strict, vp);
            if (!ok)
                goto out;
        }
    } else {
        /*
         * ECMA-357 9.2.1.2/9.1.1.2 qname case.
         */
        nameqn = ToXMLName(cx, IdToJsval(id), &funid);
        if (!nameqn)
            goto bad;
        if (!JSID_IS_VOID(funid)) {
            ok = js_SetProperty(cx, obj, funid, Valueify(vp), false);
            goto out;
        }
        nameobj = nameqn;
        roots[ID_ROOT] = OBJECT_TO_JSVAL(nameobj);

        if (xml->xml_class == JSXML_CLASS_LIST) {
            /*
             * Step 3 of 9.2.1.2.
             * Erratum: if x.[[Length]] > 1 or [[ResolveValue]] returns null
             * or an r with r.[[Length]] != 1, throw TypeError.
             */
            n = JSXML_LENGTH(xml);
            if (n > 1)
                goto type_error;
            if (n == 0) {
                ok = ResolveValue(cx, xml, &rxml);
                if (!ok)
                    goto out;
                if (!rxml || JSXML_LENGTH(rxml) != 1)
                    goto type_error;
                ok = Append(cx, xml, rxml);
                if (!ok)
                    goto out;
            }
            JS_ASSERT(JSXML_LENGTH(xml) == 1);
            xml = XMLARRAY_MEMBER(&xml->xml_kids, 0, JSXML);
            if (!xml)
                goto out;
            JS_ASSERT(xml->xml_class != JSXML_CLASS_LIST);
            obj = js_GetXMLObject(cx, xml);
            if (!obj)
                goto bad;
            roots[OBJ_ROOT] = OBJECT_TO_JSVAL(obj);

            /* FALL THROUGH to non-list case */
        }

        /*
         * ECMA-357 9.1.1.2.
         * Erratum: move steps 3 and 4 to before 1 and 2, to avoid wasted
         * effort in ToString or [[DeepCopy]].
         */

        if (JSXML_HAS_VALUE(xml))
            goto out;

        if (!vxml ||
            vxml->xml_class == JSXML_CLASS_TEXT ||
            vxml->xml_class == JSXML_CLASS_ATTRIBUTE) {
            ok = JS_ConvertValue(cx, *vp, JSTYPE_STRING, vp);
            if (!ok)
                goto out;
        } else {
            rxml = DeepCopyInLRS(cx, vxml, 0);
            if (!rxml || !js_GetXMLObject(cx, rxml))
                goto bad;
            vxml = rxml;
            *vp = OBJECT_TO_JSVAL(vxml->object);
        }
        roots[VAL_ROOT] = *vp;

        /*
         * 6.
         * Erratum: why is this done here, so early? use is way later....
         */
        ok = js_GetDefaultXMLNamespace(cx, &nsval);
        if (!ok)
            goto out;

        if (nameobj->getClass() == &js_AttributeNameClass) {
            /* 7(a). */
            if (!js_IsXMLName(cx, OBJECT_TO_JSVAL(nameobj)))
                goto out;

            /* 7(b-c). */
            if (vxml && vxml->xml_class == JSXML_CLASS_LIST) {
                n = vxml->xml_kids.length;
                if (n == 0) {
                    *vp = STRING_TO_JSVAL(cx->runtime->emptyString);
                } else {
                    JSString *left = KidToString(cx, vxml, 0);
                    if (!left)
                        goto bad;

                    JSString *space = cx->runtime->atomState.spaceAtom;
                    for (i = 1; i < n; i++) {
                        left = js_ConcatStrings(cx, left, space);
                        if (!left)
                            goto bad;
                        JSString *right = KidToString(cx, vxml, i);
                        if (!right)
                            goto bad;
                        left = js_ConcatStrings(cx, left, right);
                        if (!left)
                            goto bad;
                    }

                    roots[VAL_ROOT] = *vp = STRING_TO_JSVAL(left);
                }
            } else {
                ok = JS_ConvertValue(cx, *vp, JSTYPE_STRING, vp);
                if (!ok)
                    goto out;
                roots[VAL_ROOT] = *vp;
            }

            /* 7(d-e). */
            match = NULL;
            for (i = 0, n = xml->xml_attrs.length; i < n; i++) {
                attr = XMLARRAY_MEMBER(&xml->xml_attrs, i, JSXML);
                if (!attr)
                    continue;
                attrqn = attr->name;
                if (EqualStrings(attrqn->getQNameLocalName(), nameqn->getQNameLocalName())) {
                    JSLinearString *uri = nameqn->getNameURI();
                    if (!uri || EqualStrings(attrqn->getNameURI(), uri)) {
                        if (!match) {
                            match = attr;
                        } else {
                            DeleteNamedProperty(cx, xml, attrqn, JS_TRUE);
                            --i;
                        }
                    }
                }
            }

            /* 7(f). */
            attr = match;
            if (!attr) {
                /* 7(f)(i-ii). */
                JSLinearString *uri = nameqn->getNameURI();
                JSLinearString *left, *right;
                if (!uri) {
                    left = right = cx->runtime->emptyString;
                } else {
                    left = uri;
                    right = nameqn->getNamePrefix();
                }
                nameqn = NewXMLQName(cx, left, right, nameqn->getQNameLocalName());
                if (!nameqn)
                    goto bad;

                /* 7(f)(iii). */
                attr = js_NewXML(cx, JSXML_CLASS_ATTRIBUTE);
                if (!attr)
                    goto bad;
                attr->parent = xml;
                attr->name = nameqn;

                /* 7(f)(iv). */
                ok = XMLARRAY_ADD_MEMBER(cx, &xml->xml_attrs, n, attr);
                if (!ok)
                    goto out;

                /* 7(f)(v-vi). */
                ns = GetNamespace(cx, nameqn, NULL);
                if (!ns)
                    goto bad;
                ok = AddInScopeNamespace(cx, xml, ns);
                if (!ok)
                    goto out;
            }

            /* 7(g). */
            attr->xml_value = JSVAL_TO_STRING(*vp);
            goto out;
        }

        /* 8-9. */
        if (!js_IsXMLName(cx, OBJECT_TO_JSVAL(nameobj)) &&
            !IS_STAR(nameqn->getQNameLocalName())) {
            goto out;
        }

        /* 10-11. */
        id = JSID_VOID;
        primitiveAssign = !vxml && !IS_STAR(nameqn->getQNameLocalName());

        /* 12. */
        k = n = xml->xml_kids.length;
        matchIndex = XML_NOT_FOUND;
        kid2 = NULL;
        while (k != 0) {
            --k;
            kid = XMLARRAY_MEMBER(&xml->xml_kids, k, JSXML);
            if (kid && MatchElemName(nameqn, kid)) {
                if (matchIndex != XML_NOT_FOUND)
                    DeleteByIndex(cx, xml, matchIndex);
                matchIndex = k;
                kid2 = kid;
            }
        }

        /*
         * Erratum: ECMA-357 specified child insertion inconsistently:
         * insertChildBefore and insertChildAfter insert an arbitrary XML
         * instance, and therefore can create cycles, but appendChild as
         * specified by the "Overview" of 13.4.4.3 calls [[DeepCopy]] on
         * its argument.  But the "Semantics" in 13.4.4.3 do not include
         * any [[DeepCopy]] call.
         *
         * Fixing this (https://bugzilla.mozilla.org/show_bug.cgi?id=312692)
         * required adding cycle detection, and allowing duplicate kids to
         * be created (see comment 6 in the bug).  Allowing duplicate kid
         * references means the loop above will delete all but the lowest
         * indexed reference, and each [[DeleteByIndex]] nulls the kid's
         * parent.  Thus the need to restore parent here.  This is covered
         * by https://bugzilla.mozilla.org/show_bug.cgi?id=327564.
         */
        if (kid2) {
            JS_ASSERT(kid2->parent == xml || !kid2->parent);
            if (!kid2->parent)
                kid2->parent = xml;
        }

        /* 13. */
        if (matchIndex == XML_NOT_FOUND) {
            /* 13(a). */
            matchIndex = n;

            /* 13(b). */
            if (primitiveAssign) {
                JSLinearString *uri = nameqn->getNameURI();
                JSLinearString *left, *right;
                if (!uri) {
                    ns = JSVAL_TO_OBJECT(nsval);
                    left = ns->getNameURI();
                    right = ns->getNamePrefix();
                } else {
                    left = uri;
                    right = nameqn->getNamePrefix();
                }
                nameqn = NewXMLQName(cx, left, right, nameqn->getQNameLocalName());
                if (!nameqn)
                    goto bad;

                /* 13(b)(iii). */
                vobj = js_NewXMLObject(cx, JSXML_CLASS_ELEMENT);
                if (!vobj)
                    goto bad;
                vxml = (JSXML *) vobj->getPrivate();
                vxml->parent = xml;
                vxml->name = nameqn;

                /* 13(b)(iv-vi). */
                ns = GetNamespace(cx, nameqn, NULL);
                if (!ns)
                    goto bad;
                ok = Replace(cx, xml, matchIndex, OBJECT_TO_JSVAL(vobj));
                if (!ok)
                    goto out;
                ok = AddInScopeNamespace(cx, vxml, ns);
                if (!ok)
                    goto out;
            }
        }

        /* 14. */
        if (primitiveAssign) {
            JSXMLArrayCursor cursor(&xml->xml_kids);
            cursor.index = matchIndex;
            kid = (JSXML *) cursor.getCurrent();
            if (JSXML_HAS_KIDS(kid)) {
                kid->xml_kids.finish(cx);
                kid->xml_kids.init();
                ok = kid->xml_kids.setCapacity(cx, 1);
            }

            /* 14(b-c). */
            /* XXXbe Erratum? redundant w.r.t. 7(b-c) else clause above */
            if (ok) {
                ok = JS_ConvertValue(cx, *vp, JSTYPE_STRING, vp);
                if (ok && !JSVAL_TO_STRING(*vp)->empty()) {
                    roots[VAL_ROOT] = *vp;
                    if ((JSXML *) cursor.getCurrent() == kid)
                        ok = Replace(cx, kid, 0, *vp);
                }
            }
        } else {
            /* 15(a). */
            ok = Replace(cx, xml, matchIndex, *vp);
        }
    }

out:
    js_LeaveLocalRootScope(cx);
    return ok;

type_error:
    {
        JSAutoByteString bytes;
        if (js_ValueToPrintable(cx, IdToValue(id), &bytes))
            JS_ReportErrorNumber(cx, js_GetErrorMessage, NULL, JSMSG_BAD_XMLLIST_PUT, bytes.ptr());
    }
bad:
    ok = JS_FALSE;
    goto out;
}

/* ECMA-357 9.1.1.10 XML [[ResolveValue]], 9.2.1.10 XMLList [[ResolveValue]]. */
static JSBool
ResolveValue(JSContext *cx, JSXML *list, JSXML **result)
{
    JSXML *target, *base;
    JSObject *targetprop;
    jsid id;
    jsval tv;

    if (list->xml_class != JSXML_CLASS_LIST || list->xml_kids.length != 0) {
        if (!js_GetXMLObject(cx, list))
            return JS_FALSE;
        *result = list;
        return JS_TRUE;
    }

    target = list->xml_target;
    targetprop = list->xml_targetprop;
    if (!target || !targetprop || IS_STAR(targetprop->getQNameLocalName())) {
        *result = NULL;
        return JS_TRUE;
    }

    if (targetprop->getClass() == &js_AttributeNameClass) {
        *result = NULL;
        return JS_TRUE;
    }

    if (!ResolveValue(cx, target, &base))
        return JS_FALSE;
    if (!base) {
        *result = NULL;
        return JS_TRUE;
    }
    if (!js_GetXMLObject(cx, base))
        return JS_FALSE;

    id = OBJECT_TO_JSID(targetprop);
    if (!GetProperty(cx, base->object, id, &tv))
        return JS_FALSE;
    target = (JSXML *) JSVAL_TO_OBJECT(tv)->getPrivate();

    if (JSXML_LENGTH(target) == 0) {
        if (base->xml_class == JSXML_CLASS_LIST && JSXML_LENGTH(base) > 1) {
            *result = NULL;
            return JS_TRUE;
        }
        tv = STRING_TO_JSVAL(cx->runtime->emptyString);
        if (!PutProperty(cx, base->object, id, false, &tv))
            return JS_FALSE;
        if (!GetProperty(cx, base->object, id, &tv))
            return JS_FALSE;
        target = (JSXML *) JSVAL_TO_OBJECT(tv)->getPrivate();
    }

    *result = target;
    return JS_TRUE;
}

static JSBool
HasNamedProperty(JSXML *xml, JSObject *nameqn)
{
    JSBool found;
    JSXMLArray *array;
    JSXMLNameMatcher matcher;
    uint32 i, n;

    if (xml->xml_class == JSXML_CLASS_LIST) {
        found = JS_FALSE;
        JSXMLArrayCursor cursor(&xml->xml_kids);
        while (JSXML *kid = (JSXML *) cursor.getNext()) {
            found = HasNamedProperty(kid, nameqn);
            if (found)
                break;
        }
        return found;
    }

    if (xml->xml_class == JSXML_CLASS_ELEMENT) {
        if (nameqn->getClass() == &js_AttributeNameClass) {
            array = &xml->xml_attrs;
            matcher = MatchAttrName;
        } else {
            array = &xml->xml_kids;
            matcher = MatchElemName;
        }
        for (i = 0, n = array->length; i < n; i++) {
            JSXML *kid = XMLARRAY_MEMBER(array, i, JSXML);
            if (kid && matcher(nameqn, kid))
                return JS_TRUE;
        }
    }

    return JS_FALSE;
}

static JSBool
HasIndexedProperty(JSXML *xml, uint32 i)
{
    if (xml->xml_class == JSXML_CLASS_LIST)
        return i < JSXML_LENGTH(xml);

    if (xml->xml_class == JSXML_CLASS_ELEMENT)
        return i == 0;

    return JS_FALSE;
}

static JSBool
HasSimpleContent(JSXML *xml);

static JSBool
HasFunctionProperty(JSContext *cx, JSObject *obj, jsid funid, JSBool *found)
{
    JSObject *pobj;
    JSProperty *prop;
    JSXML *xml;

    JS_ASSERT(obj->getClass() == &js_XMLClass);

    if (!js_LookupProperty(cx, obj, funid, &pobj, &prop))
        return false;
    if (!prop) {
        xml = (JSXML *) obj->getPrivate();
        if (HasSimpleContent(xml)) {
            AutoObjectRooter tvr(cx);

            /*
             * Search in String.prototype to set found whenever
             * GetXMLFunction returns existing function.
             */
            if (!js_GetClassPrototype(cx, NULL, JSProto_String, tvr.addr()))
                return false;

            JS_ASSERT(tvr.object());
            if (!js_LookupProperty(cx, tvr.object(), funid, &pobj, &prop))
                return false;
        }
    }
    *found = (prop != NULL);
    return true;
}

static bool
IdValIsIndex(JSContext *cx, jsval id, jsuint *indexp, bool *isIndex)
{
    if (JSVAL_IS_INT(id)) {
        jsint i;
        i = JSVAL_TO_INT(id);
        if (i < 0) {
            *isIndex = false;
            return true;
        }
        *indexp = (jsuint)i;
        *isIndex = true;
        return true;
    }

    if (!JSVAL_IS_STRING(id)) {
        *isIndex = false;
        return true;
    }

    JSLinearString *str = JSVAL_TO_STRING(id)->ensureLinear(cx);
    if (!str)
        return false;

    *isIndex = js_StringIsIndex(str, indexp);
    return true;
}

/* ECMA-357 9.1.1.6 XML [[HasProperty]] and 9.2.1.5 XMLList [[HasProperty]]. */
static JSBool
HasProperty(JSContext *cx, JSObject *obj, jsval id, JSBool *found)
{
    JSXML *xml;
    bool isIndex;
    uint32 i;
    JSObject *qn;
    jsid funid;

    xml = (JSXML *) obj->getPrivate();
    if (!IdValIsIndex(cx, id, &i, &isIndex))
        return JS_FALSE;

    if (isIndex) {
        *found = HasIndexedProperty(xml, i);
    } else {
        qn = ToXMLName(cx, id, &funid);
        if (!qn)
            return JS_FALSE;
        if (!JSID_IS_VOID(funid)) {
            if (!HasFunctionProperty(cx, obj, funid, found))
                return JS_FALSE;
        } else {
            *found = HasNamedProperty(xml, qn);
        }
    }
    return JS_TRUE;
}

static void
xml_finalize(JSContext *cx, JSObject *obj)
{
    JSXML *xml = (JSXML *) obj->getPrivate();
    if (!xml)
        return;
    if (xml->object == obj)
        xml->object = NULL;
}

static void
xml_trace_vector(JSTracer *trc, JSXML **vec, uint32 len)
{
    uint32 i;
    JSXML *xml;

    for (i = 0; i < len; i++) {
        xml = vec[i];
        if (xml) {
            JS_SET_TRACING_INDEX(trc, "xml_vector", i);
            Mark(trc, xml);
        }
    }
}

/*
 * XML objects are native. Thus xml_lookupProperty must return a valid
 * Shape pointer parameter via *propp to signify "property found". Since the
 * only call to xml_lookupProperty is via JSObject::lookupProperty, and then
 * only from js_FindProperty (in jsobj.c, called from jsinterp.c) or from
 * JSOP_IN case in the interpreter, the only time we add a Shape here is when
 * an unqualified name is being accessed or when "name in xml" is called.
 *
 * This scope property keeps the JSOP_NAME code in js_Interpret happy by
 * giving it an shape with (getter, setter) == (GetProperty, PutProperty).
 *
 * NB: xml_deleteProperty must take care to remove any property added here.
 *
 * FIXME This clashes with the function namespace implementation which also
 * uses native properties. Effectively after xml_lookupProperty any property
 * stored previously using assignments to xml.function::name will be removed.
 * We partially workaround the problem in GetXMLFunction. There we take
 * advantage of the fact that typically function:: is used to access the
 * functions from XML.prototype. So when js_GetProperty returns a non-function
 * property, we assume that it represents the result of GetProperty setter
 * hiding the function and use an extra prototype chain lookup to recover it.
 * For a proper solution see bug 355257.
*/
static JSBool
xml_lookupProperty(JSContext *cx, JSObject *obj, jsid id, JSObject **objp,
                   JSProperty **propp)
{
    JSBool found;
    JSXML *xml;
    uint32 i;
    JSObject *qn;
    jsid funid;

    xml = (JSXML *) obj->getPrivate();
    if (js_IdIsIndex(id, &i)) {
        found = HasIndexedProperty(xml, i);
    } else {
        qn = ToXMLName(cx, IdToJsval(id), &funid);
        if (!qn)
            return JS_FALSE;
        if (!JSID_IS_VOID(funid))
            return js_LookupProperty(cx, obj, funid, objp, propp);
        found = HasNamedProperty(xml, qn);
    }
    if (!found) {
        *objp = NULL;
        *propp = NULL;
    } else {
        const Shape *shape =
            js_AddNativeProperty(cx, obj, id,
                                 Valueify(GetProperty), Valueify(PutProperty),
                                 SHAPE_INVALID_SLOT, JSPROP_ENUMERATE,
                                 0, 0);
        if (!shape)
            return JS_FALSE;

        *objp = obj;
        *propp = (JSProperty *) shape;
    }
    return JS_TRUE;
}

static JSBool
xml_defineProperty(JSContext *cx, JSObject *obj, jsid id, const Value *v,
                   PropertyOp getter, StrictPropertyOp setter, uintN attrs)
{
    if (IsFunctionObject(*v) || getter || setter ||
        (attrs & JSPROP_ENUMERATE) == 0 ||
        (attrs & (JSPROP_READONLY | JSPROP_PERMANENT | JSPROP_SHARED))) {
        return js_DefineProperty(cx, obj, id, v, getter, setter, attrs);
    }

    jsval tmp = Jsvalify(*v);
    return PutProperty(cx, obj, id, false, &tmp);
}

static JSBool
xml_getProperty(JSContext *cx, JSObject *obj, JSObject *receiver, jsid id, Value *vp)
{
    if (JSID_IS_DEFAULT_XML_NAMESPACE(id)) {
        vp->setUndefined();
        return JS_TRUE;
    }

    return GetProperty(cx, obj, id, Jsvalify(vp));
}

static JSBool
xml_setProperty(JSContext *cx, JSObject *obj, jsid id, Value *vp, JSBool strict)
{
    return PutProperty(cx, obj, id, strict, Jsvalify(vp));
}

static JSBool
xml_getAttributes(JSContext *cx, JSObject *obj, jsid id, uintN *attrsp)
{
    JSBool found;
    if (!HasProperty(cx, obj, IdToJsval(id), &found))
        return false;

    *attrsp = found ? JSPROP_ENUMERATE : 0;
    return JS_TRUE;
}

static JSBool
xml_setAttributes(JSContext *cx, JSObject *obj, jsid id, uintN *attrsp)
{
    JSBool found;
    if (!HasProperty(cx, obj, IdToJsval(id), &found))
        return false;

    if (found) {
        JS_ReportErrorNumber(cx, js_GetErrorMessage, NULL,
                             JSMSG_CANT_SET_XML_ATTRS);
        return false;
    }
    return true;
}

static JSBool
xml_deleteProperty(JSContext *cx, JSObject *obj, jsid id, Value *rval, JSBool strict)
{
    JSXML *xml;
    jsval idval;
    uint32 index;
    JSObject *nameqn;
    jsid funid;

    idval = IdToJsval(id);
    xml = (JSXML *) obj->getPrivate();
    if (js_IdIsIndex(id, &index)) {
        if (xml->xml_class != JSXML_CLASS_LIST) {
            /* See NOTE in spec: this variation is reserved for future use. */
            ReportBadXMLName(cx, IdToValue(id));
            return false;
        }

        /* ECMA-357 9.2.1.3. */
        DeleteListElement(cx, xml, index);
    } else {
        nameqn = ToXMLName(cx, idval, &funid);
        if (!nameqn)
            return false;
        if (!JSID_IS_VOID(funid))
            return js_DeleteProperty(cx, obj, funid, rval, false);

        DeleteNamedProperty(cx, xml, nameqn,
                            nameqn->getClass() == &js_AttributeNameClass);
    }

    /*
     * If this object has its own (mutable) scope,  then we may have added a
     * property to the scope in xml_lookupProperty for it to return to mean
     * "found" and to provide a handle for access operations to call the
     * property's getter or setter. But now it's time to remove any such
     * property, to purge the property cache and remove the scope entry.
     */
    if (!obj->nativeEmpty() && !js_DeleteProperty(cx, obj, id, rval, false))
        return false;

    rval->setBoolean(true);
    return true;
}

JSBool
xml_convert(JSContext *cx, JSObject *obj, JSType type, Value *rval)
{
    return js_TryMethod(cx, obj, cx->runtime->atomState.toStringAtom, 0, NULL, rval);
}

static JSBool
xml_enumerate(JSContext *cx, JSObject *obj, JSIterateOp enum_op, Value *statep, jsid *idp)
{
    JSXML *xml;
    uint32 length, index;
    JSXMLArrayCursor *cursor;

    xml = (JSXML *)obj->getPrivate();
    length = JSXML_LENGTH(xml);

    switch (enum_op) {
      case JSENUMERATE_INIT:
      case JSENUMERATE_INIT_ALL:
        if (length == 0) {
            statep->setInt32(0);
        } else {
            cursor = cx->create<JSXMLArrayCursor>(&xml->xml_kids);
            if (!cursor)
                return JS_FALSE;
            statep->setPrivate(cursor);
        }
        if (idp)
            *idp = INT_TO_JSID(length);
        break;

      case JSENUMERATE_NEXT:
        if (statep->isInt32(0)) {
            statep->setNull();
            break;
        }
        cursor = (JSXMLArrayCursor *) statep->toPrivate();
        if (cursor && cursor->array && (index = cursor->index) < length) {
            *idp = INT_TO_JSID(index);
            cursor->index = index + 1;
            break;
        }
        /* FALL THROUGH */

      case JSENUMERATE_DESTROY:
        if (!statep->isInt32(0)) {
            cursor = (JSXMLArrayCursor *) statep->toPrivate();
            if (cursor)
                cx->destroy(cursor);
        }
        statep->setNull();
        break;
    }
    return JS_TRUE;
}

static JSType
xml_typeOf(JSContext *cx, JSObject *obj)
{
    return JSTYPE_XML;
}

static JSBool
xml_hasInstance(JSContext *cx, JSObject *obj, const Value *, JSBool *bp)
{
    return JS_TRUE;
}

static void
xml_trace(JSTracer *trc, JSObject *obj)
{
    JSXML *xml = (JSXML *) obj->getPrivate();
    if (xml)
        JS_CALL_TRACER(trc, xml, JSTRACE_XML, "private");
}

static JSBool
xml_fix(JSContext *cx, JSObject *obj, bool *success, AutoIdVector *props)
{
    JS_ASSERT(obj->isExtensible());
    *success = false;
    return true;
}

static void
xml_clear(JSContext *cx, JSObject *obj)
{
}

static JSBool
HasSimpleContent(JSXML *xml)
{
    JSXML *kid;
    JSBool simple;
    uint32 i, n;

again:
    switch (xml->xml_class) {
      case JSXML_CLASS_COMMENT:
      case JSXML_CLASS_PROCESSING_INSTRUCTION:
        return JS_FALSE;
      case JSXML_CLASS_LIST:
        if (xml->xml_kids.length == 0)
            return JS_TRUE;
        if (xml->xml_kids.length == 1) {
            kid = XMLARRAY_MEMBER(&xml->xml_kids, 0, JSXML);
            if (kid) {
                xml = kid;
                goto again;
            }
        }
        /* FALL THROUGH */
      default:
        simple = JS_TRUE;
        for (i = 0, n = JSXML_LENGTH(xml); i < n; i++) {
            kid = XMLARRAY_MEMBER(&xml->xml_kids, i, JSXML);
            if (kid && kid->xml_class == JSXML_CLASS_ELEMENT) {
                simple = JS_FALSE;
                break;
            }
        }
        return simple;
    }
}

/*
 * 11.2.2.1 Step 3(d) onward.
 */
JSBool
js_GetXMLMethod(JSContext *cx, JSObject *obj, jsid id, Value *vp)
{
    JS_ASSERT(JS_InstanceOf(cx, obj, Jsvalify(&js_XMLClass), NULL));

    if (JSID_IS_OBJECT(id)) {
        jsid funid;

        if (!js_IsFunctionQName(cx, JSID_TO_OBJECT(id), &funid))
            return JS_FALSE;
        if (!JSID_IS_VOID(funid))
            id = funid;
    }

    /*
     * As our callers have a bad habit of passing a pointer to an unrooted
     * local value as vp, we use a proper root here.
     */
    AutoValueRooter tvr(cx);
    JSBool ok = GetXMLFunction(cx, obj, id, Jsvalify(tvr.addr()));
    *vp = tvr.value();
    return ok;
}

JSBool
js_TestXMLEquality(JSContext *cx, const Value &v1, const Value &v2, JSBool *bp)
{
    JSXML *xml, *vxml;
    JSObject *vobj;
    JSBool ok;
    JSString *str, *vstr;
    jsdouble d, d2;

    JSObject *obj;
    jsval v;
    if (v1.isObject() && v1.toObject().isXML()) {
        obj = &v1.toObject();
        v = Jsvalify(v2);
    } else {
        v = Jsvalify(v1);
        obj = &v2.toObject();
    }

    JS_ASSERT(JS_InstanceOf(cx, obj, Jsvalify(&js_XMLClass), NULL));

    xml = (JSXML *) obj->getPrivate();
    vxml = NULL;
    if (!JSVAL_IS_PRIMITIVE(v)) {
        vobj = JSVAL_TO_OBJECT(v);
        if (vobj->isXML())
            vxml = (JSXML *) vobj->getPrivate();
    }

    if (xml->xml_class == JSXML_CLASS_LIST) {
        ok = Equals(cx, xml, v, bp);
    } else if (vxml) {
        if (vxml->xml_class == JSXML_CLASS_LIST) {
            ok = Equals(cx, vxml, OBJECT_TO_JSVAL(obj), bp);
        } else {
            if (((xml->xml_class == JSXML_CLASS_TEXT ||
                  xml->xml_class == JSXML_CLASS_ATTRIBUTE) &&
                 HasSimpleContent(vxml)) ||
                ((vxml->xml_class == JSXML_CLASS_TEXT ||
                  vxml->xml_class == JSXML_CLASS_ATTRIBUTE) &&
                 HasSimpleContent(xml))) {
                ok = js_EnterLocalRootScope(cx);
                if (ok) {
                    ok = (str = js_ValueToString(cx, ObjectValue(*obj))) &&
                         (vstr = js_ValueToString(cx, Valueify(v)));
                    if (ok)
                        ok = EqualStrings(cx, str, vstr, bp);
                    js_LeaveLocalRootScope(cx);
                }
            } else {
                ok = XMLEquals(cx, xml, vxml, bp);
            }
        }
    } else {
        ok = js_EnterLocalRootScope(cx);
        if (ok) {
            if (HasSimpleContent(xml)) {
                ok = (str = js_ValueToString(cx, ObjectValue(*obj))) &&
                     (vstr = js_ValueToString(cx, Valueify(v)));
                if (ok)
                    ok = EqualStrings(cx, str, vstr, bp);
            } else if (JSVAL_IS_STRING(v) || JSVAL_IS_NUMBER(v)) {
                str = js_ValueToString(cx, ObjectValue(*obj));
                if (!str) {
                    ok = JS_FALSE;
                } else if (JSVAL_IS_STRING(v)) {
                    ok = EqualStrings(cx, str, JSVAL_TO_STRING(v), bp);
                } else {
                    ok = JS_ValueToNumber(cx, STRING_TO_JSVAL(str), &d);
                    if (ok) {
                        d2 = JSVAL_IS_INT(v) ? JSVAL_TO_INT(v)
                                             : JSVAL_TO_DOUBLE(v);
                        *bp = JSDOUBLE_COMPARE(d, ==, d2, JS_FALSE);
                    }
                }
            } else {
                *bp = JS_FALSE;
            }
            js_LeaveLocalRootScope(cx);
        }
    }
    return ok;
}

JSBool
js_ConcatenateXML(JSContext *cx, JSObject *obj, JSObject *robj, Value *vp)
{
    JSBool ok;
    JSObject *listobj;
    JSXML *list, *lxml, *rxml;

    JS_ASSERT(JS_InstanceOf(cx, obj, Jsvalify(&js_XMLClass), NULL));
    ok = js_EnterLocalRootScope(cx);
    if (!ok)
        return JS_FALSE;

    listobj = js_NewXMLObject(cx, JSXML_CLASS_LIST);
    if (!listobj) {
        ok = JS_FALSE;
        goto out;
    }

    list = (JSXML *) listobj->getPrivate();
    lxml = (JSXML *) obj->getPrivate();
    ok = Append(cx, list, lxml);
    if (!ok)
        goto out;

    JS_ASSERT(robj->isXML());
    rxml = (JSXML *) robj->getPrivate();
    ok = Append(cx, list, rxml);
    if (!ok)
        goto out;

    vp->setObject(*listobj);
out:
    js_LeaveLocalRootScopeWithResult(cx, *vp);
    return ok;
}

JS_FRIEND_DATA(Class) js_XMLClass = {
    js_XML_str,
    JSCLASS_HAS_PRIVATE |
    JSCLASS_HAS_CACHED_PROTO(JSProto_XML),
    PropertyStub,         /* addProperty */
    PropertyStub,         /* delProperty */
    PropertyStub,         /* getProperty */
    StrictPropertyStub,   /* setProperty */
    EnumerateStub,
    ResolveStub,
    xml_convert,
    xml_finalize,
    NULL,                 /* reserved0   */
    NULL,                 /* checkAccess */
    NULL,                 /* call        */
    NULL,                 /* construct   */
    NULL,                 /* xdrObject   */
    xml_hasInstance,
    xml_trace,
    JS_NULL_CLASS_EXT,
    {
        xml_lookupProperty,
        xml_defineProperty,
        xml_getProperty,
        xml_setProperty,
        xml_getAttributes,
        xml_setAttributes,
        xml_deleteProperty,
        xml_enumerate,
        xml_typeOf,
        xml_fix,
        NULL,       /* thisObject     */
        xml_clear
    }
};

static JSXML *
StartNonListXMLMethod(JSContext *cx, jsval *vp, JSObject **objp)
{
    JSXML *xml;
    JSFunction *fun;
    char numBuf[12];

    JS_ASSERT(VALUE_IS_FUNCTION(cx, *vp));

    *objp = ToObject(cx, Valueify(&vp[1]));
    if (!*objp)
        return NULL;
    xml = (JSXML *) GetInstancePrivate(cx, *objp, &js_XMLClass, Valueify(vp + 2));
    if (!xml || xml->xml_class != JSXML_CLASS_LIST)
        return xml;

    if (xml->xml_kids.length == 1) {
        xml = XMLARRAY_MEMBER(&xml->xml_kids, 0, JSXML);
        if (xml) {
            *objp = js_GetXMLObject(cx, xml);
            if (!*objp)
                return NULL;
            vp[1] = OBJECT_TO_JSVAL(*objp);
            return xml;
        }
    }

    fun = GET_FUNCTION_PRIVATE(cx, JSVAL_TO_OBJECT(*vp));
    JS_snprintf(numBuf, sizeof numBuf, "%u", xml->xml_kids.length);
    JSAutoByteString funNameBytes;
    if (const char *funName = GetFunctionNameBytes(cx, fun, &funNameBytes)) {
        JS_ReportErrorNumber(cx, js_GetErrorMessage, NULL, JSMSG_NON_LIST_XML_METHOD,
                             funName, numBuf);
    }
    return NULL;
}

/* Beware: these two are not bracketed by JS_BEGIN/END_MACRO. */
#define XML_METHOD_PROLOG                                                     \
    JSObject *obj = ToObject(cx, Valueify(&vp[1]));                           \
    if (!obj)                                                                 \
        return JS_FALSE;                                                      \
    JSXML *xml = (JSXML *)GetInstancePrivate(cx, obj, &js_XMLClass, Valueify(vp+2)); \
    if (!xml)                                                                 \
        return JS_FALSE

#define NON_LIST_XML_METHOD_PROLOG                                            \
    JSObject *obj;                                                            \
    JSXML *xml = StartNonListXMLMethod(cx, vp, &obj);                         \
    if (!xml)                                                                 \
        return JS_FALSE;                                                      \
    JS_ASSERT(xml->xml_class != JSXML_CLASS_LIST)

static JSBool
xml_addNamespace(JSContext *cx, uintN argc, jsval *vp)
{
    JSObject *ns;

    NON_LIST_XML_METHOD_PROLOG;
    if (xml->xml_class != JSXML_CLASS_ELEMENT)
        goto done;
    xml = CHECK_COPY_ON_WRITE(cx, xml, obj);
    if (!xml)
        return JS_FALSE;

    if (!NamespaceHelper(cx, NULL, argc == 0 ? -1 : 1, vp + 2, vp))
        return JS_FALSE;
    JS_ASSERT(!JSVAL_IS_PRIMITIVE(*vp));

    ns = JSVAL_TO_OBJECT(*vp);
    if (!AddInScopeNamespace(cx, xml, ns))
        return JS_FALSE;
    ns->setNamespaceDeclared(JSVAL_TRUE);

  done:
    *vp = OBJECT_TO_JSVAL(obj);
    return JS_TRUE;
}

static JSBool
xml_appendChild(JSContext *cx, uintN argc, jsval *vp)
{
    jsval v;
    JSObject *vobj;
    JSXML *vxml;

    NON_LIST_XML_METHOD_PROLOG;
    xml = CHECK_COPY_ON_WRITE(cx, xml, obj);
    if (!xml)
        return JS_FALSE;

    jsid name;
    if (!js_GetAnyName(cx, &name))
        return JS_FALSE;

    if (!GetProperty(cx, obj, name, &v))
        return JS_FALSE;

    JS_ASSERT(!JSVAL_IS_PRIMITIVE(v));
    vobj = JSVAL_TO_OBJECT(v);
    JS_ASSERT(vobj->isXML());
    vxml = (JSXML *) vobj->getPrivate();
    JS_ASSERT(vxml->xml_class == JSXML_CLASS_LIST);

    if (!IndexToId(cx, vxml->xml_kids.length, &name))
        return JS_FALSE;
    *vp = (argc != 0) ? vp[2] : JSVAL_VOID;

    if (!PutProperty(cx, JSVAL_TO_OBJECT(v), name, false, vp))
        return JS_FALSE;

    *vp = OBJECT_TO_JSVAL(obj);
    return JS_TRUE;
}

/* XML and XMLList */
static JSBool
xml_attribute(JSContext *cx, uintN argc, jsval *vp)
{
    JSObject *qn;

    if (argc == 0) {
        js_ReportMissingArg(cx, Valueify(*vp), 0);
        return JS_FALSE;
    }

    qn = ToAttributeName(cx, vp[2]);
    if (!qn)
        return JS_FALSE;
    vp[2] = OBJECT_TO_JSVAL(qn);        /* local root */

    jsid id = OBJECT_TO_JSID(qn);
    JSObject *obj = ToObject(cx, Valueify(&vp[1]));
    if (!obj)
        return JS_FALSE;
    return GetProperty(cx, obj, id, vp);
}

/* XML and XMLList */
static JSBool
xml_attributes(JSContext *cx, uintN argc, jsval *vp)
{
    jsval name = STRING_TO_JSVAL(cx->runtime->atomState.starAtom);
    JSObject *qn = ToAttributeName(cx, name);
    if (!qn)
        return JS_FALSE;

    AutoObjectRooter tvr(cx, qn);
    jsid id = OBJECT_TO_JSID(qn);
    JSObject *obj = ToObject(cx, Valueify(&vp[1]));
    if (!obj)
        return JS_FALSE;
    return GetProperty(cx, obj, id, vp);
}

static JSXML *
xml_list_helper(JSContext *cx, JSXML *xml, jsval *rval)
{
    JSObject *listobj;
    JSXML *list;

    listobj = js_NewXMLObject(cx, JSXML_CLASS_LIST);
    if (!listobj)
        return NULL;

    *rval = OBJECT_TO_JSVAL(listobj);
    list = (JSXML *) listobj->getPrivate();
    list->xml_target = xml;
    return list;
}

static JSBool
ValueToId(JSContext *cx, jsval v, AutoIdRooter *idr)
{
    if (JSVAL_IS_INT(v)) {
        jsint i = JSVAL_TO_INT(v);
        if (INT_FITS_IN_JSID(i))
            *idr->addr() = INT_TO_JSID(i);
        else if (!js_ValueToStringId(cx, Valueify(v), idr->addr()))
            return JS_FALSE;
    } else if (JSVAL_IS_STRING(v)) {
        JSAtom *atom = js_AtomizeString(cx, JSVAL_TO_STRING(v), 0);
        if (!atom)
            return JS_FALSE;
        *idr->addr() = ATOM_TO_JSID(atom);
    } else if (!JSVAL_IS_PRIMITIVE(v)) {
        *idr->addr() = OBJECT_TO_JSID(JSVAL_TO_OBJECT(v));
    } else {
        ReportBadXMLName(cx, Valueify(v));
        return JS_FALSE;
    }
    return JS_TRUE;
}

static JSBool
xml_child_helper(JSContext *cx, JSObject *obj, JSXML *xml, jsval name,
                 jsval *rval)
{
    bool isIndex;
    uint32 index;
    JSXML *kid;
    JSObject *kidobj;

    /* ECMA-357 13.4.4.6 */
    JS_ASSERT(xml->xml_class != JSXML_CLASS_LIST);

    if (!IdValIsIndex(cx, name, &index, &isIndex))
        return JS_FALSE;

    if (isIndex) {
        if (index >= JSXML_LENGTH(xml)) {
            *rval = JSVAL_VOID;
        } else {
            kid = XMLARRAY_MEMBER(&xml->xml_kids, index, JSXML);
            if (!kid) {
                *rval = JSVAL_VOID;
            } else {
                kidobj = js_GetXMLObject(cx, kid);
                if (!kidobj)
                    return JS_FALSE;
                *rval = OBJECT_TO_JSVAL(kidobj);
            }
        }
        return JS_TRUE;
    }

    AutoIdRooter idr(cx);
    if (!ValueToId(cx, name, &idr))
        return JS_FALSE;

    return GetProperty(cx, obj, idr.id(), rval);
}

/* XML and XMLList */
static JSBool
xml_child(JSContext *cx, uintN argc, jsval *vp)
{
    jsval v;
    JSXML *list, *vxml;
    JSObject *kidobj;

    XML_METHOD_PROLOG;
    jsval name = argc != 0 ? vp[2] : JSVAL_VOID;
    if (xml->xml_class == JSXML_CLASS_LIST) {
        /* ECMA-357 13.5.4.4 */
        list = xml_list_helper(cx, xml, vp);
        if (!list)
            return JS_FALSE;

        JSXMLArrayCursor cursor(&xml->xml_kids);
        while (JSXML *kid = (JSXML *) cursor.getNext()) {
            kidobj = js_GetXMLObject(cx, kid);
            if (!kidobj)
                return JS_FALSE;
            if (!xml_child_helper(cx, kidobj, kid, name, &v))
                return JS_FALSE;
            if (JSVAL_IS_VOID(v)) {
                /* The property didn't exist in this kid. */
                continue;
            }

            JS_ASSERT(!JSVAL_IS_PRIMITIVE(v));
            vxml = (JSXML *) JSVAL_TO_OBJECT(v)->getPrivate();
            if ((!JSXML_HAS_KIDS(vxml) || vxml->xml_kids.length != 0) &&
                !Append(cx, list, vxml)) {
                return JS_FALSE;
            }
        }
        return JS_TRUE;
    }

    /* ECMA-357 Edition 2 13.3.4.6 (note 13.3, not 13.4 as in Edition 1). */
    if (!xml_child_helper(cx, obj, xml, name, vp))
        return JS_FALSE;
    if (JSVAL_IS_VOID(*vp) && !xml_list_helper(cx, xml, vp))
        return JS_FALSE;
    return JS_TRUE;
}

static JSBool
xml_childIndex(JSContext *cx, uintN argc, jsval *vp)
{
    JSXML *parent;
    uint32 i, n;

    NON_LIST_XML_METHOD_PROLOG;
    parent = xml->parent;
    if (!parent || xml->xml_class == JSXML_CLASS_ATTRIBUTE) {
        *vp = DOUBLE_TO_JSVAL(js_NaN);
        return JS_TRUE;
    }
    for (i = 0, n = JSXML_LENGTH(parent); i < n; i++) {
        if (XMLARRAY_MEMBER(&parent->xml_kids, i, JSXML) == xml)
            break;
    }
    JS_ASSERT(i < n);
    if (i <= JSVAL_INT_MAX)
        *vp = INT_TO_JSVAL(i);
    else
        *vp = DOUBLE_TO_JSVAL(i);
    return JS_TRUE;
}

/* XML and XMLList */
static JSBool
xml_children(JSContext *cx, uintN argc, jsval *vp)
{
    JSObject *obj = ToObject(cx, Valueify(&vp[1]));
    if (!obj)
        return false;
    jsid name = ATOM_TO_JSID(cx->runtime->atomState.starAtom);
    return GetProperty(cx, obj, name, vp);
}

/* XML and XMLList */
static JSBool
xml_comments_helper(JSContext *cx, JSObject *obj, JSXML *xml, jsval *vp)
{
    JSXML *list, *kid, *vxml;
    JSBool ok;
    uint32 i, n;
    JSObject *kidobj;
    jsval v;

    list = xml_list_helper(cx, xml, vp);
    if (!list)
        return JS_FALSE;

    ok = JS_TRUE;

    if (xml->xml_class == JSXML_CLASS_LIST) {
        /* 13.5.4.6 Step 2. */
        for (i = 0, n = JSXML_LENGTH(xml); i < n; i++) {
            kid = XMLARRAY_MEMBER(&xml->xml_kids, i, JSXML);
            if (kid && kid->xml_class == JSXML_CLASS_ELEMENT) {
                ok = js_EnterLocalRootScope(cx);
                if (!ok)
                    break;
                kidobj = js_GetXMLObject(cx, kid);
                if (kidobj) {
                    ok = xml_comments_helper(cx, kidobj, kid, &v);
                } else {
                    ok = JS_FALSE;
                    v = JSVAL_NULL;
                }
                js_LeaveLocalRootScopeWithResult(cx, Valueify(v));
                if (!ok)
                    break;
                vxml = (JSXML *) JSVAL_TO_OBJECT(v)->getPrivate();
                if (JSXML_LENGTH(vxml) != 0) {
                    ok = Append(cx, list, vxml);
                    if (!ok)
                        break;
                }
            }
        }
    } else {
        /* 13.4.4.9 Step 2. */
        for (i = 0, n = JSXML_LENGTH(xml); i < n; i++) {
            kid = XMLARRAY_MEMBER(&xml->xml_kids, i, JSXML);
            if (kid && kid->xml_class == JSXML_CLASS_COMMENT) {
                ok = Append(cx, list, kid);
                if (!ok)
                    break;
            }
        }
    }

    return ok;
}

static JSBool
xml_comments(JSContext *cx, uintN argc, jsval *vp)
{
    XML_METHOD_PROLOG;
    return xml_comments_helper(cx, obj, xml, vp);
}

/* XML and XMLList */
static JSBool
xml_contains(JSContext *cx, uintN argc, jsval *vp)
{
    jsval value;
    JSBool eq;
    JSObject *kidobj;

    XML_METHOD_PROLOG;
    value = argc != 0 ? vp[2] : JSVAL_VOID;
    if (xml->xml_class == JSXML_CLASS_LIST) {
        eq = JS_FALSE;
        JSXMLArrayCursor cursor(&xml->xml_kids);
        while (JSXML *kid = (JSXML *) cursor.getNext()) {
            kidobj = js_GetXMLObject(cx, kid);
            if (!kidobj || !js_TestXMLEquality(cx, ObjectValue(*kidobj), Valueify(value), &eq))
                return JS_FALSE;
            if (eq)
                break;
        }
    } else {
        if (!js_TestXMLEquality(cx, ObjectValue(*obj), Valueify(value), &eq))
            return JS_FALSE;
    }
    *vp = BOOLEAN_TO_JSVAL(eq);
    return JS_TRUE;
}

/* XML and XMLList */
static JSBool
xml_copy(JSContext *cx, uintN argc, jsval *vp)
{
    JSXML *copy;

    XML_METHOD_PROLOG;
    copy = DeepCopy(cx, xml, NULL, 0);
    if (!copy)
        return JS_FALSE;
    *vp = OBJECT_TO_JSVAL(copy->object);
    return JS_TRUE;
}

/* XML and XMLList */
static JSBool
xml_descendants(JSContext *cx, uintN argc, jsval *vp)
{
    jsval name;
    JSXML *list;

    XML_METHOD_PROLOG;
    name = argc == 0 ? STRING_TO_JSVAL(cx->runtime->atomState.starAtom) : vp[2];
    list = Descendants(cx, xml, name);
    if (!list)
        return JS_FALSE;
    *vp = OBJECT_TO_JSVAL(list->object);
    return JS_TRUE;
}

/* XML and XMLList */
static JSBool
xml_elements_helper(JSContext *cx, JSObject *obj, JSXML *xml,
                    JSObject *nameqn, jsval *vp)
{
    JSXML *list, *vxml;
    jsval v;
    JSBool ok;
    JSObject *kidobj;
    uint32 i, n;

    list = xml_list_helper(cx, xml, vp);
    if (!list)
        return JS_FALSE;

    list->xml_targetprop = nameqn;
    ok = JS_TRUE;

    if (xml->xml_class == JSXML_CLASS_LIST) {
        /* 13.5.4.6 */
        JSXMLArrayCursor cursor(&xml->xml_kids);
        while (JSXML *kid = (JSXML *) cursor.getNext()) {
            if (kid->xml_class == JSXML_CLASS_ELEMENT) {
                ok = js_EnterLocalRootScope(cx);
                if (!ok)
                    break;
                kidobj = js_GetXMLObject(cx, kid);
                if (kidobj) {
                    ok = xml_elements_helper(cx, kidobj, kid, nameqn, &v);
                } else {
                    ok = JS_FALSE;
                    v = JSVAL_NULL;
                }
                js_LeaveLocalRootScopeWithResult(cx, Valueify(v));
                if (!ok)
                    break;
                vxml = (JSXML *) JSVAL_TO_OBJECT(v)->getPrivate();
                if (JSXML_LENGTH(vxml) != 0) {
                    ok = Append(cx, list, vxml);
                    if (!ok)
                        break;
                }
            }
        }
    } else {
        for (i = 0, n = JSXML_LENGTH(xml); i < n; i++) {
            JSXML *kid = XMLARRAY_MEMBER(&xml->xml_kids, i, JSXML);
            if (kid && kid->xml_class == JSXML_CLASS_ELEMENT &&
                MatchElemName(nameqn, kid)) {
                ok = Append(cx, list, kid);
                if (!ok)
                    break;
            }
        }
    }

    return ok;
}

static JSBool
xml_elements(JSContext *cx, uintN argc, jsval *vp)
{
    jsval name;
    JSObject *nameqn;
    jsid funid;

    XML_METHOD_PROLOG;

    name = (argc == 0) ? STRING_TO_JSVAL(cx->runtime->atomState.starAtom) : vp[2];
    nameqn = ToXMLName(cx, name, &funid);
    if (!nameqn)
        return JS_FALSE;

    if (!JSID_IS_VOID(funid))
        return xml_list_helper(cx, xml, vp) != NULL;

    return xml_elements_helper(cx, obj, xml, nameqn, vp);
}

/* XML and XMLList */
static JSBool
xml_hasOwnProperty(JSContext *cx, uintN argc, jsval *vp)
{
    jsval name;
    JSBool found;

    JSObject *obj = ToObject(cx, Valueify(&vp[1]));
    if (!obj)
        return JS_FALSE;
    if (!InstanceOf(cx, obj, &js_XMLClass, Valueify(vp + 2)))
        return JS_FALSE;

    name = argc != 0 ? vp[2] : JSVAL_VOID;
    if (!HasProperty(cx, obj, name, &found))
        return JS_FALSE;
    if (found) {
        *vp = JSVAL_TRUE;
        return JS_TRUE;
    }
    return js_HasOwnPropertyHelper(cx, js_LookupProperty, argc, Valueify(vp));
}

/* XML and XMLList */
static JSBool
xml_hasComplexContent(JSContext *cx, uintN argc, jsval *vp)
{
    JSXML *kid;
    JSObject *kidobj;
    uint32 i, n;

    XML_METHOD_PROLOG;
again:
    switch (xml->xml_class) {
      case JSXML_CLASS_ATTRIBUTE:
      case JSXML_CLASS_COMMENT:
      case JSXML_CLASS_PROCESSING_INSTRUCTION:
      case JSXML_CLASS_TEXT:
        *vp = JSVAL_FALSE;
        break;
      case JSXML_CLASS_LIST:
        if (xml->xml_kids.length == 0) {
            *vp = JSVAL_TRUE;
        } else if (xml->xml_kids.length == 1) {
            kid = XMLARRAY_MEMBER(&xml->xml_kids, 0, JSXML);
            if (kid) {
                kidobj = js_GetXMLObject(cx, kid);
                if (!kidobj)
                    return JS_FALSE;
                obj = kidobj;
                xml = (JSXML *) obj->getPrivate();
                goto again;
            }
        }
        /* FALL THROUGH */
      default:
        *vp = JSVAL_FALSE;
        for (i = 0, n = xml->xml_kids.length; i < n; i++) {
            kid = XMLARRAY_MEMBER(&xml->xml_kids, i, JSXML);
            if (kid && kid->xml_class == JSXML_CLASS_ELEMENT) {
                *vp = JSVAL_TRUE;
                break;
            }
        }
        break;
    }
    return JS_TRUE;
}

/* XML and XMLList */
static JSBool
xml_hasSimpleContent(JSContext *cx, uintN argc, jsval *vp)
{
    XML_METHOD_PROLOG;
    *vp = BOOLEAN_TO_JSVAL(HasSimpleContent(xml));
    return JS_TRUE;
}

static JSBool
FindInScopeNamespaces(JSContext *cx, JSXML *xml, JSXMLArray *nsarray)
{
    uint32 length, i, j, n;
    JSObject *ns, *ns2;
    JSLinearString *prefix, *prefix2;

    length = nsarray->length;
    do {
        if (xml->xml_class != JSXML_CLASS_ELEMENT)
            continue;
        for (i = 0, n = xml->xml_namespaces.length; i < n; i++) {
            ns = XMLARRAY_MEMBER(&xml->xml_namespaces, i, JSObject);
            if (!ns)
                continue;

            prefix = ns->getNamePrefix();
            for (j = 0; j < length; j++) {
                ns2 = XMLARRAY_MEMBER(nsarray, j, JSObject);
                if (ns2) {
                    prefix2 = ns2->getNamePrefix();
                    if ((prefix2 && prefix)
                        ? EqualStrings(prefix2, prefix)
                        : EqualStrings(ns2->getNameURI(), ns->getNameURI())) {
                        break;
                    }
                }
            }

            if (j == length) {
                if (!XMLARRAY_APPEND(cx, nsarray, ns))
                    return JS_FALSE;
                ++length;
            }
        }
    } while ((xml = xml->parent) != NULL);
    JS_ASSERT(length == nsarray->length);

    return JS_TRUE;
}

/*
 * Populate a new JS array with elements of array and place the result into
 * rval.  rval must point to a rooted location.
 */
static bool
NamespacesToJSArray(JSContext *cx, JSXMLArray *array, jsval *rval)
{
    JSObject *arrayobj = NewDenseEmptyArray(cx);
    if (!arrayobj)
        return false;
    *rval = OBJECT_TO_JSVAL(arrayobj);

    AutoValueRooter tvr(cx);
    for (uint32 i = 0, n = array->length; i < n; i++) {
        JSObject *ns = XMLARRAY_MEMBER(array, i, JSObject);
        if (!ns)
            continue;
        tvr.set(ObjectValue(*ns));
        if (!arrayobj->setProperty(cx, INT_TO_JSID(i), tvr.addr(), false))
            return false;
    }
    return true;
}

static JSBool
xml_inScopeNamespaces(JSContext *cx, uintN argc, jsval *vp)
{
    NON_LIST_XML_METHOD_PROLOG;

    AutoNamespaceArray namespaces(cx);
    return FindInScopeNamespaces(cx, xml, &namespaces.array) &&
           NamespacesToJSArray(cx, &namespaces.array, vp);
}

static JSBool
xml_insertChildAfter(JSContext *cx, uintN argc, jsval *vp)
{
    jsval arg;
    JSXML *kid;
    uint32 i;

    NON_LIST_XML_METHOD_PROLOG;
    *vp = OBJECT_TO_JSVAL(obj);
    if (!JSXML_HAS_KIDS(xml) || argc == 0)
        return JS_TRUE;

    arg = vp[2];
    if (JSVAL_IS_NULL(arg)) {
        kid = NULL;
        i = 0;
    } else {
        if (!VALUE_IS_XML(arg))
            return JS_TRUE;
        kid = (JSXML *) JSVAL_TO_OBJECT(arg)->getPrivate();
        i = XMLARRAY_FIND_MEMBER(&xml->xml_kids, kid, NULL);
        if (i == XML_NOT_FOUND)
            return JS_TRUE;
        ++i;
    }

    xml = CHECK_COPY_ON_WRITE(cx, xml, obj);
    if (!xml)
        return JS_FALSE;
    return Insert(cx, xml, i, argc >= 2 ? vp[3] : JSVAL_VOID);
}

static JSBool
xml_insertChildBefore(JSContext *cx, uintN argc, jsval *vp)
{
    jsval arg;
    JSXML *kid;
    uint32 i;

    NON_LIST_XML_METHOD_PROLOG;
    *vp = OBJECT_TO_JSVAL(obj);
    if (!JSXML_HAS_KIDS(xml) || argc == 0)
        return JS_TRUE;

    arg = vp[2];
    if (JSVAL_IS_NULL(arg)) {
        kid = NULL;
        i = xml->xml_kids.length;
    } else {
        if (!VALUE_IS_XML(arg))
            return JS_TRUE;
        kid = (JSXML *) JSVAL_TO_OBJECT(arg)->getPrivate();
        i = XMLARRAY_FIND_MEMBER(&xml->xml_kids, kid, NULL);
        if (i == XML_NOT_FOUND)
            return JS_TRUE;
    }

    xml = CHECK_COPY_ON_WRITE(cx, xml, obj);
    if (!xml)
        return JS_FALSE;
    return Insert(cx, xml, i, argc >= 2 ? vp[3] : JSVAL_VOID);
}

/* XML and XMLList */
static JSBool
xml_length(JSContext *cx, uintN argc, jsval *vp)
{
    XML_METHOD_PROLOG;
    if (xml->xml_class != JSXML_CLASS_LIST) {
        *vp = JSVAL_ONE;
    } else {
        uint32 l = xml->xml_kids.length;
        if (l <= JSVAL_INT_MAX)
            *vp = INT_TO_JSVAL(l);
        else
            *vp = DOUBLE_TO_JSVAL(l);
    }
    return JS_TRUE;
}

static JSBool
xml_localName(JSContext *cx, uintN argc, jsval *vp)
{
    NON_LIST_XML_METHOD_PROLOG;
    *vp = xml->name ? xml->name->getQNameLocalNameVal() : JSVAL_NULL;
    return JS_TRUE;
}

static JSBool
xml_name(JSContext *cx, uintN argc, jsval *vp)
{
    NON_LIST_XML_METHOD_PROLOG;
    *vp = OBJECT_TO_JSVAL(xml->name);
    return JS_TRUE;
}

static JSBool
xml_namespace(JSContext *cx, uintN argc, jsval *vp)
{
    JSLinearString *prefix, *nsprefix;
    jsuint i, length;
    JSObject *ns;

    NON_LIST_XML_METHOD_PROLOG;
    if (argc == 0 && !JSXML_HAS_NAME(xml)) {
        *vp = JSVAL_NULL;
        return true;
    }

    if (argc == 0) {
        prefix = NULL;
    } else {
        JSString *str = js_ValueToString(cx, Valueify(vp[2]));
        if (!str)
            return false;
        prefix = str->ensureLinear(cx);
        if (!prefix)
            return false;
        vp[2] = STRING_TO_JSVAL(prefix);      /* local root */
    }

    AutoNamespaceArray inScopeNSes(cx);
    if (!FindInScopeNamespaces(cx, xml, &inScopeNSes.array))
        return false;

    if (!prefix) {
        ns = GetNamespace(cx, xml->name, &inScopeNSes.array);
        if (!ns)
            return false;
    } else {
        ns = NULL;
        for (i = 0, length = inScopeNSes.array.length; i < length; i++) {
            ns = XMLARRAY_MEMBER(&inScopeNSes.array, i, JSObject);
            if (ns) {
                nsprefix = ns->getNamePrefix();
                if (nsprefix && EqualStrings(nsprefix, prefix))
                    break;
                ns = NULL;
            }
        }
    }

    *vp = (!ns) ? JSVAL_VOID : OBJECT_TO_JSVAL(ns);
    return true;
}

static JSBool
xml_namespaceDeclarations(JSContext *cx, uintN argc, jsval *vp)
{
    NON_LIST_XML_METHOD_PROLOG;
    if (JSXML_HAS_VALUE(xml))
        return true;

    AutoNamespaceArray ancestors(cx);
    AutoNamespaceArray declared(cx);

    JSXML *yml = xml;
    while ((yml = yml->parent) != NULL) {
        JS_ASSERT(yml->xml_class == JSXML_CLASS_ELEMENT);
        for (uint32 i = 0, n = yml->xml_namespaces.length; i < n; i++) {
            JSObject *ns = XMLARRAY_MEMBER(&yml->xml_namespaces, i, JSObject);
            if (ns && !XMLARRAY_HAS_MEMBER(&ancestors.array, ns, namespace_match)) {
                if (!XMLARRAY_APPEND(cx, &ancestors.array, ns))
                    return false;
            }
        }
    }

    for (uint32 i = 0, n = xml->xml_namespaces.length; i < n; i++) {
        JSObject *ns = XMLARRAY_MEMBER(&xml->xml_namespaces, i, JSObject);
        if (!ns)
            continue;
        if (!IsDeclared(ns))
            continue;
        if (!XMLARRAY_HAS_MEMBER(&ancestors.array, ns, namespace_match)) {
            if (!XMLARRAY_APPEND(cx, &declared.array, ns))
                return false;
        }
    }

    return NamespacesToJSArray(cx, &declared.array, vp);
}

static const char js_attribute_str[] = "attribute";
static const char js_text_str[]      = "text";

/* Exported to jsgc.c #ifdef DEBUG. */
const char *js_xml_class_str[] = {
    "list",
    "element",
    js_attribute_str,
    "processing-instruction",
    js_text_str,
    "comment"
};

static JSBool
xml_nodeKind(JSContext *cx, uintN argc, jsval *vp)
{
    JSString *str;

    NON_LIST_XML_METHOD_PROLOG;
    str = JS_InternString(cx, js_xml_class_str[xml->xml_class]);
    if (!str)
        return JS_FALSE;
    *vp = STRING_TO_JSVAL(str);
    return JS_TRUE;
}

static void
NormalizingDelete(JSContext *cx, JSXML *xml, uint32 index)
{
    if (xml->xml_class == JSXML_CLASS_LIST)
        DeleteListElement(cx, xml, index);
    else
        DeleteByIndex(cx, xml, index);
}

/* XML and XMLList */
static JSBool
xml_normalize_helper(JSContext *cx, JSObject *obj, JSXML *xml)
{
    JSXML *kid, *kid2;
    uint32 i, n;
    JSObject *kidobj;
    JSString *str;

    if (!JSXML_HAS_KIDS(xml))
        return JS_TRUE;

    xml = CHECK_COPY_ON_WRITE(cx, xml, obj);
    if (!xml)
        return JS_FALSE;

    for (i = 0, n = xml->xml_kids.length; i < n; i++) {
        kid = XMLARRAY_MEMBER(&xml->xml_kids, i, JSXML);
        if (!kid)
            continue;
        if (kid->xml_class == JSXML_CLASS_ELEMENT) {
            kidobj = js_GetXMLObject(cx, kid);
            if (!kidobj || !xml_normalize_helper(cx, kidobj, kid))
                return JS_FALSE;
        } else if (kid->xml_class == JSXML_CLASS_TEXT) {
            while (i + 1 < n &&
                   (kid2 = XMLARRAY_MEMBER(&xml->xml_kids, i + 1, JSXML)) &&
                   kid2->xml_class == JSXML_CLASS_TEXT) {
                str = js_ConcatStrings(cx, kid->xml_value, kid2->xml_value);
                if (!str)
                    return JS_FALSE;
                NormalizingDelete(cx, xml, i + 1);
                n = xml->xml_kids.length;
                kid->xml_value = str;
            }
            if (kid->xml_value->empty()) {
                NormalizingDelete(cx, xml, i);
                n = xml->xml_kids.length;
                --i;
            }
        }
    }

    return JS_TRUE;
}

static JSBool
xml_normalize(JSContext *cx, uintN argc, jsval *vp)
{
    XML_METHOD_PROLOG;
    *vp = OBJECT_TO_JSVAL(obj);
    return xml_normalize_helper(cx, obj, xml);
}

/* XML and XMLList */
static JSBool
xml_parent(JSContext *cx, uintN argc, jsval *vp)
{
    JSXML *parent, *kid;
    uint32 i, n;
    JSObject *parentobj;

    XML_METHOD_PROLOG;
    parent = xml->parent;
    if (xml->xml_class == JSXML_CLASS_LIST) {
        *vp = JSVAL_VOID;
        n = xml->xml_kids.length;
        if (n == 0)
            return JS_TRUE;

        kid = XMLARRAY_MEMBER(&xml->xml_kids, 0, JSXML);
        if (!kid)
            return JS_TRUE;
        parent = kid->parent;
        for (i = 1; i < n; i++) {
            kid = XMLARRAY_MEMBER(&xml->xml_kids, i, JSXML);
            if (kid && kid->parent != parent)
                return JS_TRUE;
        }
    }

    if (!parent) {
        *vp = JSVAL_NULL;
        return JS_TRUE;
    }

    parentobj = js_GetXMLObject(cx, parent);
    if (!parentobj)
        return JS_FALSE;
    *vp = OBJECT_TO_JSVAL(parentobj);
    return JS_TRUE;
}

/* XML and XMLList */
static JSBool
xml_processingInstructions_helper(JSContext *cx, JSObject *obj, JSXML *xml,
                                  JSObject *nameqn, jsval *vp)
{
    JSXML *list, *vxml;
    JSBool ok;
    JSObject *kidobj;
    jsval v;
    uint32 i, n;

    list = xml_list_helper(cx, xml, vp);
    if (!list)
        return JS_FALSE;

    list->xml_targetprop = nameqn;
    ok = JS_TRUE;

    if (xml->xml_class == JSXML_CLASS_LIST) {
        /* 13.5.4.17 Step 4 (misnumbered 9 -- Erratum?). */
        JSXMLArrayCursor cursor(&xml->xml_kids);
        while (JSXML *kid = (JSXML *) cursor.getNext()) {
            if (kid->xml_class == JSXML_CLASS_ELEMENT) {
                ok = js_EnterLocalRootScope(cx);
                if (!ok)
                    break;
                kidobj = js_GetXMLObject(cx, kid);
                if (kidobj) {
                    ok = xml_processingInstructions_helper(cx, kidobj, kid,
                                                           nameqn, &v);
                } else {
                    ok = JS_FALSE;
                    v = JSVAL_NULL;
                }
                js_LeaveLocalRootScopeWithResult(cx, Valueify(v));
                if (!ok)
                    break;
                vxml = (JSXML *) JSVAL_TO_OBJECT(v)->getPrivate();
                if (JSXML_LENGTH(vxml) != 0) {
                    ok = Append(cx, list, vxml);
                    if (!ok)
                        break;
                }
            }
        }
    } else {
        /* 13.4.4.28 Step 4. */
        for (i = 0, n = JSXML_LENGTH(xml); i < n; i++) {
            JSXML *kid = XMLARRAY_MEMBER(&xml->xml_kids, i, JSXML);
            if (kid && kid->xml_class == JSXML_CLASS_PROCESSING_INSTRUCTION) {
                JSLinearString *localName = nameqn->getQNameLocalName();
                if (IS_STAR(localName) ||
                    EqualStrings(localName, kid->name->getQNameLocalName())) {
                    ok = Append(cx, list, kid);
                    if (!ok)
                        break;
                }
            }
        }
    }

    return ok;
}

static JSBool
xml_processingInstructions(JSContext *cx, uintN argc, jsval *vp)
{
    jsval name;
    JSObject *nameqn;
    jsid funid;

    XML_METHOD_PROLOG;

    name = (argc == 0) ? STRING_TO_JSVAL(cx->runtime->atomState.starAtom) : vp[2];
    nameqn = ToXMLName(cx, name, &funid);
    if (!nameqn)
        return JS_FALSE;
    vp[2] = OBJECT_TO_JSVAL(nameqn);

    if (!JSID_IS_VOID(funid))
        return xml_list_helper(cx, xml, vp) != NULL;

    return xml_processingInstructions_helper(cx, obj, xml, nameqn, vp);
}

static JSBool
xml_prependChild(JSContext *cx, uintN argc, jsval *vp)
{
    NON_LIST_XML_METHOD_PROLOG;
    xml = CHECK_COPY_ON_WRITE(cx, xml, obj);
    if (!xml)
        return JS_FALSE;
    *vp = OBJECT_TO_JSVAL(obj);
    return Insert(cx, xml, 0, argc != 0 ? vp[2] : JSVAL_VOID);
}

/* XML and XMLList */
static JSBool
xml_propertyIsEnumerable(JSContext *cx, uintN argc, jsval *vp)
{
    bool isIndex;
    uint32 index;

    XML_METHOD_PROLOG;
    *vp = JSVAL_FALSE;
    if (argc != 0) {
        if (!IdValIsIndex(cx, vp[2], &index, &isIndex))
            return JS_FALSE;

        if (isIndex) {
            if (xml->xml_class == JSXML_CLASS_LIST) {
                /* 13.5.4.18. */
                *vp = BOOLEAN_TO_JSVAL(index < xml->xml_kids.length);
            } else {
                /* 13.4.4.30. */
                *vp = BOOLEAN_TO_JSVAL(index == 0);
            }
        }
    }
    return JS_TRUE;
}

static JSBool
namespace_full_match(const void *a, const void *b)
{
    const JSObject *nsa = (const JSObject *) a;
    const JSObject *nsb = (const JSObject *) b;
    JSLinearString *prefixa = nsa->getNamePrefix();
    JSLinearString *prefixb;

    if (prefixa) {
        prefixb = nsb->getNamePrefix();
        if (prefixb && !EqualStrings(prefixa, prefixb))
            return JS_FALSE;
    }
    return EqualStrings(nsa->getNameURI(), nsb->getNameURI());
}

static JSBool
xml_removeNamespace_helper(JSContext *cx, JSXML *xml, JSObject *ns)
{
    JSObject *thisns, *attrns;
    uint32 i, n;
    JSXML *attr, *kid;

    thisns = GetNamespace(cx, xml->name, &xml->xml_namespaces);
    JS_ASSERT(thisns);
    if (thisns == ns)
        return JS_TRUE;

    for (i = 0, n = xml->xml_attrs.length; i < n; i++) {
        attr = XMLARRAY_MEMBER(&xml->xml_attrs, i, JSXML);
        if (!attr)
            continue;
        attrns = GetNamespace(cx, attr->name, &xml->xml_namespaces);
        JS_ASSERT(attrns);
        if (attrns == ns)
            return JS_TRUE;
    }

    i = XMLARRAY_FIND_MEMBER(&xml->xml_namespaces, ns, namespace_full_match);
    if (i != XML_NOT_FOUND)
        XMLArrayDelete(cx, &xml->xml_namespaces, i, JS_TRUE);

    for (i = 0, n = xml->xml_kids.length; i < n; i++) {
        kid = XMLARRAY_MEMBER(&xml->xml_kids, i, JSXML);
        if (kid && kid->xml_class == JSXML_CLASS_ELEMENT) {
            if (!xml_removeNamespace_helper(cx, kid, ns))
                return JS_FALSE;
        }
    }
    return JS_TRUE;
}

static JSBool
xml_removeNamespace(JSContext *cx, uintN argc, jsval *vp)
{
    JSObject *ns;

    NON_LIST_XML_METHOD_PROLOG;
    if (xml->xml_class != JSXML_CLASS_ELEMENT)
        goto done;
    xml = CHECK_COPY_ON_WRITE(cx, xml, obj);
    if (!xml)
        return JS_FALSE;

    if (!NamespaceHelper(cx, NULL, argc == 0 ? -1 : 1, vp + 2, vp))
        return JS_FALSE;
    JS_ASSERT(!JSVAL_IS_PRIMITIVE(*vp));
    ns = JSVAL_TO_OBJECT(*vp);

    /* NOTE: remove ns from each ancestor if not used by that ancestor. */
    if (!xml_removeNamespace_helper(cx, xml, ns))
        return JS_FALSE;
  done:
    *vp = OBJECT_TO_JSVAL(obj);
    return JS_TRUE;
}

static JSBool
xml_replace(JSContext *cx, uintN argc, jsval *vp)
{
    jsval value;
    JSXML *vxml, *kid;
    uint32 index, i;
    JSObject *nameqn;

    NON_LIST_XML_METHOD_PROLOG;
    if (xml->xml_class != JSXML_CLASS_ELEMENT)
        goto done;

    if (argc <= 1) {
        value = STRING_TO_JSVAL(cx->runtime->atomState.typeAtoms[JSTYPE_VOID]);
    } else {
        value = vp[3];
        vxml = VALUE_IS_XML(value)
               ? (JSXML *) JSVAL_TO_OBJECT(value)->getPrivate()
               : NULL;
        if (!vxml) {
            if (!JS_ConvertValue(cx, value, JSTYPE_STRING, &vp[3]))
                return JS_FALSE;
            value = vp[3];
        } else {
            vxml = DeepCopy(cx, vxml, NULL, 0);
            if (!vxml)
                return JS_FALSE;
            value = vp[3] = OBJECT_TO_JSVAL(vxml->object);
        }
    }

    xml = CHECK_COPY_ON_WRITE(cx, xml, obj);
    if (!xml)
        return JS_FALSE;

    bool haveIndex;
    if (argc == 0) {
        haveIndex = false;
    } else {
        if (!IdValIsIndex(cx, vp[2], &index, &haveIndex))
            return JS_FALSE;
    }

    if (!haveIndex) {
        /*
         * Call function QName per spec, not ToXMLName, to avoid attribute
         * names.
         */
        if (!QNameHelper(cx, NULL, argc == 0 ? -1 : 1, vp + 2, vp))
            return JS_FALSE;
        JS_ASSERT(!JSVAL_IS_PRIMITIVE(*vp));
        nameqn = JSVAL_TO_OBJECT(*vp);

        i = xml->xml_kids.length;
        index = XML_NOT_FOUND;
        while (i != 0) {
            --i;
            kid = XMLARRAY_MEMBER(&xml->xml_kids, i, JSXML);
            if (kid && MatchElemName(nameqn, kid)) {
                if (i != XML_NOT_FOUND)
                    DeleteByIndex(cx, xml, i);
                index = i;
            }
        }

        if (index == XML_NOT_FOUND)
            goto done;
    }

    if (!Replace(cx, xml, index, value))
        return JS_FALSE;

  done:
    *vp = OBJECT_TO_JSVAL(obj);
    return JS_TRUE;
}

static JSBool
xml_setChildren(JSContext *cx, uintN argc, jsval *vp)
{
    JSObject *obj;

    if (!StartNonListXMLMethod(cx, vp, &obj))
        return JS_FALSE;

    *vp = argc != 0 ? vp[2] : JSVAL_VOID;     /* local root */
    if (!PutProperty(cx, obj, ATOM_TO_JSID(cx->runtime->atomState.starAtom), false, vp))
        return JS_FALSE;

    *vp = OBJECT_TO_JSVAL(obj);
    return JS_TRUE;
}

static JSBool
xml_setLocalName(JSContext *cx, uintN argc, jsval *vp)
{
    jsval name;
    JSObject *nameqn;
    JSLinearString *namestr;

    NON_LIST_XML_METHOD_PROLOG;
    if (!JSXML_HAS_NAME(xml)) {
        vp[0] = JSVAL_VOID;
        return JS_TRUE;
    }

    if (argc == 0) {
        namestr = cx->runtime->atomState.typeAtoms[JSTYPE_VOID];
    } else {
        name = vp[2];
        if (!JSVAL_IS_PRIMITIVE(name) &&
            JSVAL_TO_OBJECT(name)->getClass() == &js_QNameClass) {
            nameqn = JSVAL_TO_OBJECT(name);
            namestr = nameqn->getQNameLocalName();
        } else {
            if (!JS_ConvertValue(cx, name, JSTYPE_STRING, &vp[2]))
                return JS_FALSE;
            name = vp[2];
            namestr = JSVAL_TO_STRING(name)->ensureLinear(cx);
            if (!namestr)
                return JS_FALSE;
        }
    }

    xml = CHECK_COPY_ON_WRITE(cx, xml, obj);
    if (!xml)
        return JS_FALSE;
    if (namestr)
        xml->name->setQNameLocalName(namestr);
    vp[0] = JSVAL_VOID;
    return JS_TRUE;
}

static JSBool
xml_setName(JSContext *cx, uintN argc, jsval *vp)
{
    jsval name;
    JSObject *nameqn;
    JSXML *nsowner;
    JSXMLArray *nsarray;
    uint32 i, n;
    JSObject *ns;

    NON_LIST_XML_METHOD_PROLOG;
    if (!JSXML_HAS_NAME(xml))
        return JS_TRUE;

    if (argc == 0) {
        name = STRING_TO_JSVAL(cx->runtime->atomState.typeAtoms[JSTYPE_VOID]);
    } else {
        name = vp[2];
        if (!JSVAL_IS_PRIMITIVE(name) &&
            JSVAL_TO_OBJECT(name)->getClass() == &js_QNameClass &&
            !(nameqn = JSVAL_TO_OBJECT(name))->getNameURI()) {
            name = vp[2] = nameqn->getQNameLocalNameVal();
        }
    }

    nameqn = js_ConstructObject(cx, &js_QNameClass, NULL, NULL, 1, Valueify(&name));
    if (!nameqn)
        return JS_FALSE;

    /* ECMA-357 13.4.4.35 Step 4. */
    if (xml->xml_class == JSXML_CLASS_PROCESSING_INSTRUCTION)
        nameqn->setNameURI(cx->runtime->emptyString);

    xml = CHECK_COPY_ON_WRITE(cx, xml, obj);
    if (!xml)
        return JS_FALSE;
    xml->name = nameqn;

    /*
     * Erratum: nothing in 13.4.4.35 talks about making the name match the
     * in-scope namespaces, either by finding an in-scope namespace with a
     * matching uri and setting the new name's prefix to that namespace's
     * prefix, or by extending the in-scope namespaces for xml (which are in
     * xml->parent if xml is an attribute or a PI).
     */
    if (xml->xml_class == JSXML_CLASS_ELEMENT) {
        nsowner = xml;
    } else {
        if (!xml->parent || xml->parent->xml_class != JSXML_CLASS_ELEMENT)
            return JS_TRUE;
        nsowner = xml->parent;
    }

    if (nameqn->getNamePrefix()) {
        /*
         * The name being set has a prefix, which originally came from some
         * namespace object (which may be the null namespace, where both the
         * prefix and uri are the empty string).  We must go through a full
         * GetNamespace in case that namespace is in-scope in nsowner.
         *
         * If we find such an in-scope namespace, we return true right away,
         * in this block.  Otherwise, we fall through to the final return of
         * AddInScopeNamespace(cx, nsowner, ns).
         */
        ns = GetNamespace(cx, nameqn, &nsowner->xml_namespaces);
        if (!ns)
            return JS_FALSE;

        /* XXXbe have to test membership to see whether GetNamespace added */
        if (XMLARRAY_HAS_MEMBER(&nsowner->xml_namespaces, ns, NULL)) {
            vp[0] = JSVAL_VOID;
            return JS_TRUE;
        }
    } else {
        /*
         * At this point, we know prefix of nameqn is null, so its uri can't
         * be the empty string (the null namespace always uses the empty string
         * for both prefix and uri).
         *
         * This means we must inline GetNamespace and specialize it to match
         * uri only, never prefix.  If we find a namespace with nameqn's uri
         * already in nsowner->xml_namespaces, then all that we need do is set
         * prefix of nameqn to that namespace's prefix.
         *
         * If no such namespace exists, we can create one without going through
         * the constructor, because we know uri of nameqn is non-empty (so
         * prefix does not need to be converted from null to empty by QName).
         */
        JS_ASSERT(!nameqn->getNameURI()->empty());

        nsarray = &nsowner->xml_namespaces;
        for (i = 0, n = nsarray->length; i < n; i++) {
            ns = XMLARRAY_MEMBER(nsarray, i, JSObject);
            if (ns && EqualStrings(ns->getNameURI(), nameqn->getNameURI())) {
                nameqn->setNamePrefix(ns->getNamePrefix());
                vp[0] = JSVAL_VOID;
                return JS_TRUE;
            }
        }

        ns = NewXMLNamespace(cx, NULL, nameqn->getNameURI(), JS_TRUE);
        if (!ns)
            return JS_FALSE;
    }

    if (!AddInScopeNamespace(cx, nsowner, ns))
        return JS_FALSE;
    vp[0] = JSVAL_VOID;
    return JS_TRUE;
}

static JSBool
xml_setNamespace(JSContext *cx, uintN argc, jsval *vp)
{
    JSObject *qn;
    JSObject *ns;
    jsval qnargv[2];
    JSXML *nsowner;

    NON_LIST_XML_METHOD_PROLOG;
    if (!JSXML_HAS_NAME(xml))
        return JS_TRUE;

    xml = CHECK_COPY_ON_WRITE(cx, xml, obj);
    if (!xml)
        return JS_FALSE;

    ns = js_ConstructObject(cx, &js_NamespaceClass, NULL, obj,
                            argc == 0 ? 0 : 1, Valueify(vp + 2));
    if (!ns)
        return JS_FALSE;
    vp[0] = OBJECT_TO_JSVAL(ns);
    ns->setNamespaceDeclared(JSVAL_TRUE);

    qnargv[0] = OBJECT_TO_JSVAL(ns);
    qnargv[1] = OBJECT_TO_JSVAL(xml->name);
    qn = js_ConstructObject(cx, &js_QNameClass, NULL, NULL, 2, Valueify(qnargv));
    if (!qn)
        return JS_FALSE;

    xml->name = qn;

    /*
     * Erratum: the spec fails to update the governing in-scope namespaces.
     * See the erratum noted in xml_setName, above.
     */
    if (xml->xml_class == JSXML_CLASS_ELEMENT) {
        nsowner = xml;
    } else {
        if (!xml->parent || xml->parent->xml_class != JSXML_CLASS_ELEMENT)
            return JS_TRUE;
        nsowner = xml->parent;
    }
    if (!AddInScopeNamespace(cx, nsowner, ns))
        return JS_FALSE;
    vp[0] = JSVAL_VOID;
    return JS_TRUE;
}

/* XML and XMLList */
static JSBool
xml_text_helper(JSContext *cx, JSObject *obj, JSXML *xml, jsval *vp)
{
    JSXML *list, *kid, *vxml;
    uint32 i, n;
    JSBool ok;
    JSObject *kidobj;
    jsval v;

    list = xml_list_helper(cx, xml, vp);
    if (!list)
        return JS_FALSE;

    if (xml->xml_class == JSXML_CLASS_LIST) {
        ok = JS_TRUE;
        for (i = 0, n = xml->xml_kids.length; i < n; i++) {
            kid = XMLARRAY_MEMBER(&xml->xml_kids, i, JSXML);
            if (kid && kid->xml_class == JSXML_CLASS_ELEMENT) {
                ok = js_EnterLocalRootScope(cx);
                if (!ok)
                    break;
                kidobj = js_GetXMLObject(cx, kid);
                if (kidobj) {
                    ok = xml_text_helper(cx, kidobj, kid, &v);
                } else {
                    ok = JS_FALSE;
                    v = JSVAL_NULL;
                }
                js_LeaveLocalRootScopeWithResult(cx, Valueify(v));
                if (!ok)
                    return JS_FALSE;
                vxml = (JSXML *) JSVAL_TO_OBJECT(v)->getPrivate();
                if (JSXML_LENGTH(vxml) != 0 && !Append(cx, list, vxml))
                    return JS_FALSE;
            }
        }
    } else {
        for (i = 0, n = JSXML_LENGTH(xml); i < n; i++) {
            kid = XMLARRAY_MEMBER(&xml->xml_kids, i, JSXML);
            if (kid && kid->xml_class == JSXML_CLASS_TEXT) {
                if (!Append(cx, list, kid))
                    return JS_FALSE;
            }
        }
    }
    return JS_TRUE;
}

static JSBool
xml_text(JSContext *cx, uintN argc, jsval *vp)
{
    XML_METHOD_PROLOG;
    return xml_text_helper(cx, obj, xml, vp);
}

/* XML and XMLList */
static JSString *
xml_toString_helper(JSContext *cx, JSXML *xml)
{
    JSString *str, *kidstr;

    if (xml->xml_class == JSXML_CLASS_ATTRIBUTE ||
        xml->xml_class == JSXML_CLASS_TEXT) {
        return xml->xml_value;
    }

    if (!HasSimpleContent(xml))
        return ToXMLString(cx, OBJECT_TO_JSVAL(xml->object), 0);

    str = cx->runtime->emptyString;
    if (!js_EnterLocalRootScope(cx))
        return NULL;
    JSXMLArrayCursor cursor(&xml->xml_kids);
    while (JSXML *kid = (JSXML *) cursor.getNext()) {
        if (kid->xml_class != JSXML_CLASS_COMMENT &&
            kid->xml_class != JSXML_CLASS_PROCESSING_INSTRUCTION) {
            kidstr = xml_toString_helper(cx, kid);
            if (!kidstr) {
                str = NULL;
                break;
            }
            str = js_ConcatStrings(cx, str, kidstr);
            if (!str)
                break;
        }
    }
    js_LeaveLocalRootScopeWithResult(cx, str);
    return str;
}

static JSBool
xml_toSource(JSContext *cx, uintN argc, jsval *vp)
{
    JSObject *obj = ToObject(cx, Valueify(&vp[1]));
    if (!obj)
        return JS_FALSE;
    JSString *str = ToXMLString(cx, OBJECT_TO_JSVAL(obj), TO_SOURCE_FLAG);
    if (!str)
        return JS_FALSE;
    *vp = STRING_TO_JSVAL(str);
    return JS_TRUE;
}

static JSBool
xml_toString(JSContext *cx, uintN argc, jsval *vp)
{
    JSString *str;

    XML_METHOD_PROLOG;
    str = xml_toString_helper(cx, xml);
    if (!str)
        return JS_FALSE;
    *vp = STRING_TO_JSVAL(str);
    return JS_TRUE;
}

/* XML and XMLList */
static JSBool
xml_toXMLString(JSContext *cx, uintN argc, jsval *vp)
{
    JSObject *obj = ToObject(cx, Valueify(&vp[1]));
    if (!obj)
        return JS_FALSE;
    JSString *str = ToXMLString(cx, OBJECT_TO_JSVAL(obj), 0);
    if (!str)
        return JS_FALSE;
    *vp = STRING_TO_JSVAL(str);
    return JS_TRUE;
}

/* XML and XMLList */
static JSBool
xml_valueOf(JSContext *cx, uintN argc, jsval *vp)
{
    JSObject *obj = ToObject(cx, Valueify(&vp[1]));
    if (!obj)
        return false;
    *vp = OBJECT_TO_JSVAL(obj);
    return true;
}

static JSFunctionSpec xml_methods[] = {
    JS_FN_TYPE("addNamespace",          xml_addNamespace,          1,0, JS_TypeHandlerThis),
    JS_FN_TYPE("appendChild",           xml_appendChild,           1,0, JS_TypeHandlerThis),
    JS_FN_TYPE(js_attribute_str,        xml_attribute,             1,0, JS_TypeHandlerDynamic),
    JS_FN_TYPE("attributes",            xml_attributes,            0,0, JS_TypeHandlerDynamic),
    JS_FN_TYPE("child",                 xml_child,                 1,0, JS_TypeHandlerDynamic),
    JS_FN_TYPE("childIndex",            xml_childIndex,            0,0, JS_TypeHandlerInt),
    JS_FN_TYPE("children",              xml_children,              0,0, JS_TypeHandlerDynamic),
    JS_FN_TYPE("comments",              xml_comments,              0,0, JS_TypeHandlerDynamic),
    JS_FN_TYPE("contains",              xml_contains,              1,0, JS_TypeHandlerBool),
    JS_FN_TYPE("copy",                  xml_copy,                  0,0, JS_TypeHandlerThis),
    JS_FN_TYPE("descendants",           xml_descendants,           1,0, JS_TypeHandlerDynamic),
    JS_FN_TYPE("elements",              xml_elements,              1,0, JS_TypeHandlerDynamic),
    JS_FN_TYPE("hasOwnProperty",        xml_hasOwnProperty,        1,0, JS_TypeHandlerBool),
    JS_FN_TYPE("hasComplexContent",     xml_hasComplexContent,     1,0, JS_TypeHandlerBool),
    JS_FN_TYPE("hasSimpleContent",      xml_hasSimpleContent,      1,0, JS_TypeHandlerBool),
    JS_FN_TYPE("inScopeNamespaces",     xml_inScopeNamespaces,     0,0, JS_TypeHandlerDynamic),
    JS_FN_TYPE("insertChildAfter",      xml_insertChildAfter,      2,0, JS_TypeHandlerThis),
    JS_FN_TYPE("insertChildBefore",     xml_insertChildBefore,     2,0, JS_TypeHandlerThis),
    JS_FN_TYPE(js_length_str,           xml_length,                0,0, JS_TypeHandlerInt),
    JS_FN_TYPE(js_localName_str,        xml_localName,             0,0, JS_TypeHandlerString),
    JS_FN_TYPE(js_name_str,             xml_name,                  0,0, JS_TypeHandlerDynamic),
    JS_FN_TYPE(js_namespace_str,        xml_namespace,             1,0, JS_TypeHandlerDynamic),
    JS_FN_TYPE("namespaceDeclarations", xml_namespaceDeclarations, 0,0, JS_TypeHandlerDynamic),
    JS_FN_TYPE("nodeKind",              xml_nodeKind,              0,0, JS_TypeHandlerString),
    JS_FN_TYPE("normalize",             xml_normalize,             0,0, JS_TypeHandlerThis),
    JS_FN_TYPE(js_xml_parent_str,       xml_parent,                0,0, JS_TypeHandlerDynamic),
    JS_FN_TYPE("processingInstructions",xml_processingInstructions,1,0, JS_TypeHandlerDynamic),
    JS_FN_TYPE("prependChild",          xml_prependChild,          1,0, JS_TypeHandlerThis),
    JS_FN_TYPE("propertyIsEnumerable",  xml_propertyIsEnumerable,  1,0, JS_TypeHandlerBool),
    JS_FN_TYPE("removeNamespace",       xml_removeNamespace,       1,0, JS_TypeHandlerThis),
    JS_FN_TYPE("replace",               xml_replace,               2,0, JS_TypeHandlerThis),
    JS_FN_TYPE("setChildren",           xml_setChildren,           1,0, JS_TypeHandlerThis),
    JS_FN_TYPE("setLocalName",          xml_setLocalName,          1,0, JS_TypeHandlerVoid),
    JS_FN_TYPE("setName",               xml_setName,               1,0, JS_TypeHandlerVoid),
    JS_FN_TYPE("setNamespace",          xml_setNamespace,          1,0, JS_TypeHandlerVoid),
    JS_FN_TYPE(js_text_str,             xml_text,                  0,0, JS_TypeHandlerDynamic),
    JS_FN_TYPE(js_toSource_str,         xml_toSource,              0,0, JS_TypeHandlerString),
    JS_FN_TYPE(js_toString_str,         xml_toString,              0,0, JS_TypeHandlerString),
    JS_FN_TYPE(js_toXMLString_str,      xml_toXMLString,           0,0, JS_TypeHandlerString),
    JS_FN_TYPE(js_valueOf_str,          xml_valueOf,               0,0, JS_TypeHandlerThis),
    JS_FS_END
};

static JSBool
CopyXMLSettings(JSContext *cx, JSObject *from, JSObject *to)
{
    int i;
    const char *name;
    jsval v;

    /* Note: PRETTY_INDENT is not a boolean setting. */
    for (i = 0; xml_static_props[i].name; i++) {
        name = xml_static_props[i].name;
        if (!JS_GetProperty(cx, from, name, &v))
            return false;
        if (name == js_prettyIndent_str) {
            if (!JSVAL_IS_NUMBER(v))
                continue;
        } else {
            if (!JSVAL_IS_BOOLEAN(v))
                continue;
        }
        if (!JS_AddTypeProperty(cx, to, name, v) || !JS_SetProperty(cx, to, name, &v))
            return false;
    }

    return true;
}

static JSBool
SetDefaultXMLSettings(JSContext *cx, JSObject *obj)
{
    int i;
    jsval v;

    /* Note: PRETTY_INDENT is not a boolean setting. */
    for (i = 0; xml_static_props[i].name; i++) {
        v = (xml_static_props[i].name != js_prettyIndent_str)
            ? JSVAL_TRUE : INT_TO_JSVAL(2);
        if (!JS_SetProperty(cx, obj, xml_static_props[i].name, &v))
            return JS_FALSE;
    }
    return true;
}

static JSBool
xml_settings(JSContext *cx, uintN argc, jsval *vp)
{
    JSObject *settings = JS_NewObject(cx, NULL, NULL, NULL);
    if (!settings)
        return false;
    *vp = OBJECT_TO_JSVAL(settings);
    JSObject *obj = ToObject(cx, Valueify(&vp[1]));
    if (!obj)
        return false;
    return CopyXMLSettings(cx, obj, settings);
}

static JSBool
xml_setSettings(JSContext *cx, uintN argc, jsval *vp)
{
    JSObject *settings;
    jsval v;
    JSBool ok;

    JSObject *obj = ToObject(cx, Valueify(&vp[1]));
    if (!obj)
        return JS_FALSE;
    v = (argc == 0) ? JSVAL_VOID : vp[2];
    if (JSVAL_IS_NULL(v) || JSVAL_IS_VOID(v)) {
        ok = SetDefaultXMLSettings(cx, obj);
    } else {
        if (JSVAL_IS_PRIMITIVE(v)) {
            vp[0] = JSVAL_VOID;
            return JS_TRUE;
        }
        settings = JSVAL_TO_OBJECT(v);
        ok = CopyXMLSettings(cx, settings, obj);
    }
    vp[0] = JSVAL_VOID;
    return ok;
}

static JSBool
xml_defaultSettings(JSContext *cx, uintN argc, jsval *vp)
{
    JSObject *settings;

    settings = JS_NewObject(cx, NULL, NULL, NULL);
    if (!settings)
        return JS_FALSE;
    *vp = OBJECT_TO_JSVAL(settings);
    return SetDefaultXMLSettings(cx, settings);
}

static JSFunctionSpec xml_static_methods[] = {
    JS_FN_TYPE("settings",         xml_settings,          0,0, JS_TypeHandlerDynamic),
    JS_FN_TYPE("setSettings",      xml_setSettings,       1,0, JS_TypeHandlerVoid),
    JS_FN_TYPE("defaultSettings",  xml_defaultSettings,   0,0, JS_TypeHandlerDynamic),
    JS_FS_END
};

static JSBool
XML(JSContext *cx, uintN argc, Value *vp)
{
    JSXML *xml, *copy;
    JSObject *xobj, *vobj;
    Class *clasp;

    jsval v = argc ? Jsvalify(vp[2]) : JSVAL_VOID;

    if (JSVAL_IS_NULL(v) || JSVAL_IS_VOID(v))
        v = STRING_TO_JSVAL(cx->runtime->emptyString);

    xobj = ToXML(cx, v);
    if (!xobj)
        return JS_FALSE;
    xml = (JSXML *) xobj->getPrivate();

    if (IsConstructing(vp) && !JSVAL_IS_PRIMITIVE(v)) {
        vobj = JSVAL_TO_OBJECT(v);
        clasp = vobj->getClass();
        if (clasp == &js_XMLClass ||
            (clasp->flags & JSCLASS_DOCUMENT_OBSERVER)) {
            copy = DeepCopy(cx, xml, NULL, 0);
            if (!copy)
                return JS_FALSE;
            vp->setObject(*copy->object);
            return JS_TRUE;
        }
    }

    vp->setObject(*xobj);
    return JS_TRUE;
}

static JSBool
XMLList(JSContext *cx, uintN argc, jsval *vp)
{
    JSObject *vobj, *listobj;
    JSXML *xml, *list;

    jsval v = argc ? vp[2] : JSVAL_VOID;

    if (JSVAL_IS_NULL(v) || JSVAL_IS_VOID(v))
        v = STRING_TO_JSVAL(cx->runtime->emptyString);

    if (IsConstructing(Valueify(vp)) && !JSVAL_IS_PRIMITIVE(v)) {
        vobj = JSVAL_TO_OBJECT(v);
        if (vobj->isXML()) {
            xml = (JSXML *) vobj->getPrivate();
            if (xml->xml_class == JSXML_CLASS_LIST) {
                listobj = js_NewXMLObject(cx, JSXML_CLASS_LIST);
                if (!listobj)
                    return JS_FALSE;
                *vp = OBJECT_TO_JSVAL(listobj);

                list = (JSXML *) listobj->getPrivate();
                if (!Append(cx, list, xml))
                    return JS_FALSE;
                return JS_TRUE;
            }
        }
    }

    /* Toggle on XML support since the script has explicitly requested it. */
    listobj = ToXMLList(cx, v);
    if (!listobj)
        return JS_FALSE;

    *vp = OBJECT_TO_JSVAL(listobj);
    return JS_TRUE;
}

#ifdef DEBUG_notme
JSCList xml_leaks = JS_INIT_STATIC_CLIST(&xml_leaks);
uint32  xml_serial;
#endif

JSXML *
js_NewXML(JSContext *cx, JSXMLClass xml_class)
{
    JSXML *xml = js_NewGCXML(cx);
    if (!xml)
        return NULL;

    xml->object = NULL;
    xml->domnode = NULL;
    xml->parent = NULL;
    xml->name = NULL;
    xml->xml_class = xml_class;
    xml->xml_flags = 0;
    if (JSXML_CLASS_HAS_VALUE(xml_class)) {
        xml->xml_value = cx->runtime->emptyString;
    } else {
        xml->xml_kids.init();
        if (xml_class == JSXML_CLASS_LIST) {
            xml->xml_target = NULL;
            xml->xml_targetprop = NULL;
        } else {
            xml->xml_namespaces.init();
            xml->xml_attrs.init();
        }
    }

#ifdef DEBUG_notme
    JS_APPEND_LINK(&xml->links, &xml_leaks);
    xml->serial = xml_serial++;
#endif
    METER(xml_stats.xml);
    return xml;
}

void
js_TraceXML(JSTracer *trc, JSXML *xml)
{
    if (xml->object)
        MarkObject(trc, *xml->object, "object");
    if (xml->name)
        MarkObject(trc, *xml->name, "name");
    if (xml->parent)
        JS_CALL_TRACER(trc, xml->parent, JSTRACE_XML, "xml_parent");

    if (JSXML_HAS_VALUE(xml)) {
        if (xml->xml_value)
            MarkString(trc, xml->xml_value, "value");
        return;
    }

    xml_trace_vector(trc,
                     (JSXML **) xml->xml_kids.vector,
                     xml->xml_kids.length);
    XMLArrayCursorTrace(trc, xml->xml_kids.cursors);
    if (IS_GC_MARKING_TRACER(trc))
        xml->xml_kids.trim();

    if (xml->xml_class == JSXML_CLASS_LIST) {
        if (xml->xml_target)
            JS_CALL_TRACER(trc, xml->xml_target, JSTRACE_XML, "target");
        if (xml->xml_targetprop)
            MarkObject(trc, *xml->xml_targetprop, "targetprop");
    } else {
        MarkObjectRange(trc, xml->xml_namespaces.length,
                        (JSObject **) xml->xml_namespaces.vector,
                        "xml_namespaces");
        XMLArrayCursorTrace(trc, xml->xml_namespaces.cursors);
        if (IS_GC_MARKING_TRACER(trc))
            xml->xml_namespaces.trim();

        xml_trace_vector(trc,
                         (JSXML **) xml->xml_attrs.vector,
                         xml->xml_attrs.length);
        XMLArrayCursorTrace(trc, xml->xml_attrs.cursors);
        if (IS_GC_MARKING_TRACER(trc))
            xml->xml_attrs.trim();
    }
}

JSObject *
js_NewXMLObject(JSContext *cx, JSXMLClass xml_class)
{
    JSXML *xml = js_NewXML(cx, xml_class);
    if (!xml)
        return NULL;

    AutoXMLRooter root(cx, xml);
    return js_GetXMLObject(cx, xml);
}

static JSObject *
NewXMLObject(JSContext *cx, JSXML *xml)
{
    JSObject *obj = NewNonFunction<WithProto::Class>(cx, &js_XMLClass, NULL, NULL);
    if (!obj)
        return NULL;
    obj->setPrivate(xml);
    METER(xml_stats.xmlobj);
    return obj;
}

JSObject *
js_GetXMLObject(JSContext *cx, JSXML *xml)
{
    JSObject *obj;

    obj = xml->object;
    if (obj) {
        JS_ASSERT(obj->getPrivate() == xml);
        return obj;
    }

    obj = NewXMLObject(cx, xml);
    if (!obj)
        return NULL;
    xml->object = obj;
    return obj;
}

JSObject *
js_InitNamespaceClass(JSContext *cx, JSObject *obj)
{
    return js_InitClass(cx, obj, NULL, &js_NamespaceClass, Namespace, 2, JS_TypeHandlerDynamic,
                        namespace_props, namespace_methods, NULL, NULL);
}

JSObject *
js_InitQNameClass(JSContext *cx, JSObject *obj)
{
    JSObject *proto = js_InitClass(cx, obj, NULL, &js_QNameClass, QName, 2, JS_TypeHandlerDynamic,
                                   qname_props, qname_methods, NULL, NULL);
    if (!proto)
        return NULL;

    /* Properties of QName objects are not modeled by type inference. */
    TypeObject *type = proto->getNewType(cx);
    if (!type ||
        !cx->markTypeObjectUnknownProperties(type) ||
        !cx->markTypeObjectUnknownProperties(proto->getType())) {
        return NULL;
    }

    return proto;
}

JSObject *
js_InitXMLClass(JSContext *cx, JSObject *obj)
{
    JSObject *proto, *pobj;
    JSFunction *fun;
    JSXML *xml;
    JSProperty *prop;
    Shape *shape;
    jsval cval, vp[3];

    /* Define the isXMLName function. */
    if (!JS_DefineFunctionWithType(cx, obj, js_isXMLName_str, xml_isXMLName, 1, 0,
                                   JS_TypeHandlerBool, js_isXMLName_str))
        return NULL;

    /* Define the XML class constructor and prototype. */
    proto = js_InitClass(cx, obj, NULL, &js_XMLClass, XML, 1, JS_TypeHandlerDynamic,
                         NULL, xml_methods,
                         xml_static_props, xml_static_methods);
    if (!proto)
        return NULL;

    /* Properties of XML objects are not modeled by type inference. */
    TypeObject *type = proto->getNewType(cx);
    if (!type ||
        !cx->markTypeObjectUnknownProperties(type) ||
        !cx->markTypeObjectUnknownProperties(proto->getType())) {
        return NULL;
    }

    xml = js_NewXML(cx, JSXML_CLASS_TEXT);
    if (!xml)
        return NULL;
    proto->setPrivate(xml);
    xml->object = proto;
    METER(xml_stats.xmlobj);

    /*
     * Prepare to set default settings on the XML constructor we just made.
     * NB: We can't use JS_GetConstructor, because it calls
     * JSObject::getProperty, which is xml_getProperty, which creates a new
     * XMLList every time!  We must instead call js_LookupProperty directly.
     */
    if (!js_LookupProperty(cx, proto,
                           ATOM_TO_JSID(cx->runtime->atomState.constructorAtom),
                           &pobj, &prop)) {
        return NULL;
    }
    JS_ASSERT(prop);
    shape = (Shape *) prop;
    cval = Jsvalify(pobj->nativeGetSlot(shape->slot));
    JS_ASSERT(VALUE_IS_FUNCTION(cx, cval));

    /* Set default settings. */
    vp[0] = JSVAL_NULL;
    vp[1] = cval;
    vp[2] = JSVAL_VOID;
    if (!xml_setSettings(cx, 1, vp))
        return NULL;

    /* Define the XMLList function and give it the same prototype as XML. */
    fun = JS_DefineFunctionWithType(cx, obj, js_XMLList_str, XMLList, 1, JSFUN_CONSTRUCTOR,
                                    JS_TypeHandlerDynamic, js_XMLList_str);
    if (!fun)
        return NULL;
    if (!js_SetClassPrototype(cx, FUN_OBJECT(fun), proto,
                              JSPROP_READONLY | JSPROP_PERMANENT)) {
        return NULL;
    }

    return proto;
}

JSObject *
js_InitXMLClasses(JSContext *cx, JSObject *obj)
{
    if (!js_InitNamespaceClass(cx, obj))
        return NULL;
    if (!js_InitQNameClass(cx, obj))
        return NULL;
    return js_InitXMLClass(cx, obj);
}

JSBool
js_GetFunctionNamespace(JSContext *cx, Value *vp)
{
    JSObject *global = cx->hasfp() ? cx->fp()->scopeChain().getGlobal() : cx->globalObject;

    *vp = global->getReservedSlot(JSRESERVED_GLOBAL_FUNCTION_NS);
    if (vp->isUndefined()) {
        JSRuntime *rt = cx->runtime;
        JSLinearString *prefix = rt->atomState.typeAtoms[JSTYPE_FUNCTION];
        JSLinearString *uri = rt->atomState.functionNamespaceURIAtom;
        JSObject *obj = NewXMLNamespace(cx, prefix, uri, JS_FALSE);
        if (!obj)
            return false;

        /*
         * Avoid entraining any in-scope Object.prototype.  The loss of
         * Namespace.prototype is not detectable, as there is no way to
         * refer to this instance in scripts.  When used to qualify method
         * names, its prefix and uri references are copied to the QName.
         * The parent remains set and links back to global.
         */
        if (!obj->clearType(cx))
            return false;

        vp->setObject(*obj);
        if (!js_SetReservedSlot(cx, global, JSRESERVED_GLOBAL_FUNCTION_NS, *vp))
            return false;
    }

    return true;
}

/*
 * Note the asymmetry between js_GetDefaultXMLNamespace and js_SetDefaultXML-
 * Namespace.  Get searches fp->scopeChain for JS_DEFAULT_XML_NAMESPACE_ID,
 * while Set sets JS_DEFAULT_XML_NAMESPACE_ID in fp->varobj. There's no
 * requirement that fp->varobj lie directly on fp->scopeChain, although
 * it should be reachable using the prototype chain from a scope object (cf.
 * JSOPTION_VAROBJFIX in jsapi.h).
 *
 * If Get can't find JS_DEFAULT_XML_NAMESPACE_ID along the scope chain, it
 * creates a default namespace via 'new Namespace()'.  In contrast, Set uses
 * its v argument as the uri of a new Namespace, with "" as the prefix.  See
 * ECMA-357 12.1 and 12.1.1.  Note that if Set is called with a Namespace n,
 * the default XML namespace will be set to ("", n.uri).  So the uri string
 * is really the only usefully stored value of the default namespace.
 */
JSBool
js_GetDefaultXMLNamespace(JSContext *cx, jsval *vp)
{
    JSObject *ns, *obj, *tmp;
    jsval v;

    JSObject *scopeChain = GetScopeChain(cx);

    obj = NULL;
    for (tmp = scopeChain; tmp; tmp = tmp->getParent()) {
        Class *clasp = tmp->getClass();
        if (clasp == &js_BlockClass || clasp == &js_WithClass)
            continue;
        if (!tmp->getProperty(cx, JS_DEFAULT_XML_NAMESPACE_ID, Valueify(&v)))
            return JS_FALSE;
        if (!JSVAL_IS_PRIMITIVE(v)) {
            *vp = v;
            return JS_TRUE;
        }
        obj = tmp;
    }

    if (!cx->addTypePropertyId(obj->getType(), JS_DEFAULT_XML_NAMESPACE_ID, types::TYPE_UNKNOWN))
        return JS_FALSE;

    ns = js_ConstructObject(cx, &js_NamespaceClass, NULL, obj, 0, NULL);
    if (!ns)
        return JS_FALSE;
    v = OBJECT_TO_JSVAL(ns);
    if (!obj->defineProperty(cx, JS_DEFAULT_XML_NAMESPACE_ID, Valueify(v),
                             PropertyStub, StrictPropertyStub, JSPROP_PERMANENT)) {
        return JS_FALSE;
    }
    *vp = v;
    return JS_TRUE;
}

JSBool
js_SetDefaultXMLNamespace(JSContext *cx, const Value &v)
{
    Value argv[2];
    argv[0].setString(cx->runtime->emptyString);
    argv[1] = v;
    JSObject *ns = js_ConstructObject(cx, &js_NamespaceClass, NULL, NULL, 2, argv);
    if (!ns)
        return JS_FALSE;

    JSStackFrame *fp = js_GetTopStackFrame(cx);
    JSObject &varobj = fp->varobj(cx);

    if (!cx->addTypePropertyId(varobj.getType(), JS_DEFAULT_XML_NAMESPACE_ID, types::TYPE_UNKNOWN))
        return JS_FALSE;

    if (!varobj.defineProperty(cx, JS_DEFAULT_XML_NAMESPACE_ID, ObjectValue(*ns),
                               PropertyStub, StrictPropertyStub, JSPROP_PERMANENT)) {
        return JS_FALSE;
    }
    return JS_TRUE;
}

JSBool
js_ToAttributeName(JSContext *cx, Value *vp)
{
    JSObject *qn;

    qn = ToAttributeName(cx, Jsvalify(*vp));
    if (!qn)
        return JS_FALSE;
    vp->setObject(*qn);
    return JS_TRUE;
}

JSFlatString *
js_EscapeAttributeValue(JSContext *cx, JSString *str, JSBool quote)
{
    StringBuffer sb(cx);
    return EscapeAttributeValue(cx, sb, str, quote);
}

JSString *
js_AddAttributePart(JSContext *cx, JSBool isName, JSString *str, JSString *str2)
{
    size_t len = str->length();
    const jschar *chars = str->getChars(cx);
    if (!chars)
        return NULL;

    size_t len2 = str2->length();
    const jschar *chars2 = str2->getChars(cx);
    if (!chars2)
        return NULL;

    size_t newlen = (isName) ? len + 1 + len2 : len + 2 + len2 + 1;
    jschar *newchars = (jschar *) cx->malloc((newlen+1) * sizeof(jschar));
    if (!newchars)
        return NULL;

    js_strncpy(newchars, chars, len);
    newchars += len;
    if (isName) {
        *newchars++ = ' ';
        js_strncpy(newchars, chars2, len2);
        newchars += len2;
    } else {
        *newchars++ = '=';
        *newchars++ = '"';
        js_strncpy(newchars, chars2, len2);
        newchars += len2;
        *newchars++ = '"';
    }
    *newchars = 0;
    return js_NewString(cx, newchars - newlen, newlen);
}

JSFlatString *
js_EscapeElementValue(JSContext *cx, JSString *str)
{
    StringBuffer sb(cx);
    return EscapeElementValue(cx, sb, str, 0);
}

JSString *
js_ValueToXMLString(JSContext *cx, const Value &v)
{
    return ToXMLString(cx, Jsvalify(v), 0);
}

JSBool
js_GetAnyName(JSContext *cx, jsid *idp)
{
    JSObject *global = cx->hasfp() ? cx->fp()->scopeChain().getGlobal() : cx->globalObject;
    Value v = global->getReservedSlot(JSProto_AnyName);
    if (v.isUndefined()) {
        JSObject *obj = NewNonFunction<WithProto::Given>(cx, &js_AnyNameClass, NULL, global);
        if (!obj)
            return false;

        JS_ASSERT(!obj->getProto());

        JSRuntime *rt = cx->runtime;
        InitXMLQName(obj, rt->emptyString, rt->emptyString, rt->atomState.starAtom);
        METER(xml_stats.qname);

        v.setObject(*obj);
        if (!js_SetReservedSlot(cx, global, JSProto_AnyName, v))
            return false;
    }
    *idp = OBJECT_TO_JSID(&v.toObject());
    return true;
}

JSBool
js_FindXMLProperty(JSContext *cx, const Value &nameval, JSObject **objp, jsid *idp)
{
    JSObject *nameobj;
    jsval v;
    JSObject *qn;
    jsid funid;
    JSObject *obj, *target, *proto, *pobj;
    JSXML *xml;
    JSBool found;
    JSProperty *prop;

    JS_ASSERT(nameval.isObject());
    nameobj = &nameval.toObject();
    if (nameobj->getClass() == &js_AnyNameClass) {
<<<<<<< HEAD
        v = ATOM_TO_JSVAL(cx->runtime->atomState.starAtom);
        nameobj = js_ConstructObject(cx, &js_QNameClass, NULL, NULL,
                                     1, Valueify(&v));
=======
        v = STRING_TO_JSVAL(cx->runtime->atomState.starAtom);
        nameobj = js_ConstructObject(cx, &js_QNameClass, NULL, NULL, 1,
                                     Valueify(&v));
>>>>>>> 9f79ec66
        if (!nameobj)
            return JS_FALSE;
    } else {
        JS_ASSERT(nameobj->getClass() == &js_AttributeNameClass ||
                  nameobj->getClass() == &js_QNameClass);
    }

    qn = nameobj;
    if (!IsFunctionQName(cx, qn, &funid))
        return JS_FALSE;

    obj = &js_GetTopStackFrame(cx)->scopeChain();
    do {
        /* Skip any With object that can wrap XML. */
        target = obj;
        while (target->getClass() == &js_WithClass) {
             proto = target->getProto();
             if (!proto)
                 break;
             target = proto;
        }

        if (target->isXML()) {
            if (JSID_IS_VOID(funid)) {
                xml = (JSXML *) target->getPrivate();
                found = HasNamedProperty(xml, qn);
            } else {
                if (!HasFunctionProperty(cx, target, funid, &found))
                    return JS_FALSE;
            }
            if (found) {
                *idp = OBJECT_TO_JSID(nameobj);
                *objp = target;
                return JS_TRUE;
            }
        } else if (!JSID_IS_VOID(funid)) {
            if (!target->lookupProperty(cx, funid, &pobj, &prop))
                return JS_FALSE;
            if (prop) {
                *idp = funid;
                *objp = target;
                return JS_TRUE;
            }
        }
    } while ((obj = obj->getParent()) != NULL);

    JSAutoByteString printable;
    JSString *str = ConvertQNameToString(cx, nameobj);
    if (str && js_ValueToPrintable(cx, StringValue(str), &printable)) {
        JS_ReportErrorFlagsAndNumber(cx, JSREPORT_ERROR, js_GetErrorMessage, NULL,
                                     JSMSG_UNDEFINED_XML_NAME, printable.ptr());
    }
    return JS_FALSE;
}

static JSBool
GetXMLFunction(JSContext *cx, JSObject *obj, jsid id, jsval *vp)
{
    JS_ASSERT(obj->isXML());

    /*
     * See comments before xml_lookupProperty about the need for the proto
     * chain lookup.
     */
    JSObject *target = obj;
    AutoObjectRooter tvr(cx);
    for (;;) {
        if (!js_GetProperty(cx, target, id, Valueify(vp)))
            return false;
        if (VALUE_IS_FUNCTION(cx, *vp))
            return true;
        target = target->getProto();
        if (target == NULL || !target->isNative())
            break;
        tvr.setObject(target);
    }

    JSXML *xml = (JSXML *) obj->getPrivate();
    if (!HasSimpleContent(xml))
        return true;

    /* Search in String.prototype to implement 11.2.2.1 Step 3(f). */
    if (!js_GetClassPrototype(cx, NULL, JSProto_String, tvr.addr()))
        return false;

    JS_ASSERT(tvr.object());
    return tvr.object()->getProperty(cx, id, Valueify(vp));
}

static JSXML *
GetPrivate(JSContext *cx, JSObject *obj, const char *method)
{
    JSXML *xml;

    xml = (JSXML *) GetInstancePrivate(cx, obj, &js_XMLClass, NULL);
    if (!xml) {
        JS_ReportErrorNumber(cx, js_GetErrorMessage, NULL,
                             JSMSG_INCOMPATIBLE_METHOD,
                             js_XML_str, method, obj->getClass()->name);
    }
    return xml;
}

JSBool
js_GetXMLDescendants(JSContext *cx, JSObject *obj, jsval id, jsval *vp)
{
    JSXML *xml, *list;

    xml = GetPrivate(cx, obj, "descendants internal method");
    if (!xml)
        return JS_FALSE;

    list = Descendants(cx, xml, id);
    if (!list)
        return JS_FALSE;
    *vp = OBJECT_TO_JSVAL(list->object);
    return JS_TRUE;
}

JSBool
js_DeleteXMLListElements(JSContext *cx, JSObject *listobj)
{
    JSXML *list;
    uint32 n;

    list = (JSXML *) listobj->getPrivate();
    for (n = list->xml_kids.length; n != 0; --n)
        DeleteListElement(cx, list, 0);

    return JS_TRUE;
}

struct JSXMLFilter
{
    JSXML               *list;
    JSXML               *result;
    JSXML               *kid;
    JSXMLArrayCursor    cursor;

    JSXMLFilter(JSXML *list, JSXMLArray *array)
      : list(list), result(NULL), kid(NULL), cursor(array) {}

    ~JSXMLFilter() {}
};

static void
xmlfilter_trace(JSTracer *trc, JSObject *obj)
{
    JSXMLFilter *filter = (JSXMLFilter *) obj->getPrivate();
    if (!filter)
        return;

    JS_ASSERT(filter->list);
    JS_CALL_TRACER(trc, filter->list, JSTRACE_XML, "list");
    if (filter->result)
        JS_CALL_TRACER(trc, filter->result, JSTRACE_XML, "result");
    if (filter->kid)
        JS_CALL_TRACER(trc, filter->kid, JSTRACE_XML, "kid");

    /*
     * We do not need to trace the cursor as that would be done when
     * tracing the filter->list.
     */
}

static void
xmlfilter_finalize(JSContext *cx, JSObject *obj)
{
    JSXMLFilter *filter = (JSXMLFilter *) obj->getPrivate();
    if (!filter)
        return;

    cx->destroy(filter);
}

Class js_XMLFilterClass = {
    "XMLFilter",
    JSCLASS_HAS_PRIVATE | JSCLASS_IS_ANONYMOUS,
    PropertyStub,         /* addProperty */
    PropertyStub,         /* delProperty */
    PropertyStub,         /* getProperty */
    StrictPropertyStub,   /* setProperty */
    EnumerateStub,
    ResolveStub,
    ConvertStub,
    xmlfilter_finalize,
    NULL,                 /* reserved0   */
    NULL,                 /* checkAccess */
    NULL,                 /* call        */
    NULL,                 /* construct   */
    NULL,                 /* xdrObject   */
    NULL,                 /* hasInstance */
    xmlfilter_trace
};

JSBool
js_StepXMLListFilter(JSContext *cx, JSBool initialized)
{
    jsval *sp;
    JSObject *obj, *filterobj, *resobj, *kidobj;
    JSXML *xml, *list;
    JSXMLFilter *filter;

    LeaveTrace(cx);
    sp = Jsvalify(cx->regs->sp);
    if (!initialized) {
        /*
         * We haven't iterated yet, so initialize the filter based on the
         * value stored in sp[-2].
         */
        if (!VALUE_IS_XML(sp[-2])) {
            js_ReportValueError(cx, JSMSG_NON_XML_FILTER, -2, Valueify(sp[-2]), NULL);
            return JS_FALSE;
        }
        obj = JSVAL_TO_OBJECT(sp[-2]);
        xml = (JSXML *) obj->getPrivate();

        if (xml->xml_class == JSXML_CLASS_LIST) {
            list = xml;
        } else {
            obj = js_NewXMLObject(cx, JSXML_CLASS_LIST);
            if (!obj)
                return JS_FALSE;

            /*
             * Root just-created obj. sp[-2] cannot be used yet for rooting
             * as it may be the only root holding xml.
             */
            sp[-1] = OBJECT_TO_JSVAL(obj);
            list = (JSXML *) obj->getPrivate();
            if (!Append(cx, list, xml))
                return JS_FALSE;
        }

        filterobj = NewNonFunction<WithProto::Given>(cx, &js_XMLFilterClass, NULL, NULL);
        if (!filterobj)
            return JS_FALSE;

        /*
         * Init all filter fields before setPrivate exposes it to
         * xmlfilter_trace or xmlfilter_finalize.
         */
        filter = cx->create<JSXMLFilter>(list, &list->xml_kids);
        if (!filter)
            return JS_FALSE;
        filterobj->setPrivate(filter);

        /* Store filterobj to use in the later iterations. */
        sp[-2] = OBJECT_TO_JSVAL(filterobj);

        resobj = js_NewXMLObject(cx, JSXML_CLASS_LIST);
        if (!resobj)
            return JS_FALSE;

        /* This also roots resobj. */
        filter->result = (JSXML *) resobj->getPrivate();
    } else {
        /* We have iterated at least once. */
        JS_ASSERT(!JSVAL_IS_PRIMITIVE(sp[-2]));
        JS_ASSERT(JSVAL_TO_OBJECT(sp[-2])->getClass() == &js_XMLFilterClass);
        filter = (JSXMLFilter *) JSVAL_TO_OBJECT(sp[-2])->getPrivate();
        JS_ASSERT(filter->kid);

        /* Check if the filter expression wants to append the element. */
        if (js_ValueToBoolean(Valueify(sp[-1])) &&
            !Append(cx, filter->result, filter->kid)) {
            return JS_FALSE;
        }
    }

    /* Do the iteration. */
    filter->kid = (JSXML *) filter->cursor.getNext();
    if (!filter->kid) {
        /*
         * Do not defer finishing the cursor until the next GC cycle to avoid
         * accumulation of dead cursors associated with filter->list.
         */
        filter->cursor.disconnect();
        JS_ASSERT(filter->result->object);
        sp[-2] = OBJECT_TO_JSVAL(filter->result->object);
        kidobj = NULL;
    } else {
        kidobj = js_GetXMLObject(cx, filter->kid);
        if (!kidobj)
            return JS_FALSE;
    }

    /* Null as kidobj at sp[-1] signals filter termination. */
    sp[-1] = OBJECT_TO_JSVAL(kidobj);
    return JS_TRUE;
}

JSObject *
js_ValueToXMLObject(JSContext *cx, const Value &v)
{
    return ToXML(cx, Jsvalify(v));
}

JSObject *
js_ValueToXMLListObject(JSContext *cx, const Value &v)
{
    return ToXMLList(cx, Jsvalify(v));
}

JSObject *
js_NewXMLSpecialObject(JSContext *cx, JSXMLClass xml_class, JSString *name,
                       JSString *value)
{
    uintN flags;
    JSObject *obj;
    JSXML *xml;
    JSObject *qn;

    if (!GetXMLSettingFlags(cx, &flags))
        return NULL;

    if ((xml_class == JSXML_CLASS_COMMENT &&
         (flags & XSF_IGNORE_COMMENTS)) ||
        (xml_class == JSXML_CLASS_PROCESSING_INSTRUCTION &&
         (flags & XSF_IGNORE_PROCESSING_INSTRUCTIONS))) {
        return js_NewXMLObject(cx, JSXML_CLASS_TEXT);
    }

    obj = js_NewXMLObject(cx, xml_class);
    if (!obj)
        return NULL;
    xml = (JSXML *) obj->getPrivate();
    if (name) {
        JSLinearString *linearName = name->ensureLinear(cx);
        if (!linearName)
            return NULL;
        qn = NewXMLQName(cx, cx->runtime->emptyString, NULL, linearName);
        if (!qn)
            return NULL;
        xml->name = qn;
    }
    xml->xml_value = value;
    return obj;
}

JSString *
js_MakeXMLCDATAString(JSContext *cx, JSString *str)
{
    StringBuffer sb(cx);
    return MakeXMLCDATAString(cx, sb, str);
}

JSString *
js_MakeXMLCommentString(JSContext *cx, JSString *str)
{
    StringBuffer sb(cx);
    return MakeXMLCommentString(cx, sb, str);
}

JSString *
js_MakeXMLPIString(JSContext *cx, JSString *name, JSString *str)
{
    StringBuffer sb(cx);
    return MakeXMLPIString(cx, sb, name, str);
}

#endif /* JS_HAS_XML_SUPPORT */<|MERGE_RESOLUTION|>--- conflicted
+++ resolved
@@ -7447,15 +7447,9 @@
     JS_ASSERT(nameval.isObject());
     nameobj = &nameval.toObject();
     if (nameobj->getClass() == &js_AnyNameClass) {
-<<<<<<< HEAD
-        v = ATOM_TO_JSVAL(cx->runtime->atomState.starAtom);
-        nameobj = js_ConstructObject(cx, &js_QNameClass, NULL, NULL,
-                                     1, Valueify(&v));
-=======
         v = STRING_TO_JSVAL(cx->runtime->atomState.starAtom);
         nameobj = js_ConstructObject(cx, &js_QNameClass, NULL, NULL, 1,
                                      Valueify(&v));
->>>>>>> 9f79ec66
         if (!nameobj)
             return JS_FALSE;
     } else {
