/* -*- Mode: C++; tab-width: 4; indent-tabs-mode: nil; c-basic-offset: 4 -*-
 * vim: set ts=4 sw=4 et tw=99:
 *
 * ***** BEGIN LICENSE BLOCK *****
 * Version: MPL 1.1/GPL 2.0/LGPL 2.1
 *
 * The contents of this file are subject to the Mozilla Public License Version
 * 1.1 (the "License"); you may not use this file except in compliance with
 * the License. You may obtain a copy of the License at
 * http://www.mozilla.org/MPL/
 *
 * Software distributed under the License is distributed on an "AS IS" basis,
 * WITHOUT WARRANTY OF ANY KIND, either express or implied. See the License
 * for the specific language governing rights and limitations under the
 * License.
 *
 * The Original Code is Mozilla SpiderMonkey JavaScript 1.9 code, released
 * May 28, 2008.
 *
 * The Initial Developer of the Original Code is
 *   Brendan Eich <brendan@mozilla.org>
 *
 * Contributor(s):
 *   David Anderson <danderson@mozilla.com>
 *   David Mandelin <dmandelin@mozilla.com>
 *   Jan de Mooij <jandemooij@gmail.com>
 *
 * Alternatively, the contents of this file may be used under the terms of
 * either of the GNU General Public License Version 2 or later (the "GPL"),
 * or the GNU Lesser General Public License Version 2.1 or later (the "LGPL"),
 * in which case the provisions of the GPL or the LGPL are applicable instead
 * of those above. If you wish to allow use of your version of this file only
 * under the terms of either the GPL or the LGPL, and not to allow others to
 * use your version of this file under the terms of the MPL, indicate your
 * decision by deleting the provisions above and replace them with the notice
 * and other provisions required by the GPL or the LGPL. If you do not delete
 * the provisions above, a recipient may use your version of this file under
 * the terms of any one of the MPL, the GPL or the LGPL.
 *
 * ***** END LICENSE BLOCK ***** */

#include "MethodJIT.h"
#include "jsnum.h"
#include "jsbool.h"
#include "jsemit.h"
#include "jsiter.h"
#include "Compiler.h"
#include "StubCalls.h"
#include "MonoIC.h"
#include "PolyIC.h"
#include "ICChecker.h"
#include "Retcon.h"
#include "assembler/jit/ExecutableAllocator.h"
#include "assembler/assembler/LinkBuffer.h"
#include "FrameState-inl.h"
#include "jsobjinlines.h"
#include "jsscriptinlines.h"
#include "InlineFrameAssembler.h"
#include "jscompartment.h"
#include "jsobjinlines.h"
#include "jsopcodeinlines.h"
#include "jshotloop.h"

#include "jsautooplen.h"

using namespace js;
using namespace js::mjit;
#if defined(JS_POLYIC) || defined(JS_MONOIC)
using namespace js::mjit::ic;
#endif

#define RETURN_IF_OOM(retval)                                   \
    JS_BEGIN_MACRO                                              \
        if (oomInVector || masm.oom() || stubcc.masm.oom())     \
            return retval;                                      \
    JS_END_MACRO

#if defined(JS_METHODJIT_SPEW)
static const char *OpcodeNames[] = {
# define OPDEF(op,val,name,token,length,nuses,ndefs,prec,format) #name,
# include "jsopcode.tbl"
# undef OPDEF
};
#endif

/*
 * Number of times a script must be called or had a backedge before we try to
 * inline its calls.
 */
static const size_t CALLS_BACKEDGES_BEFORE_INLINING = 10000;

mjit::Compiler::Compiler(JSContext *cx, JSScript *outerScript, bool isConstructing,
                         const Vector<PatchableFrame> *patchFrames)
  : BaseCompiler(cx),
    outerScript(outerScript),
    isConstructing(isConstructing),
    globalObj(outerScript->global),
    globalSlots((globalObj && globalObj->isGlobal()) ? globalObj->getRawSlots() : NULL),
    patchFrames(patchFrames),
    savedTraps(NULL),
    frame(cx, *thisFromCtor(), masm, stubcc),
    a(NULL), outer(NULL), script(NULL), PC(NULL), loop(NULL),
    inlineFrames(CompilerAllocPolicy(cx, *thisFromCtor())),
    branchPatches(CompilerAllocPolicy(cx, *thisFromCtor())),
#if defined JS_MONOIC
    getGlobalNames(CompilerAllocPolicy(cx, *thisFromCtor())),
    setGlobalNames(CompilerAllocPolicy(cx, *thisFromCtor())),
    callICs(CompilerAllocPolicy(cx, *thisFromCtor())),
    equalityICs(CompilerAllocPolicy(cx, *thisFromCtor())),
    traceICs(CompilerAllocPolicy(cx, *thisFromCtor())),
#endif
#if defined JS_POLYIC
    pics(CompilerAllocPolicy(cx, *thisFromCtor())), 
    getElemICs(CompilerAllocPolicy(cx, *thisFromCtor())),
    setElemICs(CompilerAllocPolicy(cx, *thisFromCtor())),
#endif
    callPatches(CompilerAllocPolicy(cx, *thisFromCtor())),
    callSites(CompilerAllocPolicy(cx, *thisFromCtor())),
    rejoinSites(CompilerAllocPolicy(cx, *thisFromCtor())),
    doubleList(CompilerAllocPolicy(cx, *thisFromCtor())),
    jumpTables(CompilerAllocPolicy(cx, *thisFromCtor())),
    jumpTableOffsets(CompilerAllocPolicy(cx, *thisFromCtor())),
    loopEntries(CompilerAllocPolicy(cx, *thisFromCtor())),
    stubcc(cx, *thisFromCtor(), frame),
    debugMode_(cx->compartment->debugMode),
#if defined JS_TRACER
    addTraceHints(cx->traceJitEnabled),
#else
    addTraceHints(false),
#endif
    inlining(false),
    hasGlobalReallocation(false),
    oomInVector(false),
    applyTricks(NoApplyTricks)
{
    /* :FIXME: bug 637856 disabling traceJit if inference is enabled */
    if (cx->typeInferenceEnabled())
        addTraceHints = false;

    /*
     * Note: we use callCount_ to count both calls and backedges in scripts
     * after they have been compiled and we are checking to recompile a version
     * with inline calls. :FIXME: should remove compartment->incBackEdgeCount
     * and do the same when deciding to initially compile.
     */
    if (outerScript->callCount() >= CALLS_BACKEDGES_BEFORE_INLINING ||
        cx->hasRunOption(JSOPTION_METHODJIT_ALWAYS)) {
        inlining = true;
    }
}

CompileStatus
mjit::Compiler::compile()
{
    JS_ASSERT_IF(isConstructing, !outerScript->jitCtor);
    JS_ASSERT_IF(!isConstructing, !outerScript->jitNormal);

    JITScript **jit = isConstructing ? &outerScript->jitCtor : &outerScript->jitNormal;
    void **checkAddr = isConstructing
                       ? &outerScript->jitArityCheckCtor
                       : &outerScript->jitArityCheckNormal;

    CompileStatus status = performCompilation(jit);
    if (status == Compile_Okay) {
        // Global scripts don't have an arity check entry. That's okay, we
        // just need a pointer so the VM can quickly decide whether this
        // method can be JIT'd or not. Global scripts cannot be IC'd, since
        // they have no functions, so there is no danger.
        *checkAddr = (*jit)->arityCheckEntry
                     ? (*jit)->arityCheckEntry
                     : (*jit)->invokeEntry;
    } else {
        *checkAddr = JS_UNJITTABLE_SCRIPT;
        if (outerScript->fun && !cx->markTypeFunctionUninlineable(outerScript->fun->getType()))
            return Compile_Error;
    }

    return status;
}

CompileStatus
mjit::Compiler::pushActiveFrame(JSScript *script, uint32 argc)
{
    ActiveFrame *newa = cx->new_<ActiveFrame>(cx);
    if (!newa)
        return Compile_Error;

    newa->parent = a;
    if (a)
        newa->parentPC = PC;
    newa->script = script;

    if (outer) {
        newa->inlineIndex = uint32(inlineFrames.length());
        inlineFrames.append(newa);
    } else {
        newa->inlineIndex = uint32(-1);
        outer = newa;
    }

    newa->analysis.analyze(cx, script);

    if (newa->analysis.OOM())
        return Compile_Error;
    if (newa->analysis.failed()) {
        JaegerSpew(JSpew_Abort, "couldn't analyze bytecode; probably switchX or OOM\n");
        return Compile_Abort;
    }

    if (cx->typeInferenceEnabled() && !newa->liveness.analyze(cx, &newa->analysis, script)) {
        js_ReportOutOfMemory(cx);
        return Compile_Error;
    }

#ifdef JS_METHODJIT_SPEW
    if (cx->typeInferenceEnabled() && IsJaegerSpewChannelActive(JSpew_Regalloc)) {
        unsigned nargs = script->fun ? script->fun->nargs : 0;
        for (unsigned i = 0; i < nargs; i++) {
            if (!newa->analysis.argEscapes(i)) {
                JaegerSpew(JSpew_Regalloc, "Argument %u:", i);
                newa->liveness.dumpSlot(2 + i);
            }
        }
        for (unsigned i = 0; i < script->nfixed; i++) {
            if (!newa->analysis.localEscapes(i)) {
                JaegerSpew(JSpew_Regalloc, "Local %u:", i);
                newa->liveness.dumpSlot(2 + nargs + i);
            }
        }
    }
#endif

    if (a)
        frame.getUnsyncedEntries(&newa->depth, &newa->unsyncedEntries);

    if (!frame.pushActiveFrame(script, argc, &newa->analysis, &newa->liveness)) {
        js_ReportOutOfMemory(cx);
        return Compile_Error;
    }

    newa->jumpMap = (Label *)cx->malloc_(sizeof(Label) * script->length);
    if (!newa->jumpMap) {
        js_ReportOutOfMemory(cx);
        return Compile_Error;
    }
#ifdef DEBUG
    for (uint32 i = 0; i < script->length; i++)
        newa->jumpMap[i] = Label();
#endif

    if (cx->typeInferenceEnabled()) {
        CompileStatus status = prepareInferenceTypes(script, newa);
        if (status != Compile_Okay)
            return status;
    }

    this->script = script;
    this->PC = script->code;
    this->a = newa;

    variadicRejoin = false;

    return Compile_Okay;
}

void
mjit::Compiler::popActiveFrame()
{
    JS_ASSERT(a->parent);
    this->PC = a->parentPC;
    this->a = a->parent;
    this->script = a->script;

    frame.popActiveFrame();
}

#define CHECK_STATUS(expr)                                           \
    JS_BEGIN_MACRO                                                   \
        CompileStatus status_ = (expr);                              \
        if (status_ != Compile_Okay) {                               \
            if (oomInVector || masm.oom() || stubcc.masm.oom())      \
                js_ReportOutOfMemory(cx);                            \
            return status_;                                          \
        }                                                            \
    JS_END_MACRO

CompileStatus
mjit::Compiler::performCompilation(JITScript **jitp)
{
    JaegerSpew(JSpew_Scripts, "compiling script (file \"%s\") (line \"%d\") (length \"%d\")\n",
               outerScript->filename, outerScript->lineno, outerScript->length);

    if (inlining) {
        JaegerSpew(JSpew_Inlining, "inlining calls in script (file \"%s\") (line \"%d\")\n",
                   outerScript->filename, outerScript->lineno);
    }

#ifdef JS_METHODJIT_SPEW
    Profiler prof;
    prof.start();
#endif

#ifdef JS_METHODJIT
    outerScript->debugMode = debugMode();
#endif

    JS_ASSERT(cx->compartment->types.inferenceDepth);

    {
        types::AutoEnterCompilation enter(cx, outerScript);

        CHECK_STATUS(pushActiveFrame(outerScript, 0));
        CHECK_STATUS(generatePrologue());
        CHECK_STATUS(generateMethod());
        CHECK_STATUS(generateEpilogue());
        CHECK_STATUS(finishThisUp(jitp));
    }

#ifdef JS_METHODJIT_SPEW
    prof.stop();
    JaegerSpew(JSpew_Prof, "compilation took %d us\n", prof.time_us());
#endif

    JaegerSpew(JSpew_Scripts, "successfully compiled (code \"%p\") (size \"%ld\")\n",
               (*jitp)->code.m_code.executableAddress(), (*jitp)->code.m_size);

    if (!*jitp)
        return Compile_Abort;

    /*
     * Make sure any inlined scripts have JIT code associated with all rejoin
     * points added, so we can always expand the inlined frames.
     */
    bool expanded = false;
    for (unsigned i = 0; i < (*jitp)->nInlineFrames; i++) {
        JSScript *script = (*jitp)->inlineFrames()[i].fun->script();

        script->inlineParents = true;

        /* We should have bailed out while inlining if the script is unjittable. */
        JS_ASSERT(script->jitArityCheckNormal != JS_UNJITTABLE_SCRIPT);

        if (script->jitNormal && !script->jitNormal->rejoinPoints) {
            if (!expanded) {
                ExpandInlineFrames(cx, true);
                expanded = true;
            }
            mjit::Recompiler recompiler(cx, script);
            if (!recompiler.recompile()) {
                ReleaseScriptCode(cx, outerScript, true);
                return Compile_Error;
            }
        }

        if (!script->jitNormal) {
            CompileStatus status = Compile_Retry;
            while (status == Compile_Retry) {
                mjit::Compiler cc(cx, script, isConstructing, NULL);
                status = cc.compile();
            }
            if (status != Compile_Okay) {
                ReleaseScriptCode(cx, outerScript, true);
                return status;
            }
        }
    }

    return Compile_Okay;
}

#undef CHECK_STATUS

mjit::Compiler::ActiveFrame::ActiveFrame(JSContext *cx)
    : parent(NULL), parentPC(NULL), script(NULL), inlineIndex(uint32(-1)),
      jumpMap(NULL), hasThisType(false), argumentTypes(NULL), localTypes(NULL),
      unsyncedEntries(cx),
      needReturnValue(false), syncReturnValue(false),
      returnValueDouble(false), returnSet(false), returnParentRegs(0),
      temporaryParentRegs(0), returnJumps(NULL)
{}

mjit::Compiler::ActiveFrame::~ActiveFrame()
{
    js::Foreground::free_(jumpMap);
    js::Foreground::array_delete(argumentTypes);
    js::Foreground::array_delete(localTypes);
}

mjit::Compiler::~Compiler()
{
    if (outer)
        cx->delete_(outer);
    for (unsigned i = 0; i < inlineFrames.length(); i++)
        cx->delete_(inlineFrames[i]);

    cx->free_(savedTraps);
}

CompileStatus
mjit::Compiler::prepareInferenceTypes(JSScript *script, ActiveFrame *a)
{
    /* Analyze the script if we have not already done so. */
    if (!script->types) {
        /* Uncached eval scripts are not analyzed or compiled. */
        if (script->isUncachedEval)
            return Compile_Abort;
        types::AnalyzeScriptTypes(cx, script);
        if (!script->types)
            return Compile_Error;
    }

    /* Get the known types of arguments and locals. */

    uint32 nargs = script->fun ? script->fun->nargs : 0;
    if (nargs) {
        a->argumentTypes = cx->array_new<JSValueType>(nargs);
        if (!a->argumentTypes)
            return Compile_Error;
        for (unsigned i = 0; i < nargs; i++) {
            JSValueType type = JSVAL_TYPE_UNKNOWN;
            if (!a->analysis.argEscapes(i))
                type = script->argTypes(i)->getKnownTypeTag(cx);
            a->argumentTypes[i] = type;
        }
    }

    if (script->nfixed) {
        a->localTypes = cx->array_new<JSValueType>(script->nfixed);
        if (!a->localTypes)
            return Compile_Error;
        for (unsigned i = 0; i < script->nfixed; i++) {
            JSValueType type = JSVAL_TYPE_UNKNOWN;
            if (!a->analysis.localHasUseBeforeDef(i))
                type = script->localTypes(i)->getKnownTypeTag(cx);
            a->localTypes[i] = type;
        }
    }

    return Compile_Okay;
}

CompileStatus JS_NEVER_INLINE
mjit::TryCompile(JSContext *cx, JSStackFrame *fp)
{
    JS_ASSERT(cx->fp() == fp);

#if JS_HAS_SHARP_VARS
    if (fp->script()->hasSharps)
        return Compile_Abort;
#endif

    // Ensure that constructors have at least one slot.
    if (fp->isConstructing() && !fp->script()->nslots)
        fp->script()->nslots++;

    types::AutoEnterTypeInference enter(cx, true);

    // If there were recoverable compilation failures in the function from
    // static overflow or bad inline callees, try recompiling a few times
    // before giving up.
    CompileStatus status = Compile_Retry;
    for (unsigned i = 0; status == Compile_Retry && i < 5; i++) {
        Compiler cc(cx, fp->script(), fp->isConstructing(), NULL);
        status = cc.compile();
    }

    if (!cx->compartment->types.checkPendingRecompiles(cx))
        return Compile_Error;

    return status;
}

bool
mjit::Compiler::loadOldTraps(const Vector<CallSite> &sites)
{
    savedTraps = (bool *)cx->calloc_(sizeof(bool) * outerScript->length);
    if (!savedTraps)
        return false;
    
    for (size_t i = 0; i < sites.length(); i++) {
        const CallSite &site = sites[i];
        if (site.isTrap()) {
            JS_ASSERT(site.inlineIndex == uint32(-1) && site.pcOffset < outerScript->length);
            savedTraps[site.pcOffset] = true;
        }
    }

    return true;
}

CompileStatus
mjit::Compiler::generatePrologue()
{
    invokeLabel = masm.label();

    /*
     * If there is no function, then this can only be called via JaegerShot(),
     * which expects an existing frame to be initialized like the interpreter.
     */
    if (script->fun) {
        Jump j = masm.jump();

        /*
         * Entry point #2: The caller has partially constructed a frame, and
         * either argc >= nargs or the arity check has corrected the frame.
         */
        invokeLabel = masm.label();

        Label fastPath = masm.label();

        /* Store this early on so slow paths can access it. */
        masm.storePtr(ImmPtr(script->fun), Address(JSFrameReg, JSStackFrame::offsetOfExec()));

        {
            REJOIN_SITE(stubs::CheckArgumentTypes);

            /*
             * Entry point #3: The caller has partially constructed a frame,
             * but argc might be != nargs, so an arity check might be called.
             *
             * This loops back to entry point #2.
             */
            arityLabel = stubcc.masm.label();

            Jump argMatch = stubcc.masm.branch32(Assembler::Equal, JSParamReg_Argc,
                                                 Imm32(script->fun->nargs));

            if (JSParamReg_Argc != Registers::ArgReg1)
                stubcc.masm.move(JSParamReg_Argc, Registers::ArgReg1);

            /* Slow path - call the arity check function. Returns new fp. */
            stubcc.masm.storePtr(ImmPtr(script->fun),
                                 Address(JSFrameReg, JSStackFrame::offsetOfExec()));
            OOL_STUBCALL_NO_REJOIN(stubs::FixupArity);
            stubcc.masm.move(Registers::ReturnReg, JSFrameReg);
            argMatch.linkTo(stubcc.masm.label(), &stubcc.masm);

            /* Type check the arguments as well. */
            if (cx->typeInferenceEnabled()) {
#ifdef JS_MONOIC
                this->argsCheckJump = stubcc.masm.jump();
                this->argsCheckStub = stubcc.masm.label();
                this->argsCheckJump.linkTo(this->argsCheckStub, &stubcc.masm);
#endif
                stubcc.masm.storePtr(ImmPtr(script->fun), Address(JSFrameReg, JSStackFrame::offsetOfExec()));
                OOL_STUBCALL(stubs::CheckArgumentTypes);
#ifdef JS_MONOIC
                this->argsCheckFallthrough = stubcc.masm.label();
#endif
            }

            stubcc.crossJump(stubcc.masm.jump(), fastPath);
        }

        /*
         * Guard that there is enough stack space. Note we reserve space for
         * any inline frames we end up generating, or a callee's stack frame
         * we write to before the callee checks the stack.
         */
        JS_STATIC_ASSERT(StackSpace::STACK_EXTRA >= VALUES_PER_STACK_FRAME);
        uint32 nvals = script->nslots + VALUES_PER_STACK_FRAME + StackSpace::STACK_EXTRA;
        masm.addPtr(Imm32(nvals * sizeof(Value)), JSFrameReg, Registers::ReturnReg);
        Jump stackCheck = masm.branchPtr(Assembler::AboveOrEqual, Registers::ReturnReg,
                                         FrameAddress(offsetof(VMFrame, stackLimit)));

        /* If the stack check fails... */
        {
            stubcc.linkExitDirect(stackCheck, stubcc.masm.label());
            OOL_STUBCALL_NO_REJOIN(stubs::HitStackQuota);
            stubcc.crossJump(stubcc.masm.jump(), masm.label());
        }

        /*
         * Set locals to undefined, as in initCallFrameLatePrologue.
         * Skip locals which aren't closed and are known to be defined before used,
         * :FIXME: bug 604541: write undefined if we might be using the tracer, so it works.
         */
        for (uint32 i = 0; i < script->nfixed; i++) {
            if (a->analysis.localHasUseBeforeDef(i) || addTraceHints) {
                Address local(JSFrameReg, sizeof(JSStackFrame) + i * sizeof(Value));
                masm.storeValue(UndefinedValue(), local);
            }
        }

        /* Create the call object. */
        if (script->fun->isHeavyweight()) {
            prepareStubCall(Uses(0));
            INLINE_STUBCALL_NO_REJOIN(stubs::CreateFunCallObject);
        }

        j.linkTo(masm.label(), &masm);

        if (a->analysis.usesScopeChain() && !script->fun->isHeavyweight()) {
            /*
             * Load the scope chain into the frame if necessary.  The scope chain
             * is always set for global and eval frames, and will have been set by
             * CreateFunCallObject for heavyweight function frames.
             */
            RegisterID t0 = Registers::ReturnReg;
            Jump hasScope = masm.branchTest32(Assembler::NonZero,
                                              FrameFlagsAddress(), Imm32(JSFRAME_HAS_SCOPECHAIN));
            masm.loadPayload(Address(JSFrameReg, JSStackFrame::offsetOfCallee(script->fun)), t0);
            masm.loadPtr(Address(t0, offsetof(JSObject, parent)), t0);
            masm.storePtr(t0, Address(JSFrameReg, JSStackFrame::offsetOfScopeChain()));
            hasScope.linkTo(masm.label(), &masm);
        }
    }

    if (isConstructing)
        constructThis();

    if (debugMode() || Probes::callTrackingActive(cx)) {
        REJOIN_SITE(stubs::ScriptDebugPrologue);
        INLINE_STUBCALL(stubs::ScriptDebugPrologue);
    }

    /*
     * Set initial types of locals with known type. These will stay synced
     * through the rest of the script, allowing us to avoid syncing the types
     * of locals after writing their payloads. Notes:
     *
     * - We don't call generatePrologue and perform this syncing when inlining
     *   frames; such locals are not assumed to be synced after being assigned.
     *
     * - If we are recompiling, the earlier compilation might not have known
     *   the type of the local (its type set was empty, say), in which case
     *   it wouldn't have stored that type tag. We need to walk the frames and
     *   fixup the type tags accordingly.
     */
    for (uint32 i = 0; i < script->nfixed; i++) {
        JSValueType type = knownLocalType(i);
        if (type != JSVAL_TYPE_UNKNOWN) {
            JS_ASSERT(!a->analysis.localHasUseBeforeDef(i));
            /* Doubles will be written entirely when syncing. */
            if (type != JSVAL_TYPE_DOUBLE) {
                Address local(JSFrameReg, sizeof(JSStackFrame) + i * sizeof(Value));
                masm.storeTypeTag(ImmType(type), local);
                for (unsigned j = 0; patchFrames && j < patchFrames->length(); j++) {
                    JSStackFrame *patchfp = (*patchFrames)[j].fp;
                    patchfp->varSlot(i).boxNonDoubleFrom(type, (uint64*) &patchfp->varSlot(i));
                }
            }
            frame.learnType(frame.getLocal(i), type, false);
        }
    }

    /*
     * Learn types of arguments with known type, and make sure double arguments
     * are actually doubles and not ints.
     */
    for (uint32 i = 0; script->fun && i < script->fun->nargs; i++) {
        JSValueType type = knownArgumentType(i);
        if (type != JSVAL_TYPE_UNKNOWN) {
            if (type == JSVAL_TYPE_DOUBLE) {
                if (!a->analysis.argEscapes(i))
                    frame.ensureDouble(frame.getArg(i));
            } else {
                frame.learnType(frame.getArg(i), type, false);
            }
        }
    }

    recompileCheckHelper();

    return Compile_Okay;
}

void
mjit::Compiler::generateInlinePrologue()
{
    /*
     * The types of locals in inlined frames are left unsynced even if known.
     * (Note that we mark as uninlineable all scripts containing locals with
     * uses before defs). We will treat these locals as synced while compiling
     * the script, and need to actually do the syncing if we ever expand the
     * inline frame (which happens on recompilation, and recompilation is the
     * only way we will ever need to observe the known type of the local).
     */
    for (uint32 i = 0; i < script->nfixed; i++) {
        JS_ASSERT(!a->analysis.localHasUseBeforeDef(i));
        JSValueType type = knownLocalType(i);
        if (type != JSVAL_TYPE_UNKNOWN && type != JSVAL_TYPE_DOUBLE) {
            FrameEntry *fe = frame.getLocal(i);
            UnsyncedEntry entry;
            PodZero(&entry);
            entry.offset = frame.frameOffset(fe);
            entry.knownType = true;
            entry.u.type = type;
            a->unsyncedEntries.append(entry);
        }
    }
}

CompileStatus
mjit::Compiler::generateEpilogue()
{
    return Compile_Okay;
}

CompileStatus
mjit::Compiler::finishThisUp(JITScript **jitp)
{
    RETURN_IF_OOM(Compile_Error);

    /*
     * Watch for reallocation of the global slots while we were in the middle
     * of compiling due to, e.g. standard class initialization.
     */
    if (globalSlots && globalObj->getRawSlots() != globalSlots)
        return Compile_Retry;

    for (size_t i = 0; i < branchPatches.length(); i++) {
        Label label = labelOf(branchPatches[i].pc, branchPatches[i].inlineIndex);
        branchPatches[i].jump.linkTo(label, &masm);
    }

#ifdef JS_CPU_ARM
    masm.forceFlushConstantPool();
    stubcc.masm.forceFlushConstantPool();
#endif
    JaegerSpew(JSpew_Insns, "## Fast code (masm) size = %u, Slow code (stubcc) size = %u.\n", masm.size(), stubcc.size());

    size_t totalSize = masm.size() +
                       stubcc.size() +
                       (masm.numDoubles() * sizeof(double)) +
                       (stubcc.masm.numDoubles() * sizeof(double)) +
                       jumpTableOffsets.length() * sizeof(void *);

    JSC::ExecutablePool *execPool;
    uint8 *result =
        (uint8 *)script->compartment->jaegerCompartment->execAlloc()->alloc(totalSize, &execPool);
    if (!result) {
        js_ReportOutOfMemory(cx);
        return Compile_Error;
    }
    JS_ASSERT(execPool);
    JSC::ExecutableAllocator::makeWritable(result, totalSize);
    masm.executableCopy(result);
    stubcc.masm.executableCopy(result + masm.size());
    
    JSC::LinkBuffer fullCode(result, totalSize);
    JSC::LinkBuffer stubCode(result + masm.size(), stubcc.size());

    size_t nNmapLive = loopEntries.length();
    for (size_t i = 0; i < script->length; i++) {
        analyze::Bytecode *opinfo = a->analysis.maybeCode(i);
        if (opinfo && opinfo->safePoint) {
            /* loopEntries cover any safe points which are at loop heads. */
            if (!cx->typeInferenceEnabled() || !a->liveness.getCode(i).loop)
                nNmapLive++;
        }
    }

    size_t nUnsyncedEntries = 0;
    for (size_t i = 0; i < inlineFrames.length(); i++)
        nUnsyncedEntries += inlineFrames[i]->unsyncedEntries.length();

    /* Please keep in sync with JITScript::scriptDataSize! */
    size_t totalBytes = sizeof(JITScript) +
                        sizeof(NativeMapEntry) * nNmapLive +
                        sizeof(InlineFrame) * inlineFrames.length() +
                        sizeof(CallSite) * callSites.length() +
                        sizeof(RejoinSite) * rejoinSites.length() +
#if defined JS_MONOIC
                        sizeof(ic::GetGlobalNameIC) * getGlobalNames.length() +
                        sizeof(ic::SetGlobalNameIC) * setGlobalNames.length() +
                        sizeof(ic::CallICInfo) * callICs.length() +
                        sizeof(ic::EqualityICInfo) * equalityICs.length() +
                        sizeof(ic::TraceICInfo) * traceICs.length() +
#endif
#if defined JS_POLYIC
                        sizeof(ic::PICInfo) * pics.length() +
                        sizeof(ic::GetElementIC) * getElemICs.length() +
                        sizeof(ic::SetElementIC) * setElemICs.length() +
#endif
                        sizeof(UnsyncedEntry) * nUnsyncedEntries;

    uint8 *cursor = (uint8 *)cx->calloc_(totalBytes);
    if (!cursor) {
        execPool->release();
        js_ReportOutOfMemory(cx);
        return Compile_Error;
    }

    JITScript *jit = new(cursor) JITScript;
    cursor += sizeof(JITScript);

    JS_ASSERT(outerScript == script);

    jit->script = script;
    jit->code = JSC::MacroAssemblerCodeRef(result, execPool, masm.size() + stubcc.size());
    jit->invokeEntry = result;
    jit->singleStepMode = script->singleStepMode;
    jit->rejoinPoints = script->inlineParents;
    if (script->fun) {
        jit->arityCheckEntry = stubCode.locationOf(arityLabel).executableAddress();
        jit->fastEntry = fullCode.locationOf(invokeLabel).executableAddress();
    }

    /* 
     * WARNING: mics(), callICs() et al depend on the ordering of these
     * variable-length sections.  See JITScript's declaration for details.
     */

    /* ICs can only refer to bytecodes in the outermost script, not inlined calls. */
    Label *jumpMap = a->jumpMap;

    /* Build the pc -> ncode mapping. */
    NativeMapEntry *jitNmap = (NativeMapEntry *)cursor;
    jit->nNmapPairs = nNmapLive;
    cursor += sizeof(NativeMapEntry) * jit->nNmapPairs;
    size_t ix = 0;
    if (jit->nNmapPairs > 0) {
        for (size_t i = 0; i < script->length; i++) {
            analyze::Bytecode *opinfo = a->analysis.maybeCode(i);
            if (opinfo && opinfo->safePoint) {
                Label L = jumpMap[i];
                JS_ASSERT(L.isValid());
                jitNmap[ix].bcOff = i;
                jitNmap[ix].ncode = (uint8 *)(result + masm.distanceOf(L));
                ix++;
            }
        }
        for (size_t i = 0; i < loopEntries.length(); i++) {
            /* Insert the entry at the right position. */
            const LoopEntry &entry = loopEntries[i];
            size_t j;
            for (j = 0; j < ix; j++) {
                if (jitNmap[j].bcOff > entry.pcOffset) {
                    memmove(jitNmap + j + 1, jitNmap + j, (ix - j) * sizeof(NativeMapEntry));
                    break;
                }
            }
            jitNmap[j].bcOff = entry.pcOffset;
            jitNmap[j].ncode = (uint8 *) stubCode.locationOf(entry.label).executableAddress();
            ix++;
        }
    }
    JS_ASSERT(ix == jit->nNmapPairs);

    /* Build the table of inlined frames. */
    InlineFrame *jitInlineFrames = (InlineFrame *)cursor;
    jit->nInlineFrames = inlineFrames.length();
    cursor += sizeof(InlineFrame) * jit->nInlineFrames;
    for (size_t i = 0; i < jit->nInlineFrames; i++) {
        InlineFrame &to = jitInlineFrames[i];
        ActiveFrame *from = inlineFrames[i];
        if (from->parent != outer)
            to.parent = &jitInlineFrames[from->parent->inlineIndex];
        else
            to.parent = NULL;
        to.parentpc = from->parentPC;
        to.fun = from->script->fun;
        to.depth = from->depth;
    }

    /* Build the table of call sites. */
    CallSite *jitCallSites = (CallSite *)cursor;
    jit->nCallSites = callSites.length();
    cursor += sizeof(CallSite) * jit->nCallSites;
    for (size_t i = 0; i < jit->nCallSites; i++) {
        CallSite &to = jitCallSites[i];
        InternalCallSite &from = callSites[i];

        /*
         * Make sure that we emitted rejoin sites for at least the calls in
         * this compilation. This doesn't ensure we have rejoin sites for
         * calls emitted in *other* compilations, but catches many of the
         * cases we have insufficient code for rejoining.
         */
        JS_ASSERT_IF(cx->typeInferenceEnabled(), !from.needsRejoin);

        /* Patch stores of f.regs.inlined for stubs called from within inline frames. */
        if (cx->typeInferenceEnabled() &&
            from.id != CallSite::NCODE_RETURN_ID &&
            from.id != CallSite::MAGIC_TRAP_ID &&
            from.inlineIndex != uint32(-1)) {
            if (from.ool)
                stubCode.patch(from.inlinePatch, &to);
            else
                fullCode.patch(from.inlinePatch, &to);
        }

        JSScript *script =
            (from.inlineIndex == uint32(-1)) ? outerScript : inlineFrames[from.inlineIndex]->script;
        uint32 codeOffset = from.ool
                            ? masm.size() + from.returnOffset
                            : from.returnOffset;
        to.initialize(codeOffset, from.inlineIndex, from.inlinepc - script->code, from.id);

        /*
         * Patch stores of the base call's return address for InvariantFailure
         * calls. InvariantFailure will patch its own return address to this
         * pointer before triggering recompilation.
         */
        if (from.loopPatch.hasPatch)
            stubCode.patch(from.loopPatch.codePatch, result + codeOffset);
    }

    /* Build the table of rejoin sites. */
    RejoinSite *jitRejoinSites = (RejoinSite *)cursor;
    jit->nRejoinSites = rejoinSites.length();
    cursor += sizeof(RejoinSite) * jit->nRejoinSites;
    for (size_t i = 0; i < jit->nRejoinSites; i++) {
        RejoinSite &to = jitRejoinSites[i];
        InternalRejoinSite &from = rejoinSites[i];

        uint32 codeOffset = (uint8 *) stubCode.locationOf(from.label).executableAddress() - result;
        to.initialize(codeOffset, from.pc - outerScript->code, from.id);

        /*
         * Patch stores of the rejoin site's return address for InvariantFailure
         * calls. We need to preserve the rejoin site we were at in case of
         * cascading recompilations and loop invariant failures.
         */
        if (from.loopPatch.hasPatch)
            stubCode.patch(from.loopPatch.codePatch, result + codeOffset);
    }

#if defined JS_MONOIC
    JS_INIT_CLIST(&jit->callers);

    if (script->fun && cx->typeInferenceEnabled()) {
        jit->argsCheckStub = stubCode.locationOf(argsCheckStub);
        jit->argsCheckFallthrough = stubCode.locationOf(argsCheckFallthrough);
        jit->argsCheckJump = stubCode.locationOf(argsCheckJump);
        jit->argsCheckPool = NULL;
    }

    ic::GetGlobalNameIC *getGlobalNames_ = (ic::GetGlobalNameIC *)cursor;
    jit->nGetGlobalNames = getGlobalNames.length();
    cursor += sizeof(ic::GetGlobalNameIC) * jit->nGetGlobalNames;
    for (size_t i = 0; i < jit->nGetGlobalNames; i++) {
        ic::GetGlobalNameIC &to = getGlobalNames_[i];
        GetGlobalNameICInfo &from = getGlobalNames[i];
        from.copyTo(to, fullCode, stubCode);

        int offset = fullCode.locationOf(from.load) - to.fastPathStart;
        to.loadStoreOffset = offset;
        JS_ASSERT(to.loadStoreOffset == offset);

        stubCode.patch(from.addrLabel, &to);
    }

    ic::SetGlobalNameIC *setGlobalNames_ = (ic::SetGlobalNameIC *)cursor;
    jit->nSetGlobalNames = setGlobalNames.length();
    cursor += sizeof(ic::SetGlobalNameIC) * jit->nSetGlobalNames;
    for (size_t i = 0; i < jit->nSetGlobalNames; i++) {
        ic::SetGlobalNameIC &to = setGlobalNames_[i];
        SetGlobalNameICInfo &from = setGlobalNames[i];
        from.copyTo(to, fullCode, stubCode);
        to.slowPathStart = stubCode.locationOf(from.slowPathStart);

        int offset = fullCode.locationOf(from.store).labelAtOffset(0) -
                     to.fastPathStart;
        to.loadStoreOffset = offset;
        JS_ASSERT(to.loadStoreOffset == offset);

        to.hasExtraStub = 0;
        to.objConst = from.objConst;
        to.shapeReg = from.shapeReg;
        to.objReg = from.objReg;
        to.vr = from.vr;

        offset = fullCode.locationOf(from.shapeGuardJump) -
                 to.fastPathStart;
        to.inlineShapeJump = offset;
        JS_ASSERT(to.inlineShapeJump == offset);

        offset = fullCode.locationOf(from.fastPathRejoin) -
                 to.fastPathStart;
        to.fastRejoinOffset = offset;
        JS_ASSERT(to.fastRejoinOffset == offset);

        stubCode.patch(from.addrLabel, &to);
    }

    ic::CallICInfo *jitCallICs = (ic::CallICInfo *)cursor;
    jit->nCallICs = callICs.length();
    cursor += sizeof(ic::CallICInfo) * jit->nCallICs;
    for (size_t i = 0; i < jit->nCallICs; i++) {
        jitCallICs[i].reset();
        jitCallICs[i].funGuard = fullCode.locationOf(callICs[i].funGuard);
        jitCallICs[i].funJump = fullCode.locationOf(callICs[i].funJump);
        jitCallICs[i].slowPathStart = stubCode.locationOf(callICs[i].slowPathStart);
        jitCallICs[i].typeMonitored = callICs[i].typeMonitored;
        jitCallICs[i].argTypes = callICs[i].argTypes;

        /* Compute the hot call offset. */
        uint32 offset = fullCode.locationOf(callICs[i].hotJump) -
                        fullCode.locationOf(callICs[i].funGuard);
        jitCallICs[i].hotJumpOffset = offset;
        JS_ASSERT(jitCallICs[i].hotJumpOffset == offset);

        /* Compute the join point offset. */
        offset = fullCode.locationOf(callICs[i].joinPoint) -
                 fullCode.locationOf(callICs[i].funGuard);
        jitCallICs[i].joinPointOffset = offset;
        JS_ASSERT(jitCallICs[i].joinPointOffset == offset);
                                        
        /* Compute the OOL call offset. */
        offset = stubCode.locationOf(callICs[i].oolCall) -
                 stubCode.locationOf(callICs[i].slowPathStart);
        jitCallICs[i].oolCallOffset = offset;
        JS_ASSERT(jitCallICs[i].oolCallOffset == offset);

        /* Compute the OOL jump offset. */
        offset = stubCode.locationOf(callICs[i].oolJump) -
                 stubCode.locationOf(callICs[i].slowPathStart);
        jitCallICs[i].oolJumpOffset = offset;
        JS_ASSERT(jitCallICs[i].oolJumpOffset == offset);

        /* Compute the start of the OOL IC call. */
        offset = stubCode.locationOf(callICs[i].icCall) -
                 stubCode.locationOf(callICs[i].slowPathStart);
        jitCallICs[i].icCallOffset = offset;
        JS_ASSERT(jitCallICs[i].icCallOffset == offset);

        /* Compute the slow join point offset. */
        offset = stubCode.locationOf(callICs[i].slowJoinPoint) -
                 stubCode.locationOf(callICs[i].slowPathStart);
        jitCallICs[i].slowJoinOffset = offset;
        JS_ASSERT(jitCallICs[i].slowJoinOffset == offset);

        /* Compute the join point offset for continuing on the hot path. */
        offset = stubCode.locationOf(callICs[i].hotPathLabel) -
                 stubCode.locationOf(callICs[i].funGuard);
        jitCallICs[i].hotPathOffset = offset;
        JS_ASSERT(jitCallICs[i].hotPathOffset == offset);

        jitCallICs[i].call = &jitCallSites[callICs[i].callIndex];
        jitCallICs[i].frameSize = callICs[i].frameSize;
        jitCallICs[i].funObjReg = callICs[i].funObjReg;
        jitCallICs[i].funPtrReg = callICs[i].funPtrReg;
        stubCode.patch(callICs[i].addrLabel1, &jitCallICs[i]);
        stubCode.patch(callICs[i].addrLabel2, &jitCallICs[i]);
    }

    ic::EqualityICInfo *jitEqualityICs = (ic::EqualityICInfo *)cursor;
    jit->nEqualityICs = equalityICs.length();
    cursor += sizeof(ic::EqualityICInfo) * jit->nEqualityICs;
    for (size_t i = 0; i < jit->nEqualityICs; i++) {
        if (equalityICs[i].trampoline) {
            jitEqualityICs[i].target = stubCode.locationOf(equalityICs[i].trampolineStart);
        } else {
            uint32 offs = uint32(equalityICs[i].jumpTarget - script->code);
            JS_ASSERT(jumpMap[offs].isValid());
            jitEqualityICs[i].target = fullCode.locationOf(jumpMap[offs]);
        }
        jitEqualityICs[i].stubEntry = stubCode.locationOf(equalityICs[i].stubEntry);
        jitEqualityICs[i].stubCall = stubCode.locationOf(equalityICs[i].stubCall);
        jitEqualityICs[i].stub = equalityICs[i].stub;
        jitEqualityICs[i].lvr = equalityICs[i].lvr;
        jitEqualityICs[i].rvr = equalityICs[i].rvr;
        jitEqualityICs[i].tempReg = equalityICs[i].tempReg;
        jitEqualityICs[i].cond = equalityICs[i].cond;
        if (equalityICs[i].jumpToStub.isSet())
            jitEqualityICs[i].jumpToStub = fullCode.locationOf(equalityICs[i].jumpToStub.get());
        jitEqualityICs[i].fallThrough = fullCode.locationOf(equalityICs[i].fallThrough);
        
        stubCode.patch(equalityICs[i].addrLabel, &jitEqualityICs[i]);
    }

    ic::TraceICInfo *jitTraceICs = (ic::TraceICInfo *)cursor;
    jit->nTraceICs = traceICs.length();
    cursor += sizeof(ic::TraceICInfo) * jit->nTraceICs;
    for (size_t i = 0; i < jit->nTraceICs; i++) {
        jitTraceICs[i].initialized = traceICs[i].initialized;
        if (!traceICs[i].initialized)
            continue;

        if (traceICs[i].fastTrampoline) {
            jitTraceICs[i].fastTarget = stubCode.locationOf(traceICs[i].trampolineStart);
        } else {
            uint32 offs = uint32(traceICs[i].jumpTarget - script->code);
            JS_ASSERT(jumpMap[offs].isValid());
            jitTraceICs[i].fastTarget = fullCode.locationOf(jumpMap[offs]);
        }
        jitTraceICs[i].slowTarget = stubCode.locationOf(traceICs[i].trampolineStart);

        jitTraceICs[i].traceHint = fullCode.locationOf(traceICs[i].traceHint);
        jitTraceICs[i].stubEntry = stubCode.locationOf(traceICs[i].stubEntry);
        jitTraceICs[i].traceData = NULL;
#ifdef DEBUG
        jitTraceICs[i].jumpTargetPC = traceICs[i].jumpTarget;
#endif

        jitTraceICs[i].hasSlowTraceHint = traceICs[i].slowTraceHint.isSet();
        if (traceICs[i].slowTraceHint.isSet())
            jitTraceICs[i].slowTraceHint = stubCode.locationOf(traceICs[i].slowTraceHint.get());
#ifdef JS_TRACER
        uint32 hotloop = GetHotloop(cx);
        uint32 prevCount = cx->compartment->backEdgeCount(traceICs[i].jumpTarget);
        jitTraceICs[i].loopCounterStart = hotloop;
        jitTraceICs[i].loopCounter = hotloop < prevCount ? 1 : hotloop - prevCount;
#endif
        
        stubCode.patch(traceICs[i].addrLabel, &jitTraceICs[i]);
    }
#endif /* JS_MONOIC */

    for (size_t i = 0; i < callPatches.length(); i++) {
        CallPatchInfo &patch = callPatches[i];

        CodeLocationLabel joinPoint = patch.joinSlow
            ? stubCode.locationOf(patch.joinPoint)
            : fullCode.locationOf(patch.joinPoint);

        if (patch.hasFastNcode)
            fullCode.patch(patch.fastNcodePatch, joinPoint);
        if (patch.hasSlowNcode)
            stubCode.patch(patch.slowNcodePatch, joinPoint);
    }

#ifdef JS_POLYIC
    ic::GetElementIC *jitGetElems = (ic::GetElementIC *)cursor;
    jit->nGetElems = getElemICs.length();
    cursor += sizeof(ic::GetElementIC) * jit->nGetElems;
    for (size_t i = 0; i < jit->nGetElems; i++) {
        ic::GetElementIC &to = jitGetElems[i];
        GetElementICInfo &from = getElemICs[i];

        new (&to) ic::GetElementIC();
        from.copyTo(to, fullCode, stubCode);

        to.typeReg = from.typeReg;
        to.objReg = from.objReg;
        to.idRemat = from.id;

        if (from.typeGuard.isSet()) {
            int inlineTypeGuard = fullCode.locationOf(from.typeGuard.get()) -
                                  fullCode.locationOf(from.fastPathStart);
            to.inlineTypeGuard = inlineTypeGuard;
            JS_ASSERT(to.inlineTypeGuard == inlineTypeGuard);
        }
        int inlineClaspGuard = fullCode.locationOf(from.claspGuard) -
                               fullCode.locationOf(from.fastPathStart);
        to.inlineClaspGuard = inlineClaspGuard;
        JS_ASSERT(to.inlineClaspGuard == inlineClaspGuard);

        stubCode.patch(from.paramAddr, &to);
    }

    ic::SetElementIC *jitSetElems = (ic::SetElementIC *)cursor;
    jit->nSetElems = setElemICs.length();
    cursor += sizeof(ic::SetElementIC) * jit->nSetElems;
    for (size_t i = 0; i < jit->nSetElems; i++) {
        ic::SetElementIC &to = jitSetElems[i];
        SetElementICInfo &from = setElemICs[i];

        new (&to) ic::SetElementIC();
        from.copyTo(to, fullCode, stubCode);

        to.strictMode = script->strictModeCode;
        to.vr = from.vr;
        to.objReg = from.objReg;
        to.objRemat = from.objRemat.toInt32();
        JS_ASSERT(to.objRemat == from.objRemat.toInt32());

        to.hasConstantKey = from.key.isConstant();
        if (from.key.isConstant())
            to.keyValue = from.key.index();
        else
            to.keyReg = from.key.reg();

        int inlineClaspGuard = fullCode.locationOf(from.claspGuard) -
                               fullCode.locationOf(from.fastPathStart);
        to.inlineClaspGuard = inlineClaspGuard;
        JS_ASSERT(to.inlineClaspGuard == inlineClaspGuard);

        int inlineHoleGuard = fullCode.locationOf(from.holeGuard) -
                               fullCode.locationOf(from.fastPathStart);
        to.inlineHoleGuard = inlineHoleGuard;
        JS_ASSERT(to.inlineHoleGuard == inlineHoleGuard);

        CheckIsStubCall(to.slowPathCall.labelAtOffset(0));

        to.volatileMask = from.volatileMask;
        JS_ASSERT(to.volatileMask == from.volatileMask);

        stubCode.patch(from.paramAddr, &to);
    }

    ic::PICInfo *jitPics = (ic::PICInfo *)cursor;
    jit->nPICs = pics.length();
    cursor += sizeof(ic::PICInfo) * jit->nPICs;
    for (size_t i = 0; i < jit->nPICs; i++) {
        new (&jitPics[i]) ic::PICInfo();
        pics[i].copyTo(jitPics[i], fullCode, stubCode);
        pics[i].copySimpleMembersTo(jitPics[i]);

        jitPics[i].shapeGuard = masm.distanceOf(pics[i].shapeGuard) -
                                masm.distanceOf(pics[i].fastPathStart);
        JS_ASSERT(jitPics[i].shapeGuard == masm.distanceOf(pics[i].shapeGuard) -
                                           masm.distanceOf(pics[i].fastPathStart));
        jitPics[i].shapeRegHasBaseShape = true;
        jitPics[i].pc = pics[i].pc;

        if (pics[i].kind == ic::PICInfo::SET ||
            pics[i].kind == ic::PICInfo::SETMETHOD) {
            jitPics[i].u.vr = pics[i].vr;
        } else if (pics[i].kind != ic::PICInfo::NAME) {
            if (pics[i].hasTypeCheck) {
                int32 distance = stubcc.masm.distanceOf(pics[i].typeCheck) -
                                 stubcc.masm.distanceOf(pics[i].slowPathStart);
                JS_ASSERT(distance <= 0);
                jitPics[i].u.get.typeCheckOffset = distance;
            }
        }
        stubCode.patch(pics[i].paramAddr, &jitPics[i]);
    }
#endif

    for (size_t i = 0; i < jit->nInlineFrames; i++) {
        InlineFrame &to = jitInlineFrames[i];
        ActiveFrame *from = inlineFrames[i];
        to.nUnsyncedEntries = from->unsyncedEntries.length();
        to.unsyncedEntries = (UnsyncedEntry *) cursor;
        cursor += sizeof(UnsyncedEntry) * to.nUnsyncedEntries;
        for (size_t j = 0; j < to.nUnsyncedEntries; j++)
            to.unsyncedEntries[j] = from->unsyncedEntries[j];
    }

    JS_ASSERT(size_t(cursor - (uint8*)jit) == totalBytes);

    /* Link fast and slow paths together. */
    stubcc.fixCrossJumps(result, masm.size(), masm.size() + stubcc.size());

    size_t doubleOffset = masm.size() + stubcc.size();
    double *inlineDoubles = (double *) (result + doubleOffset);
    double *oolDoubles = (double*) (result + doubleOffset +
                                    masm.numDoubles() * sizeof(double));

    /* Generate jump tables. */
    void **jumpVec = (void **)(oolDoubles + stubcc.masm.numDoubles());

    for (size_t i = 0; i < jumpTableOffsets.length(); i++) {
        uint32 offset = jumpTableOffsets[i];
        JS_ASSERT(jumpMap[offset].isValid());
        jumpVec[i] = (void *)(result + masm.distanceOf(jumpMap[offset]));
    }

    /* Patch jump table references. */
    for (size_t i = 0; i < jumpTables.length(); i++) {
        JumpTable &jumpTable = jumpTables[i];
        fullCode.patch(jumpTable.label, &jumpVec[jumpTable.offsetIndex]);
    }

    /* Patch all outgoing calls. */
    masm.finalize(fullCode, inlineDoubles);
    stubcc.masm.finalize(stubCode, oolDoubles);

    JSC::ExecutableAllocator::makeExecutable(result, masm.size() + stubcc.size());
    JSC::ExecutableAllocator::cacheFlush(result, masm.size() + stubcc.size());

    *jitp = jit;

    /* We tolerate a race in the stats. */
    cx->runtime->mjitMemoryUsed += totalSize + totalBytes;

    return Compile_Okay;
}

class SrcNoteLineScanner {
    ptrdiff_t offset;
    jssrcnote *sn;

public:
    SrcNoteLineScanner(jssrcnote *sn) : offset(SN_DELTA(sn)), sn(sn) {}

    bool firstOpInLine(ptrdiff_t relpc) {
        while ((offset < relpc) && !SN_IS_TERMINATOR(sn)) {
            sn = SN_NEXT(sn);
            offset += SN_DELTA(sn);
        }

        while ((offset == relpc) && !SN_IS_TERMINATOR(sn)) {
            JSSrcNoteType type = (JSSrcNoteType) SN_TYPE(sn);
            if (type == SRC_SETLINE || type == SRC_NEWLINE)
                return true;

            sn = SN_NEXT(sn);
            offset += SN_DELTA(sn);
        }

        return false;
    }
};

#ifdef DEBUG
#define SPEW_OPCODE()                                                         \
    JS_BEGIN_MACRO                                                            \
        if (IsJaegerSpewChannelActive(JSpew_JSOps)) {                         \
            JaegerSpew(JSpew_JSOps, "    %2d ", frame.stackDepth());          \
            void *mark = JS_ARENA_MARK(&cx->tempPool);                        \
            Sprinter sprinter;                                                \
            INIT_SPRINTER(cx, &sprinter, &cx->tempPool, 0);                   \
            js_Disassemble1(cx, script, PC, PC - script->code,                \
                            JS_TRUE, &sprinter);                              \
            fprintf(stdout, "%s", sprinter.base);                             \
            JS_ARENA_RELEASE(&cx->tempPool, mark);                            \
        }                                                                     \
    JS_END_MACRO;
#else
#define SPEW_OPCODE()
#endif /* DEBUG */

#define BEGIN_CASE(name)        case name:
#define END_CASE(name)                      \
    JS_BEGIN_MACRO                          \
        PC += name##_LENGTH;                \
    JS_END_MACRO;                           \
    break;

static inline void
FixDouble(Value &val)
{
    if (val.isInt32())
        val.setDouble((double)val.toInt32());
}

CompileStatus
mjit::Compiler::generateMethod()
{
    mjit::AutoScriptRetrapper trapper(cx, script);
    SrcNoteLineScanner scanner(script->notes());

    /* For join points, whether there was fallthrough from the previous opcode. */
    bool fallthrough = true;

    for (;;) {
        JSOp op = JSOp(*PC);
        int trap = stubs::JSTRAP_NONE;
        if (op == JSOP_TRAP) {
            if (!trapper.untrap(PC))
                return Compile_Error;
            op = JSOp(*PC);
            trap |= stubs::JSTRAP_TRAP;
        }
        if (script->singleStepMode && scanner.firstOpInLine(PC - script->code))
            trap |= stubs::JSTRAP_SINGLESTEP;
        variadicRejoin = false;

        analyze::Bytecode *opinfo = a->analysis.maybeCode(PC);

        if (!opinfo) {
            if (op == JSOP_STOP)
                break;
            if (js_CodeSpec[op].length != -1)
                PC += js_CodeSpec[op].length;
            else
                PC += js_GetVariableBytecodeLength(PC);
            continue;
        }

        if (loop)
            loop->PC = PC;

        frame.setPC(PC);
        frame.setInTryBlock(opinfo->inTryBlock);
        if (opinfo->jumpTarget || trap) {
            if (fallthrough) {
                fixDoubleTypes();

                /*
                 * Watch for fallthrough to the head of a 'do while' loop.
                 * We don't know what register state we will be using at the head
                 * of the loop so sync, branch, and fix it up after the loop
                 * has been processed.
                 */
                if (cx->typeInferenceEnabled() && a->liveness.getCode(PC).loop) {
                    frame.syncAndForgetEverything();
                    Jump j = masm.jump();
                    if (!startLoop(PC, j, PC))
                        return Compile_Error;
                } else {
                    if (!frame.syncForBranch(PC, Uses(0)))
                        return Compile_Error;
                    JS_ASSERT(frame.consistentRegisters(PC));
                }
            }

            if (!frame.discardForJoin(PC, opinfo->stackDepth))
                return Compile_Error;
            restoreAnalysisTypes(opinfo->stackDepth);
            fallthrough = true;

            if (!cx->typeInferenceEnabled()) {
                /* All join points have synced state if we aren't doing cross-branch regalloc. */
                opinfo->safePoint = true;
            }
        }

        a->jumpMap[uint32(PC - script->code)] = masm.label();

        SPEW_OPCODE();
        JS_ASSERT(frame.stackDepth() == opinfo->stackDepth);

        if (trap) {
            REJOIN_SITE(CallSite::MAGIC_TRAP_ID);
            prepareStubCall(Uses(0));
            masm.move(Imm32(trap), Registers::ArgReg1);
            Call cl = emitStubCall(JS_FUNC_TO_DATA_PTR(void *, stubs::Trap), NULL);
            InternalCallSite site(masm.callReturnOffset(cl), a->inlineIndex, PC,
                                  CallSite::MAGIC_TRAP_ID, false, true);
            addCallSite(site);
        } else if (!a->parent && savedTraps && savedTraps[PC - script->code]) {
            // Normally when we patch return addresses, we have generated the
            // same exact code at that site. For example, patching a stub call's
            // return address will resume at the same stub call.
            //
            // In the case we're handling here, we could potentially be
            // recompiling to remove a trap, and therefore we won't generate
            // a call to the trap. However, we could be re-entering from that
            // trap. The callsite will be missing, and fixing the stack will
            // fail! Worse, we can't just put a label here, because on some
            // platforms the stack needs to be adjusted when returning from
            // the old trap call.
            //
            // To deal with this, we add a small bit of code in the OOL path
            // that will adjust the stack and jump back into the script.
            // Note that this uses MAGIC_TRAP_ID, which is necessary for
            // repatching to detect the callsite as identical to the return
            // address.
            //
            // Unfortunately, this means that if a bytecode is ever trapped,
            // we will always generate a CallSite (either Trapped or not) for
            // every debug recompilation of the script thereafter. The reason
            // is that MAGIC_TRAP_ID callsites always propagate to the next
            // recompilation. That's okay, and not worth fixing - it's a small
            // amount of memory.
            REJOIN_SITE(CallSite::MAGIC_TRAP_ID);
            uint32 offset = stubcc.masm.distanceOf(stubcc.masm.label());
            if (Assembler::ReturnStackAdjustment) {
                stubcc.masm.addPtr(Imm32(Assembler::ReturnStackAdjustment),
                                   Assembler::stackPointerRegister);
            }
            stubcc.crossJump(stubcc.masm.jump(), masm.label());

            InternalCallSite site(offset, a->inlineIndex, PC,
                                  CallSite::MAGIC_TRAP_ID, true, true);
            addCallSite(site);
        }

    /**********************
     * BEGIN COMPILER OPS *
     **********************/ 

        jsbytecode *oldPC = PC;

        switch (op) {
          BEGIN_CASE(JSOP_NOP)
          END_CASE(JSOP_NOP)

          BEGIN_CASE(JSOP_PUSH)
            frame.push(UndefinedValue());
          END_CASE(JSOP_PUSH)

          BEGIN_CASE(JSOP_POPV)
          BEGIN_CASE(JSOP_SETRVAL)
          {
            RegisterID reg = frame.allocReg();
            masm.load32(FrameFlagsAddress(), reg);
            masm.or32(Imm32(JSFRAME_HAS_RVAL), reg);
            masm.store32(reg, FrameFlagsAddress());
            frame.freeReg(reg);

            /* Scripts which write to the frame's return slot aren't inlined. */
            JS_ASSERT(a == outer);

            FrameEntry *fe = frame.peek(-1);
            frame.storeTo(fe, Address(JSFrameReg, JSStackFrame::offsetOfReturnValue()), true);
            frame.pop();
          }
          END_CASE(JSOP_POPV)

          BEGIN_CASE(JSOP_RETURN)
            emitReturn(frame.peek(-1));
            fallthrough = false;
          END_CASE(JSOP_RETURN)

          BEGIN_CASE(JSOP_GOTO)
          BEGIN_CASE(JSOP_DEFAULT)
          {
            jsbytecode *target = PC + GET_JUMP_OFFSET(PC);
            fixDoubleTypes();

            /*
             * Watch out for backward jumps linking 'continue' statements
             * together. These are jumping to another GOTO at the head of the
             * loop, which should be short circuited so we don't mistake this
             * for an actual loop back edge. :XXX: could there be a trap at
             * the target?
             */
            if (target < PC) {
                if (JSOp(*target) == JSOP_GOTO) {
                    target = target + GET_JUMP_OFFSET(target);
                    JS_ASSERT(target >= PC);
                } else if (JSOp(*target) == JSOP_GOTOX) {
                    return Compile_Abort;
                }
            }

            /*
             * Watch for gotos which are entering a 'for' or 'while' loop.
             * These jump to the loop condition test and are immediately
             * followed by the head of the loop.
             */
            jsbytecode *next = PC + JSOP_GOTO_LENGTH;
            if (cx->typeInferenceEnabled() && a->analysis.maybeCode(next) &&
                a->liveness.getCode(next).loop) {
                frame.syncAndForgetEverything();
                Jump j = masm.jump();
                if (!startLoop(next, j, target))
                    return Compile_Error;
            } else {
                if (!frame.syncForBranch(target, Uses(0)))
                    return Compile_Error;
                Jump j = masm.jump();
                if (!jumpAndTrace(j, target))
                    return Compile_Error;
            }
            fallthrough = false;
          }
          END_CASE(JSOP_GOTO)

          BEGIN_CASE(JSOP_IFEQ)
          BEGIN_CASE(JSOP_IFNE)
            fixDoubleTypes();
            if (!jsop_ifneq(op, PC + GET_JUMP_OFFSET(PC)))
                return Compile_Error;
          END_CASE(JSOP_IFNE)

          BEGIN_CASE(JSOP_ARGUMENTS)
            /*
             * For calls of the form 'f.apply(x, arguments)' we can avoid
             * creating an args object by having ic::SplatApplyArgs pull
             * directly from the stack. To do this, we speculate here that
             * 'apply' actually refers to js_fun_apply. If this is not true,
             * the slow path in JSOP_FUNAPPLY will create the args object.
             */
            if (canUseApplyTricks())
                applyTricks = LazyArgsObj;
            else
                jsop_arguments();
            pushSyncedEntry(0);
          END_CASE(JSOP_ARGUMENTS)

          BEGIN_CASE(JSOP_FORARG)
          {
            uint32 arg = GET_SLOTNO(PC);
            iterNext();
            frame.storeArg(arg, knownArgumentType(arg), true);
            frame.pop();
          }
          END_CASE(JSOP_FORARG)

          BEGIN_CASE(JSOP_FORLOCAL)
          {
            uint32 slot = GET_SLOTNO(PC);
            iterNext();
            frame.storeLocal(slot, knownLocalType(slot), true, true);
            frame.pop();
          }
          END_CASE(JSOP_FORLOCAL)

          BEGIN_CASE(JSOP_DUP)
            frame.dup();
          END_CASE(JSOP_DUP)

          BEGIN_CASE(JSOP_DUP2)
            frame.dup2();
          END_CASE(JSOP_DUP2)

          BEGIN_CASE(JSOP_BITOR)
          BEGIN_CASE(JSOP_BITXOR)
          BEGIN_CASE(JSOP_BITAND)
            jsop_bitop(op);
          END_CASE(JSOP_BITAND)

          BEGIN_CASE(JSOP_LT)
          BEGIN_CASE(JSOP_LE)
          BEGIN_CASE(JSOP_GT)
          BEGIN_CASE(JSOP_GE)
          BEGIN_CASE(JSOP_EQ)
          BEGIN_CASE(JSOP_NE)
          {
            /* Detect fusions. */
            jsbytecode *next = &PC[JSOP_GE_LENGTH];
            JSOp fused = JSOp(*next);
            if ((fused != JSOP_IFEQ && fused != JSOP_IFNE) || a->analysis.jumpTarget(next))
                fused = JSOP_NOP;

            /* Get jump target, if any. */
            jsbytecode *target = NULL;
            if (fused != JSOP_NOP) {
                target = next + GET_JUMP_OFFSET(next);
                fixDoubleTypes();
            }

            BoolStub stub = NULL;
            switch (op) {
              case JSOP_LT:
                stub = stubs::LessThan;
                break;
              case JSOP_LE:
                stub = stubs::LessEqual;
                break;
              case JSOP_GT:
                stub = stubs::GreaterThan;
                break;
              case JSOP_GE:
                stub = stubs::GreaterEqual;
                break;
              case JSOP_EQ:
                stub = stubs::Equal;
                break;
              case JSOP_NE:
                stub = stubs::NotEqual;
                break;
              default:
                JS_NOT_REACHED("WAT");
                break;
            }

            /*
             * We need to ensure in the target case that we always rejoin
             * before the rval test. In the non-target case we will rejoin
             * correctly after the op finishes.
             */

            FrameEntry *rhs = frame.peek(-1);
            FrameEntry *lhs = frame.peek(-2);

            /* Check for easy cases that the parser does not constant fold. */
            if (lhs->isConstant() && rhs->isConstant()) {
                /* Primitives can be trivially constant folded. */
                const Value &lv = lhs->getValue();
                const Value &rv = rhs->getValue();

                AutoRejoinSite autoRejoin(this, (void *) RejoinSite::VARIADIC_ID);

                if (lv.isPrimitive() && rv.isPrimitive()) {
                    bool result = compareTwoValues(cx, op, lv, rv);

                    frame.pop();
                    frame.pop();

                    if (!target) {
                        frame.push(Value(BooleanValue(result)));
                    } else {
                        if (fused == JSOP_IFEQ)
                            result = !result;

                        if (result) {
                            fixDoubleTypes();
                            if (!frame.syncForBranch(target, Uses(0)))
                                return Compile_Error;
                            if (needRejoins(PC)) {
                                autoRejoin.oolRejoin(stubcc.masm.label());
                                stubcc.rejoin(Changes(0));
                            }
                            Jump j = masm.jump();
                            if (!jumpAndTrace(j, target))
                                return Compile_Error;
                        } else {
                            /*
                             * Branch is never taken, but clean up any loop
                             * if this is a backedge.
                             */
                            if (target < PC && !finishLoop(target))
                                return Compile_Error;
                        }
                    }
                } else {
                    if (!emitStubCmpOp(stub, autoRejoin, target, fused))
                        return Compile_Error;
                }
            } else {
                /* Anything else should go through the fast path generator. */
                AutoRejoinSite autoRejoin(this, (void *) RejoinSite::VARIADIC_ID);
                if (!jsop_relational(op, stub, autoRejoin, target, fused))
                    return Compile_Error;
            }

            /* Advance PC manually. */
            JS_STATIC_ASSERT(JSOP_LT_LENGTH == JSOP_GE_LENGTH);
            JS_STATIC_ASSERT(JSOP_LE_LENGTH == JSOP_GE_LENGTH);
            JS_STATIC_ASSERT(JSOP_GT_LENGTH == JSOP_GE_LENGTH);
            JS_STATIC_ASSERT(JSOP_EQ_LENGTH == JSOP_GE_LENGTH);
            JS_STATIC_ASSERT(JSOP_NE_LENGTH == JSOP_GE_LENGTH);

            PC += JSOP_GE_LENGTH;
            if (fused != JSOP_NOP) {
                SPEW_OPCODE();
                PC += JSOP_IFNE_LENGTH;
            }
            break;
          }
          END_CASE(JSOP_GE)

          BEGIN_CASE(JSOP_LSH)
            jsop_bitop(op);
          END_CASE(JSOP_LSH)

          BEGIN_CASE(JSOP_RSH)
            jsop_bitop(op);
          END_CASE(JSOP_RSH)

          BEGIN_CASE(JSOP_URSH)
            jsop_bitop(op);
          END_CASE(JSOP_URSH)

          BEGIN_CASE(JSOP_ADD)
            if (!jsop_binary(op, stubs::Add, knownPushedType(0), pushedTypeSet(0)))
                return Compile_Retry;
          END_CASE(JSOP_ADD)

          BEGIN_CASE(JSOP_SUB)
            if (!jsop_binary(op, stubs::Sub, knownPushedType(0), pushedTypeSet(0)))
                return Compile_Retry;
          END_CASE(JSOP_SUB)

          BEGIN_CASE(JSOP_MUL)
            if (!jsop_binary(op, stubs::Mul, knownPushedType(0), pushedTypeSet(0)))
                return Compile_Retry;
          END_CASE(JSOP_MUL)

          BEGIN_CASE(JSOP_DIV)
            if (!jsop_binary(op, stubs::Div, knownPushedType(0), pushedTypeSet(0)))
                return Compile_Retry;
          END_CASE(JSOP_DIV)

          BEGIN_CASE(JSOP_MOD)
            if (!jsop_mod())
                return Compile_Retry;
          END_CASE(JSOP_MOD)

          BEGIN_CASE(JSOP_NOT)
            jsop_not();
          END_CASE(JSOP_NOT)

          BEGIN_CASE(JSOP_BITNOT)
          {
            FrameEntry *top = frame.peek(-1);
            if (top->isConstant() && top->getValue().isPrimitive()) {
                int32_t i;
                ValueToECMAInt32(cx, top->getValue(), &i);
                i = ~i;
                frame.pop();
                frame.push(Int32Value(i));
            } else {
                jsop_bitnot();
            }
          }
          END_CASE(JSOP_BITNOT)

          BEGIN_CASE(JSOP_NEG)
          {
            REJOIN_SITE(stubs::Neg);
            FrameEntry *top = frame.peek(-1);
            if (top->isConstant() && top->getValue().isPrimitive()) {
                double d;
                ValueToNumber(cx, top->getValue(), &d);
                d = -d;
                Value v = NumberValue(d);

                /* Watch for overflow in constant propagation. */
                types::TypeSet *pushed = pushedTypeSet(0);
                if (!v.isInt32() && pushed && !pushed->hasType(types::TYPE_DOUBLE)) {
                    script->typeMonitorResult(cx, PC, types::TYPE_DOUBLE);
                    return Compile_Retry;
                }

                frame.pop();
                frame.push(v);
            } else {
                jsop_neg();
            }
          }
          END_CASE(JSOP_NEG)

          BEGIN_CASE(JSOP_POS)
            jsop_pos();
          END_CASE(JSOP_POS)

          BEGIN_CASE(JSOP_DELNAME)
          {
            REJOIN_SITE_ANY();
            uint32 index = fullAtomIndex(PC);
            JSAtom *atom = script->getAtom(index);

            prepareStubCall(Uses(0));
            masm.move(ImmPtr(atom), Registers::ArgReg1);
            INLINE_STUBCALL(stubs::DelName);
            pushSyncedEntry(0);
          }
          END_CASE(JSOP_DELNAME)

          BEGIN_CASE(JSOP_DELPROP)
          {
            REJOIN_SITE_ANY();
            uint32 index = fullAtomIndex(PC);
            JSAtom *atom = script->getAtom(index);

            prepareStubCall(Uses(1));
            masm.move(ImmPtr(atom), Registers::ArgReg1);
            INLINE_STUBCALL(STRICT_VARIANT(stubs::DelProp));
            frame.pop();
            pushSyncedEntry(0);
          }
          END_CASE(JSOP_DELPROP) 

          BEGIN_CASE(JSOP_DELELEM)
          {
            REJOIN_SITE_ANY();
            prepareStubCall(Uses(2));
            INLINE_STUBCALL(STRICT_VARIANT(stubs::DelElem));
            frame.popn(2);
            pushSyncedEntry(0);
          }
          END_CASE(JSOP_DELELEM)

          BEGIN_CASE(JSOP_TYPEOF)
          BEGIN_CASE(JSOP_TYPEOFEXPR)
            jsop_typeof();
          END_CASE(JSOP_TYPEOF)

          BEGIN_CASE(JSOP_VOID)
            frame.pop();
            frame.push(UndefinedValue());
          END_CASE(JSOP_VOID)

          BEGIN_CASE(JSOP_INCNAME)
          {
            CompileStatus status = jsop_nameinc(op, STRICT_VARIANT(stubs::IncName), fullAtomIndex(PC));
            if (status != Compile_Okay)
                return status;
            break;
          }
          END_CASE(JSOP_INCNAME)

          BEGIN_CASE(JSOP_INCGNAME)
            if (!jsop_gnameinc(op, STRICT_VARIANT(stubs::IncGlobalName), fullAtomIndex(PC)))
                return Compile_Retry;
            break;
          END_CASE(JSOP_INCGNAME)

          BEGIN_CASE(JSOP_INCPROP)
          {
            CompileStatus status = jsop_propinc(op, STRICT_VARIANT(stubs::IncProp), fullAtomIndex(PC));
            if (status != Compile_Okay)
                return status;
            break;
          }
          END_CASE(JSOP_INCPROP)

          BEGIN_CASE(JSOP_INCELEM)
            jsop_eleminc(op, STRICT_VARIANT(stubs::IncElem));
          END_CASE(JSOP_INCELEM)

          BEGIN_CASE(JSOP_DECNAME)
          {
            CompileStatus status = jsop_nameinc(op, STRICT_VARIANT(stubs::DecName), fullAtomIndex(PC));
            if (status != Compile_Okay)
                return status;
            break;
          }
          END_CASE(JSOP_DECNAME)

          BEGIN_CASE(JSOP_DECGNAME)
            if (!jsop_gnameinc(op, STRICT_VARIANT(stubs::DecGlobalName), fullAtomIndex(PC)))
                return Compile_Retry;
            break;
          END_CASE(JSOP_DECGNAME)

          BEGIN_CASE(JSOP_DECPROP)
          {
            CompileStatus status = jsop_propinc(op, STRICT_VARIANT(stubs::DecProp), fullAtomIndex(PC));
            if (status != Compile_Okay)
                return status;
            break;
          }
          END_CASE(JSOP_DECPROP)

          BEGIN_CASE(JSOP_DECELEM)
            jsop_eleminc(op, STRICT_VARIANT(stubs::DecElem));
          END_CASE(JSOP_DECELEM)

          BEGIN_CASE(JSOP_NAMEINC)
          {
            CompileStatus status = jsop_nameinc(op, STRICT_VARIANT(stubs::NameInc), fullAtomIndex(PC));
            if (status != Compile_Okay)
                return status;
            break;
          }
          END_CASE(JSOP_NAMEINC)

          BEGIN_CASE(JSOP_GNAMEINC)
            if (!jsop_gnameinc(op, STRICT_VARIANT(stubs::GlobalNameInc), fullAtomIndex(PC)))
                return Compile_Retry;
            break;
          END_CASE(JSOP_GNAMEINC)

          BEGIN_CASE(JSOP_PROPINC)
          {
            CompileStatus status = jsop_propinc(op, STRICT_VARIANT(stubs::PropInc), fullAtomIndex(PC));
            if (status != Compile_Okay)
                return status;
            break;
          }
          END_CASE(JSOP_PROPINC)

          BEGIN_CASE(JSOP_ELEMINC)
            jsop_eleminc(op, STRICT_VARIANT(stubs::ElemInc));
          END_CASE(JSOP_ELEMINC)

          BEGIN_CASE(JSOP_NAMEDEC)
          {
            CompileStatus status = jsop_nameinc(op, STRICT_VARIANT(stubs::NameDec), fullAtomIndex(PC));
            if (status != Compile_Okay)
                return status;
            break;
          }
          END_CASE(JSOP_NAMEDEC)

          BEGIN_CASE(JSOP_GNAMEDEC)
            if (!jsop_gnameinc(op, STRICT_VARIANT(stubs::GlobalNameDec), fullAtomIndex(PC)))
                return Compile_Retry;
            break;
          END_CASE(JSOP_GNAMEDEC)

          BEGIN_CASE(JSOP_PROPDEC)
          {
            CompileStatus status = jsop_propinc(op, STRICT_VARIANT(stubs::PropDec), fullAtomIndex(PC));
            if (status != Compile_Okay)
                return status;
            break;
          }
          END_CASE(JSOP_PROPDEC)

          BEGIN_CASE(JSOP_ELEMDEC)
            jsop_eleminc(op, STRICT_VARIANT(stubs::ElemDec));
          END_CASE(JSOP_ELEMDEC)

          BEGIN_CASE(JSOP_GETTHISPROP)
            /* Push thisv onto stack. */
            jsop_this();
            if (cx->typeInferenceEnabled()) {
                /*
                 * Make a new type set to capture the types of the value just
                 * pushed. This is duplicating the work done to handle
                 * GETTHISPROP within inference itself, as with this fused
                 * opcode there is no place to hang the result of transforming
                 * 'this' into an object.
                 */
                types::TypeSet *newTypes = types::TypeSet::make(cx, "thisprop");
                if (!newTypes)
                    return Compile_Error;
                script->thisTypes()->addTransformThis(cx, script, newTypes);
                frame.extra(frame.peek(-1)).types = newTypes;
            }
            if (!jsop_getprop(script->getAtom(fullAtomIndex(PC)), knownPushedType(0)))
                return Compile_Error;
          END_CASE(JSOP_GETTHISPROP);

          BEGIN_CASE(JSOP_GETARGPROP)
          {
            /* Push arg onto stack. */
            uint32 arg = GET_SLOTNO(PC);
            frame.pushArg(arg, knownArgumentType(arg));
            if (cx->typeInferenceEnabled())
                frame.extra(frame.peek(-1)).types = script->argTypes(arg);
            if (!jsop_getprop(script->getAtom(fullAtomIndex(&PC[ARGNO_LEN])), knownPushedType(0)))
                return Compile_Error;
          }
          END_CASE(JSOP_GETARGPROP)

          BEGIN_CASE(JSOP_GETLOCALPROP)
          {
            uint32 local = GET_SLOTNO(PC);
            frame.pushLocal(local, knownLocalType(local));
            if (cx->typeInferenceEnabled() && local < script->nfixed)
                frame.extra(frame.peek(-1)).types = script->localTypes(local);
            if (!jsop_getprop(script->getAtom(fullAtomIndex(&PC[SLOTNO_LEN])), knownPushedType(0)))
                return Compile_Error;
          }
          END_CASE(JSOP_GETLOCALPROP)

          BEGIN_CASE(JSOP_GETPROP)
            if (!jsop_getprop(script->getAtom(fullAtomIndex(PC)), knownPushedType(0)))
                return Compile_Error;
          END_CASE(JSOP_GETPROP)

          BEGIN_CASE(JSOP_LENGTH)
            if (!jsop_length())
                return Compile_Error;
          END_CASE(JSOP_LENGTH)

          BEGIN_CASE(JSOP_GETELEM)
            if (!jsop_getelem(false))
                return Compile_Error;
          END_CASE(JSOP_GETELEM)

          BEGIN_CASE(JSOP_SETELEM)
          BEGIN_CASE(JSOP_SETHOLE)
          {
            jsbytecode *next = &PC[JSOP_SETELEM_LENGTH];
            bool pop = (JSOp(*next) == JSOP_POP && !a->analysis.jumpTarget(next));
            if (!jsop_setelem(pop))
                return Compile_Error;
          }
          END_CASE(JSOP_SETELEM);

          BEGIN_CASE(JSOP_CALLNAME)
          {
            REJOIN_SITE_ANY();
            uint32 index = fullAtomIndex(PC);
            prepareStubCall(Uses(0));
            masm.move(Imm32(index), Registers::ArgReg1);
            INLINE_STUBCALL(stubs::CallName);
            pushSyncedEntry(0);
            pushSyncedEntry(1);
            frame.extra(frame.peek(-2)).name = script->getAtom(index);
          }
          END_CASE(JSOP_CALLNAME)

          BEGIN_CASE(JSOP_EVAL)
          {
            REJOIN_SITE_ANY();
            JaegerSpew(JSpew_Insns, " --- EVAL --- \n");
            emitEval(GET_ARGC(PC));
            JaegerSpew(JSpew_Insns, " --- END EVAL --- \n");
          }
          END_CASE(JSOP_EVAL)

          BEGIN_CASE(JSOP_CALL)
          BEGIN_CASE(JSOP_NEW)
          BEGIN_CASE(JSOP_FUNAPPLY)
          BEGIN_CASE(JSOP_FUNCALL)
          {
            REJOIN_SITE_ANY();
          {
            bool callingNew = (op == JSOP_NEW);

            AutoRejoinSite autoRejoinCall(this,
                JS_FUNC_TO_DATA_PTR(void *, callingNew ? ic::New : ic::Call),
                JS_FUNC_TO_DATA_PTR(void *, callingNew ? stubs::UncachedNew : stubs::UncachedCall));
            AutoRejoinSite autoRejoinNcode(this, (void *) CallSite::NCODE_RETURN_ID);

            bool done = false;
            bool inlined = false;
            if (op == JSOP_CALL) {
                CompileStatus status = inlineNativeFunction(GET_ARGC(PC), callingNew);
                if (status == Compile_Okay)
                    done = true;
                else if (status != Compile_InlineAbort)
                    return status;
            }
            if (!done && inlining) {
                CompileStatus status = inlineScriptedFunction(GET_ARGC(PC), callingNew);
                if (status == Compile_Okay) {
                    done = true;
                    inlined = true;
                }
                else if (status != Compile_InlineAbort)
                    return status;
            }

            FrameSize frameSize;
            frameSize.initStatic(frame.totalDepth(), GET_ARGC(PC));

            if (!done) {
                JaegerSpew(JSpew_Insns, " --- SCRIPTED CALL --- \n");
                inlineCallHelper(GET_ARGC(PC), callingNew, frameSize);
                JaegerSpew(JSpew_Insns, " --- END SCRIPTED CALL --- \n");
            }

            /*
             * Generate skeleton rejoin paths for calls which either triggered
             * a recompilation while compiling or within a scripted call.
             * We always need this rejoin if we inlined frames at this site,
             * in case we end up expanding those frames. Note that the ncode
             * join is in the slow path, which will break nativeCodeForPC and
             * keep us from computing the implicit prevpc/prevInline for the
             * next frame. All next frames manipulated here must have had these
             * set explicitly when they were pushed by a stub, expanded or
             * redirected by a recompilation.
             */
            if (needRejoins(PC) || inlined) {
                if (inlined)
                    autoRejoinNcode.forceGeneration();

                autoRejoinCall.oolRejoin(stubcc.masm.label());
                Jump fallthrough = stubcc.masm.branchTestPtr(Assembler::Zero, Registers::ReturnReg,
                                                             Registers::ReturnReg);
                if (frameSize.isStatic())
                    stubcc.masm.move(Imm32(frameSize.staticArgc()), JSParamReg_Argc);
                else
                    stubcc.masm.load32(FrameAddress(offsetof(VMFrame, u.call.dynamicArgc)), JSParamReg_Argc);
                stubcc.masm.loadPtr(FrameAddress(offsetof(VMFrame, regs.sp)), JSFrameReg);

                CallPatchInfo callPatch;
                callPatch.hasSlowNcode = true;
                callPatch.slowNcodePatch =
                    stubcc.masm.storePtrWithPatch(ImmPtr(NULL),
                                                  Address(JSFrameReg, JSStackFrame::offsetOfncode()));
                stubcc.masm.jump(Registers::ReturnReg);

                callPatch.joinPoint = stubcc.masm.label();
                callPatch.joinSlow = true;

                addReturnSite(true /* ool */);

                autoRejoinNcode.oolRejoin(stubcc.masm.label());
                stubcc.masm.storeValueFromComponents(JSReturnReg_Type, JSReturnReg_Data,
                                                     frame.addressOf(frame.peek(-1)));
                fallthrough.linkTo(stubcc.masm.label(), &stubcc.masm);
                if (knownPushedType(0) == JSVAL_TYPE_DOUBLE)
                    stubcc.masm.ensureInMemoryDouble(frame.addressOf(frame.peek(-1)));
                stubcc.rejoin(Changes(1));

                callPatches.append(callPatch);
            }
          } }
          END_CASE(JSOP_CALL)

          BEGIN_CASE(JSOP_NAME)
          {
            JSAtom *atom = script->getAtom(fullAtomIndex(PC));
            jsop_name(atom, knownPushedType(0));
            frame.extra(frame.peek(-1)).name = atom;
          }
          END_CASE(JSOP_NAME)

          BEGIN_CASE(JSOP_DOUBLE)
          {
            uint32 index = fullAtomIndex(PC);
            double d = script->getConst(index).toDouble();
            frame.push(Value(DoubleValue(d)));
          }
          END_CASE(JSOP_DOUBLE)

          BEGIN_CASE(JSOP_STRING)
            frame.push(StringValue(script->getAtom(fullAtomIndex(PC))));
          END_CASE(JSOP_STRING)

          BEGIN_CASE(JSOP_ZERO)
            frame.push(Valueify(JSVAL_ZERO));
          END_CASE(JSOP_ZERO)

          BEGIN_CASE(JSOP_ONE)
            frame.push(Valueify(JSVAL_ONE));
          END_CASE(JSOP_ONE)

          BEGIN_CASE(JSOP_NULL)
            frame.push(NullValue());
          END_CASE(JSOP_NULL)

          BEGIN_CASE(JSOP_THIS)
            jsop_this();
          END_CASE(JSOP_THIS)

          BEGIN_CASE(JSOP_FALSE)
            frame.push(Value(BooleanValue(false)));
          END_CASE(JSOP_FALSE)

          BEGIN_CASE(JSOP_TRUE)
            frame.push(Value(BooleanValue(true)));
          END_CASE(JSOP_TRUE)

          BEGIN_CASE(JSOP_OR)
          BEGIN_CASE(JSOP_AND)
            fixDoubleTypes();
            if (!jsop_andor(op, PC + GET_JUMP_OFFSET(PC)))
                return Compile_Error;
          END_CASE(JSOP_AND)

          BEGIN_CASE(JSOP_TABLESWITCH)
            /*
             * Note: there is no need to syncForBranch for the various targets of
             * switch statement.  The liveness analysis has already marked these as
             * allocated with no registers in use.
             */
            fixDoubleTypes();
#if defined JS_CPU_ARM /* Need to implement jump(BaseIndex) for ARM */
            frame.syncAndKillEverything();
            masm.move(ImmPtr(PC), Registers::ArgReg1);

            /* prepareStubCall() is not needed due to syncAndForgetEverything() */
            INLINE_STUBCALL_NO_REJOIN(stubs::TableSwitch);
            frame.pop();

            masm.jump(Registers::ReturnReg);
#else
            if (!jsop_tableswitch(PC))
                return Compile_Error;
#endif
            PC += js_GetVariableBytecodeLength(PC);
            break;
          END_CASE(JSOP_TABLESWITCH)

          BEGIN_CASE(JSOP_LOOKUPSWITCH)
            fixDoubleTypes();
            frame.syncAndForgetEverything();
            masm.move(ImmPtr(PC), Registers::ArgReg1);

            /* prepareStubCall() is not needed due to syncAndForgetEverything() */
            INLINE_STUBCALL_NO_REJOIN(stubs::LookupSwitch);
            frame.pop();

            masm.jump(Registers::ReturnReg);
            PC += js_GetVariableBytecodeLength(PC);
            break;
          END_CASE(JSOP_LOOKUPSWITCH)

          BEGIN_CASE(JSOP_CASE)
            // X Y

            frame.dupAt(-2);
            // X Y X

            jsop_stricteq(JSOP_STRICTEQ);
            // X cond

            fixDoubleTypes();
            if (!jsop_ifneq(JSOP_IFNE, PC + GET_JUMP_OFFSET(PC)))
                return Compile_Error;
          END_CASE(JSOP_CASE)

          BEGIN_CASE(JSOP_STRICTEQ)
            jsop_stricteq(op);
          END_CASE(JSOP_STRICTEQ)

          BEGIN_CASE(JSOP_STRICTNE)
            jsop_stricteq(op);
          END_CASE(JSOP_STRICTNE)

          BEGIN_CASE(JSOP_ITER)
            if (!iter(PC[1]))
                return Compile_Error;
          END_CASE(JSOP_ITER)

          BEGIN_CASE(JSOP_MOREITER)
          {
            /* At the byte level, this is always fused with IFNE or IFNEX. */
            if (!iterMore())
                return Compile_Error;
            JSOp next = JSOp(PC[JSOP_MOREITER_LENGTH]);
            PC += JSOP_MOREITER_LENGTH;
            PC += js_CodeSpec[next].length;
            break;
          }
          END_CASE(JSOP_MOREITER)

          BEGIN_CASE(JSOP_ENDITER)
            iterEnd();
          END_CASE(JSOP_ENDITER)

          BEGIN_CASE(JSOP_POP)
            frame.pop();
          END_CASE(JSOP_POP)

          BEGIN_CASE(JSOP_GETARG)
          {
            uint32 arg = GET_SLOTNO(PC);
            frame.pushArg(arg, knownArgumentType(arg));
          }
          END_CASE(JSOP_GETARG)

          BEGIN_CASE(JSOP_CALLARG)
          {
            uint32 arg = GET_SLOTNO(PC);
            if (JSObject *singleton = pushedSingleton(0))
                frame.push(ObjectValue(*singleton));
            else
                frame.pushArg(arg, knownArgumentType(arg));
            frame.push(UndefinedValue());
          }
          END_CASE(JSOP_GETARG)

          BEGIN_CASE(JSOP_BINDGNAME)
            jsop_bindgname();
          END_CASE(JSOP_BINDGNAME)

          BEGIN_CASE(JSOP_SETARG)
          {
            uint32 arg = GET_SLOTNO(PC);
            jsbytecode *next = &PC[JSOP_SETLOCAL_LENGTH];
            bool pop = JSOp(*next) == JSOP_POP && !a->analysis.jumpTarget(next);
            frame.storeArg(arg, knownArgumentType(arg), pop);
            if (pop) {
                frame.pop();
                PC += JSOP_SETARG_LENGTH + JSOP_POP_LENGTH;
                break;
            }
          }
          END_CASE(JSOP_SETARG)

          BEGIN_CASE(JSOP_GETLOCAL)
          {
            uint32 slot = GET_SLOTNO(PC);
            frame.pushLocal(slot, knownPushedType(0));
          }
          END_CASE(JSOP_GETLOCAL)

          BEGIN_CASE(JSOP_SETLOCAL)
          {
            uint32 slot = GET_SLOTNO(PC);
            jsbytecode *next = &PC[JSOP_SETLOCAL_LENGTH];
            bool pop = JSOp(*next) == JSOP_POP && !a->analysis.jumpTarget(next);
            frame.storeLocal(slot, knownLocalType(slot), pop, true);
            if (pop) {
                frame.pop();
                PC += JSOP_SETLOCAL_LENGTH + JSOP_POP_LENGTH;
                break;
            }
          }
          END_CASE(JSOP_SETLOCAL)

          BEGIN_CASE(JSOP_SETLOCALPOP)
          {
            uint32 slot = GET_SLOTNO(PC);
            frame.storeLocal(slot, knownLocalType(slot), true, true);
            frame.pop();
          }
          END_CASE(JSOP_SETLOCALPOP)

          BEGIN_CASE(JSOP_UINT16)
            frame.push(Value(Int32Value((int32_t) GET_UINT16(PC))));
          END_CASE(JSOP_UINT16)

          BEGIN_CASE(JSOP_NEWINIT)
            if (!jsop_newinit())
                return Compile_Error;
          END_CASE(JSOP_NEWINIT)

          BEGIN_CASE(JSOP_NEWARRAY)
            if (!jsop_newinit())
                return Compile_Error;
          END_CASE(JSOP_NEWARRAY)

          BEGIN_CASE(JSOP_NEWOBJECT)
            if (!jsop_newinit())
                return Compile_Error;
          END_CASE(JSOP_NEWOBJECT)

          BEGIN_CASE(JSOP_ENDINIT)
          END_CASE(JSOP_ENDINIT)

          BEGIN_CASE(JSOP_INITMETHOD)
            jsop_initmethod();
            frame.pop();
          END_CASE(JSOP_INITMETHOD)

          BEGIN_CASE(JSOP_INITPROP)
            jsop_initprop();
            frame.pop();
          END_CASE(JSOP_INITPROP)

          BEGIN_CASE(JSOP_INITELEM)
            jsop_initelem();
            frame.popn(2);
          END_CASE(JSOP_INITELEM)

          BEGIN_CASE(JSOP_INCARG)
          BEGIN_CASE(JSOP_DECARG)
          BEGIN_CASE(JSOP_ARGINC)
          BEGIN_CASE(JSOP_ARGDEC)
          {
            jsbytecode *next = &PC[JSOP_ARGINC_LENGTH];
            bool popped = false;
            if (JSOp(*next) == JSOP_POP && !a->analysis.jumpTarget(next))
                popped = true;
            if (!jsop_arginc(op, GET_SLOTNO(PC), popped))
                return Compile_Retry;
            PC += JSOP_ARGINC_LENGTH;
            if (popped)
                PC += JSOP_POP_LENGTH;
            break;
          }
          END_CASE(JSOP_ARGDEC)

          BEGIN_CASE(JSOP_INCLOCAL)
          BEGIN_CASE(JSOP_DECLOCAL)
          BEGIN_CASE(JSOP_LOCALINC)
          BEGIN_CASE(JSOP_LOCALDEC)
          {
            jsbytecode *next = &PC[JSOP_LOCALINC_LENGTH];
            bool popped = false;
            if (JSOp(*next) == JSOP_POP && !a->analysis.jumpTarget(next))
                popped = true;
            /* These manually advance the PC. */
            if (!jsop_localinc(op, GET_SLOTNO(PC), popped))
                return Compile_Retry;
            PC += JSOP_LOCALINC_LENGTH;
            if (popped)
                PC += JSOP_POP_LENGTH;
            break;
          }
          END_CASE(JSOP_LOCALDEC)

          BEGIN_CASE(JSOP_FORNAME)
            jsop_forname(script->getAtom(fullAtomIndex(PC)));
          END_CASE(JSOP_FORNAME)

          BEGIN_CASE(JSOP_FORGNAME)
            jsop_forgname(script->getAtom(fullAtomIndex(PC)));
          END_CASE(JSOP_FORGNAME)

          BEGIN_CASE(JSOP_FORPROP)
            jsop_forprop(script->getAtom(fullAtomIndex(PC)));
          END_CASE(JSOP_FORPROP)

          BEGIN_CASE(JSOP_FORELEM)
            // This opcode is for the decompiler; it is succeeded by an
            // ENUMELEM, which performs the actual array store.
            iterNext();
          END_CASE(JSOP_FORELEM)

          BEGIN_CASE(JSOP_BINDNAME)
            jsop_bindname(script->getAtom(fullAtomIndex(PC)), true);
          END_CASE(JSOP_BINDNAME)

          BEGIN_CASE(JSOP_SETPROP)
          {
            jsbytecode *next = &PC[JSOP_SETLOCAL_LENGTH];
            bool pop = JSOp(*next) == JSOP_POP && !a->analysis.jumpTarget(next);
            if (!jsop_setprop(script->getAtom(fullAtomIndex(PC)), true, pop))
                return Compile_Error;
          }
          END_CASE(JSOP_SETPROP)

          BEGIN_CASE(JSOP_SETNAME)
          BEGIN_CASE(JSOP_SETMETHOD)
          {
            jsbytecode *next = &PC[JSOP_SETLOCAL_LENGTH];
            bool pop = JSOp(*next) == JSOP_POP && !a->analysis.jumpTarget(next);
            if (!jsop_setprop(script->getAtom(fullAtomIndex(PC)), true, pop))
                return Compile_Error;
          }
          END_CASE(JSOP_SETNAME)

          BEGIN_CASE(JSOP_THROW)
            prepareStubCall(Uses(1));
            INLINE_STUBCALL_NO_REJOIN(stubs::Throw);
            frame.pop();
          END_CASE(JSOP_THROW)

          BEGIN_CASE(JSOP_IN)
          {
            REJOIN_SITE_ANY();
            prepareStubCall(Uses(2));
            INLINE_STUBCALL(stubs::In);
            frame.popn(2);
            frame.takeReg(Registers::ReturnReg);
            frame.pushTypedPayload(JSVAL_TYPE_BOOLEAN, Registers::ReturnReg);
          }
          END_CASE(JSOP_IN)

          BEGIN_CASE(JSOP_INSTANCEOF)
            if (!jsop_instanceof())
                return Compile_Error;
          END_CASE(JSOP_INSTANCEOF)

          BEGIN_CASE(JSOP_EXCEPTION)
          {
            REJOIN_SITE_ANY();
            prepareStubCall(Uses(0));
            INLINE_STUBCALL(stubs::Exception);
            frame.pushSynced(JSVAL_TYPE_UNKNOWN);
          }
          END_CASE(JSOP_EXCEPTION)

          BEGIN_CASE(JSOP_LINENO)
          END_CASE(JSOP_LINENO)

          BEGIN_CASE(JSOP_ENUMELEM)
            // Normally, SETELEM transforms the stack
            //  from: OBJ ID VALUE
            //  to:   VALUE
            //
            // Here, the stack transition is
            //  from: VALUE OBJ ID
            //  to:
            // So we make the stack look like a SETELEM, and re-use it.

            // Before: VALUE OBJ ID
            // After:  VALUE OBJ ID VALUE
            frame.dupAt(-3);

            // Before: VALUE OBJ ID VALUE
            // After:  VALUE VALUE
            if (!jsop_setelem(true))
                return Compile_Error;

            // Before: VALUE VALUE
            // After:
            frame.popn(2);
          END_CASE(JSOP_ENUMELEM)

          BEGIN_CASE(JSOP_BLOCKCHAIN)
          END_CASE(JSOP_BLOCKCHAIN)

          BEGIN_CASE(JSOP_NULLBLOCKCHAIN)
          END_CASE(JSOP_NULLBLOCKCHAIN)

          BEGIN_CASE(JSOP_CONDSWITCH)
            /* No-op for the decompiler. */
          END_CASE(JSOP_CONDSWITCH)

          BEGIN_CASE(JSOP_DEFFUN)
          {
            REJOIN_SITE_ANY();
            uint32 index = fullAtomIndex(PC);
            JSFunction *innerFun = script->getFunction(index);

            if (script->fun && script->bindings.hasBinding(cx, innerFun->atom))
                frame.syncAndForgetEverything();

            prepareStubCall(Uses(0));
            masm.move(ImmPtr(innerFun), Registers::ArgReg1);
            INLINE_STUBCALL(STRICT_VARIANT(stubs::DefFun));
          }
          END_CASE(JSOP_DEFFUN)

          BEGIN_CASE(JSOP_DEFVAR)
          BEGIN_CASE(JSOP_DEFCONST)
          {
            REJOIN_SITE_ANY();
            uint32 index = fullAtomIndex(PC);
            JSAtom *atom = script->getAtom(index);

            prepareStubCall(Uses(0));
            masm.move(ImmPtr(atom), Registers::ArgReg1);
            INLINE_STUBCALL(stubs::DefVarOrConst);
          }
          END_CASE(JSOP_DEFVAR)

          BEGIN_CASE(JSOP_SETCONST)
          {
            REJOIN_SITE_ANY();
            uint32 index = fullAtomIndex(PC);
            JSAtom *atom = script->getAtom(index);

            if (script->fun && script->bindings.hasBinding(cx, atom))
                frame.syncAndForgetEverything();

            prepareStubCall(Uses(1));
            masm.move(ImmPtr(atom), Registers::ArgReg1);
            INLINE_STUBCALL(stubs::SetConst);
          }
          END_CASE(JSOP_SETCONST)

          BEGIN_CASE(JSOP_DEFLOCALFUN_FC)
          {
            REJOIN_SITE_ANY();
            uint32 slot = GET_SLOTNO(PC);
            JSFunction *fun = script->getFunction(fullAtomIndex(&PC[SLOTNO_LEN]));
            prepareStubCall(Uses(frame.frameSlots()));
            masm.move(ImmPtr(fun), Registers::ArgReg1);
            INLINE_STUBCALL(stubs::DefLocalFun_FC);
            frame.takeReg(Registers::ReturnReg);
            frame.pushTypedPayload(JSVAL_TYPE_OBJECT, Registers::ReturnReg);
            frame.storeLocal(slot, JSVAL_TYPE_OBJECT, true);
            frame.pop();
          }
          END_CASE(JSOP_DEFLOCALFUN_FC)

          BEGIN_CASE(JSOP_LAMBDA)
          {
            JSFunction *fun = script->getFunction(fullAtomIndex(PC));

            JSObjStubFun stub = stubs::Lambda;
            uint32 uses = 0;

            jsbytecode *pc2 = AdvanceOverBlockchainOp(PC + JSOP_LAMBDA_LENGTH);
            JSOp next = JSOp(*pc2);
            
            if (next == JSOP_INITMETHOD) {
                stub = stubs::LambdaForInit;
            } else if (next == JSOP_SETMETHOD) {
                stub = stubs::LambdaForSet;
                uses = 1;
            } else if (fun->joinable()) {
                if (next == JSOP_CALL) {
                    stub = stubs::LambdaJoinableForCall;
                    uses = frame.frameSlots();
                } else if (next == JSOP_NULL) {
                    stub = stubs::LambdaJoinableForNull;
                }
            }

            prepareStubCall(Uses(uses));
            masm.move(ImmPtr(fun), Registers::ArgReg1);

            if (stub == stubs::Lambda) {
                REJOIN_SITE(stub);
                INLINE_STUBCALL(stub);
            } else {
                REJOIN_SITE(stub);
                jsbytecode *savedPC = PC;
                PC = pc2;
                INLINE_STUBCALL(stub);
                PC = savedPC;
            }

            frame.takeReg(Registers::ReturnReg);
            frame.pushTypedPayload(JSVAL_TYPE_OBJECT, Registers::ReturnReg);
          }
          END_CASE(JSOP_LAMBDA)

          BEGIN_CASE(JSOP_TRY)
            frame.syncAndForgetEverything();
          END_CASE(JSOP_TRY)

          BEGIN_CASE(JSOP_GETFCSLOT)
          BEGIN_CASE(JSOP_CALLFCSLOT)
          {
            uintN index = GET_UINT16(PC);

            // Load the callee's payload into a register.
            frame.pushCallee();
            RegisterID reg = frame.copyDataIntoReg(frame.peek(-1));
            frame.pop();

            // obj->getFlatClosureUpvars()
            Address upvarAddress(reg, JSObject::getFlatClosureUpvarsOffset());
            masm.loadPrivate(upvarAddress, reg);
            // push ((Value *) reg)[index]
            frame.freeReg(reg);
            frame.push(Address(reg, index * sizeof(Value)), knownPushedType(0));
            if (op == JSOP_CALLFCSLOT)
                frame.push(UndefinedValue());
          }
          END_CASE(JSOP_CALLFCSLOT)

          BEGIN_CASE(JSOP_ARGSUB)
          {
            REJOIN_SITE_ANY();
            prepareStubCall(Uses(0));
            masm.move(Imm32(GET_ARGNO(PC)), Registers::ArgReg1);
            INLINE_STUBCALL(stubs::ArgSub);
            pushSyncedEntry(0);
          }
          END_CASE(JSOP_ARGSUB)

          BEGIN_CASE(JSOP_ARGCNT)
          {
            REJOIN_SITE_ANY();
            prepareStubCall(Uses(0));
            INLINE_STUBCALL(stubs::ArgCnt);
            pushSyncedEntry(0);
          }
          END_CASE(JSOP_ARGCNT)

          BEGIN_CASE(JSOP_DEFLOCALFUN)
          {
            REJOIN_SITE_ANY();
            uint32 slot = GET_SLOTNO(PC);
            JSFunction *fun = script->getFunction(fullAtomIndex(&PC[SLOTNO_LEN]));
            prepareStubCall(Uses(0));
            masm.move(ImmPtr(fun), Registers::ArgReg1);
            INLINE_STUBCALL(stubs::DefLocalFun);
            frame.takeReg(Registers::ReturnReg);
            frame.pushTypedPayload(JSVAL_TYPE_OBJECT, Registers::ReturnReg);
            frame.storeLocal(slot, JSVAL_TYPE_OBJECT, true);
            frame.pop();
          }
          END_CASE(JSOP_DEFLOCALFUN)

          BEGIN_CASE(JSOP_RETRVAL)
            emitReturn(NULL);
          END_CASE(JSOP_RETRVAL)

          BEGIN_CASE(JSOP_GETGNAME)
          BEGIN_CASE(JSOP_CALLGNAME)
          {
            uint32 index = fullAtomIndex(PC);
            jsop_getgname(index);
            frame.extra(frame.peek(-1)).name = script->getAtom(index);
            if (op == JSOP_CALLGNAME)
                jsop_callgname_epilogue();
          }
          END_CASE(JSOP_GETGNAME)

          BEGIN_CASE(JSOP_SETGNAME)
          {
            jsbytecode *next = &PC[JSOP_SETLOCAL_LENGTH];
            bool pop = JSOp(*next) == JSOP_POP && !a->analysis.jumpTarget(next);
            jsop_setgname(script->getAtom(fullAtomIndex(PC)), true, pop);
          }
          END_CASE(JSOP_SETGNAME)

          BEGIN_CASE(JSOP_REGEXP)
          {
            JSObject *regex = script->getRegExp(fullAtomIndex(PC));
            prepareStubCall(Uses(0));
            masm.move(ImmPtr(regex), Registers::ArgReg1);
            INLINE_STUBCALL_NO_REJOIN(stubs::RegExp);
            frame.takeReg(Registers::ReturnReg);
            frame.pushTypedPayload(JSVAL_TYPE_OBJECT, Registers::ReturnReg);
          }
          END_CASE(JSOP_REGEXP)

          BEGIN_CASE(JSOP_OBJECT)
          {
            JSObject *object = script->getObject(fullAtomIndex(PC));
            RegisterID reg = frame.allocReg();
            masm.move(ImmPtr(object), reg);
            frame.pushTypedPayload(JSVAL_TYPE_OBJECT, reg);
          }
          END_CASE(JSOP_OBJECT)

          BEGIN_CASE(JSOP_CALLPROP)
          {
              /*
               * We can rejoin from a getprop if we took the callprop_str case
               * in an earlier compilation. Rejoin from this differently as
               * after the getprop the top two stack values will be reversed.
               */
              AutoRejoinSite rejoinGetProp(this, JS_FUNC_TO_DATA_PTR(void *, stubs::GetProp),
                                           JS_FUNC_TO_DATA_PTR(void *, ic::GetProp));

              if (!jsop_callprop(script->getAtom(fullAtomIndex(PC))))
                  return Compile_Error;

              if (needRejoins(PC)) {
                  rejoinGetProp.oolRejoin(stubcc.masm.label());
                  stubcc.masm.infallibleVMCall(JS_FUNC_TO_DATA_PTR(void *, stubs::CallPropSwap),
                                               frame.totalDepth());
                  stubcc.rejoin(Changes(2));
              }
          }
          END_CASE(JSOP_CALLPROP)

          BEGIN_CASE(JSOP_UINT24)
            frame.push(Value(Int32Value((int32_t) GET_UINT24(PC))));
          END_CASE(JSOP_UINT24)

          BEGIN_CASE(JSOP_CALLELEM)
            jsop_getelem(true);
          END_CASE(JSOP_CALLELEM)

          BEGIN_CASE(JSOP_STOP)
            emitReturn(NULL);
            goto done;
          END_CASE(JSOP_STOP)

          BEGIN_CASE(JSOP_GETXPROP)
            if (!jsop_xname(script->getAtom(fullAtomIndex(PC))))
                return Compile_Error;
          END_CASE(JSOP_GETXPROP)

          BEGIN_CASE(JSOP_ENTERBLOCK)
            enterBlock(script->getObject(fullAtomIndex(PC)));
          END_CASE(JSOP_ENTERBLOCK);

          BEGIN_CASE(JSOP_LEAVEBLOCK)
            leaveBlock();
          END_CASE(JSOP_LEAVEBLOCK)

          BEGIN_CASE(JSOP_CALLLOCAL)
          {
            uint32 slot = GET_SLOTNO(PC);
            if (JSObject *singleton = pushedSingleton(0))
                frame.push(ObjectValue(*singleton));
            else
                frame.pushLocal(slot, knownPushedType(0));
            frame.push(UndefinedValue());
          }
          END_CASE(JSOP_CALLLOCAL)

          BEGIN_CASE(JSOP_INT8)
            frame.push(Value(Int32Value(GET_INT8(PC))));
          END_CASE(JSOP_INT8)

          BEGIN_CASE(JSOP_INT32)
            frame.push(Value(Int32Value(GET_INT32(PC))));
          END_CASE(JSOP_INT32)

          BEGIN_CASE(JSOP_HOLE)
            frame.push(MagicValue(JS_ARRAY_HOLE));
          END_CASE(JSOP_HOLE)

          BEGIN_CASE(JSOP_LAMBDA_FC)
          {
            JSFunction *fun = script->getFunction(fullAtomIndex(PC));
            prepareStubCall(Uses(frame.frameSlots()));
            masm.move(ImmPtr(fun), Registers::ArgReg1);
            {
                REJOIN_SITE(stubs::FlatLambda);
                INLINE_STUBCALL(stubs::FlatLambda);
            }
            frame.takeReg(Registers::ReturnReg);
            frame.pushTypedPayload(JSVAL_TYPE_OBJECT, Registers::ReturnReg);
          }
          END_CASE(JSOP_LAMBDA_FC)

          BEGIN_CASE(JSOP_TRACE)
          BEGIN_CASE(JSOP_NOTRACE)
          {
            if (a->analysis.jumpTarget(PC)) {
                interruptCheckHelper();
                recompileCheckHelper();
            }
          }
          END_CASE(JSOP_TRACE)

          BEGIN_CASE(JSOP_DEBUGGER)
          {
            REJOIN_SITE_ANY();
            prepareStubCall(Uses(0));
            masm.move(ImmPtr(PC), Registers::ArgReg1);
            INLINE_STUBCALL(stubs::Debugger);
          }
          END_CASE(JSOP_DEBUGGER)

          BEGIN_CASE(JSOP_UNBRAND)
            jsop_unbrand();
          END_CASE(JSOP_UNBRAND)

          BEGIN_CASE(JSOP_UNBRANDTHIS)
            jsop_this();
            jsop_unbrand();
            frame.pop();
          END_CASE(JSOP_UNBRANDTHIS)

          BEGIN_CASE(JSOP_GETGLOBAL)
          BEGIN_CASE(JSOP_CALLGLOBAL)
            jsop_getglobal(GET_SLOTNO(PC));
            if (op == JSOP_CALLGLOBAL)
                frame.push(UndefinedValue());
          END_CASE(JSOP_GETGLOBAL)

          default:
           /* Sorry, this opcode isn't implemented yet. */
#ifdef JS_METHODJIT_SPEW
            JaegerSpew(JSpew_Abort, "opcode %s not handled yet (%s line %d)\n", OpcodeNames[op],
                       script->filename, js_PCToLineNumber(cx, script, PC));
#endif
            return Compile_Abort;
        }

    /**********************
     *  END COMPILER OPS  *
     **********************/ 

        if (cx->typeInferenceEnabled() && PC == oldPC + analyze::GetBytecodeLength(oldPC)) {
            /*
             * Inform the frame of the type sets for values just pushed. Skip
             * this if we did any opcode fusions, we don't keep track of the
             * associated type sets in such cases.
             */
            unsigned nuses = analyze::GetUseCount(script, oldPC - script->code);
            unsigned ndefs = analyze::GetDefCount(script, oldPC - script->code);
            for (unsigned i = 0; i < ndefs; i++) {
                FrameEntry *fe = frame.getStack(opinfo->stackDepth - nuses + i);
                if (fe) {
                    /* fe may be NULL for conditionally pushed entries, e.g. JSOP_AND */
                    frame.extra(fe).types = script->types->pushed(oldPC - script->code, i);
                }
            }
        }

#ifdef DEBUG
        frame.assertValidRegisterState();
#endif
    }

  done:
    return Compile_Okay;
}

#undef END_CASE
#undef BEGIN_CASE

JSC::MacroAssembler::Label
mjit::Compiler::labelOf(jsbytecode *pc, uint32 inlineIndex)
{
    ActiveFrame *a = (inlineIndex == uint32(-1)) ? outer : inlineFrames[inlineIndex];
    JS_ASSERT(uint32(pc - a->script->code) < a->script->length);

    uint32 offs = uint32(pc - a->script->code);
    JS_ASSERT(a->jumpMap[offs].isValid());
    return a->jumpMap[offs];
}

uint32
mjit::Compiler::fullAtomIndex(jsbytecode *pc)
{
    return GET_SLOTNO(pc);

    /* If we ever enable INDEXBASE garbage, use this below. */
#if 0
    return GET_SLOTNO(pc) + (atoms - script->atomMap.vector);
#endif
}

bool
mjit::Compiler::knownJump(jsbytecode *pc)
{
    return pc < PC;
}

bool
mjit::Compiler::jumpInScript(Jump j, jsbytecode *pc)
{
    JS_ASSERT(pc >= script->code && uint32(pc - script->code) < script->length);

    if (pc < PC) {
        j.linkTo(a->jumpMap[uint32(pc - script->code)], &masm);
        return true;
    }
    return branchPatches.append(BranchPatch(j, pc, a->inlineIndex));
}

void
mjit::Compiler::jsop_getglobal(uint32 index)
{
    REJOIN_SITE_ANY();

    JS_ASSERT(globalObj);
    uint32 slot = script->getGlobalSlot(index);

    JSObject *singleton = pushedSingleton(0);
    if (singleton && !globalObj->getSlot(slot).isUndefined()) {
        frame.push(ObjectValue(*singleton));
        return;
    }

    if (cx->typeInferenceEnabled() && globalObj->isGlobal() &&
        !globalObj->getType()->unknownProperties()) {
        Value *value = &globalObj->getSlotRef(slot);
        if (!value->isUndefined()) {
            watchGlobalReallocation();
            RegisterID reg = frame.allocReg();
            masm.move(ImmPtr(value), reg);
            frame.push(Address(reg), knownPushedType(0), true);
            return;
        }
    }

    RegisterID reg = frame.allocReg();
    Address address = masm.objSlotRef(globalObj, reg, slot);
    frame.push(address, knownPushedType(0));
    frame.freeReg(reg);

    /*
     * If the global is currently undefined, it might still be undefined at the point
     * of this access, which type inference will not account for. Insert a check.
     */
    if (cx->typeInferenceEnabled() &&
        globalObj->getSlot(slot).isUndefined() &&
        (JSOp(*PC) == JSOP_CALLGLOBAL || PC[JSOP_GETGLOBAL_LENGTH] != JSOP_POP)) {
        Jump jump = masm.testUndefined(Assembler::Equal, address);
        stubcc.linkExit(jump, Uses(0));
        stubcc.leave();
        OOL_STUBCALL(stubs::UndefinedHelper);
        stubcc.rejoin(Changes(1));
    }
}

void
mjit::Compiler::emitFinalReturn(Assembler &masm)
{
    masm.loadPtr(Address(JSFrameReg, JSStackFrame::offsetOfncode()), Registers::ReturnReg);
    masm.jump(Registers::ReturnReg);
}

// Emits code to load a return value of the frame into the scripted-ABI
// type & data register pair. If the return value is in fp->rval, then |fe|
// is NULL. Otherwise, |fe| contains the return value.
//
// If reading from fp->rval, |undefined| is loaded optimistically, before
// checking if fp->rval is set in the frame flags and loading that instead.
//
// Otherwise, if |masm| is the inline path, it is loaded as efficiently as
// the FrameState can manage. If |masm| is the OOL path, the value is simply
// loaded from its slot in the frame, since the caller has guaranteed it's
// been synced.
//
void
mjit::Compiler::loadReturnValue(Assembler *masm, FrameEntry *fe)
{
    RegisterID typeReg = JSReturnReg_Type;
    RegisterID dataReg = JSReturnReg_Data;

    if (fe) {
        // If using the OOL assembler, the caller signifies that the |fe| is
        // synced, but not to rely on its register state.
        if (masm != &this->masm) {
            if (fe->isConstant()) {
                stubcc.masm.loadValueAsComponents(fe->getValue(), typeReg, dataReg);
            } else {
                Address rval(frame.addressOf(fe));
                if (fe->isTypeKnown() && !fe->isType(JSVAL_TYPE_DOUBLE)) {
                    stubcc.masm.loadPayload(rval, dataReg);
                    stubcc.masm.move(ImmType(fe->getKnownType()), typeReg);
                } else {
                    stubcc.masm.loadValueAsComponents(rval, typeReg, dataReg);
                }
            }
        } else {
            frame.loadForReturn(fe, typeReg, dataReg, Registers::ReturnReg);
        }
    } else {
         // Load a return value from POPV or SETRVAL into the return registers,
         // otherwise return undefined.
        masm->loadValueAsComponents(UndefinedValue(), typeReg, dataReg);
        if (a->analysis.usesReturnValue()) {
            Jump rvalClear = masm->branchTest32(Assembler::Zero,
                                               FrameFlagsAddress(),
                                               Imm32(JSFRAME_HAS_RVAL));
            Address rvalAddress(JSFrameReg, JSStackFrame::offsetOfReturnValue());
            masm->loadValueAsComponents(rvalAddress, typeReg, dataReg);
            rvalClear.linkTo(masm->label(), masm);
        }
    }
}

// This ensures that constructor return values are an object. If a non-object
// is returned, either explicitly or implicitly, the newly created object is
// loaded out of the frame. Otherwise, the explicitly returned object is kept.
//
void
mjit::Compiler::fixPrimitiveReturn(Assembler *masm, FrameEntry *fe)
{
    JS_ASSERT(isConstructing);

    bool ool = (masm != &this->masm);
    Address thisv(JSFrameReg, JSStackFrame::offsetOfThis(script->fun));

    // We can just load |thisv| if either of the following is true:
    //  (1) There is no explicit return value, AND fp->rval is not used.
    //  (2) There is an explicit return value, and it's known to be primitive.
    if ((!fe && !a->analysis.usesReturnValue()) ||
        (fe && fe->isTypeKnown() && fe->getKnownType() != JSVAL_TYPE_OBJECT))
    {
        if (ool)
            masm->loadValueAsComponents(thisv, JSReturnReg_Type, JSReturnReg_Data);
        else
            frame.loadThisForReturn(JSReturnReg_Type, JSReturnReg_Data, Registers::ReturnReg);
        return;
    }

    // If the type is known to be an object, just load the return value as normal.
    if (fe && fe->isTypeKnown() && fe->getKnownType() == JSVAL_TYPE_OBJECT) {
        loadReturnValue(masm, fe);
        return;
    }

    // There's a return value, and its type is unknown. Test the type and load
    // |thisv| if necessary.
    loadReturnValue(masm, fe);
    Jump j = masm->testObject(Assembler::Equal, JSReturnReg_Type);
    masm->loadValueAsComponents(thisv, JSReturnReg_Type, JSReturnReg_Data);
    j.linkTo(masm->label(), masm);
}

// Loads the return value into the scripted ABI register pair, such that JS
// semantics in constructors are preserved.
//
void
mjit::Compiler::emitReturnValue(Assembler *masm, FrameEntry *fe)
{
    if (isConstructing)
        fixPrimitiveReturn(masm, fe);
    else
        loadReturnValue(masm, fe);
}

void
mjit::Compiler::emitInlineReturnValue(FrameEntry *fe)
{
    JS_ASSERT(!isConstructing && a->needReturnValue);

    if (a->syncReturnValue) {
        /* Needed return value with unknown type, the caller's entry is synced. */
        Address address = frame.addressForInlineReturn();
        if (fe)
            frame.storeTo(fe, address);
        else
            masm.storeValue(UndefinedValue(), address);
        return;
    }

    if (a->returnValueDouble) {
        JS_ASSERT(fe);
        frame.ensureDouble(fe);
        Registers mask(a->returnSet
                       ? Registers::maskReg(a->returnRegister)
                       : Registers::AvailFPRegs);
        FPRegisterID fpreg;
        if (!fe->isConstant()) {
            fpreg = frame.tempRegInMaskForData(fe, mask.freeMask).fpreg();
        } else {
            fpreg = frame.allocReg(mask.freeMask).fpreg();
            masm.slowLoadConstantDouble(fe->getValue().toDouble(), fpreg);
        }
        JS_ASSERT_IF(a->returnSet, fpreg == a->returnRegister.fpreg());
        a->returnRegister = fpreg;
    } else {
        Registers mask(a->returnSet
                       ? Registers::maskReg(a->returnRegister)
                       : Registers::AvailRegs);
        RegisterID reg;
        if (fe && !fe->isConstant()) {
            reg = frame.tempRegInMaskForData(fe, mask.freeMask).reg();
        } else {
            reg = frame.allocReg(mask.freeMask).reg();
            Value val = fe ? fe->getValue() : UndefinedValue();
            masm.loadValuePayload(val, reg);
        }
        JS_ASSERT_IF(a->returnSet, reg == a->returnRegister.reg());
        a->returnRegister = reg;
    }
}

void
mjit::Compiler::emitReturn(FrameEntry *fe)
{
    JS_ASSERT_IF(!script->fun, JSOp(*PC) == JSOP_STOP);

    /* Only the top of the stack can be returned. */
    JS_ASSERT_IF(fe, fe == frame.peek(-1));

    if (debugMode() || Probes::callTrackingActive(cx)) {
        REJOIN_SITE(stubs::ScriptDebugEpilogue);
        prepareStubCall(Uses(0));
        INLINE_STUBCALL(stubs::ScriptDebugEpilogue);
    }

    if (a != outer) {
        /*
         * Returning from an inlined script. The checks we do for inlineability
         * and recompilation triggered by args object construction ensure that
         * there can't be an arguments or call object.
         */

        if (a->needReturnValue)
            emitInlineReturnValue(fe);

        /* Make sure the parent entries still in registers are consistent between return sites. */
        if (!a->returnSet) {
            a->returnParentRegs = frame.getParentRegs().freeMask & ~a->temporaryParentRegs.freeMask;
            if (a->needReturnValue && !a->syncReturnValue &&
                a->returnParentRegs.hasReg(a->returnRegister)) {
                a->returnParentRegs.takeReg(a->returnRegister);
            }
        }

        frame.discardLocalRegisters();
        frame.syncParentRegistersInMask(masm,
            frame.getParentRegs().freeMask & ~a->returnParentRegs.freeMask &
            ~a->temporaryParentRegs.freeMask, true);
        frame.restoreParentRegistersInMask(masm,
            a->returnParentRegs.freeMask & ~frame.getParentRegs().freeMask, true);

        a->returnSet = true;

        /*
         * Simple tests to see if we are at the end of the script and will
         * fallthrough after the script body finishes, thus won't need to jump.
         */
        bool endOfScript =
            (JSOp(*PC) == JSOP_STOP) ||
            (JSOp(*PC) == JSOP_RETURN &&
             (JSOp(*(PC + JSOP_RETURN_LENGTH)) == JSOP_STOP &&
              !a->analysis.maybeCode(PC + JSOP_RETURN_LENGTH)));
        if (!endOfScript)
            a->returnJumps->append(masm.jump());

        frame.discardFrame();
        return;
    }

    /*
     * Outside the mjit, activation objects are put by StackSpace::pop*
     * members. For JSOP_RETURN, the interpreter only calls popInlineFrame if
     * fp != entryFrame since the VM protocol is that Invoke/Execute are
     * responsible for pushing/popping the initial frame. The mjit does not
     * perform this branch (by instead using a trampoline at the return address
     * to handle exiting mjit code) and thus always puts activation objects,
     * even on the entry frame. To avoid double-putting, EnterMethodJIT clears
     * out the entry frame's activation objects.
     */
    if (script->fun && script->fun->isHeavyweight()) {
        /* There will always be a call object. */
        prepareStubCall(Uses(fe ? 1 : 0));
        INLINE_STUBCALL_NO_REJOIN(stubs::PutActivationObjects);
    } else {
        /* if (hasCallObj() || hasArgsObj()) */
        Jump putObjs = masm.branchTest32(Assembler::NonZero,
                                         Address(JSFrameReg, JSStackFrame::offsetOfFlags()),
                                         Imm32(JSFRAME_HAS_CALL_OBJ | JSFRAME_HAS_ARGS_OBJ));
        stubcc.linkExit(putObjs, Uses(frame.frameSlots()));

        stubcc.leave();
        OOL_STUBCALL_NO_REJOIN(stubs::PutActivationObjects);

        emitReturnValue(&stubcc.masm, fe);
        emitFinalReturn(stubcc.masm);
    }

    emitReturnValue(&masm, fe);
    emitFinalReturn(masm);

    /*
     * After we've placed the call object, all tracked state can be
     * thrown away. This will happen anyway because the next live opcode (if
     * any) must have an incoming edge. It's an optimization to throw it away
     * early - the tracker won't be spilled on further exits or join points.
     */
    frame.discardFrame();
}

void
mjit::Compiler::prepareStubCall(Uses uses)
{
    JaegerSpew(JSpew_Insns, " ---- STUB CALL, SYNCING FRAME ---- \n");
    frame.syncAndKill(Registers(Registers::TempAnyRegs), uses);
    JaegerSpew(JSpew_Insns, " ---- FRAME SYNCING DONE ---- \n");
}

JSC::MacroAssembler::Call
mjit::Compiler::emitStubCall(void *ptr, DataLabelPtr *pinline)
{
    JaegerSpew(JSpew_Insns, " ---- CALLING STUB ---- \n");
    Call cl = masm.fallibleVMCall(cx->typeInferenceEnabled(),
                                  ptr, outerPC(), pinline, frame.totalDepth());
    JaegerSpew(JSpew_Insns, " ---- END STUB CALL ---- \n");
    return cl;
}

void
mjit::Compiler::interruptCheckHelper()
{
    REJOIN_SITE(stubs::Interrupt);

    /*
     * Bake in and test the address of the interrupt counter for the runtime.
     * This is faster than doing two additional loads for the context's
     * thread data, but will cause this thread to run slower if there are
     * pending interrupts on some other thread.  For non-JS_THREADSAFE builds
     * we can skip this, as there is only one flag to poll.
     */
#ifdef JS_THREADSAFE
    void *interrupt = (void*) &cx->runtime->interruptCounter;
#else
    void *interrupt = (void*) &JS_THREAD_DATA(cx)->interruptFlags;
#endif

#if defined(JS_CPU_X86) || defined(JS_CPU_ARM)
    Jump jump = masm.branch32(Assembler::NotEqual, AbsoluteAddress(interrupt), Imm32(0));
#else
    /* Handle processors that can't load from absolute addresses. */
    RegisterID reg = frame.allocReg();
    masm.move(ImmPtr(interrupt), reg);
    Jump jump = masm.branchTest32(Assembler::NonZero, Address(reg, 0));
    frame.freeReg(reg);
#endif

    stubcc.linkExitDirect(jump, stubcc.masm.label());

    frame.sync(stubcc.masm, Uses(0));
    stubcc.masm.move(ImmPtr(PC), Registers::ArgReg1);
    OOL_STUBCALL(stubs::Interrupt);
    stubcc.rejoin(Changes(0));
}

void
mjit::Compiler::recompileCheckHelper()
{
    REJOIN_SITE(stubs::RecompileForInline);

    if (!a->analysis.hasFunctionCalls() || !cx->typeInferenceEnabled() ||
        script->callCount() >= CALLS_BACKEDGES_BEFORE_INLINING) {
        return;
    }

    size_t *addr = script->addressOfCallCount();
    masm.add32(Imm32(1), AbsoluteAddress(addr));
#if defined(JS_CPU_X86) || defined(JS_CPU_ARM)
    Jump jump = masm.branch32(Assembler::GreaterThanOrEqual, AbsoluteAddress(addr),
                              Imm32(CALLS_BACKEDGES_BEFORE_INLINING));
#else
    /* Handle processors that can't load from absolute addresses. */
    RegisterID reg = frame.allocReg();
    masm.move(ImmPtr(addr), reg);
    Jump jump = masm.branch32(Assembler::GreaterThanOrEqual, Address(reg, 0),
                              Imm32(CALLS_BACKEDGES_BEFORE_INLINING));
    frame.freeReg(reg);
#endif
    stubcc.linkExit(jump, Uses(0));
    stubcc.leave();

    OOL_STUBCALL(stubs::RecompileForInline);
    stubcc.rejoin(Changes(0));
}

void
mjit::Compiler::addReturnSite(bool ool)
{
    Assembler &masm = ool ? stubcc.masm : this->masm;
    InternalCallSite site(masm.distanceOf(masm.label()), a->inlineIndex, PC,
                          CallSite::NCODE_RETURN_ID, ool, true);
    addCallSite(site);
    masm.loadPtr(Address(JSFrameReg, JSStackFrame::offsetOfPrev()), JSFrameReg);
}

void
mjit::Compiler::emitUncachedCall(uint32 argc, bool callingNew)
{
    CallPatchInfo callPatch;

    RegisterID r0 = Registers::ReturnReg;
    VoidPtrStubUInt32 stub = callingNew ? stubs::UncachedNew : stubs::UncachedCall;

    frame.syncAndKill(Uses(argc + 2));
    prepareStubCall(Uses(argc + 2));
    masm.move(Imm32(argc), Registers::ArgReg1);
    INLINE_STUBCALL(stub);

    Jump notCompiled = masm.branchTestPtr(Assembler::Zero, r0, r0);

    masm.loadPtr(FrameAddress(offsetof(VMFrame, regs.sp)), JSFrameReg);

    callPatch.hasFastNcode = true;
    callPatch.fastNcodePatch =
        masm.storePtrWithPatch(ImmPtr(NULL),
                               Address(JSFrameReg, JSStackFrame::offsetOfncode()));

    masm.jump(r0);
    callPatch.joinPoint = masm.label();
    addReturnSite(false /* ool */);

    frame.popn(argc + 2);

    frame.takeReg(JSReturnReg_Type);
    frame.takeReg(JSReturnReg_Data);
    frame.pushRegs(JSReturnReg_Type, JSReturnReg_Data, knownPushedType(0));

    stubcc.linkExitDirect(notCompiled, stubcc.masm.label());
    stubcc.rejoin(Changes(1));
    callPatches.append(callPatch);
}

static bool
IsLowerableFunCallOrApply(jsbytecode *pc)
{
#ifdef JS_MONOIC
    return (*pc == JSOP_FUNCALL && GET_ARGC(pc) >= 1) ||
           (*pc == JSOP_FUNAPPLY && GET_ARGC(pc) == 2);
#else
    return false;
#endif
}

void
mjit::Compiler::checkCallApplySpeculation(uint32 callImmArgc, uint32 speculatedArgc,
                                          FrameEntry *origCallee, FrameEntry *origThis,
                                          MaybeRegisterID origCalleeType, RegisterID origCalleeData,
                                          MaybeRegisterID origThisType, RegisterID origThisData,
                                          Jump *uncachedCallSlowRejoin, CallPatchInfo *uncachedCallPatch)
{
    JS_ASSERT(IsLowerableFunCallOrApply(PC));

    /*
     * if (origCallee.isObject() &&
     *     origCallee.toObject().isFunction &&
     *     origCallee.toObject().getFunctionPrivate() == js_fun_{call,apply})
     */
    MaybeJump isObj;
    if (origCalleeType.isSet())
        isObj = masm.testObject(Assembler::NotEqual, origCalleeType.reg());
    Jump isFun = masm.testFunction(Assembler::NotEqual, origCalleeData);
    masm.loadObjPrivate(origCalleeData, origCalleeData);
    Native native = *PC == JSOP_FUNCALL ? js_fun_call : js_fun_apply;
    Jump isNative = masm.branchPtr(Assembler::NotEqual,
                                   Address(origCalleeData, JSFunction::offsetOfNativeOrScript()),
                                   ImmPtr(JS_FUNC_TO_DATA_PTR(void *, native)));

    /*
     * If speculation fails, we can't use the ic, since it is compiled on the
     * assumption that speculation succeeds. Instead, just do an uncached call.
     */
    {
        if (isObj.isSet())
            stubcc.linkExitDirect(isObj.getJump(), stubcc.masm.label());
        stubcc.linkExitDirect(isFun, stubcc.masm.label());
        stubcc.linkExitDirect(isNative, stubcc.masm.label());

        int32 frameDepthAdjust;
        if (applyTricks == LazyArgsObj) {
            OOL_STUBCALL_NO_REJOIN(stubs::Arguments);
            frameDepthAdjust = +1;
        } else {
            frameDepthAdjust = 0;
        }

        stubcc.masm.move(Imm32(callImmArgc), Registers::ArgReg1);
        JaegerSpew(JSpew_Insns, " ---- BEGIN SLOW CALL CODE ---- \n");
        OOL_STUBCALL_LOCAL_SLOTS(JS_FUNC_TO_DATA_PTR(void *, stubs::SlowCall),
                                 frame.totalDepth() + frameDepthAdjust);
        JaegerSpew(JSpew_Insns, " ---- END SLOW CALL CODE ---- \n");

        /*
         * inlineCallHelper will link uncachedCallSlowRejoin to the join point
         * at the end of the ic. At that join point, the return value of the
         * call is assumed to be in registers, so load them before jumping.
         */
        JaegerSpew(JSpew_Insns, " ---- BEGIN SLOW RESTORE CODE ---- \n");
        Address rval = frame.addressOf(origCallee);  /* vp[0] == rval */
        if (knownPushedType(0) == JSVAL_TYPE_DOUBLE)
            stubcc.masm.ensureInMemoryDouble(rval);
        stubcc.masm.loadValueAsComponents(rval, JSReturnReg_Type, JSReturnReg_Data);
        *uncachedCallSlowRejoin = stubcc.masm.jump();
        JaegerSpew(JSpew_Insns, " ---- END SLOW RESTORE CODE ---- \n");
    }

    /*
     * For simplicity, we don't statically specialize calls to
     * ic::SplatApplyArgs based on applyTricks. Rather, this state is
     * communicated dynamically through the VMFrame.
     */
    if (*PC == JSOP_FUNAPPLY) {
        masm.store32(Imm32(applyTricks == LazyArgsObj),
                     FrameAddress(offsetof(VMFrame, u.call.lazyArgsObj)));
    }
}

/* This predicate must be called before the current op mutates the FrameState. */
bool
mjit::Compiler::canUseApplyTricks()
{
    JS_ASSERT(*PC == JSOP_ARGUMENTS);
    jsbytecode *nextpc = PC + JSOP_ARGUMENTS_LENGTH;
    return *nextpc == JSOP_FUNAPPLY &&
           IsLowerableFunCallOrApply(nextpc) &&
           !a->analysis.jumpTarget(nextpc) &&
           !debugMode() && !a->parent;
}

/* See MonoIC.cpp, CallCompiler for more information on call ICs. */
bool
mjit::Compiler::inlineCallHelper(uint32 callImmArgc, bool callingNew, FrameSize &callFrameSize)
{
    /* Check for interrupts on function call */
    interruptCheckHelper();

    int32 speculatedArgc;
    if (applyTricks == LazyArgsObj) {
        frame.pop();
        speculatedArgc = 1;
    } else {
        speculatedArgc = callImmArgc;
    }

    FrameEntry *origCallee = frame.peek(-(speculatedArgc + 2));
    FrameEntry *origThis = frame.peek(-(speculatedArgc + 1));

    /*
     * 'this' does not need to be synced for constructing. :FIXME: is it
     * possible that one of the arguments is directly copying the 'this'
     * entry (something like 'new x.f(x)')?
     */
    if (callingNew)
        frame.discardFe(origThis);

    if (!cx->typeInferenceEnabled()) {
        CompileStatus status = callArrayBuiltin(callImmArgc, callingNew);
        if (status != Compile_InlineAbort)
            return status;
    }

    /*
     * From the presence of JSOP_FUN{CALL,APPLY}, we speculate that we are
     * going to call js_fun_{call,apply}. Normally, this call would go through
     * js::Invoke to ultimately call 'this'. We can do much better by having
     * the callIC cache and call 'this' directly. However, if it turns out that
     * we are not actually calling js_fun_call, the callIC must act as normal.
     *
     * Note: do *NOT* use type information or inline state in any way when
     * deciding whether to lower a CALL or APPLY. The stub calls here store
     * their return values in a different slot, so when recompiling we need
     * to go down the exact same path.
     */
    bool lowerFunCallOrApply = IsLowerableFunCallOrApply(PC);

    bool newType = callingNew && cx->typeInferenceEnabled() && types::UseNewType(cx, script, PC);

#ifdef JS_MONOIC
    if (debugMode() || newType) {
#endif
        if (applyTricks == LazyArgsObj) {
            /* frame.pop() above reset us to pre-JSOP_ARGUMENTS state */
            jsop_arguments();
            frame.pushSynced(JSVAL_TYPE_UNKNOWN);
        }
        emitUncachedCall(callImmArgc, callingNew);
        applyTricks = NoApplyTricks;
        return true;
#ifdef JS_MONOIC
    }

    frame.forgetMismatchedObject(origCallee);
    if (lowerFunCallOrApply)
        frame.forgetMismatchedObject(origThis);

    /* Initialized by both branches below. */
    CallGenInfo     callIC;
    CallPatchInfo   callPatch;
    MaybeRegisterID icCalleeType; /* type to test for function-ness */
    RegisterID      icCalleeData; /* data to call */
    Address         icRvalAddr;   /* return slot on slow-path rejoin */

    /*
     * IC space must be reserved (using RESERVE_IC_SPACE or RESERVE_OOL_SPACE) between the
     * following labels (as used in finishThisUp):
     *  - funGuard -> hotJump
     *  - funGuard -> joinPoint
     *  - funGuard -> hotPathLabel
     *  - slowPathStart -> oolCall
     *  - slowPathStart -> oolJump
     *  - slowPathStart -> icCall
     *  - slowPathStart -> slowJoinPoint
     * Because the call ICs are fairly long (compared to PICs), we don't reserve the space in each
     * path until the first usage of funGuard (for the in-line path) or slowPathStart (for the
     * out-of-line path).
     */

    /* Initialized only on lowerFunCallOrApply branch. */
    Jump            uncachedCallSlowRejoin;
    CallPatchInfo   uncachedCallPatch;

    {
        MaybeRegisterID origCalleeType, maybeOrigCalleeData;
        RegisterID origCalleeData;

        /* Get the callee in registers. */
        frame.ensureFullRegs(origCallee, &origCalleeType, &maybeOrigCalleeData);
        origCalleeData = maybeOrigCalleeData.reg();
        PinRegAcrossSyncAndKill p1(frame, origCalleeData), p2(frame, origCalleeType);

        if (lowerFunCallOrApply) {
            MaybeRegisterID origThisType, maybeOrigThisData;
            RegisterID origThisData;
            {
                /* Get thisv in registers. */
                frame.ensureFullRegs(origThis, &origThisType, &maybeOrigThisData);
                origThisData = maybeOrigThisData.reg();
                PinRegAcrossSyncAndKill p3(frame, origThisData), p4(frame, origThisType);

                /* Leaves pinned regs untouched. */
                frame.syncAndKill(Uses(speculatedArgc + 2));
            }

            checkCallApplySpeculation(callImmArgc, speculatedArgc,
                                      origCallee, origThis,
                                      origCalleeType, origCalleeData,
                                      origThisType, origThisData,
                                      &uncachedCallSlowRejoin, &uncachedCallPatch);

            icCalleeType = origThisType;
            icCalleeData = origThisData;
            icRvalAddr = frame.addressOf(origThis);

            /*
             * For f.call(), since we compile the ic under the (checked)
             * assumption that call == js_fun_call, we still have a static
             * frame size. For f.apply(), the frame size depends on the dynamic
             * length of the array passed to apply.
             */
            if (*PC == JSOP_FUNCALL)
                callIC.frameSize.initStatic(frame.totalDepth(), speculatedArgc - 1);
            else
                callIC.frameSize.initDynamic();
        } else {
            /* Leaves pinned regs untouched. */
            frame.syncAndKill(Uses(speculatedArgc + 2));

            icCalleeType = origCalleeType;
            icCalleeData = origCalleeData;
            icRvalAddr = frame.addressOf(origCallee);
            callIC.frameSize.initStatic(frame.totalDepth(), speculatedArgc);
        }
    }

    callFrameSize = callIC.frameSize;

    callIC.argTypes = NULL;
    callIC.typeMonitored = monitored(PC);
    if (callIC.typeMonitored && callIC.frameSize.isStatic()) {
        unsigned argc = callIC.frameSize.staticArgc();
        callIC.argTypes = (types::ClonedTypeSet *)
            js_calloc((1 + argc) * sizeof(types::ClonedTypeSet));
        if (!callIC.argTypes) {
            js_ReportOutOfMemory(cx);
            return false;
        }
        types::TypeSet *types = frame.extra(frame.peek(-((int)argc + 1))).types;
        types::TypeSet::Clone(cx, types, &callIC.argTypes[0]);
        for (unsigned i = 0; i < argc; i++) {
            types::TypeSet *types = frame.extra(frame.peek(-((int)argc - i))).types;
            types::TypeSet::Clone(cx, types, &callIC.argTypes[i + 1]);
        }
    }

    /* Test the type if necessary. Failing this always takes a really slow path. */
    MaybeJump notObjectJump;
    if (icCalleeType.isSet())
        notObjectJump = masm.testObject(Assembler::NotEqual, icCalleeType.reg());

    /*
     * For an optimized apply, keep icCalleeData and funPtrReg in a
     * callee-saved registers for the subsequent ic::SplatApplyArgs call.
     */
    Registers tempRegs(Registers::AvailRegs);
    if (callIC.frameSize.isDynamic() && !Registers::isSaved(icCalleeData)) {
        RegisterID x = tempRegs.takeAnyReg(Registers::SavedRegs).reg();
        masm.move(icCalleeData, x);
        icCalleeData = x;
    } else {
        tempRegs.takeReg(icCalleeData);
    }
    RegisterID funPtrReg = tempRegs.takeAnyReg(Registers::SavedRegs).reg();

    /* Reserve space just before initialization of funGuard. */
    RESERVE_IC_SPACE(masm);

    /*
     * Guard on the callee identity. This misses on the first run. If the
     * callee is scripted, compiled/compilable, and argc == nargs, then this
     * guard is patched, and the compiled code address is baked in.
     */
    Jump j = masm.branchPtrWithPatch(Assembler::NotEqual, icCalleeData, callIC.funGuard);
    callIC.funJump = j;

    /* Reserve space just before initialization of slowPathStart. */
    RESERVE_OOL_SPACE(stubcc.masm);

    Jump rejoin1, rejoin2;
    {
        /*
         * Rejoin site for recompiling from SplatApplyArgs. We ensure that this
         * call is always either emitted or not emitted across compilations.
         */
        AutoRejoinSite autoRejoinSplat(this,
            JS_FUNC_TO_DATA_PTR(void *, ic::SplatApplyArgs));

        RESERVE_OOL_SPACE(stubcc.masm);
        stubcc.linkExitDirect(j, stubcc.masm.label());
        callIC.slowPathStart = stubcc.masm.label();

        /*
         * Test if the callee is even a function. If this doesn't match, we
         * take a _really_ slow path later.
         */
        Jump notFunction = stubcc.masm.testFunction(Assembler::NotEqual, icCalleeData);

        /* Test if the function is scripted. */
        RegisterID tmp = tempRegs.takeAnyReg().reg();
        stubcc.masm.loadObjPrivate(icCalleeData, funPtrReg);
        stubcc.masm.load16(Address(funPtrReg, offsetof(JSFunction, flags)), tmp);
        stubcc.masm.and32(Imm32(JSFUN_KINDMASK), tmp);
        Jump isNative = stubcc.masm.branch32(Assembler::Below, tmp, Imm32(JSFUN_INTERPRETED));
        tempRegs.putReg(tmp);

        /*
         * N.B. After this call, the frame will have a dynamic frame size.
         * Check after the function is known not to be a native so that the
         * catch-all/native path has a static depth.
         */
        if (callIC.frameSize.isDynamic()) {
            OOL_STUBCALL(ic::SplatApplyArgs);
            autoRejoinSplat.oolRejoin(stubcc.masm.label());
        }

        /*
         * No-op jump that gets patched by ic::New/Call to the stub generated
         * by generateFullCallStub.
         */
        Jump toPatch = stubcc.masm.jump();
        toPatch.linkTo(stubcc.masm.label(), &stubcc.masm);
        callIC.oolJump = toPatch;
        callIC.icCall = stubcc.masm.label();

        /*
         * At this point the function is definitely scripted, so we try to
         * compile it and patch either funGuard/funJump or oolJump. This code
         * is only executed once.
         */
        callIC.addrLabel1 = stubcc.masm.moveWithPatch(ImmPtr(NULL), Registers::ArgReg1);
        void *icFunPtr = JS_FUNC_TO_DATA_PTR(void *, callingNew ? ic::New : ic::Call);
        if (callIC.frameSize.isStatic())
            callIC.oolCall = OOL_STUBCALL_LOCAL_SLOTS(icFunPtr, frame.totalDepth());
        else
            callIC.oolCall = OOL_STUBCALL_LOCAL_SLOTS(icFunPtr, -1);

        callIC.funObjReg = icCalleeData;
        callIC.funPtrReg = funPtrReg;

        /*
         * The IC call either returns NULL, meaning call completed, or a
         * function pointer to jump to.
         */
        rejoin1 = stubcc.masm.branchTestPtr(Assembler::Zero, Registers::ReturnReg,
                                            Registers::ReturnReg);
        if (callIC.frameSize.isStatic())
            stubcc.masm.move(Imm32(callIC.frameSize.staticArgc()), JSParamReg_Argc);
        else
            stubcc.masm.load32(FrameAddress(offsetof(VMFrame, u.call.dynamicArgc)), JSParamReg_Argc);
        stubcc.masm.loadPtr(FrameAddress(offsetof(VMFrame, regs.sp)), JSFrameReg);
        callPatch.hasSlowNcode = true;
        callPatch.slowNcodePatch =
            stubcc.masm.storePtrWithPatch(ImmPtr(NULL),
                                          Address(JSFrameReg, JSStackFrame::offsetOfncode()));
        stubcc.masm.jump(Registers::ReturnReg);



        /*
         * This ool path is the catch-all for everything but scripted function
         * callees. For native functions, ic::NativeNew/NativeCall will repatch
         * funGaurd/funJump with a fast call stub. All other cases
         * (non-function callable objects and invalid callees) take the slow
         * path through js::Invoke.
         */
        if (notObjectJump.isSet())
            stubcc.linkExitDirect(notObjectJump.get(), stubcc.masm.label());
        notFunction.linkTo(stubcc.masm.label(), &stubcc.masm);
        isNative.linkTo(stubcc.masm.label(), &stubcc.masm);

        callIC.addrLabel2 = stubcc.masm.moveWithPatch(ImmPtr(NULL), Registers::ArgReg1);
        OOL_STUBCALL(callingNew ? ic::NativeNew : ic::NativeCall);

        rejoin2 = stubcc.masm.jump();
    }

    /*
     * If the call site goes to a closure over the same function, it will
     * generate an out-of-line stub that joins back here.
     */
    callIC.hotPathLabel = masm.label();

    uint32 flags = 0;
    if (callingNew)
        flags |= JSFRAME_CONSTRUCTING;

    InlineFrameAssembler inlFrame(masm, callIC, flags);
    callPatch.hasFastNcode = true;
    callPatch.fastNcodePatch = inlFrame.assemble(NULL);

    callIC.hotJump = masm.jump();
    callIC.joinPoint = callPatch.joinPoint = masm.label();
    callIC.callIndex = callSites.length();
    addReturnSite(false /* ool */);
    if (lowerFunCallOrApply)
        uncachedCallPatch.joinPoint = callIC.joinPoint;

    /*
     * We've placed hotJump, joinPoint and hotPathLabel, and no other labels are located by offset
     * in the in-line path so we can check the IC space now.
     */
    CHECK_IC_SPACE();

    JSValueType type = knownPushedType(0);

    frame.popn(speculatedArgc + 2);
    frame.takeReg(JSReturnReg_Type);
    frame.takeReg(JSReturnReg_Data);
    FPRegisterID fpreg = frame.pushRegs(JSReturnReg_Type, JSReturnReg_Data, type);

    /*
     * Now that the frame state is set, generate the rejoin path. Note that, if
     * lowerFunCallOrApply, we cannot just call 'stubcc.rejoin' since the return
     * value has been placed at vp[1] which is not the stack address associated
     * with frame.peek(-1).
     */
    callIC.slowJoinPoint = stubcc.masm.label();
    rejoin1.linkTo(callIC.slowJoinPoint, &stubcc.masm);
    rejoin2.linkTo(callIC.slowJoinPoint, &stubcc.masm);
    JaegerSpew(JSpew_Insns, " ---- BEGIN SLOW RESTORE CODE ---- \n");
    if (type == JSVAL_TYPE_DOUBLE)
        stubcc.masm.moveInt32OrDouble(icRvalAddr, fpreg);
    else
        stubcc.masm.loadValueAsComponents(icRvalAddr, JSReturnReg_Type, JSReturnReg_Data);
    stubcc.crossJump(stubcc.masm.jump(), masm.label());
    JaegerSpew(JSpew_Insns, " ---- END SLOW RESTORE CODE ---- \n");

    CHECK_OOL_SPACE();

    if (lowerFunCallOrApply)
        stubcc.crossJump(uncachedCallSlowRejoin, masm.label());

    callICs.append(callIC);
    callPatches.append(callPatch);
    if (lowerFunCallOrApply)
        callPatches.append(uncachedCallPatch);

    applyTricks = NoApplyTricks;
    return true;
#endif
}

CompileStatus
mjit::Compiler::callArrayBuiltin(uint32 argc, bool callingNew)
{
    if (!script->compileAndGo)
        return Compile_InlineAbort;

    if (applyTricks == LazyArgsObj)
        return Compile_InlineAbort;

    FrameEntry *origCallee = frame.peek(-((int)argc + 2));
    if (origCallee->isNotType(JSVAL_TYPE_OBJECT))
        return Compile_InlineAbort;

    if (frame.extra(origCallee).name != cx->runtime->atomState.classAtoms[JSProto_Array])
        return Compile_InlineAbort;

    JSObject *arrayObj;
    if (!js_GetClassObject(cx, globalObj, JSProto_Array, &arrayObj))
        return Compile_Error;

    JSObject *arrayProto;
    if (!js_GetClassPrototype(cx, globalObj, JSProto_Array, &arrayProto))
        return Compile_Error;

    if (argc > 1)
        return Compile_InlineAbort;
    FrameEntry *origArg = (argc == 1) ? frame.peek(-1) : NULL;
    if (origArg) {
        if (origArg->isNotType(JSVAL_TYPE_INT32))
            return Compile_InlineAbort;
        if (origArg->isConstant() && origArg->getValue().toInt32() < 0)
            return Compile_InlineAbort;
    }

    if (!origCallee->isTypeKnown()) {
        Jump notObject = frame.testObject(Assembler::NotEqual, origCallee);
        stubcc.linkExit(notObject, Uses(argc + 2));
    }

    RegisterID reg = frame.tempRegForData(origCallee);
    Jump notArray = masm.branchPtr(Assembler::NotEqual, reg, ImmPtr(arrayObj));
    stubcc.linkExit(notArray, Uses(argc + 2));

    int32 knownSize = 0;
    MaybeRegisterID sizeReg;
    if (origArg) {
        if (origArg->isConstant()) {
            knownSize = origArg->getValue().toInt32();
        } else {
            if (!origArg->isTypeKnown()) {
                Jump notInt = frame.testInt32(Assembler::NotEqual, origArg);
                stubcc.linkExit(notInt, Uses(argc + 2));
            }
            sizeReg = frame.tempRegForData(origArg);
            Jump belowZero = masm.branch32(Assembler::LessThan, sizeReg.reg(), Imm32(0));
            stubcc.linkExit(belowZero, Uses(argc + 2));
        }
    } else {
        knownSize = 0;
    }

    stubcc.leave();
    stubcc.masm.move(Imm32(argc), Registers::ArgReg1);
    OOL_STUBCALL(callingNew ? stubs::SlowNew : stubs::SlowCall);

    {
        PinRegAcrossSyncAndKill p1(frame, sizeReg);
        frame.popn(argc + 2);
        frame.syncAndKill(Uses(0));
    }

    prepareStubCall(Uses(0));
    masm.storePtr(ImmPtr(arrayProto), FrameAddress(offsetof(VMFrame, scratch)));
    if (sizeReg.isSet())
        masm.move(sizeReg.reg(), Registers::ArgReg1);
    else
        masm.move(Imm32(knownSize), Registers::ArgReg1);
    INLINE_STUBCALL(stubs::NewDenseUnallocatedArray);

    frame.takeReg(Registers::ReturnReg);
    frame.pushTypedPayload(JSVAL_TYPE_OBJECT, Registers::ReturnReg);
    frame.forgetType(frame.peek(-1));

    stubcc.rejoin(Changes(1));

    return Compile_Okay;
}

/* Maximum number of calls we will inline at the same site. */
static const uint32 INLINE_SITE_LIMIT = 5;

CompileStatus
mjit::Compiler::inlineScriptedFunction(uint32 argc, bool callingNew)
{
    JS_ASSERT(inlining);

    if (!cx->typeInferenceEnabled())
        return Compile_InlineAbort;

    /* :XXX: Not doing inlining yet when calling 'new' or calling from 'new'. */
    if (isConstructing || callingNew)
        return Compile_InlineAbort;

    if (applyTricks == LazyArgsObj)
        return Compile_InlineAbort;

    FrameEntry *origCallee = frame.peek(-((int)argc + 2));
    FrameEntry *origThis = frame.peek(-((int)argc + 1));

    types::TypeSet *types = frame.extra(origCallee).types;
    if (!types || types->getKnownTypeTag(cx) != JSVAL_TYPE_OBJECT)
        return Compile_InlineAbort;

    /*
     * Make sure no callees have had their .arguments accessed, and trigger
     * recompilation if they ever are accessed.
     */
    types::ObjectKind kind = types->getKnownObjectKind(cx);
    if (kind != types::OBJECT_INLINEABLE_FUNCTION)
        return Compile_InlineAbort;

    if (types->getObjectCount() >= INLINE_SITE_LIMIT)
        return Compile_InlineAbort;

    /*
     * Compute the maximum height we can grow the stack for inlined frames.
     * We always reserve space for an extra stack frame pushed when making
     * a call from the deepest inlined frame.
     */
    uint32 stackLimit = outerScript->nslots + StackSpace::STACK_EXTRA - VALUES_PER_STACK_FRAME;

    /*
     * Scan each of the possible callees for other conditions precluding
     * inlining. We only inline at a call site if all callees are inlineable.
     */
    unsigned count = types->getObjectCount();
    for (unsigned i = 0; i < count; i++) {
        types::TypeObject *object = types->getObject(i);
        JS_ASSERT(object);  /* Hash case for types->objectSet not possible here. */

        if (!object->singleton || !object->singleton->isFunction())
            return Compile_InlineAbort;

        JSFunction *fun = object->singleton->getFunctionPrivate();
        if (!fun->isInterpreted())
            return Compile_InlineAbort;
        JSScript *script = fun->script();

        /*
         * The outer and inner scripts must have the same scope. This only
         * allows us to inline calls between non-inner functions. Also check
         * for consistent strictness between the functions.
         */
        if (!outerScript->compileAndGo ||
            (outerScript->fun && outerScript->fun->getParent() != globalObj) ||
            !script->compileAndGo ||
            fun->getParent() != globalObj ||
            outerScript->strictModeCode != script->strictModeCode) {
            return Compile_InlineAbort;
        }

        /* We can't cope with inlining recursive functions yet. */
        ActiveFrame *checka = a;
        while (checka) {
            if (checka->script == script)
                return Compile_InlineAbort;
            checka = checka->parent;
        }

        /* Watch for excessively deep nesting of inlined frames. */
        if (frame.totalDepth() + VALUES_PER_STACK_FRAME + fun->script()->nslots >= stackLimit)
            return Compile_InlineAbort;

        analyze::Script analysis;
        analysis.analyze(cx, script);

        if (analysis.OOM())
            return Compile_Error;
        if (analysis.failed())
            return Compile_Abort;

        if (!analysis.inlineable(argc))
            return Compile_InlineAbort;

        if (analysis.usesThisValue() && origThis->isNotType(JSVAL_TYPE_OBJECT))
            return Compile_InlineAbort;
    }

    types->addFreeze(cx);

    /*
     * For 'this' and arguments which are copies of other entries still in
     * memory, try to get registers now. This will let us carry these entries
     * around loops if possible. (Entries first accessed within the inlined
     * call can't be loop carried).
     */
    frame.tryCopyRegister(origThis, origCallee);
    for (unsigned i = 0; i < argc; i++)
        frame.tryCopyRegister(frame.peek(-((int)i + 1)), origCallee);

    /*
     * If this is a polymorphic callsite, get a register for the callee too.
     * After this, do not touch the register state in the current frame until
     * stubs for all callees have been generated.
     */
    MaybeRegisterID calleeReg;
    if (count > 1) {
        frame.forgetMismatchedObject(origCallee);
        calleeReg = frame.tempRegForData(origCallee);
    }
    MaybeJump calleePrevious;

    /*
     * Registers for entries which will be popped after the call finishes do
     * not need to be preserved by the inline frames.
     */
    Registers temporaryParentRegs = frame.getTemporaryCallRegisters(origCallee);

    JSValueType returnType = knownPushedType(0);

    bool needReturnValue = JSOP_POP != (JSOp)*(PC + JSOP_CALL_LENGTH);
    bool syncReturnValue = needReturnValue && returnType == JSVAL_TYPE_UNKNOWN;

    /* Track register state after the call. */
    bool returnSet = false;
    AnyRegisterID returnRegister;
    Registers returnParentRegs = 0;

    Vector<Jump, 4, CompilerAllocPolicy> returnJumps(CompilerAllocPolicy(cx, *this));

    for (unsigned i = 0; i < count; i++) {
        types::TypeObject *object = types->getObject(i);
        JS_ASSERT(object);

        JSFunction *fun = object->singleton->getFunctionPrivate();

        CompileStatus status;

        status = pushActiveFrame(fun->script(), argc);
        if (status != Compile_Okay)
            return status;

        JaegerSpew(JSpew_Inlining, "inlining call to script (file \"%s\") (line \"%d\")\n",
                   script->filename, script->lineno);

        if (calleePrevious.isSet()) {
            calleePrevious.get().linkTo(masm.label(), &masm);
            calleePrevious = MaybeJump();
        }

        if (i + 1 != count) {
            /* Guard on the callee, except when this object must be the callee. */
            JS_ASSERT(calleeReg.isSet());
            calleePrevious = masm.branchPtr(Assembler::NotEqual, calleeReg.reg(), ImmPtr(fun));
        }

        a->returnJumps = &returnJumps;
        a->needReturnValue = needReturnValue;
        a->syncReturnValue = syncReturnValue;
        a->returnValueDouble = returnType == JSVAL_TYPE_DOUBLE;
        if (returnSet) {
            a->returnSet = true;
            a->returnRegister = returnRegister;
            a->returnParentRegs = returnParentRegs;
        }
        a->temporaryParentRegs = temporaryParentRegs;

        generateInlinePrologue();
        status = generateMethod();
        if (status != Compile_Okay) {
            popActiveFrame();
            if (status == Compile_Abort) {
                /* The callee is uncompileable, mark it as uninlineable and retry. */
                if (!cx->markTypeFunctionUninlineable(fun->getType()))
                    return Compile_Error;
                return Compile_Retry;
            }
            return status;
        }

        if (!returnSet) {
            JS_ASSERT(a->returnSet);
            returnSet = true;
            returnRegister = a->returnRegister;
            returnParentRegs = a->returnParentRegs;
        }

        popActiveFrame();

        if (i + 1 != count)
            returnJumps.append(masm.jump());
    }

    for (unsigned i = 0; i < returnJumps.length(); i++)
        returnJumps[i].linkTo(masm.label(), &masm);

    Registers evictedRegisters = Registers(Registers::AvailAnyRegs & ~returnParentRegs.freeMask);
    frame.evictInlineModifiedRegisters(evictedRegisters);

    frame.popn(argc + 2);
    if (needReturnValue && !syncReturnValue) {
        frame.takeReg(returnRegister);
        if (returnRegister.isReg())
            frame.pushTypedPayload(returnType, returnRegister.reg());
        else
            frame.pushDouble(returnRegister.fpreg());
    } else {
        frame.pushSynced(JSVAL_TYPE_UNKNOWN);
    }

    JaegerSpew(JSpew_Inlining, "finished inlining call to script (file \"%s\") (line \"%d\")\n",
               script->filename, script->lineno);

    return Compile_Okay;
}

/*
 * This function must be called immediately after any instruction which could
 * cause a new JSStackFrame to be pushed and could lead to a new debug trap
 * being set. This includes any API callbacks and any scripted or native call.
 */
void
mjit::Compiler::addCallSite(const InternalCallSite &site)
{
    callSites.append(site);
}

void
mjit::Compiler::inlineStubCall(void *stub, bool needsRejoin)
{
    DataLabelPtr inlinePatch;
    Call cl = emitStubCall(stub, &inlinePatch);
    InternalCallSite site(masm.callReturnOffset(cl), a->inlineIndex, PC,
                          (size_t)stub, false, needsRejoin);
    site.inlinePatch = inlinePatch;
    if (loop && loop->generatingInvariants()) {
        Jump j = masm.jump();
        Label l = masm.label();
        loop->addInvariantCall(j, l, false, callSites.length(), true);
    }
    addCallSite(site);
}

#ifdef DEBUG
void
mjit::Compiler::checkRejoinSite(uint32 nCallSites, uint32 nRejoinSites, void *stub)
{
    JS_ASSERT(!variadicRejoin);
    size_t id = (size_t) stub;

    if (id == RejoinSite::VARIADIC_ID) {
        for (unsigned i = nCallSites; i < callSites.length(); i++)
            callSites[i].needsRejoin = false;
        variadicRejoin = true;
        return;
    }

    for (unsigned i = nCallSites; i < callSites.length(); i++) {
        if (callSites[i].id == id)
            callSites[i].needsRejoin = false;
    }
}
#endif

void
mjit::Compiler::addRejoinSite(void *stub, bool ool, Label oolLabel)
{
    JS_ASSERT(a == outer);

    InternalRejoinSite rejoin(stubcc.masm.label(), PC, (size_t) stub);
    rejoinSites.append(rejoin);

    /*
     * Get the right frame to use for restoring doubles and for subsequent code.
     * For calls the register is restored from f.regs.fp, for scripted calls
     * we pop the frame first.
     */
    if (stub == (void *) CallSite::NCODE_RETURN_ID)
        stubcc.masm.loadPtr(Address(JSFrameReg, JSStackFrame::offsetOfPrev()), JSFrameReg);
    else
        stubcc.masm.loadPtr(FrameAddress(offsetof(VMFrame, regs.fp)), JSFrameReg);

    /*
     * Ensure that all entries which we assume are doubles are in fact doubles.
     * Any value assumed to be a double in this compilation may instead be an
     * int in the earlier compilation and stack frames. Other transitions
     * between known types are not possible --- type sets can only grow, and if
     * new non-double type tags become possible we will treat that slot as
     * unknown in this compilation.
     */
    frame.ensureInMemoryDoubles(stubcc.masm);

    /* Regenerate any loop invariants. */
    if (loop && loop->generatingInvariants()) {
        Jump j = stubcc.masm.jump();
        Label l = stubcc.masm.label();
        loop->addInvariantCall(j, l, true, rejoinSites.length() - 1, false);
    }

    if (ool) {
        /* Jump to the specified label, without syncing. */
        stubcc.masm.jump().linkTo(oolLabel, &stubcc.masm);
    } else {
        /* Rejoin as from an out of line stub call. */
        stubcc.rejoin(Changes(0));
    }
}

bool
mjit::Compiler::compareTwoValues(JSContext *cx, JSOp op, const Value &lhs, const Value &rhs)
{
    JS_ASSERT(lhs.isPrimitive());
    JS_ASSERT(rhs.isPrimitive());

    if (lhs.isString() && rhs.isString()) {
        int32 cmp;
        CompareStrings(cx, lhs.toString(), rhs.toString(), &cmp);
        switch (op) {
          case JSOP_LT:
            return cmp < 0;
          case JSOP_LE:
            return cmp <= 0;
          case JSOP_GT:
            return cmp > 0;
          case JSOP_GE:
            return cmp >= 0;
          case JSOP_EQ:
            return cmp == 0;
          case JSOP_NE:
            return cmp != 0;
          default:
            JS_NOT_REACHED("NYI");
        }
    } else {
        double ld, rd;
        
        /* These should be infallible w/ primitives. */
        ValueToNumber(cx, lhs, &ld);
        ValueToNumber(cx, rhs, &rd);
        switch(op) {
          case JSOP_LT:
            return ld < rd;
          case JSOP_LE:
            return ld <= rd;
          case JSOP_GT:
            return ld > rd;
          case JSOP_GE:
            return ld >= rd;
          case JSOP_EQ: /* fall through */
          case JSOP_NE:
            /* Special case null/undefined/void comparisons. */
            if (lhs.isNullOrUndefined()) {
                if (rhs.isNullOrUndefined())
                    return op == JSOP_EQ;
                return op == JSOP_NE;
            }
            if (rhs.isNullOrUndefined())
                return op == JSOP_NE;

            /* Normal return. */
            return (op == JSOP_EQ) ? (ld == rd) : (ld != rd);
          default:
            JS_NOT_REACHED("NYI");
        }
    }

    JS_NOT_REACHED("NYI");
    return false;
}

bool
mjit::Compiler::emitStubCmpOp(BoolStub stub, AutoRejoinSite &autoRejoin, jsbytecode *target, JSOp fused)
{
    fixDoubleTypes();
    if (target)
        frame.syncAndKillEverything();
    else
        frame.syncAndKill(Uses(2));

    prepareStubCall(Uses(2));
    INLINE_STUBCALL(stub);
    frame.pop();
    frame.pop();

    if (!target) {
        frame.takeReg(Registers::ReturnReg);
        frame.pushTypedPayload(JSVAL_TYPE_BOOLEAN, Registers::ReturnReg);
        return true;
    }

    if (needRejoins(PC)) {
        autoRejoin.oolRejoin(stubcc.masm.label());
        stubcc.rejoin(Changes(0));
    }

    JS_ASSERT(fused == JSOP_IFEQ || fused == JSOP_IFNE);
    Assembler::Condition cond = (fused == JSOP_IFEQ)
                                ? Assembler::Zero
                                : Assembler::NonZero;
    Jump j = masm.branchTest32(cond, Registers::ReturnReg,
                               Registers::ReturnReg);
    return jumpAndTrace(j, target);
}

void
mjit::Compiler::jsop_setprop_slow(JSAtom *atom, bool usePropCache)
{
    prepareStubCall(Uses(2));
    masm.move(ImmPtr(atom), Registers::ArgReg1);
    if (usePropCache)
        INLINE_STUBCALL(STRICT_VARIANT(stubs::SetName));
    else
        INLINE_STUBCALL(STRICT_VARIANT(stubs::SetPropNoCache));
    JS_STATIC_ASSERT(JSOP_SETNAME_LENGTH == JSOP_SETPROP_LENGTH);
    frame.shimmy(1);
}

void
mjit::Compiler::jsop_getprop_slow(JSAtom *atom, bool usePropCache)
{
    prepareStubCall(Uses(1));
    if (usePropCache) {
        INLINE_STUBCALL(stubs::GetProp);
    } else {
        masm.move(ImmPtr(atom), Registers::ArgReg1);
        INLINE_STUBCALL(stubs::GetPropNoCache);
    }
    frame.pop();
    frame.pushSynced(JSVAL_TYPE_UNKNOWN);
}

bool
mjit::Compiler::jsop_callprop_slow(JSAtom *atom)
{
    prepareStubCall(Uses(1));
    masm.move(ImmPtr(atom), Registers::ArgReg1);
    INLINE_STUBCALL(stubs::CallProp);
    frame.pop();
    pushSyncedEntry(0);
    pushSyncedEntry(1);
    return true;
}

bool
mjit::Compiler::jsop_length()
{
    REJOIN_SITE_3(stubs::Length, ic::GetProp, stubs::GetProp);
    FrameEntry *top = frame.peek(-1);

    if (top->isTypeKnown() && top->getKnownType() == JSVAL_TYPE_STRING) {
        if (top->isConstant()) {
            JSString *str = top->getValue().toString();
            Value v;
            v.setNumber(uint32(str->length()));
            frame.pop();
            frame.push(v);
        } else {
            RegisterID str = frame.ownRegForData(top);
            masm.loadPtr(Address(str, JSString::offsetOfLengthAndFlags()), str);
            masm.urshift32(Imm32(JSString::LENGTH_SHIFT), str);
            frame.pop();
            frame.pushTypedPayload(JSVAL_TYPE_INT32, str);
        }
        return true;
    }

    /*
     * Check if this is an array we can make a loop invariant entry for.
     * This will fail for objects which are not definitely dense arrays.
     */
    if (loop && loop->generatingInvariants()) {
        FrameEntry *fe = loop->invariantLength(top);
        if (fe) {
            frame.pop();
            frame.pushTemporary(fe);
            return true;
        }
    }

    frame.forgetMismatchedObject(top);

    /*
     * Check if we are accessing the 'length' property of a known dense array.
     * Note that if the types are known to indicate dense arrays, their lengths
     * must fit in an int32.
     */
    types::TypeSet *types = frame.extra(top).types;
    types::ObjectKind kind = types ? types->getKnownObjectKind(cx) : types::OBJECT_UNKNOWN;
    if (kind == types::OBJECT_DENSE_ARRAY || kind == types::OBJECT_PACKED_ARRAY) {
        bool isObject = top->isTypeKnown();
        if (!isObject) {
            Jump notObject = frame.testObject(Assembler::NotEqual, top);
            stubcc.linkExit(notObject, Uses(1));
            stubcc.leave();
            OOL_STUBCALL(stubs::Length);
        }
        RegisterID reg = frame.tempRegForData(top);
        frame.pop();
        frame.push(Address(reg, offsetof(JSObject, privateData)), JSVAL_TYPE_INT32);
        if (!isObject)
            stubcc.rejoin(Changes(1));
        return true;
    }

#if defined JS_POLYIC
    return jsop_getprop(cx->runtime->atomState.lengthAtom, knownPushedType(0));
#else
    prepareStubCall(Uses(1));
    INLINE_STUBCALL(stubs::Length);
    frame.pop();
    pushSyncedEntry(0);
    return true;
#endif
}

#ifdef JS_MONOIC
void
mjit::Compiler::passMICAddress(GlobalNameICInfo &ic)
{
    ic.addrLabel = stubcc.masm.moveWithPatch(ImmPtr(NULL), Registers::ArgReg1);
}
#endif

#if defined JS_POLYIC
void
mjit::Compiler::passICAddress(BaseICInfo *ic)
{
    ic->paramAddr = stubcc.masm.moveWithPatch(ImmPtr(NULL), Registers::ArgReg1);
}

bool
mjit::Compiler::jsop_getprop(JSAtom *atom, JSValueType knownType,
                             bool doTypeCheck, bool usePropCache)
{
    REJOIN_SITE_3(usePropCache ? ic::GetProp : ic::GetPropNoCache,
                  stubs::GetProp, stubs::GetPropNoCache);

    FrameEntry *top = frame.peek(-1);

    /* If the incoming type will never PIC, take slow path. */
    if (top->isNotType(JSVAL_TYPE_OBJECT)) {
        jsop_getprop_slow(atom, usePropCache);
        return true;
    }

    frame.forgetMismatchedObject(top);

    /*
     * Check if we are accessing a known type which always has the property
     * in a particular inline slot. Get the property directly in this case,
     * without using an IC.
     */
    JSOp op = JSOp(*PC);
    types::TypeSet *types = frame.extra(top).types;
    if ((op == JSOP_GETPROP || op == JSOP_GETTHISPROP ||
         op == JSOP_GETARGPROP || op == JSOP_GETLOCALPROP) &&
        types && !types->unknown() && types->getObjectCount() == 1 &&
        !types->getObject(0)->unknownProperties()) {
        JS_ASSERT(usePropCache);
        types::TypeObject *object = types->getObject(0);
        types::TypeSet *propertyTypes = object->getProperty(cx, ATOM_TO_JSID(atom), false);
        if (!propertyTypes)
            return false;
        if (propertyTypes->isDefiniteProperty() && !propertyTypes->isOwnProperty(cx, true)) {
            types->addFreeze(cx);
            uint32 slot = propertyTypes->definiteSlot();
            bool isObject = top->isTypeKnown();
            if (!isObject) {
                Jump notObject = frame.testObject(Assembler::NotEqual, top);
                stubcc.linkExit(notObject, Uses(1));
                stubcc.leave();
                OOL_STUBCALL(stubs::GetProp);
            }
            RegisterID reg = frame.tempRegForData(top);
            frame.pop();
            frame.push(Address(reg, JSObject::getFixedSlotOffset(slot)), knownType);
            if (!isObject)
                stubcc.rejoin(Changes(1));
            return true;
        }
    }

    /*
     * These two must be loaded first. The objReg because the string path
     * wants to read it, and the shapeReg because it could cause a spill that
     * the string path wouldn't sink back.
     */
    RegisterID objReg = Registers::ReturnReg;
    RegisterID shapeReg = Registers::ReturnReg;
    if (atom == cx->runtime->atomState.lengthAtom) {
        objReg = frame.copyDataIntoReg(top);
        shapeReg = frame.allocReg();
    }

    RESERVE_IC_SPACE(masm);

    PICGenInfo pic(ic::PICInfo::GET, JSOp(*PC), usePropCache);

    /* Guard that the type is an object. */
    Label typeCheck;
    if (doTypeCheck && !top->isTypeKnown()) {
        RegisterID reg = frame.tempRegForType(top);
        pic.typeReg = reg;

        /* Start the hot path where it's easy to patch it. */
        pic.fastPathStart = masm.label();
        Jump j = masm.testObject(Assembler::NotEqual, reg);
        typeCheck = masm.label();
        RETURN_IF_OOM(false);

        pic.typeCheck = stubcc.linkExit(j, Uses(1));
        pic.hasTypeCheck = true;
    } else {
        pic.fastPathStart = masm.label();
        pic.hasTypeCheck = false;
        pic.typeReg = Registers::ReturnReg;
    }

    if (atom != cx->runtime->atomState.lengthAtom) {
        objReg = frame.copyDataIntoReg(top);
        shapeReg = frame.allocReg();
    }

    pic.shapeReg = shapeReg;
    pic.atom = atom;

    /* Guard on shape. */
    masm.loadShape(objReg, shapeReg);
    pic.shapeGuard = masm.label();

    DataLabel32 inlineShapeLabel;
    Jump j = masm.branch32WithPatch(Assembler::NotEqual, shapeReg,
                                    Imm32(int32(JSObjectMap::INVALID_SHAPE)),
                                    inlineShapeLabel);
    Label inlineShapeJump = masm.label();

    RESERVE_OOL_SPACE(stubcc.masm);
    pic.slowPathStart = stubcc.linkExit(j, Uses(1));

    stubcc.leave();
    passICAddress(&pic);
    pic.slowPathCall = OOL_STUBCALL(usePropCache ? ic::GetProp : ic::GetPropNoCache);
    CHECK_OOL_SPACE();

    /* Load the base slot address. */
    Label dslotsLoadLabel = masm.loadPtrWithPatchToLEA(Address(objReg, offsetof(JSObject, slots)),
                                                               objReg);

    /* Copy the slot value to the expression stack. */
    Address slot(objReg, 1 << 24);
    frame.pop();

    Label fastValueLoad = masm.loadValueWithAddressOffsetPatch(slot, shapeReg, objReg);
    pic.fastPathRejoin = masm.label();

    RETURN_IF_OOM(false);

    /* Initialize op labels. */
    GetPropLabels &labels = pic.getPropLabels();
    labels.setDslotsLoad(masm, pic.fastPathRejoin, dslotsLoadLabel);
    labels.setInlineShapeData(masm, pic.shapeGuard, inlineShapeLabel);

    labels.setValueLoad(masm, pic.fastPathRejoin, fastValueLoad);
    if (pic.hasTypeCheck)
        labels.setInlineTypeJump(masm, pic.fastPathStart, typeCheck);
#ifdef JS_CPU_X64
    labels.setInlineShapeJump(masm, inlineShapeLabel, inlineShapeJump);
#else
    labels.setInlineShapeJump(masm, pic.shapeGuard, inlineShapeJump);
#endif

    pic.objReg = objReg;
    frame.pushRegs(shapeReg, objReg, knownType);

    stubcc.rejoin(Changes(1));
    pics.append(pic);
    return true;
}

bool
mjit::Compiler::jsop_callprop_generic(JSAtom *atom)
{
    FrameEntry *top = frame.peek(-1);

    /*
     * These two must be loaded first. The objReg because the string path
     * wants to read it, and the shapeReg because it could cause a spill that
     * the string path wouldn't sink back.
     */
    RegisterID objReg = frame.copyDataIntoReg(top);
    RegisterID shapeReg = frame.allocReg();

    PICGenInfo pic(ic::PICInfo::CALL, JSOp(*PC), true);

    pic.pc = PC;

    /* Guard that the type is an object. */
    pic.typeReg = frame.copyTypeIntoReg(top);

    RESERVE_IC_SPACE(masm);

    /* Start the hot path where it's easy to patch it. */
    pic.fastPathStart = masm.label();

    /*
     * Guard that the value is an object. This part needs some extra gunk
     * because the leave() after the shape guard will emit a jump from this
     * path to the final call. We need a label in between that jump, which
     * will be the target of patched jumps in the PIC.
     */
    Jump typeCheckJump = masm.testObject(Assembler::NotEqual, pic.typeReg);
    Label typeCheck = masm.label();
    RETURN_IF_OOM(false);

    pic.typeCheck = stubcc.linkExit(typeCheckJump, Uses(1));
    pic.hasTypeCheck = true;
    pic.objReg = objReg;
    pic.shapeReg = shapeReg;
    pic.atom = atom;

    /*
     * Store the type and object back. Don't bother keeping them in registers,
     * since a sync will be needed for the upcoming call.
     */
    uint32 thisvSlot = frame.totalDepth();
    Address thisv = Address(JSFrameReg, sizeof(JSStackFrame) + thisvSlot * sizeof(Value));

#if defined JS_NUNBOX32
    masm.storeValueFromComponents(pic.typeReg, pic.objReg, thisv);
#elif defined JS_PUNBOX64
    masm.orPtr(pic.objReg, pic.typeReg);
    masm.storePtr(pic.typeReg, thisv);
#endif

    frame.freeReg(pic.typeReg);

    /* Guard on shape. */
    masm.loadShape(objReg, shapeReg);
    pic.shapeGuard = masm.label();

    DataLabel32 inlineShapeLabel;
    Jump j = masm.branch32WithPatch(Assembler::NotEqual, shapeReg,
                           Imm32(int32(JSObjectMap::INVALID_SHAPE)),
                           inlineShapeLabel);
    Label inlineShapeJump = masm.label();

    /* Slow path. */
    RESERVE_OOL_SPACE(stubcc.masm);
    pic.slowPathStart = stubcc.linkExit(j, Uses(1));
    stubcc.leave();
    passICAddress(&pic);
    pic.slowPathCall = OOL_STUBCALL(ic::CallProp);
    CHECK_OOL_SPACE();

    /* Adjust the frame. None of this will generate code. */
    frame.pop();
    frame.pushRegs(shapeReg, objReg, knownPushedType(0));
    pushSyncedEntry(1);

    /* Load the base slot address. */
    Label dslotsLoadLabel = masm.loadPtrWithPatchToLEA(Address(objReg, offsetof(JSObject, slots)),
                                                               objReg);

    /* Copy the slot value to the expression stack. */
    Address slot(objReg, 1 << 24);

    Label fastValueLoad = masm.loadValueWithAddressOffsetPatch(slot, shapeReg, objReg);
    pic.fastPathRejoin = masm.label();

    RETURN_IF_OOM(false);

    /* 
     * Initialize op labels. We use GetPropLabels here because we have the same patching
     * requirements for CallProp.
     */
    GetPropLabels &labels = pic.getPropLabels();
    labels.setDslotsLoadOffset(masm.differenceBetween(pic.fastPathRejoin, dslotsLoadLabel));
    labels.setInlineShapeOffset(masm.differenceBetween(pic.shapeGuard, inlineShapeLabel));
    labels.setValueLoad(masm, pic.fastPathRejoin, fastValueLoad);
    labels.setInlineTypeJump(masm, pic.fastPathStart, typeCheck);
#ifdef JS_CPU_X64
    labels.setInlineShapeJump(masm, inlineShapeLabel, inlineShapeJump);
#else
    labels.setInlineShapeJump(masm, pic.shapeGuard, inlineShapeJump);
#endif

    stubcc.rejoin(Changes(2));
    pics.append(pic);
    return true;
}

bool
mjit::Compiler::jsop_callprop_str(JSAtom *atom)
{
    if (!script->compileAndGo) {
        jsop_callprop_slow(atom);
        return true; 
    }

    /*
     * Bake in String.prototype. This is safe because of compileAndGo.
     * We must pass an explicit scope chain only because JSD calls into
     * here via the recompiler with a dummy context, and we need to use
     * the global object for the script we are now compiling.
     */
    JSObject *obj;
    if (!js_GetClassPrototype(cx, globalObj, JSProto_String, &obj))
        return false;

    /* Force into a register because getprop won't expect a constant. */
    RegisterID reg = frame.allocReg();

    masm.move(ImmPtr(obj), reg);
    frame.pushTypedPayload(JSVAL_TYPE_OBJECT, reg);

    /* Get the property. */
    if (!jsop_getprop(atom, knownPushedType(0)))
        return false;

    /* Perform a swap. */
    frame.dup2();
    frame.shift(-3);
    frame.shift(-1);

    /*
     * See bug 584579 - need to forget string type, since wrapping could
     * create an object. forgetType() alone is not valid because it cannot be
     * used on copies or constants.
     */
    RegisterID strReg;
    FrameEntry *strFe = frame.peek(-1);
    if (strFe->isConstant()) {
        strReg = frame.allocReg();
        masm.move(ImmPtr(strFe->getValue().toString()), strReg);
    } else {
        strReg = frame.ownRegForData(strFe);
    }
    frame.pop();
    frame.pushTypedPayload(JSVAL_TYPE_STRING, strReg);
    frame.forgetType(frame.peek(-1));

    return true;
}

bool
mjit::Compiler::jsop_callprop_obj(JSAtom *atom)
{
    FrameEntry *top = frame.peek(-1);

    PICGenInfo pic(ic::PICInfo::CALL, JSOp(*PC), true);

    JS_ASSERT(top->isTypeKnown());
    JS_ASSERT(top->getKnownType() == JSVAL_TYPE_OBJECT);
    
    RESERVE_IC_SPACE(masm);

    pic.pc = PC;
    pic.fastPathStart = masm.label();
    pic.hasTypeCheck = false;
    pic.typeReg = Registers::ReturnReg;

    RegisterID shapeReg = frame.allocReg();
    pic.shapeReg = shapeReg;
    pic.atom = atom;

    RegisterID objReg;
    if (top->isConstant()) {
        objReg = frame.allocReg();
        masm.move(ImmPtr(&top->getValue().toObject()), objReg);
    } else {
        objReg = frame.copyDataIntoReg(top);
    }

    /* Guard on shape. */
    masm.loadShape(objReg, shapeReg);
    pic.shapeGuard = masm.label();

    DataLabel32 inlineShapeLabel;
    Jump j = masm.branch32WithPatch(Assembler::NotEqual, shapeReg,
                           Imm32(int32(JSObjectMap::INVALID_SHAPE)),
                           inlineShapeLabel);
    Label inlineShapeJump = masm.label();

    /* Slow path. */
    RESERVE_OOL_SPACE(stubcc.masm);
    pic.slowPathStart = stubcc.linkExit(j, Uses(1));
    stubcc.leave();
    passICAddress(&pic);
    pic.slowPathCall = OOL_STUBCALL(ic::CallProp);
    CHECK_OOL_SPACE();

    /* Load the base slot address. */
    Label dslotsLoadLabel = masm.loadPtrWithPatchToLEA(Address(objReg, offsetof(JSObject, slots)),
                                                               objReg);

    /* Copy the slot value to the expression stack. */
    Address slot(objReg, 1 << 24);

    Label fastValueLoad = masm.loadValueWithAddressOffsetPatch(slot, shapeReg, objReg);

    pic.fastPathRejoin = masm.label();
    pic.objReg = objReg;

    /*
     * 1) Dup the |this| object.
     * 2) Push the property value onto the stack.
     * 3) Move the value below the dup'd |this|, uncopying it. This could
     * generate code, thus the fastPathRejoin label being prior. This is safe
     * as a stack transition, because JSOP_CALLPROP has JOF_TMPSLOT. It is
     * also safe for correctness, because if we know the LHS is an object, it
     * is the resulting vp[1].
     */
    frame.dup();
    frame.pushRegs(shapeReg, objReg, knownPushedType(0));
    frame.shift(-2);

    /* 
     * Assert correctness of hardcoded offsets.
     * No type guard: type is asserted.
     */
    RETURN_IF_OOM(false);

    GetPropLabels &labels = pic.getPropLabels();
    labels.setDslotsLoadOffset(masm.differenceBetween(pic.fastPathRejoin, dslotsLoadLabel));
    labels.setInlineShapeOffset(masm.differenceBetween(pic.shapeGuard, inlineShapeLabel));
    labels.setValueLoad(masm, pic.fastPathRejoin, fastValueLoad);
#ifdef JS_CPU_X64
    labels.setInlineShapeJump(masm, inlineShapeLabel, inlineShapeJump);
#else
    labels.setInlineShapeJump(masm, pic.shapeGuard, inlineShapeJump);
#endif

    stubcc.rejoin(Changes(2));
    pics.append(pic);

    return true;
}

bool
mjit::Compiler::testSingletonProperty(JSObject *obj, jsid id)
{
    /*
     * We would like to completely no-op property/global accesses which can
     * produce only a particular JSObject or undefined, provided we can
     * determine the pushed value must not be undefined (or, if it could be
     * undefined, a recompilation will be triggered).
     *
     * If the access definitely goes through obj, either directly or on the
     * prototype chain, then if obj has a defined property now, and the
     * property has a default or method shape, the only way it can produce
     * undefined in the future is if it is deleted. Deletion causes type
     * properties to be explicitly marked with undefined.
     */

    if (!obj->isNative())
        return false;
    if (obj->getClass()->ops.lookupProperty)
        return false;

    JSObject *holder;
    JSProperty *prop = NULL;
    if (!obj->lookupProperty(cx, id, &holder, &prop))
        return false;
    if (!prop)
        return false;

    Shape *shape = (Shape *) prop;
    if (shape->hasDefaultGetter()) {
        if (!shape->hasSlot())
            return false;
        if (holder->getSlot(shape->slot).isUndefined())
            return false;
    } else if (!shape->isMethod()) {
        return false;
    }

    return true;
}

bool
mjit::Compiler::testSingletonPropertyTypes(FrameEntry *top, jsid id, bool *testObject)
{
    *testObject = false;

    types::TypeSet *types = frame.extra(top).types;
    if (!types)
        return false;

    JSObject *singleton = types->getSingleton(cx);
    if (singleton)
        return testSingletonProperty(singleton, id);

    if (!script->compileAndGo)
        return false;

    JSProtoKey key;
    JSValueType type = types->getKnownTypeTag(cx);
    switch (type) {
      case JSVAL_TYPE_STRING:
        key = JSProto_String;
        break;

      case JSVAL_TYPE_INT32:
      case JSVAL_TYPE_DOUBLE:
        key = JSProto_Number;
        break;

      case JSVAL_TYPE_BOOLEAN:
        key = JSProto_Boolean;
        break;

      case JSVAL_TYPE_OBJECT:
      case JSVAL_TYPE_UNKNOWN:
        if (types->getObjectCount() == 1 && !top->isNotType(JSVAL_TYPE_OBJECT)) {
            JS_ASSERT_IF(top->isTypeKnown(), top->isType(JSVAL_TYPE_OBJECT));
            types::TypeObject *object = types->getObject(0);
            if (object->proto) {
                if (!testSingletonProperty(object->proto, id))
                    return false;

                /* If we don't know this is an object, we will need a test. */
                *testObject = (type != JSVAL_TYPE_OBJECT) && !top->isTypeKnown();
                return true;
            }
        }
        return false;

      default:
        return false;
    }

    JSObject *proto;
    if (!js_GetClassPrototype(cx, globalObj, key, &proto, NULL))
        return NULL;

    return testSingletonProperty(proto, id);
}

bool
mjit::Compiler::jsop_callprop(JSAtom *atom)
{
    REJOIN_SITE_2(stubs::CallProp, ic::CallProp);

    FrameEntry *top = frame.peek(-1);

    bool testObject;
    JSObject *singleton = pushedSingleton(0);
    if (singleton && singleton->isFunction() &&
        testSingletonPropertyTypes(top, ATOM_TO_JSID(atom), &testObject)) {
        if (testObject) {
            Jump notObject = frame.testObject(Assembler::NotEqual, top);
            stubcc.linkExit(notObject, Uses(1));
            stubcc.leave();
            stubcc.masm.move(ImmPtr(atom), Registers::ArgReg1);
            OOL_STUBCALL(stubs::CallProp);
        }

        // THIS

        frame.dup();
        // THIS THIS

        frame.push(ObjectValue(*singleton));
        // THIS THIS FUN

        frame.shift(-2);
        // FUN THIS

        if (testObject)
            stubcc.rejoin(Changes(2));

        return true;
    }

    /* If the incoming type will never PIC, take slow path. */
    if (top->isTypeKnown() && top->getKnownType() != JSVAL_TYPE_OBJECT) {
        if (top->getKnownType() == JSVAL_TYPE_STRING)
            return jsop_callprop_str(atom);
        return jsop_callprop_slow(atom);
    }

    if (top->isTypeKnown())
        return jsop_callprop_obj(atom);
    return jsop_callprop_generic(atom);
}

bool
mjit::Compiler::jsop_setprop(JSAtom *atom, bool usePropCache, bool popGuaranteed)
{
    REJOIN_SITE_2(usePropCache
                  ? STRICT_VARIANT(stubs::SetName)
                  : STRICT_VARIANT(stubs::SetPropNoCache),
                  ic::SetProp);

    FrameEntry *lhs = frame.peek(-2);
    FrameEntry *rhs = frame.peek(-1);

    /* If the incoming type will never PIC, take slow path. */
    if (lhs->isTypeKnown() && lhs->getKnownType() != JSVAL_TYPE_OBJECT) {
        jsop_setprop_slow(atom, usePropCache);
        return true;
    }

    /*
     * Set the property directly if we are accessing a known object which
     * always has the property in a particular inline slot.
     */
    types::TypeSet *types = frame.extra(lhs).types;
    if (JSOp(*PC) == JSOP_SETPROP &&
        types && !types->unknown() && types->getObjectCount() == 1 &&
        !types->getObject(0)->unknownProperties()) {
        JS_ASSERT(usePropCache);
        types::TypeObject *object = types->getObject(0);
        types::TypeSet *propertyTypes = object->getProperty(cx, ATOM_TO_JSID(atom), false);
        if (!propertyTypes)
            return false;
        if (propertyTypes->isDefiniteProperty() && !propertyTypes->isOwnProperty(cx, true)) {
            types->addFreeze(cx);
            uint32 slot = propertyTypes->definiteSlot();
            bool isObject = lhs->isTypeKnown();
            if (!isObject) {
                Jump notObject = frame.testObject(Assembler::NotEqual, lhs);
                stubcc.linkExit(notObject, Uses(2));
                stubcc.leave();
                stubcc.masm.move(ImmPtr(atom), Registers::ArgReg1);
                OOL_STUBCALL(STRICT_VARIANT(stubs::SetName));
            }
            RegisterID reg = frame.tempRegForData(lhs);
            frame.storeTo(rhs, Address(reg, JSObject::getFixedSlotOffset(slot)), popGuaranteed);
            frame.shimmy(1);
            if (!isObject)
                stubcc.rejoin(Changes(1));
            return true;
        }
    }

    JSOp op = JSOp(*PC);

    ic::PICInfo::Kind kind = (op == JSOP_SETMETHOD)
                             ? ic::PICInfo::SETMETHOD
                             : ic::PICInfo::SET;
    PICGenInfo pic(kind, op, usePropCache);
    pic.atom = atom;

    if (monitored(PC)) {
        types::TypeSet *types = frame.extra(rhs).types;
        pic.typeMonitored = true;
        pic.rhsTypes = (types::ClonedTypeSet *) ::js_calloc(sizeof(types::ClonedTypeSet));
        if (!pic.rhsTypes) {
            js_ReportOutOfMemory(cx);
            return false;
        }
        types::TypeSet::Clone(cx, types, pic.rhsTypes);
    } else {
        pic.typeMonitored = false;
        pic.rhsTypes = NULL;
    }

    RESERVE_IC_SPACE(masm);
    RESERVE_OOL_SPACE(stubcc.masm);

    /* Guard that the type is an object. */
    Jump typeCheck;
    if (!lhs->isTypeKnown()) {
        RegisterID reg = frame.tempRegForType(lhs);
        pic.typeReg = reg;

        /* Start the hot path where it's easy to patch it. */
        pic.fastPathStart = masm.label();
        Jump j = masm.testObject(Assembler::NotEqual, reg);

        pic.typeCheck = stubcc.linkExit(j, Uses(2));
        stubcc.leave();

        stubcc.masm.move(ImmPtr(atom), Registers::ArgReg1);
        if (usePropCache)
            OOL_STUBCALL(STRICT_VARIANT(stubs::SetName));
        else
            OOL_STUBCALL(STRICT_VARIANT(stubs::SetPropNoCache));
        typeCheck = stubcc.masm.jump();
        pic.hasTypeCheck = true;
    } else {
        pic.fastPathStart = masm.label();
        pic.hasTypeCheck = false;
        pic.typeReg = Registers::ReturnReg;
    }

    frame.forgetMismatchedObject(lhs);

    /* Get the object into a mutable register. */
    RegisterID objReg = frame.copyDataIntoReg(lhs);
    pic.objReg = objReg;

    /* Get info about the RHS and pin it. */
    ValueRemat vr;
    frame.pinEntry(rhs, vr);
    pic.vr = vr;

    RegisterID shapeReg = frame.allocReg();
    pic.shapeReg = shapeReg;

    frame.unpinEntry(vr);

    /* Guard on shape. */
    masm.loadShape(objReg, shapeReg);
    pic.shapeGuard = masm.label();
    DataLabel32 inlineShapeData;
    Jump j = masm.branch32WithPatch(Assembler::NotEqual, shapeReg,
                                    Imm32(int32(JSObjectMap::INVALID_SHAPE)),
                                    inlineShapeData);
    Label afterInlineShapeJump = masm.label();

    /* Slow path. */
    {
        pic.slowPathStart = stubcc.linkExit(j, Uses(2));

        stubcc.leave();
        passICAddress(&pic);
        pic.slowPathCall = OOL_STUBCALL(ic::SetProp);
        CHECK_OOL_SPACE();
    }

    /* Load dslots. */
    Label dslotsLoadLabel = masm.loadPtrWithPatchToLEA(Address(objReg, offsetof(JSObject, slots)),
                                                       objReg);

    /* Store RHS into object slot. */
    Address slot(objReg, 1 << 24);
    DataLabel32 inlineValueStore = masm.storeValueWithAddressOffsetPatch(vr, slot);
    pic.fastPathRejoin = masm.label();

    frame.freeReg(objReg);
    frame.freeReg(shapeReg);

    /* "Pop under", taking out object (LHS) and leaving RHS. */
    frame.shimmy(1);

    /* Finish slow path. */
    {
        if (pic.hasTypeCheck)
            typeCheck.linkTo(stubcc.masm.label(), &stubcc.masm);
        stubcc.rejoin(Changes(1));
    }

    RETURN_IF_OOM(false);

    SetPropLabels &labels = pic.setPropLabels();
    labels.setInlineShapeData(masm, pic.shapeGuard, inlineShapeData);
    labels.setDslotsLoad(masm, pic.fastPathRejoin, dslotsLoadLabel, vr);
    labels.setInlineValueStore(masm, pic.fastPathRejoin, inlineValueStore, vr);
    labels.setInlineShapeJump(masm, pic.shapeGuard, afterInlineShapeJump);

    pics.append(pic);
    return true;
}

void
mjit::Compiler::jsop_name(JSAtom *atom, JSValueType type)
{
    REJOIN_SITE_2(ic::Name, stubs::UndefinedHelper);

    PICGenInfo pic(ic::PICInfo::NAME, JSOp(*PC), true);

    RESERVE_IC_SPACE(masm);

    pic.shapeReg = frame.allocReg();
    pic.objReg = frame.allocReg();
    pic.typeReg = Registers::ReturnReg;
    pic.atom = atom;
    pic.hasTypeCheck = false;
    pic.fastPathStart = masm.label();

    /* There is no inline implementation, so we always jump to the slow path or to a stub. */
    pic.shapeGuard = masm.label();
    Jump inlineJump = masm.jump();
    {
        RESERVE_OOL_SPACE(stubcc.masm);
        pic.slowPathStart = stubcc.linkExit(inlineJump, Uses(0));
        stubcc.leave();
        passICAddress(&pic);
        pic.slowPathCall = OOL_STUBCALL(ic::Name);
        CHECK_OOL_SPACE();
    }
    pic.fastPathRejoin = masm.label();

    /* Initialize op labels. */
    ScopeNameLabels &labels = pic.scopeNameLabels();
    labels.setInlineJump(masm, pic.fastPathStart, inlineJump);

    MaybeJump undefinedGuard;
    if (cx->typeInferenceEnabled()) {
        /* Always test for undefined. */
        undefinedGuard = masm.testUndefined(Assembler::Equal, pic.shapeReg);
    }

    /*
     * We can't optimize away the PIC for the NAME access itself, but if we've
     * only seen a single value pushed by this access, mark it as such and
     * recompile if a different value becomes possible.
     */
    JSObject *singleton = pushedSingleton(0);
    if (singleton) {
        frame.push(ObjectValue(*singleton));
        frame.freeReg(pic.shapeReg);
        frame.freeReg(pic.objReg);
    } else {
        frame.pushRegs(pic.shapeReg, pic.objReg, type);
    }

    stubcc.rejoin(Changes(1));

    if (cx->typeInferenceEnabled()) {
        stubcc.linkExit(undefinedGuard.get(), Uses(0));
        stubcc.leave();
        OOL_STUBCALL(stubs::UndefinedHelper);
        stubcc.rejoin(Changes(1));
    }

    pics.append(pic);
}

bool
mjit::Compiler::jsop_xname(JSAtom *atom)
{
    REJOIN_SITE_ANY();
    PICGenInfo pic(ic::PICInfo::XNAME, JSOp(*PC), true);

    FrameEntry *fe = frame.peek(-1);
    if (fe->isNotType(JSVAL_TYPE_OBJECT)) {
        return jsop_getprop(atom, knownPushedType(0));
    }

    if (!fe->isTypeKnown()) {
        Jump notObject = frame.testObject(Assembler::NotEqual, fe);
        stubcc.linkExit(notObject, Uses(1));
    }

    frame.forgetMismatchedObject(fe);

    RESERVE_IC_SPACE(masm);

    pic.shapeReg = frame.allocReg();
    pic.objReg = frame.copyDataIntoReg(fe);
    pic.typeReg = Registers::ReturnReg;
    pic.atom = atom;
    pic.hasTypeCheck = false;
    pic.fastPathStart = masm.label();

    /* There is no inline implementation, so we always jump to the slow path or to a stub. */
    pic.shapeGuard = masm.label();
    Jump inlineJump = masm.jump();
    {
        RESERVE_OOL_SPACE(stubcc.masm);
        pic.slowPathStart = stubcc.linkExit(inlineJump, Uses(1));
        stubcc.leave();
        passICAddress(&pic);
        pic.slowPathCall = OOL_STUBCALL(ic::XName);
        CHECK_OOL_SPACE();
    }

    pic.fastPathRejoin = masm.label();

    RETURN_IF_OOM(false);

    /* Initialize op labels. */
    ScopeNameLabels &labels = pic.scopeNameLabels();
    labels.setInlineJumpOffset(masm.differenceBetween(pic.fastPathStart, inlineJump));

    frame.pop();
    frame.pushRegs(pic.shapeReg, pic.objReg, knownPushedType(0));

    MaybeJump undefinedGuard;
    if (cx->typeInferenceEnabled()) {
        /* Always test for undefined. */
        undefinedGuard = masm.testUndefined(Assembler::Equal, pic.shapeReg);
    }

    stubcc.rejoin(Changes(1));

    if (cx->typeInferenceEnabled()) {
        stubcc.linkExit(undefinedGuard.get(), Uses(0));
        stubcc.leave();
        OOL_STUBCALL(stubs::UndefinedHelper);
        stubcc.rejoin(Changes(1));
    }

    pics.append(pic);
    return true;
}

void
mjit::Compiler::jsop_bindname(JSAtom *atom, bool usePropCache)
{
    REJOIN_SITE(ic::BindName);
    PICGenInfo pic(ic::PICInfo::BIND, JSOp(*PC), usePropCache);

    // This code does not check the frame flags to see if scopeChain has been
    // set. Rather, it relies on the up-front analysis statically determining
    // whether BINDNAME can be used, which reifies the scope chain at the
    // prologue.
    JS_ASSERT(a->analysis.usesScopeChain());

    pic.shapeReg = frame.allocReg();
    pic.objReg = frame.allocReg();
    pic.typeReg = Registers::ReturnReg;
    pic.atom = atom;
    pic.hasTypeCheck = false;

    RESERVE_IC_SPACE(masm);
    pic.fastPathStart = masm.label();

    Address parent(pic.objReg, offsetof(JSObject, parent));
    masm.loadPtr(Address(JSFrameReg, JSStackFrame::offsetOfScopeChain()), pic.objReg);

    pic.shapeGuard = masm.label();
    Jump inlineJump = masm.branchPtr(Assembler::NotEqual, parent, ImmPtr(0));
    {
        RESERVE_OOL_SPACE(stubcc.masm);
        pic.slowPathStart = stubcc.linkExit(inlineJump, Uses(0));
        stubcc.leave();
        passICAddress(&pic);
        pic.slowPathCall = OOL_STUBCALL(ic::BindName);
        CHECK_OOL_SPACE();
    }

    pic.fastPathRejoin = masm.label();

    /* Initialize op labels. */
    BindNameLabels &labels = pic.bindNameLabels();
    labels.setInlineJump(masm, pic.shapeGuard, inlineJump);

    frame.pushTypedPayload(JSVAL_TYPE_OBJECT, pic.objReg);
    frame.freeReg(pic.shapeReg);

    stubcc.rejoin(Changes(1));

    pics.append(pic);
}

#else /* !JS_POLYIC */

void
mjit::Compiler::jsop_name(JSAtom *atom, JSValueType type, types::TypeSet *typeSet)
{
    REJOIN_SITE(stubs::Name);
    prepareStubCall(Uses(0));
    INLINE_STUBCALL(stubs::Name);
    frame.pushSynced(type, typeSet);
}

bool
mjit::Compiler::jsop_xname(JSAtom *atom)
{
    return jsop_getprop(atom, knownPushedType(0), pushedTypeSet(0));
}

bool
mjit::Compiler::jsop_getprop(JSAtom *atom, JSValueType knownType, types::TypeSet *typeSet,
                             bool typecheck, bool usePropCache)
{
    REJOIN_SITE_2(ic::GetProp, ic::GetPropNoCache);
    jsop_getprop_slow(atom, usePropCache);
    return true;
}

bool
mjit::Compiler::jsop_callprop(JSAtom *atom)
{
    REJOIN_SITE_2(stubs::CallProp);
    return jsop_callprop_slow(atom);
}

bool
mjit::Compiler::jsop_setprop(JSAtom *atom, bool usePropCache)
{
    REJOIN_SITE(usePropCache
                ? STRICT_VARIANT(stubs::SetName)
                : STRICT_VARIANT(stubs::SetPropNoCache));

    jsop_setprop_slow(atom, usePropCache);
    return true;
}

void
mjit::Compiler::jsop_bindname(JSAtom *atom, bool usePropCache)
{
    REJOIN_SITE_2(stubs::BindName, stubs::BindNameNoCache);
    RegisterID reg = frame.allocReg();
    Address scopeChain(JSFrameReg, JSStackFrame::offsetOfScopeChain());
    masm.loadPtr(scopeChain, reg);

    Address address(reg, offsetof(JSObject, parent));

    Jump j = masm.branchPtr(Assembler::NotEqual, address, ImmPtr(0));

    stubcc.linkExit(j, Uses(0));
    stubcc.leave();
    if (usePropCache) {
        OOL_STUBCALL(stubs::BindName);
    } else {
        stubcc.masm.move(ImmPtr(atom), Registers::ArgReg1);
        OOL_STUBCALL(stubs::BindNameNoCache);
    }

    frame.pushTypedPayload(JSVAL_TYPE_OBJECT, reg);

    stubcc.rejoin(Changes(1));
}
#endif

void
mjit::Compiler::jsop_this()
{
    REJOIN_SITE(stubs::This);

    frame.pushThis();

    /* 
     * In strict mode code, we don't wrap 'this'.
     * In direct-call eval code, we wrapped 'this' before entering the eval.
     * In global code, 'this' is always an object.
     */
    if (script->fun && !script->strictModeCode) {
        FrameEntry *thisFe = frame.peek(-1);
        if (!thisFe->isTypeKnown()) {
            JSValueType type = knownThisType();
            if (type != JSVAL_TYPE_OBJECT) {
                Jump notObj = frame.testObject(Assembler::NotEqual, thisFe);
                stubcc.linkExit(notObj, Uses(1));
                stubcc.leave();
                OOL_STUBCALL(stubs::This);
                stubcc.rejoin(Changes(1));
            }

            // Now we know that |this| is an object.
            frame.pop();
            frame.learnThisIsObject(type != JSVAL_TYPE_OBJECT);
            frame.pushThis();
        }

        JS_ASSERT(thisFe->isType(JSVAL_TYPE_OBJECT));
    }
}

bool
mjit::Compiler::jsop_gnameinc(JSOp op, VoidStubAtom stub, uint32 index)
{
    JSAtom *atom = script->getAtom(index);

#if defined JS_MONOIC
    jsbytecode *next = &PC[JSOP_GNAMEINC_LENGTH];
    bool pop = (JSOp(*next) == JSOP_POP) && !a->analysis.jumpTarget(next);
    int amt = (op == JSOP_GNAMEINC || op == JSOP_INCGNAME) ? -1 : 1;

    if (pop || (op == JSOP_INCGNAME || op == JSOP_DECGNAME)) {
        /* These cases are easy, the original value is not observed. */

        jsop_getgname(index);
        // V

        frame.push(Int32Value(amt));
        // V 1

        /* Use sub since it calls ValueToNumber instead of string concat. */
        if (!jsop_binary(JSOP_SUB, stubs::Sub, knownPushedType(0), pushedTypeSet(0)))
            return false;
        // N+1

        jsop_bindgname();
        // V+1 OBJ

        frame.dup2();
        // V+1 OBJ V+1 OBJ

        frame.shift(-3);
        // OBJ OBJ V+1

        frame.shift(-1);
        // OBJ V+1

        jsop_setgname(atom, false, pop);
        // V+1

        if (pop)
            frame.pop();
    } else {
        /* The pre-value is observed, making this more tricky. */

        jsop_getgname(index);
        // V

        jsop_pos();
        // N

        frame.dup();
        // N N

        frame.push(Int32Value(-amt));
        // N N 1

        if (!jsop_binary(JSOP_ADD, stubs::Add, knownPushedType(0), pushedTypeSet(0)))
            return false;
        // N N+1

        jsop_bindgname();
        // N N+1 OBJ

        frame.dup2();
        // N N+1 OBJ N+1 OBJ

        frame.shift(-3);
        // N OBJ OBJ N+1

        frame.shift(-1);
        // N OBJ N+1

        jsop_setgname(atom, false, true);
        // N N+1

        frame.pop();
        // N
    }

    if (pop)
        PC += JSOP_POP_LENGTH;
#else
    prepareStubCall(Uses(0));
    masm.move(ImmPtr(atom), Registers::ArgReg1);
    INLINE_STUBCALL(stub);
    frame.pushSynced(knownPushedType(0));
#endif

    PC += JSOP_GNAMEINC_LENGTH;
    return true;
}

CompileStatus
mjit::Compiler::jsop_nameinc(JSOp op, VoidStubAtom stub, uint32 index)
{
    JSAtom *atom = script->getAtom(index);
#if defined JS_POLYIC
    jsbytecode *next = &PC[JSOP_NAMEINC_LENGTH];
    bool pop = (JSOp(*next) == JSOP_POP) && !a->analysis.jumpTarget(next);
    int amt = (op == JSOP_NAMEINC || op == JSOP_INCNAME) ? -1 : 1;

    if (pop || (op == JSOP_INCNAME || op == JSOP_DECNAME)) {
        /* These cases are easy, the original value is not observed. */

        jsop_bindname(atom, false);
        // OBJ

        jsop_name(atom, JSVAL_TYPE_UNKNOWN);
        // OBJ V

        frame.push(Int32Value(amt));
        // OBJ V 1

        /* Use sub since it calls ValueToNumber instead of string concat. */
        frame.syncAt(-3);
        if (!jsop_binary(JSOP_SUB, stubs::Sub, JSVAL_TYPE_UNKNOWN, pushedTypeSet(0)))
            return Compile_Retry;
        // OBJ N+1

        if (!jsop_setprop(atom, false, pop))
            return Compile_Error;
        // N+1

        if (pop)
            frame.pop();
    } else {
        /* The pre-value is observed, making this more tricky. */

        jsop_name(atom, JSVAL_TYPE_UNKNOWN);
        // V

        jsop_pos();
        // N

        jsop_bindname(atom, false);
        // N OBJ

        frame.dupAt(-2);
        // N OBJ N

        frame.push(Int32Value(-amt));
        // N OBJ N 1

        frame.syncAt(-3);
        if (!jsop_binary(JSOP_ADD, stubs::Add, JSVAL_TYPE_UNKNOWN, pushedTypeSet(0)))
            return Compile_Retry;
        // N OBJ N+1

        if (!jsop_setprop(atom, false, true))
            return Compile_Error;
        // N N+1

        frame.pop();
        // N
    }

    if (pop)
        PC += JSOP_POP_LENGTH;
#else
    prepareStubCall(Uses(0));
    masm.move(ImmPtr(atom), Registers::ArgReg1);
    INLINE_STUBCALL(stub);
    frame.pushSynced(knownPushedType(0));
#endif

    PC += JSOP_NAMEINC_LENGTH;
    return Compile_Okay;
}

CompileStatus
mjit::Compiler::jsop_propinc(JSOp op, VoidStubAtom stub, uint32 index)
{
    JSAtom *atom = script->getAtom(index);
#if defined JS_POLYIC
    jsbytecode *next = &PC[JSOP_PROPINC_LENGTH];
    bool pop = (JSOp(*next) == JSOP_POP) && !a->analysis.jumpTarget(next);
    int amt = (op == JSOP_PROPINC || op == JSOP_INCPROP) ? -1 : 1;

    if (pop || (op == JSOP_INCPROP || op == JSOP_DECPROP)) {
        /*
         * These cases are easier, the original value is not observed.
         * Use a consistent stack layout for the value as the observed case,
         * so that if the operation overflows the stub will be able to find
         * the modified object.
         */

        frame.dup();
        // OBJ OBJ

        frame.dup();
        // OBJ * OBJ

        if (!jsop_getprop(atom, JSVAL_TYPE_UNKNOWN))
            return Compile_Error;
        // OBJ * V

        frame.push(Int32Value(amt));
        // OBJ * V 1

        /* Use sub since it calls ValueToNumber instead of string concat. */
        frame.syncAt(-4);
        if (!jsop_binary(JSOP_SUB, stubs::Sub, JSVAL_TYPE_UNKNOWN, pushedTypeSet(0)))
            return Compile_Retry;
        // OBJ * V+1

        frame.shimmy(1);
        // OBJ V+1

        if (!jsop_setprop(atom, false, pop))
            return Compile_Error;
        // V+1

        if (pop)
            frame.pop();
    } else {
        /* The pre-value is observed, making this more tricky. */

        frame.dup();
        // OBJ OBJ 

        if (!jsop_getprop(atom, JSVAL_TYPE_UNKNOWN))
            return Compile_Error;
        // OBJ V

        jsop_pos();
        // OBJ N

        frame.dup();
        // OBJ N N

        frame.push(Int32Value(-amt));
        // OBJ N N 1

        frame.syncAt(-4);
        if (!jsop_binary(JSOP_ADD, stubs::Add, JSVAL_TYPE_UNKNOWN, pushedTypeSet(0)))
            return Compile_Retry;
        // OBJ N N+1

        frame.dupAt(-3);
        // OBJ N N+1 OBJ

        frame.dupAt(-2);
        // OBJ N N+1 OBJ N+1

        if (!jsop_setprop(atom, false, true))
            return Compile_Error;
        // OBJ N N+1 N+1

        frame.popn(2);
        // OBJ N

        frame.shimmy(1);
        // N
    }
    if (pop)
        PC += JSOP_POP_LENGTH;
#else
    prepareStubCall(Uses(1));
    masm.move(ImmPtr(atom), Registers::ArgReg1);
    INLINE_STUBCALL(stub);
    frame.pop();
    pushSyncedEntry(0);
#endif

    PC += JSOP_PROPINC_LENGTH;
    return Compile_Okay;
}

bool
mjit::Compiler::iter(uintN flags)
{
    REJOIN_SITE_ANY();
    FrameEntry *fe = frame.peek(-1);

    /*
     * Stub the call if this is not a simple 'for in' loop or if the iterated
     * value is known to not be an object.
     */
    if ((flags != JSITER_ENUMERATE) || fe->isNotType(JSVAL_TYPE_OBJECT)) {
        prepareStubCall(Uses(1));
        masm.move(Imm32(flags), Registers::ArgReg1);
        INLINE_STUBCALL(stubs::Iter);
        frame.pop();
        frame.pushSynced(JSVAL_TYPE_UNKNOWN);
        return true;
    }

    if (!fe->isTypeKnown()) {
        Jump notObject = frame.testObject(Assembler::NotEqual, fe);
        stubcc.linkExit(notObject, Uses(1));
    }

    frame.forgetMismatchedObject(fe);

    RegisterID reg = frame.tempRegForData(fe);

    frame.pinReg(reg);
    RegisterID ioreg = frame.allocReg();  /* Will hold iterator JSObject */
    RegisterID nireg = frame.allocReg();  /* Will hold NativeIterator */
    RegisterID T1 = frame.allocReg();
    RegisterID T2 = frame.allocReg();
    frame.unpinReg(reg);

    /* Fetch the most recent iterator. */
    masm.loadPtr(&script->compartment->nativeIterCache.last, ioreg);

    /* Test for NULL. */
    Jump nullIterator = masm.branchTest32(Assembler::Zero, ioreg, ioreg);
    stubcc.linkExit(nullIterator, Uses(1));

    /* Get NativeIterator from iter obj. */
    masm.loadObjPrivate(ioreg, nireg);

    /* Test for active iterator. */
    Address flagsAddr(nireg, offsetof(NativeIterator, flags));
    masm.load32(flagsAddr, T1);
    Jump activeIterator = masm.branchTest32(Assembler::NonZero, T1,
                                            Imm32(JSITER_ACTIVE|JSITER_UNREUSABLE));
    stubcc.linkExit(activeIterator, Uses(1));

    /* Compare shape of object with iterator. */
    masm.loadShape(reg, T1);
    masm.loadPtr(Address(nireg, offsetof(NativeIterator, shapes_array)), T2);
    masm.load32(Address(T2, 0), T2);
    Jump mismatchedObject = masm.branch32(Assembler::NotEqual, T1, T2);
    stubcc.linkExit(mismatchedObject, Uses(1));

    /* Compare shape of object's prototype with iterator. */
    masm.loadPtr(Address(reg, offsetof(JSObject, type)), T1);
    masm.loadPtr(Address(T1, offsetof(types::TypeObject, proto)), T1);
    masm.loadShape(T1, T1);
    masm.loadPtr(Address(nireg, offsetof(NativeIterator, shapes_array)), T2);
    masm.load32(Address(T2, sizeof(uint32)), T2);
    Jump mismatchedProto = masm.branch32(Assembler::NotEqual, T1, T2);
    stubcc.linkExit(mismatchedProto, Uses(1));

    /*
     * Compare object's prototype's prototype with NULL. The last native
     * iterator will always have a prototype chain length of one
     * (i.e. it must be a plain object), so we do not need to generate
     * a loop here.
     */
    masm.loadPtr(Address(reg, offsetof(JSObject, type)), T1);
    masm.loadPtr(Address(T1, offsetof(types::TypeObject, proto)), T1);
    masm.loadPtr(Address(T1, offsetof(JSObject, type)), T1);
    masm.loadPtr(Address(T1, offsetof(types::TypeObject, proto)), T1);
    Jump overlongChain = masm.branchPtr(Assembler::NonZero, T1, T1);
    stubcc.linkExit(overlongChain, Uses(1));

    /* Found a match with the most recent iterator. Hooray! */

    /* Mark iterator as active. */
    masm.storePtr(reg, Address(nireg, offsetof(NativeIterator, obj)));
    masm.load32(flagsAddr, T1);
    masm.or32(Imm32(JSITER_ACTIVE), T1);
    masm.store32(T1, flagsAddr);

    /* Chain onto the active iterator stack. */
    masm.loadPtr(FrameAddress(offsetof(VMFrame, cx)), T1);
    masm.loadPtr(Address(T1, offsetof(JSContext, enumerators)), T2);
    masm.storePtr(T2, Address(nireg, offsetof(NativeIterator, next)));
    masm.storePtr(ioreg, Address(T1, offsetof(JSContext, enumerators)));

    frame.freeReg(nireg);
    frame.freeReg(T1);
    frame.freeReg(T2);

    stubcc.leave();
    stubcc.masm.move(Imm32(flags), Registers::ArgReg1);
    OOL_STUBCALL(stubs::Iter);

    /* Push the iterator object. */
    frame.pop();
    frame.pushTypedPayload(JSVAL_TYPE_OBJECT, ioreg);

    stubcc.rejoin(Changes(1));

    return true;
}

/*
 * This big nasty function emits a fast-path for native iterators, producing
 * a temporary value on the stack for FORLOCAL,ARG,GLOBAL,etc ops to use.
 */
void
mjit::Compiler::iterNext()
{
    REJOIN_SITE(stubs::IterNext);

    FrameEntry *fe = frame.peek(-1);
    RegisterID reg = frame.tempRegForData(fe);

    /* Is it worth trying to pin this longer? Prolly not. */
    frame.pinReg(reg);
    RegisterID T1 = frame.allocReg();
    frame.unpinReg(reg);

    /* Test clasp */
    Jump notFast = masm.testObjClass(Assembler::NotEqual, reg, &js_IteratorClass);
    stubcc.linkExit(notFast, Uses(1));

    /* Get private from iter obj. */
    masm.loadObjPrivate(reg, T1);

    RegisterID T3 = frame.allocReg();
    RegisterID T4 = frame.allocReg();

    /* Test for a value iterator, which could come through an Iterator object. */
    masm.load32(Address(T1, offsetof(NativeIterator, flags)), T3);
    notFast = masm.branchTest32(Assembler::NonZero, T3, Imm32(JSITER_FOREACH));
    stubcc.linkExit(notFast, Uses(1));

    RegisterID T2 = frame.allocReg();

    /* Get cursor. */
    masm.loadPtr(Address(T1, offsetof(NativeIterator, props_cursor)), T2);

    /* Test if the jsid is a string. */
    masm.loadPtr(T2, T3);
    masm.move(T3, T4);
    masm.andPtr(Imm32(JSID_TYPE_MASK), T4);
    notFast = masm.branchTestPtr(Assembler::NonZero, T4, T4);
    stubcc.linkExit(notFast, Uses(1));

    /* It's safe to increase the cursor now. */
    masm.addPtr(Imm32(sizeof(jsid)), T2, T4);
    masm.storePtr(T4, Address(T1, offsetof(NativeIterator, props_cursor)));

    frame.freeReg(T4);
    frame.freeReg(T1);
    frame.freeReg(T2);

    stubcc.leave();
    OOL_STUBCALL(stubs::IterNext);

    frame.pushUntypedPayload(JSVAL_TYPE_STRING, T3);

    /* Join with the stub call. */
    stubcc.rejoin(Changes(1));
}

bool
mjit::Compiler::iterMore()
{
    AutoRejoinSite autoRejoin(this, JS_FUNC_TO_DATA_PTR(void *, stubs::IterMore));

    jsbytecode *target = &PC[JSOP_MOREITER_LENGTH];
    JSOp next = JSOp(*target);
    JS_ASSERT(next == JSOP_IFNE || next == JSOP_IFNEX);

    target += (next == JSOP_IFNE)
              ? GET_JUMP_OFFSET(target)
              : GET_JUMPX_OFFSET(target);

    fixDoubleTypes();
    if (!frame.syncForBranch(target, Uses(1)))
        return false;

    FrameEntry *fe = frame.peek(-1);
    RegisterID reg = frame.tempRegForData(fe);
    RegisterID tempreg = frame.allocReg();

    /* Test clasp */
    Jump notFast = masm.testObjClass(Assembler::NotEqual, reg, &js_IteratorClass);
    stubcc.linkExitForBranch(notFast);

    /* Get private from iter obj. */
    masm.loadObjPrivate(reg, reg);

    /* Test that the iterator supports fast iteration. */
    notFast = masm.branchTest32(Assembler::NonZero, Address(reg, offsetof(NativeIterator, flags)),
                                Imm32(JSITER_FOREACH));
    stubcc.linkExitForBranch(notFast);

    /* Get props_cursor, test */
    masm.loadPtr(Address(reg, offsetof(NativeIterator, props_cursor)), tempreg);
    masm.loadPtr(Address(reg, offsetof(NativeIterator, props_end)), reg);

    Jump jFast = masm.branchPtr(Assembler::LessThan, tempreg, reg);

    stubcc.leave();
    OOL_STUBCALL(stubs::IterMore);
    autoRejoin.oolRejoin(stubcc.masm.label());
    Jump j = stubcc.masm.branchTest32(Assembler::NonZero, Registers::ReturnReg,
                                      Registers::ReturnReg);

    stubcc.rejoin(Changes(1));
    frame.freeReg(tempreg);

    return jumpAndTrace(jFast, target, &j);
}

void
mjit::Compiler::iterEnd()
{
    REJOIN_SITE_ANY();
    FrameEntry *fe= frame.peek(-1);
    RegisterID reg = frame.tempRegForData(fe);

    frame.pinReg(reg);
    RegisterID T1 = frame.allocReg();
    frame.unpinReg(reg);

    /* Test clasp */
    Jump notIterator = masm.testObjClass(Assembler::NotEqual, reg, &js_IteratorClass);
    stubcc.linkExit(notIterator, Uses(1));

    /* Get private from iter obj. */
    masm.loadObjPrivate(reg, T1);

    RegisterID T2 = frame.allocReg();

    /* Load flags. */
    Address flagAddr(T1, offsetof(NativeIterator, flags));
    masm.loadPtr(flagAddr, T2);

    /* Test for a normal enumerate iterator. */
    Jump notEnumerate = masm.branchTest32(Assembler::Zero, T2, Imm32(JSITER_ENUMERATE));
    stubcc.linkExit(notEnumerate, Uses(1));

    /* Clear active bit. */
    masm.and32(Imm32(~JSITER_ACTIVE), T2);
    masm.storePtr(T2, flagAddr);

    /* Reset property cursor. */
    masm.loadPtr(Address(T1, offsetof(NativeIterator, props_array)), T2);
    masm.storePtr(T2, Address(T1, offsetof(NativeIterator, props_cursor)));

    /* Advance enumerators list. */
    masm.loadPtr(FrameAddress(offsetof(VMFrame, cx)), T2);
    masm.loadPtr(Address(T1, offsetof(NativeIterator, next)), T1);
    masm.storePtr(T1, Address(T2, offsetof(JSContext, enumerators)));

    frame.freeReg(T1);
    frame.freeReg(T2);

    stubcc.leave();
    OOL_STUBCALL(stubs::EndIter);

    frame.pop();

    stubcc.rejoin(Changes(1));
}

void
mjit::Compiler::jsop_eleminc(JSOp op, VoidStub stub)
{
    REJOIN_SITE_ANY();
    prepareStubCall(Uses(2));
    INLINE_STUBCALL(stub);
    frame.popn(2);
    pushSyncedEntry(0);
}

void
mjit::Compiler::jsop_getgname_slow(uint32 index)
{
    prepareStubCall(Uses(0));
    INLINE_STUBCALL(stubs::GetGlobalName);
    frame.pushSynced(JSVAL_TYPE_UNKNOWN);
}

void
mjit::Compiler::jsop_bindgname()
{
    REJOIN_SITE(stubs::BindGlobalName);

    if (script->compileAndGo && globalObj) {
        frame.push(ObjectValue(*globalObj));
        return;
    }

    /* :TODO: this is slower than it needs to be. */
    prepareStubCall(Uses(0));
    INLINE_STUBCALL(stubs::BindGlobalName);
    frame.takeReg(Registers::ReturnReg);
    frame.pushTypedPayload(JSVAL_TYPE_OBJECT, Registers::ReturnReg);
}

void
mjit::Compiler::jsop_getgname(uint32 index)
{
    REJOIN_SITE_2(ic::GetGlobalName, stubs::GetGlobalName);

    /* Optimize undefined, NaN and Infinity. */
    JSAtom *atom = script->getAtom(index);
    if (atom == cx->runtime->atomState.typeAtoms[JSTYPE_VOID]) {
        frame.push(UndefinedValue());
        return;
    }
    if (atom == cx->runtime->atomState.NaNAtom) {
        frame.push(cx->runtime->NaNValue);
        return;
    }
    if (atom == cx->runtime->atomState.InfinityAtom) {
        frame.push(cx->runtime->positiveInfinityValue);
        return;
    }

    /* Optimize singletons like Math for JSOP_CALLPROP. */
    JSObject *obj = pushedSingleton(0);
    if (obj && testSingletonProperty(globalObj, ATOM_TO_JSID(atom))) {
        frame.push(ObjectValue(*obj));
        return;
    }

    /*
     * Get the type of the global. Don't look at the pushed type, as this may
     * be part of an INCGNAME op.
     */
    JSValueType type = JSVAL_TYPE_UNKNOWN;
    if (cx->typeInferenceEnabled() && globalObj->isGlobal() &&
        !globalObj->getType()->unknownProperties()) {
        types::TypeSet *types = globalObj->getType()->getProperty(cx, ATOM_TO_JSID(atom), false);
        if (!types)
            return;
        type = types->getKnownTypeTag(cx);

        const js::Shape *shape = globalObj->nativeLookup(ATOM_TO_JSID(atom));
        if (shape && shape->hasDefaultGetterOrIsMethod() && shape->hasSlot()) {
            Value *value = &globalObj->getSlotRef(shape->slot);
            if (!value->isUndefined() && !types->isOwnProperty(cx, true)) {
                watchGlobalReallocation();
                RegisterID reg = frame.allocReg();
                masm.move(ImmPtr(value), reg);
                frame.push(Address(reg), type, true);
                return;
            }
        }
        if (knownPushedType(0) != type)
            type = JSVAL_TYPE_UNKNOWN;
    }

#if defined JS_MONOIC
    jsop_bindgname();

    FrameEntry *fe = frame.peek(-1);
    JS_ASSERT(fe->isTypeKnown() && fe->getKnownType() == JSVAL_TYPE_OBJECT);

    GetGlobalNameICInfo ic;
    RESERVE_IC_SPACE(masm);
    RegisterID objReg;
    Jump shapeGuard;

    ic.usePropertyCache = true;

    ic.fastPathStart = masm.label();
    if (fe->isConstant()) {
        JSObject *obj = &fe->getValue().toObject();
        frame.pop();
        JS_ASSERT(obj->isNative());

        objReg = frame.allocReg();

        masm.load32FromImm(&obj->objShape, objReg);
        shapeGuard = masm.branch32WithPatch(Assembler::NotEqual, objReg,
                                            Imm32(int32(JSObjectMap::INVALID_SHAPE)), ic.shape);
        masm.move(ImmPtr(obj), objReg);
    } else {
        objReg = frame.ownRegForData(fe);
        frame.pop();
        RegisterID reg = frame.allocReg();

        masm.loadShape(objReg, reg);
        shapeGuard = masm.branch32WithPatch(Assembler::NotEqual, reg,
                                            Imm32(int32(JSObjectMap::INVALID_SHAPE)), ic.shape);
        frame.freeReg(reg);
    }
    stubcc.linkExit(shapeGuard, Uses(0));

    stubcc.leave();
    passMICAddress(ic);
    ic.slowPathCall = OOL_STUBCALL(ic::GetGlobalName);

    /* Garbage value. */
    uint32 slot = 1 << 24;

    masm.loadPtr(Address(objReg, offsetof(JSObject, slots)), objReg);
    Address address(objReg, slot);
    
    /* Allocate any register other than objReg. */
    RegisterID treg = frame.allocReg();
    /* After dreg is loaded, it's safe to clobber objReg. */
    RegisterID dreg = objReg;

    ic.load = masm.loadValueWithAddressOffsetPatch(address, treg, dreg);

    frame.pushRegs(treg, dreg, type);

    stubcc.rejoin(Changes(1));

    getGlobalNames.append(ic);

#else
    jsop_getgname_slow(index);
#endif

    /*
     * Note: no undefined check is needed for GNAME opcodes. These were not declared with
     * 'var', so cannot be undefined without triggering an error or having been a pre-existing
     * global whose value is undefined (which type inference will know about).
     */
}

/*
 * Generate just the epilogue code that is specific to callgname. The rest
 * is shared with getgname.
 */
void
mjit::Compiler::jsop_callgname_epilogue()
{
    /*
     * This slow path does the same thing as the interpreter.
     */
    if (!script->compileAndGo) {
        prepareStubCall(Uses(1));
        INLINE_STUBCALL_NO_REJOIN(stubs::PushImplicitThisForGlobal);
        frame.pushSynced(JSVAL_TYPE_UNKNOWN);
        return;
    }

    /* Fast path for known-not-an-object callee. */
    FrameEntry *fval = frame.peek(-1);
    if (fval->isNotType(JSVAL_TYPE_OBJECT)) {
        frame.push(UndefinedValue());
        return;
    }

    /* Paths for known object callee. */
    if (fval->isConstant()) {
        JSObject *obj = &fval->getValue().toObject();
        if (obj->getParent() == globalObj) {
            frame.push(UndefinedValue());
        } else {
            prepareStubCall(Uses(1));
            INLINE_STUBCALL_NO_REJOIN(stubs::PushImplicitThisForGlobal);
            frame.pushSynced(JSVAL_TYPE_UNKNOWN);
        }
        return;
    }

    /*
     * Optimized version. This inlines the common case, calling a
     * (non-proxied) function that has the same global as the current
     * script. To make the code simpler, we:
     *      1. test the stronger property that the callee's parent is
     *         equal to the global of the current script, and
     *      2. bake in the global of the current script, which is why
     *         this optimized path requires compile-and-go.
     */

    /* If the callee is not an object, jump to the inline fast path. */
    MaybeRegisterID typeReg = frame.maybePinType(fval);
    RegisterID objReg = frame.copyDataIntoReg(fval);

    MaybeJump isNotObj;
    if (!fval->isType(JSVAL_TYPE_OBJECT)) {
        isNotObj = frame.testObject(Assembler::NotEqual, fval);
        frame.maybeUnpinReg(typeReg);
    }

    /*
     * If the callee is not a function, jump to OOL slow path.
     */
    Jump notFunction = masm.testFunction(Assembler::NotEqual, objReg);
    stubcc.linkExit(notFunction, Uses(1));

    /*
     * If the callee's parent is not equal to the global, jump to
     * OOL slow path.
     */
    masm.loadPtr(Address(objReg, offsetof(JSObject, parent)), objReg);
    Jump globalMismatch = masm.branchPtr(Assembler::NotEqual, objReg, ImmPtr(globalObj));
    stubcc.linkExit(globalMismatch, Uses(1));
    frame.freeReg(objReg);

    /* OOL stub call path. */
    stubcc.leave();
    OOL_STUBCALL_NO_REJOIN(stubs::PushImplicitThisForGlobal);

    /* Fast path. */
    if (isNotObj.isSet())
        isNotObj.getJump().linkTo(masm.label(), &masm);
    frame.pushUntypedValue(UndefinedValue());

    stubcc.rejoin(Changes(1));
}

void
mjit::Compiler::jsop_setgname_slow(JSAtom *atom, bool usePropertyCache)
{
    prepareStubCall(Uses(2));
    masm.move(ImmPtr(atom), Registers::ArgReg1);
    if (usePropertyCache)
        INLINE_STUBCALL(STRICT_VARIANT(stubs::SetGlobalName));
    else
        INLINE_STUBCALL(STRICT_VARIANT(stubs::SetGlobalNameNoCache));
    frame.popn(2);
    pushSyncedEntry(0);
}

void
mjit::Compiler::jsop_setgname(JSAtom *atom, bool usePropertyCache, bool popGuaranteed)
{
    REJOIN_SITE_2(ic::SetGlobalName,
                  usePropertyCache
                  ? STRICT_VARIANT(stubs::SetGlobalName)
                  : STRICT_VARIANT(stubs::SetGlobalNameNoCache));

    if (monitored(PC)) {
        /* Global accesses are monitored only for a few names like __proto__. */
        jsop_setgname_slow(atom, usePropertyCache);
        return;
    }

    if (cx->typeInferenceEnabled() && globalObj->isGlobal() &&
        !globalObj->getType()->unknownProperties()) {
        /*
         * Note: object branding is disabled when inference is enabled. With
         * branding there is no way to ensure that a non-function property
         * can't get a function later and cause the global object to become
         * branded, requiring a shape change if it changes again.
         */
        types::TypeSet *types = globalObj->getType()->getProperty(cx, ATOM_TO_JSID(atom), false);
        if (!types)
            return;
        const js::Shape *shape = globalObj->nativeLookup(ATOM_TO_JSID(atom));
        if (shape && !shape->isMethod() && shape->hasDefaultSetter() &&
            shape->writable() && shape->hasSlot() && !types->isOwnProperty(cx, true)) {
            watchGlobalReallocation();
            Value *value = &globalObj->getSlotRef(shape->slot);
            RegisterID reg = frame.allocReg();
            masm.move(ImmPtr(value), reg);
            frame.storeTo(frame.peek(-1), Address(reg), popGuaranteed);
            frame.shimmy(1);
            frame.freeReg(reg);
            return;
        }
    }

#if defined JS_MONOIC
    FrameEntry *objFe = frame.peek(-2);
    FrameEntry *fe = frame.peek(-1);
    JS_ASSERT_IF(objFe->isTypeKnown(), objFe->getKnownType() == JSVAL_TYPE_OBJECT);

    if (!fe->isConstant() && fe->isType(JSVAL_TYPE_DOUBLE))
        frame.forgetKnownDouble(fe);

    SetGlobalNameICInfo ic;

    frame.pinEntry(fe, ic.vr);
    Jump shapeGuard;

    RESERVE_IC_SPACE(masm);
    ic.fastPathStart = masm.label();
    if (objFe->isConstant()) {
        JSObject *obj = &objFe->getValue().toObject();
        JS_ASSERT(obj->isNative());

        ic.objReg = frame.allocReg();
        ic.shapeReg = ic.objReg;
        ic.objConst = true;

        masm.load32FromImm(&obj->objShape, ic.shapeReg);
        shapeGuard = masm.branch32WithPatch(Assembler::NotEqual, ic.shapeReg,
                                            Imm32(int32(JSObjectMap::INVALID_SHAPE)),
                                            ic.shape);
        masm.move(ImmPtr(obj), ic.objReg);
    } else {
        ic.objReg = frame.copyDataIntoReg(objFe);
        ic.shapeReg = frame.allocReg();
        ic.objConst = false;

        masm.loadShape(ic.objReg, ic.shapeReg);
        shapeGuard = masm.branch32WithPatch(Assembler::NotEqual, ic.shapeReg,
                                            Imm32(int32(JSObjectMap::INVALID_SHAPE)),
                                            ic.shape);
        frame.freeReg(ic.shapeReg);
    }
    ic.shapeGuardJump = shapeGuard;
    ic.slowPathStart = stubcc.linkExit(shapeGuard, Uses(2));

    stubcc.leave();
    passMICAddress(ic);
    ic.slowPathCall = OOL_STUBCALL(ic::SetGlobalName);

    /* Garbage value. */
    uint32 slot = 1 << 24;

    ic.usePropertyCache = usePropertyCache;

    masm.loadPtr(Address(ic.objReg, offsetof(JSObject, slots)), ic.objReg);
    Address address(ic.objReg, slot);

    if (ic.vr.isConstant()) {
        ic.store = masm.storeValueWithAddressOffsetPatch(ic.vr.value(), address);
    } else if (ic.vr.isTypeKnown()) {
        ic.store = masm.storeValueWithAddressOffsetPatch(ImmType(ic.vr.knownType()),
                                                          ic.vr.dataReg(), address);
    } else {
        ic.store = masm.storeValueWithAddressOffsetPatch(ic.vr.typeReg(), ic.vr.dataReg(), address);
    }

    frame.freeReg(ic.objReg);
    frame.unpinEntry(ic.vr);
    frame.shimmy(1);

    stubcc.rejoin(Changes(1));

    ic.fastPathRejoin = masm.label();
    setGlobalNames.append(ic);
#else
    jsop_setgname_slow(atom, usePropertyCache);
#endif
}

void
mjit::Compiler::jsop_setelem_slow()
{
    prepareStubCall(Uses(3));
    INLINE_STUBCALL(STRICT_VARIANT(stubs::SetElem));
    frame.popn(3);
    frame.pushSynced(JSVAL_TYPE_UNKNOWN);
}

void
mjit::Compiler::jsop_getelem_slow()
{
    prepareStubCall(Uses(2));
    INLINE_STUBCALL(stubs::GetElem);
    frame.popn(2);
    pushSyncedEntry(0);
}

void
mjit::Compiler::jsop_unbrand()
{
    REJOIN_SITE(stubs::Unbrand);
    prepareStubCall(Uses(1));
    INLINE_STUBCALL(stubs::Unbrand);
}

bool
mjit::Compiler::jsop_instanceof()
{
    REJOIN_SITE_ANY();

    FrameEntry *lhs = frame.peek(-2);
    FrameEntry *rhs = frame.peek(-1);

    // The fast path applies only when both operands are objects.
    if (rhs->isNotType(JSVAL_TYPE_OBJECT) || lhs->isNotType(JSVAL_TYPE_OBJECT)) {
        stubcc.linkExit(masm.jump(), Uses(2));
        frame.discardFe(lhs);
        frame.discardFe(rhs);
    }

    MaybeJump firstSlow;
    if (!rhs->isTypeKnown()) {
        Jump j = frame.testObject(Assembler::NotEqual, rhs);
        stubcc.linkExit(j, Uses(2));
    }

    frame.forgetMismatchedObject(lhs);
    frame.forgetMismatchedObject(rhs);

    RegisterID obj = frame.tempRegForData(rhs);
    Jump notFunction = masm.testFunction(Assembler::NotEqual, obj);
    stubcc.linkExit(notFunction, Uses(2));

    /* Test for bound functions. */
    Jump isBound = masm.branchTest32(Assembler::NonZero, Address(obj, offsetof(JSObject, flags)),
                                     Imm32(JSObject::BOUND_FUNCTION));
    {
        stubcc.linkExit(isBound, Uses(2));
        stubcc.leave();
        OOL_STUBCALL(stubs::InstanceOf);
        firstSlow = stubcc.masm.jump();
    }
    

    /* This is sadly necessary because the error case needs the object. */
    frame.dup();

    if (!jsop_getprop(cx->runtime->atomState.classPrototypeAtom, JSVAL_TYPE_UNKNOWN, false))
        return false;

    /* Primitive prototypes are invalid. */
    rhs = frame.peek(-1);
    Jump j = frame.testPrimitive(Assembler::Equal, rhs);
    stubcc.linkExit(j, Uses(3));

    /* Allocate registers up front, because of branchiness. */
    obj = frame.copyDataIntoReg(lhs);
    RegisterID proto = frame.copyDataIntoReg(rhs);
    RegisterID temp = frame.allocReg();

    MaybeJump isFalse;
    if (!lhs->isTypeKnown())
        isFalse = frame.testPrimitive(Assembler::Equal, lhs);

    Label loop = masm.label();

    /* Walk prototype chain, break out on NULL or hit. */
<<<<<<< HEAD
    masm.loadPtr(Address(obj, offsetof(JSObject, type)), obj);
    masm.loadPtr(Address(obj, offsetof(types::TypeObject, proto)), obj);
=======
    masm.loadPtr(protoAddr, obj);
>>>>>>> 11b682a9
    Jump isFalse2 = masm.branchTestPtr(Assembler::Zero, obj, obj);
    Jump isTrue = masm.branchPtr(Assembler::NotEqual, obj, proto);
    isTrue.linkTo(loop, &masm);
    masm.move(Imm32(1), temp);
    isTrue = masm.jump();

    if (isFalse.isSet())
        isFalse.getJump().linkTo(masm.label(), &masm);
    isFalse2.linkTo(masm.label(), &masm);
    masm.move(Imm32(0), temp);
    isTrue.linkTo(masm.label(), &masm);

    frame.freeReg(proto);
    frame.freeReg(obj);

    stubcc.leave();
    OOL_STUBCALL(stubs::FastInstanceOf);

    frame.popn(3);
    frame.pushTypedPayload(JSVAL_TYPE_BOOLEAN, temp);

    if (firstSlow.isSet())
        firstSlow.getJump().linkTo(stubcc.masm.label(), &stubcc.masm);
    stubcc.rejoin(Changes(1));
    return true;
}

void
mjit::Compiler::emitEval(uint32 argc)
{
    /* Check for interrupts on function call */
    interruptCheckHelper();

    frame.syncAndKill(Uses(argc + 2));
    prepareStubCall(Uses(argc + 2));
    masm.move(Imm32(argc), Registers::ArgReg1);
    INLINE_STUBCALL(stubs::Eval);
    frame.popn(argc + 2);
    pushSyncedEntry(0);
}

void
mjit::Compiler::jsop_arguments()
{
    REJOIN_SITE(stubs::Arguments);
    prepareStubCall(Uses(0));
    INLINE_STUBCALL(stubs::Arguments);
}

bool
mjit::Compiler::jsop_newinit()
{
    bool isArray;
    unsigned count = 0;
    JSObject *baseobj = NULL;
    switch (*PC) {
      case JSOP_NEWINIT:
        isArray = (PC[1] == JSProto_Array);
        break;
      case JSOP_NEWARRAY:
        isArray = true;
        count = GET_UINT24(PC);
        break;
      case JSOP_NEWOBJECT:
        isArray = false;
        baseobj = script->getObject(fullAtomIndex(PC));
        break;
      default:
        JS_NOT_REACHED("Bad op");
        return false;
    }

    prepareStubCall(Uses(0));

    /* Don't bake in types for non-compileAndGo scripts. */
    types::TypeObject *type = NULL;
    if (script->compileAndGo) {
        type = script->getTypeInitObject(cx, PC, isArray);
        if (!type)
            return false;
    }
    masm.storePtr(ImmPtr(type), FrameAddress(offsetof(VMFrame, scratch)));

    if (isArray) {
        masm.move(Imm32(count), Registers::ArgReg1);
        INLINE_STUBCALL_NO_REJOIN(stubs::NewInitArray);
    } else {
        masm.move(ImmPtr(baseobj), Registers::ArgReg1);
        INLINE_STUBCALL_NO_REJOIN(stubs::NewInitObject);
    }
    frame.takeReg(Registers::ReturnReg);
    frame.pushTypedPayload(JSVAL_TYPE_OBJECT, Registers::ReturnReg);

    frame.extra(frame.peek(-1)).initArray = (*PC == JSOP_NEWARRAY);
    frame.extra(frame.peek(-1)).initObject = baseobj;

    return true;
}

bool
mjit::Compiler::startLoop(jsbytecode *head, Jump entry, jsbytecode *entryTarget)
{
    JS_ASSERT(cx->typeInferenceEnabled() && script == outerScript);

    if (loop) {
        /*
         * Convert all loop registers in the outer loop into unassigned registers.
         * We don't keep track of which registers the inner loop uses, so the only
         * registers that can be carried in the outer loop must be mentioned before
         * the inner loop starts.
         */
        loop->clearLoopRegisters();
    }

    LoopState *nloop = cx->new_<LoopState>(cx, script, this, &frame, &a->analysis, &a->liveness);
    if (!nloop || !nloop->init(head, entry, entryTarget))
        return false;

    nloop->outer = loop;
    loop = nloop;
    frame.setLoop(loop);

    return true;
}

bool
mjit::Compiler::finishLoop(jsbytecode *head)
{
    if (!cx->typeInferenceEnabled())
        return true;

    /*
     * We're done processing the current loop. Every loop has exactly one backedge
     * at the end ('continue' statements are forward jumps to the loop test),
     * and after jumpAndTrace'ing on that edge we can pop it from the frame.
     */
    JS_ASSERT(loop && loop->headOffset() == uint32(head - script->code));

    jsbytecode *entryTarget = script->code + loop->entryOffset();

    /*
     * Fix up the jump entering the loop. We are doing this after all code has
     * been emitted for the backedge, so that we are now in the loop's fallthrough
     * (where we will emit the entry code).
     */
    Jump fallthrough = masm.jump();

#ifdef DEBUG
    if (IsJaegerSpewChannelActive(JSpew_Regalloc)) {
        RegisterAllocation *alloc = a->liveness.getCode(head).allocation;
        JaegerSpew(JSpew_Regalloc, "loop allocation at %u:", head - script->code);
        frame.dumpAllocation(alloc);
    }
#endif

    loop->entryJump().linkTo(masm.label(), &masm);

    jsbytecode *oldPC = PC;

    PC = entryTarget;
    {
        REJOIN_SITE(stubs::MissedBoundsCheckEntry);
        OOL_STUBCALL(stubs::MissedBoundsCheckEntry);

        if (loop->generatingInvariants()) {
            /*
             * To do the initial load of the invariants, jump to the invariant
             * restore point after the call just emitted. :XXX: fix hackiness.
             */
            if (oomInVector)
                return false;
            Label label = callSites[callSites.length() - 1].loopJumpLabel;
            stubcc.linkExitDirect(masm.jump(), label);
        }
        stubcc.crossJump(stubcc.masm.jump(), masm.label());
    }
    PC = oldPC;

    frame.prepareForJump(entryTarget, masm, true);

    if (!jumpInScript(masm.jump(), entryTarget))
        return false;

    PC = head;
    if (!a->analysis.getCode(head).safePoint) {
        /*
         * Emit a stub into the OOL path which loads registers from a synced state
         * and jumps to the loop head, for rejoining from the interpreter.
         */
        LoopEntry entry;
        entry.pcOffset = head - script->code;

        AutoRejoinSite autoRejoinHead(this, JS_FUNC_TO_DATA_PTR(void *, stubs::MissedBoundsCheckHead));
        OOL_STUBCALL(stubs::MissedBoundsCheckHead);

        if (loop->generatingInvariants()) {
            if (oomInVector)
                return false;
            entry.label = callSites[callSites.length() - 1].loopJumpLabel;
        } else {
            entry.label = stubcc.masm.label();
        }

        autoRejoinHead.oolRejoin(stubcc.masm.label());
        frame.prepareForJump(head, stubcc.masm, true);
        if (!stubcc.jumpInScript(stubcc.masm.jump(), head))
            return false;

        loopEntries.append(entry);
    }
    PC = oldPC;

    /* Write out loads and tests of loop invariants at all calls in the loop body. */
    loop->flushLoop(stubcc);

    LoopState *nloop = loop->outer;
    cx->delete_(loop);
    loop = nloop;
    frame.setLoop(loop);

    fallthrough.linkTo(masm.label(), &masm);

    /*
     * Clear all registers used for loop temporaries. In the case of loop
     * nesting, we do not allocate temporaries for the outer loop.
     */
    frame.clearTemporaries();

    return true;
}

/*
 * Note: This function emits tracer hooks into the OOL path. This means if
 * it is used in the middle of an in-progress slow path, the stream will be
 * hopelessly corrupted. Take care to only call this before linkExits() and
 * after rejoin()s.
 *
 * The state at the fast jump must reflect the frame's current state. If specified
 * the state at the slow jump must be fully synced.
 *
 * The 'trampoline' argument indicates whether a trampoline was emitted into
 * the OOL path loading some registers for the target. If this is the case,
 * the fast path jump was redirected to the stub code's initial label, and the
 * same must happen for any other fast paths for the target (i.e. paths from
 * inline caches).
 */
bool
mjit::Compiler::jumpAndTrace(Jump j, jsbytecode *target, Jump *slow, bool *trampoline)
{
    if (trampoline)
        *trampoline = false;

    /*
     * Unless we are coming from a branch which synced everything, syncForBranch
     * must have been called and ensured an allocation at the target.
     */
    RegisterAllocation *lvtarget = NULL;
    bool consistent = true;
    if (cx->typeInferenceEnabled()) {
        RegisterAllocation *&alloc = a->liveness.getCode(target).allocation;
        if (!alloc) {
            alloc = ArenaNew<RegisterAllocation>(a->liveness.pool, false);
            if (!alloc)
                return false;
        }
        lvtarget = alloc;
        consistent = frame.consistentRegisters(target);
    }

    if (!addTraceHints || target >= PC ||
        (JSOp(*target) != JSOP_TRACE && JSOp(*target) != JSOP_NOTRACE)
#ifdef JS_MONOIC
        || GET_UINT16(target) == BAD_TRACEIC_INDEX
#endif
        )
    {
        if (!lvtarget || lvtarget->synced()) {
            JS_ASSERT(consistent);
            if (!jumpInScript(j, target))
                return false;
            if (slow && !stubcc.jumpInScript(*slow, target))
                return false;
        } else {
            if (consistent) {
                if (!jumpInScript(j, target))
                    return false;
            } else {
                /*
                 * Make a trampoline to issue remaining loads for the register
                 * state at target.
                 */
                stubcc.linkExitDirect(j, stubcc.masm.label());
                frame.prepareForJump(target, stubcc.masm, false);
                if (!stubcc.jumpInScript(stubcc.masm.jump(), target))
                    return false;
                if (trampoline)
                    *trampoline = true;
            }

            if (slow) {
                slow->linkTo(stubcc.masm.label(), &stubcc.masm);
                frame.prepareForJump(target, stubcc.masm, true);
                if (!stubcc.jumpInScript(stubcc.masm.jump(), target))
                    return false;
            }
        }

        if (target < PC)
            return finishLoop(target);
        return true;
    }

    /* The trampoline should not be specified if we need to generate a trace IC. */
    JS_ASSERT(!trampoline);

#ifndef JS_TRACER
    JS_NOT_REACHED("Bad addTraceHints");
    return false;
#else

# if JS_MONOIC
    TraceGenInfo ic;

    ic.initialized = true;
    ic.stubEntry = stubcc.masm.label();
    ic.traceHint = j;
    if (slow)
        ic.slowTraceHint = *slow;

    uint16 index = GET_UINT16(target);
    if (traceICs.length() <= index)
        if (!traceICs.resize(index+1))
            return false;
# endif

    Label traceStart = stubcc.masm.label();

    stubcc.linkExitDirect(j, traceStart);
    if (slow)
        slow->linkTo(traceStart, &stubcc.masm);

# if JS_MONOIC
    ic.addrLabel = stubcc.masm.moveWithPatch(ImmPtr(NULL), Registers::ArgReg1);

    Jump nonzero = stubcc.masm.branchSub32(Assembler::NonZero, Imm32(1),
                                           Address(Registers::ArgReg1,
                                                   offsetof(TraceICInfo, loopCounter)));
# endif

    /* Save and restore compiler-tracked PC, so cx->regs is right in InvokeTracer. */
    {
        jsbytecode* pc = PC;
        PC = target;

        OOL_STUBCALL(stubs::InvokeTracer);

        PC = pc;
    }

    Jump no = stubcc.masm.branchTestPtr(Assembler::Zero, Registers::ReturnReg,
                                        Registers::ReturnReg);
    if (!cx->typeInferenceEnabled())
        stubcc.masm.loadPtr(FrameAddress(offsetof(VMFrame, regs.fp)), JSFrameReg);
    stubcc.masm.jump(Registers::ReturnReg);
    no.linkTo(stubcc.masm.label(), &stubcc.masm);

#ifdef JS_MONOIC
    nonzero.linkTo(stubcc.masm.label(), &stubcc.masm);

    ic.jumpTarget = target;
    ic.fastTrampoline = !consistent;
    ic.trampolineStart = stubcc.masm.label();

    traceICs[index] = ic;
#endif

    /*
     * Jump past the tracer call if the trace has been blacklisted. We still make
     * a trace IC in such cases, in case it is un-blacklisted later.
     */
    if (JSOp(*target) == JSOP_NOTRACE) {
        if (consistent) {
            if (!jumpInScript(j, target))
                return false;
        } else {
            stubcc.linkExitDirect(j, stubcc.masm.label());
        }
        if (slow)
            slow->linkTo(stubcc.masm.label(), &stubcc.masm);
    }

    /*
     * Reload any registers needed at the head of the loop. Note that we didn't
     * need to do syncing before calling InvokeTracer, as state is always synced
     * on backwards jumps.
     */
    frame.prepareForJump(target, stubcc.masm, true);

    if (!stubcc.jumpInScript(stubcc.masm.jump(), target))
        return false;
#endif

    return finishLoop(target);
}

void
mjit::Compiler::enterBlock(JSObject *obj)
{
    // If this is an exception entry point, then jsl_InternalThrow has set
    // VMFrame::fp to the correct fp for the entry point. We need to copy
    // that value here to FpReg so that FpReg also has the correct sp.
    // Otherwise, we would simply be using a stale FpReg value.
    // Additionally, we check the interrupt flag to allow interrupting
    // deeply nested exception handling.
    if (a->analysis.getCode(PC).exceptionEntry) {
        masm.loadPtr(FrameAddress(offsetof(VMFrame, regs.fp)), JSFrameReg);
        interruptCheckHelper();
    }

    /* For now, don't bother doing anything for this opcode. */
    frame.syncAndForgetEverything();
    masm.move(ImmPtr(obj), Registers::ArgReg1);
    uint32 n = js_GetEnterBlockStackDefs(cx, script, PC);
    INLINE_STUBCALL_NO_REJOIN(stubs::EnterBlock);
    frame.enterBlock(n);
}

void
mjit::Compiler::leaveBlock()
{
    /*
     * Note: After bug 535912, we can pass the block obj directly, inline
     * PutBlockObject, and do away with the muckiness in PutBlockObject.
     */
    uint32 n = js_GetVariableStackUses(JSOP_LEAVEBLOCK, PC);
    JSObject *obj = script->getObject(fullAtomIndex(PC + UINT16_LEN));
    prepareStubCall(Uses(n));
    masm.move(ImmPtr(obj), Registers::ArgReg1);
    INLINE_STUBCALL_NO_REJOIN(stubs::LeaveBlock);
    frame.leaveBlock(n);
}

// Creates the new object expected for constructors, and places it in |thisv|.
// It is broken down into the following operations:
//   CALLEE
//   GETPROP "prototype"
//   IFPRIMTOP:
//       NULL
//   call js_CreateThisFromFunctionWithProto(...)
//
bool
mjit::Compiler::constructThis()
{
    JS_ASSERT(isConstructing);
    REJOIN_SITE(stubs::CreateThis);

    // Load the callee.
    frame.pushCallee();

    // Get callee.prototype.
    if (!jsop_getprop(cx->runtime->atomState.classPrototypeAtom, JSVAL_TYPE_UNKNOWN, false, false))
        return false;

    // Reach into the proto Value and grab a register for its data.
    FrameEntry *protoFe = frame.peek(-1);
    RegisterID protoReg = frame.ownRegForData(protoFe);

    // Now, get the type. If it's not an object, set protoReg to NULL.
    JS_ASSERT_IF(protoFe->isTypeKnown(), protoFe->isType(JSVAL_TYPE_OBJECT));
    if (!protoFe->isType(JSVAL_TYPE_OBJECT)) {
        Jump isNotObject = frame.testObject(Assembler::NotEqual, protoFe);
        stubcc.linkExitDirect(isNotObject, stubcc.masm.label());
        stubcc.masm.move(ImmPtr(NULL), protoReg);
        stubcc.crossJump(stubcc.masm.jump(), masm.label());
    }

    // Done with the protoFe.
    frame.pop();

    prepareStubCall(Uses(0));
    if (protoReg != Registers::ArgReg1)
        masm.move(protoReg, Registers::ArgReg1);
    INLINE_STUBCALL(stubs::CreateThis);
    frame.freeReg(protoReg);
    return true;
}

bool
mjit::Compiler::jsop_tableswitch(jsbytecode *pc)
{
#if defined JS_CPU_ARM
    JS_NOT_REACHED("Implement jump(BaseIndex) for ARM");
    return true;
#else
    jsbytecode *originalPC = pc;

    uint32 defaultTarget = GET_JUMP_OFFSET(pc);
    pc += JUMP_OFFSET_LEN;

    jsint low = GET_JUMP_OFFSET(pc);
    pc += JUMP_OFFSET_LEN;
    jsint high = GET_JUMP_OFFSET(pc);
    pc += JUMP_OFFSET_LEN;
    int numJumps = high + 1 - low;
    JS_ASSERT(numJumps >= 0);

    /*
     * If there are no cases, this is a no-op. The default case immediately
     * follows in the bytecode and is always taken.
     */
    if (numJumps == 0) {
        frame.pop();
        return true;
    }

    FrameEntry *fe = frame.peek(-1);
    if (fe->isNotType(JSVAL_TYPE_INT32) || numJumps > 256) {
        frame.syncAndForgetEverything();
        masm.move(ImmPtr(originalPC), Registers::ArgReg1);

        /* prepareStubCall() is not needed due to forgetEverything() */
        INLINE_STUBCALL_NO_REJOIN(stubs::TableSwitch);
        frame.pop();
        masm.jump(Registers::ReturnReg);
        return true;
    }

    RegisterID dataReg;
    if (fe->isConstant()) {
        JS_ASSERT(fe->isType(JSVAL_TYPE_INT32));
        dataReg = frame.allocReg();
        masm.move(Imm32(fe->getValue().toInt32()), dataReg);
    } else {
        dataReg = frame.copyDataIntoReg(fe);
    }

    RegisterID reg = frame.allocReg();
    frame.syncAndForgetEverything();

    MaybeJump notInt;
    if (!fe->isType(JSVAL_TYPE_INT32))
        notInt = masm.testInt32(Assembler::NotEqual, frame.addressOf(fe));

    JumpTable jt;
    jt.offsetIndex = jumpTableOffsets.length();
    jt.label = masm.moveWithPatch(ImmPtr(NULL), reg);
    jumpTables.append(jt);

    for (int i = 0; i < numJumps; i++) {
        uint32 target = GET_JUMP_OFFSET(pc);
        if (!target)
            target = defaultTarget;
        uint32 offset = (originalPC + target) - script->code;
        jumpTableOffsets.append(offset);
        pc += JUMP_OFFSET_LEN;
    }
    if (low != 0)
        masm.sub32(Imm32(low), dataReg);
    Jump defaultCase = masm.branch32(Assembler::AboveOrEqual, dataReg, Imm32(numJumps));
    BaseIndex jumpTarget(reg, dataReg, Assembler::ScalePtr);
    masm.jump(jumpTarget);

    if (notInt.isSet()) {
        stubcc.linkExitDirect(notInt.get(), stubcc.masm.label());
        stubcc.leave();
        stubcc.masm.move(ImmPtr(originalPC), Registers::ArgReg1);
        OOL_STUBCALL_NO_REJOIN(stubs::TableSwitch);
        stubcc.masm.jump(Registers::ReturnReg);
    }
    frame.pop();
    return jumpAndTrace(defaultCase, originalPC + defaultTarget);
#endif
}

void
mjit::Compiler::jsop_callelem_slow()
{
    prepareStubCall(Uses(2));
    INLINE_STUBCALL(stubs::CallElem);
    frame.popn(2);
    pushSyncedEntry(0);
    pushSyncedEntry(1);
}

void
mjit::Compiler::jsop_forprop(JSAtom *atom)
{
    // Before: ITER OBJ
    // After:  ITER OBJ ITER
    frame.dupAt(-2);

    // Before: ITER OBJ ITER 
    // After:  ITER OBJ ITER VALUE
    iterNext();

    // Before: ITER OBJ ITER VALUE
    // After:  ITER OBJ VALUE
    frame.shimmy(1);

    // Before: ITER OBJ VALUE
    // After:  ITER VALUE
    jsop_setprop(atom, false, true);

    // Before: ITER VALUE
    // After:  ITER
    frame.pop();
}

void
mjit::Compiler::jsop_forname(JSAtom *atom)
{
    // Before: ITER
    // After:  ITER SCOPEOBJ
    jsop_bindname(atom, false);
    jsop_forprop(atom);
}

void
mjit::Compiler::jsop_forgname(JSAtom *atom)
{
    // Before: ITER
    // After:  ITER GLOBAL
    jsop_bindgname();

    // Before: ITER GLOBAL
    // After:  ITER GLOBAL ITER
    frame.dupAt(-2);

    // Before: ITER GLOBAL ITER 
    // After:  ITER GLOBAL ITER VALUE
    iterNext();

    // Before: ITER GLOBAL ITER VALUE
    // After:  ITER GLOBAL VALUE
    frame.shimmy(1);

    // Before: ITER GLOBAL VALUE
    // After:  ITER VALUE
    jsop_setgname(atom, false, true);

    // Before: ITER VALUE
    // After:  ITER
    frame.pop();
}

/*
 * For any locals or args which we know to be integers but are treated as
 * doubles by the type inference, convert to double.  These will be assumed to be
 * doubles at control flow join points.  This function must be called before branching
 * to another opcode.
 */

/*
 * Whether to ensure that locals/args known to be ints or doubles should be
 * preserved as doubles across control flow edges.
 */

inline bool
mjit::Compiler::preserveLocalType(unsigned i)
{
    return !a->analysis.localEscapes(i);
}

inline bool
mjit::Compiler::preserveArgType(unsigned i)
{
    /*
     * Don't preserve double arguments in inline calls across branches, as we
     * can't mutate them when inlining. :XXX: could be more precise here.
     */
    return !a->analysis.argEscapes(i) && !a->parent;
}

void
mjit::Compiler::fixDoubleTypes()
{
    if (!cx->typeInferenceEnabled())
        return;

    for (uint32 i = 0; !a->parent && script->fun && i < script->fun->nargs; i++) {
        JSValueType type = knownArgumentType(i);
        if (type == JSVAL_TYPE_DOUBLE && preserveArgType(i)) {
            FrameEntry *fe = frame.getArg(i);
            if (!fe->isType(JSVAL_TYPE_DOUBLE))
                frame.ensureDouble(fe);
        }
    }

    for (uint32 i = 0; i < script->nfixed; i++) {
        JSValueType type = knownLocalType(i);
        if (type == JSVAL_TYPE_DOUBLE && preserveLocalType(i)) {
            FrameEntry *fe = frame.getLocal(i);
            if (!fe->isType(JSVAL_TYPE_DOUBLE))
                frame.ensureDouble(fe);
        }
    }
}

void
mjit::Compiler::restoreAnalysisTypes(uint32 stackDepth)
{
    if (!cx->typeInferenceEnabled())
        return;

    /* Restore known types of locals/args, for join points or after forgetting everything. */
    for (uint32 i = 0; i < script->nfixed; i++) {
        JSValueType type = knownLocalType(i);
        if (type != JSVAL_TYPE_UNKNOWN && (type != JSVAL_TYPE_DOUBLE || preserveLocalType(i))) {
            FrameEntry *fe = frame.getLocal(i);
            JS_ASSERT_IF(fe->isTypeKnown(), fe->isType(type));
            if (!fe->isTypeKnown())
                frame.learnType(fe, type, false);
        }
    }
    for (uint32 i = 0; script->fun && i < script->fun->nargs; i++) {
        JSValueType type = knownArgumentType(i);
        if (type != JSVAL_TYPE_UNKNOWN && (type != JSVAL_TYPE_DOUBLE || preserveArgType(i))) {
            FrameEntry *fe = frame.getArg(i);
            JS_ASSERT_IF(fe->isTypeKnown(), fe->isType(type));
            if (!fe->isTypeKnown())
                frame.learnType(fe, type, false);
        }
    }
}

void
mjit::Compiler::watchGlobalReallocation()
{
    JS_ASSERT(cx->typeInferenceEnabled());
    if (hasGlobalReallocation)
        return;
    types::TypeSet::WatchObjectReallocation(cx, globalObj);
    hasGlobalReallocation = true;
}

JSValueType
mjit::Compiler::knownThisType()
{
    if (!cx->typeInferenceEnabled())
        return JSVAL_TYPE_UNKNOWN;
    if (a->hasThisType)
        return a->thisType;
    a->hasThisType = true;
    a->thisType = script->thisTypes()->getKnownTypeTag(cx);
    return a->thisType;
}

JSValueType
mjit::Compiler::knownArgumentType(uint32 arg)
{
    if (!cx->typeInferenceEnabled())
        return JSVAL_TYPE_UNKNOWN;
    JS_ASSERT(script->fun && arg < script->fun->nargs);
    return a->argumentTypes[arg];
}

JSValueType
mjit::Compiler::knownLocalType(uint32 local)
{
    if (!cx->typeInferenceEnabled() || local >= script->nfixed)
        return JSVAL_TYPE_UNKNOWN;
    return a->localTypes[local];
}

JSValueType
mjit::Compiler::knownPushedType(uint32 pushed)
{
    if (!cx->typeInferenceEnabled())
        return JSVAL_TYPE_UNKNOWN;
    types::TypeSet *types = script->types->pushed(PC - script->code, pushed);
    return types->getKnownTypeTag(cx);
}

bool
mjit::Compiler::mayPushUndefined(uint32 pushed)
{
    JS_ASSERT(cx->typeInferenceEnabled());

    /*
     * This should only be used when the compiler is checking if it is OK to push
     * undefined without going to a stub that can trigger recompilation.
     * If this returns false and undefined subsequently becomes a feasible
     * value pushed by the bytecode, recompilation will *NOT* be triggered.
     */
    types::TypeSet *types = script->types->pushed(PC - script->code, pushed);
    return types->hasType(types::TYPE_UNDEFINED);
}

types::TypeSet *
mjit::Compiler::argTypeSet(uint32 arg)
{
    return cx->typeInferenceEnabled() ? script->argTypes(arg) : NULL;
}

types::TypeSet *
mjit::Compiler::localTypeSet(uint32 local)
{
    if (!cx->typeInferenceEnabled() || local >= script->nfixed)
        return NULL;
    return script->localTypes(local);
}

types::TypeSet *
mjit::Compiler::pushedTypeSet(uint32 pushed)
{
    if (!cx->typeInferenceEnabled())
        return NULL;
    return script->types->pushed(PC - script->code, pushed);
}

types::TypeSet *
mjit::Compiler::getTypeSet(uint32 slot)
{
    if (!cx->typeInferenceEnabled())
        return NULL;

    if (slot == 0) /* callee */
        return NULL;
    if (slot == 1) /* this */
        return script->thisTypes();
    slot -= 2;

    unsigned nargs = script->fun ? script->fun->nargs : 0;

    if (slot < nargs)
        return script->argTypes(slot);
    slot -= nargs;

    if (slot < script->nfixed)
        return script->localTypes(slot);

    return frame.extra(2 + nargs + slot).types;
}

bool
mjit::Compiler::monitored(jsbytecode *pc)
{
    return cx->typeInferenceEnabled() && script->types->monitored(pc - script->code);
}

void
mjit::Compiler::pushSyncedEntry(uint32 pushed)
{
    frame.pushSynced(knownPushedType(pushed));
}

JSObject *
mjit::Compiler::pushedSingleton(unsigned pushed)
{
    if (!cx->typeInferenceEnabled())
        return NULL;

    types::TypeSet *types = script->types->pushed(PC - script->code, pushed);
    return types->getSingleton(cx);
}

bool
mjit::Compiler::arrayPrototypeHasIndexedProperty()
{
    if (!cx->typeInferenceEnabled())
        return true;

    /*
     * Get the types of Array.prototype and Object.prototype to use. :XXX: This is broken
     * in the presence of multiple global objects, we should figure out the possible
     * prototype(s) from the objects in the type set that triggered this call.
     */
    JSObject *proto;
    if (!js_GetClassPrototype(cx, NULL, JSProto_Array, &proto, NULL))
        return false;
    types::TypeSet *arrayTypes = proto->getType()->getProperty(cx, JSID_VOID, false);
    types::TypeSet *objectTypes = proto->getProto()->getType()->getProperty(cx, JSID_VOID, false);
    return arrayTypes->knownNonEmpty(cx) || objectTypes->knownNonEmpty(cx);
}<|MERGE_RESOLUTION|>--- conflicted
+++ resolved
@@ -6452,12 +6452,8 @@
     Label loop = masm.label();
 
     /* Walk prototype chain, break out on NULL or hit. */
-<<<<<<< HEAD
     masm.loadPtr(Address(obj, offsetof(JSObject, type)), obj);
     masm.loadPtr(Address(obj, offsetof(types::TypeObject, proto)), obj);
-=======
-    masm.loadPtr(protoAddr, obj);
->>>>>>> 11b682a9
     Jump isFalse2 = masm.branchTestPtr(Assembler::Zero, obj, obj);
     Jump isTrue = masm.branchPtr(Assembler::NotEqual, obj, proto);
     isTrue.linkTo(loop, &masm);
