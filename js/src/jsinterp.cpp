/* -*- Mode: C++; tab-width: 4; indent-tabs-mode: nil; c-basic-offset: 4 -*-
 * vim: set ts=8 sw=4 et tw=99:
 *
 * ***** BEGIN LICENSE BLOCK *****
 * Version: MPL 1.1/GPL 2.0/LGPL 2.1
 *
 * The contents of this file are subject to the Mozilla Public License Version
 * 1.1 (the "License"); you may not use this file except in compliance with
 * the License. You may obtain a copy of the License at
 * http://www.mozilla.org/MPL/
 *
 * Software distributed under the License is distributed on an "AS IS" basis,
 * WITHOUT WARRANTY OF ANY KIND, either express or implied. See the License
 * for the specific language governing rights and limitations under the
 * License.
 *
 * The Original Code is Mozilla Communicator client code, released
 * March 31, 1998.
 *
 * The Initial Developer of the Original Code is
 * Netscape Communications Corporation.
 * Portions created by the Initial Developer are Copyright (C) 1998
 * the Initial Developer. All Rights Reserved.
 *
 * Contributor(s):
 *
 * Alternatively, the contents of this file may be used under the terms of
 * either of the GNU General Public License Version 2 or later (the "GPL"),
 * or the GNU Lesser General Public License Version 2.1 or later (the "LGPL"),
 * in which case the provisions of the GPL or the LGPL are applicable instead
 * of those above. If you wish to allow use of your version of this file only
 * under the terms of either the GPL or the LGPL, and not to allow others to
 * use your version of this file under the terms of the MPL, indicate your
 * decision by deleting the provisions above and replace them with the notice
 * and other provisions required by the GPL or the LGPL. If you do not delete
 * the provisions above, a recipient may use your version of this file under
 * the terms of any one of the MPL, the GPL or the LGPL.
 *
 * ***** END LICENSE BLOCK ***** */

/*
 * JavaScript bytecode interpreter.
 */
#include <stdio.h>
#include <string.h>
#include <math.h>
#include "jstypes.h"
#include "jsstdint.h"
#include "jsarena.h"
#include "jsutil.h"
#include "jsprf.h"
#include "jsapi.h"
#include "jsarray.h"
#include "jsatom.h"
#include "jsbool.h"
#include "jscntxt.h"
#include "jsdate.h"
#include "jsversion.h"
#include "jsdbgapi.h"
#include "jsfun.h"
#include "jsgc.h"
#include "jsgcmark.h"
#include "jsinterp.h"
#include "jsiter.h"
#include "jslock.h"
#include "jsnum.h"
#include "jsobj.h"
#include "jsopcode.h"
#include "jspropertycache.h"
#include "jsemit.h"
#include "jsscope.h"
#include "jsscript.h"
#include "jsstr.h"
#include "jsstaticcheck.h"
#include "jstracer.h"
#include "jslibmath.h"
#include "jsvector.h"
#ifdef JS_METHODJIT
#include "methodjit/MethodJIT.h"
#include "methodjit/MethodJIT-inl.h"
#include "methodjit/Logging.h"
#endif
#include "jsatominlines.h"
#include "jsinferinlines.h"
#include "jsinterpinlines.h"
#include "jsobjinlines.h"
#include "jsprobes.h"
#include "jspropertycacheinlines.h"
#include "jsscopeinlines.h"
#include "jsscriptinlines.h"
#include "jsopcodeinlines.h"

#include "vm/Stack-inl.h"
#include "vm/String-inl.h"

#if JS_HAS_XML_SUPPORT
#include "jsxml.h"
#endif

#include "jsautooplen.h"

#if defined(JS_METHODJIT) && defined(JS_MONOIC)
#include "methodjit/MonoIC.h"
#endif

using namespace js;
using namespace js::gc;
using namespace js::types;

/* jsinvoke_cpp___ indicates inclusion from jsinvoke.cpp. */
#if !JS_LONE_INTERPRET ^ defined jsinvoke_cpp___

JSObject *
js::GetScopeChain(JSContext *cx)
{
    /*
     * Note: we don't need to expand inline frames here, because frames are
     * only inlined when the caller and callee share the same scope chain.
     */
    StackFrame *fp = js_GetTopStackFrame(cx, FRAME_EXPAND_NONE);
    if (!fp) {
        /*
         * There is no code active on this context. In place of an actual
         * scope chain, use the context's global object, which is set in
         * js_InitFunctionAndObjectClasses, and which represents the default
         * scope chain for the embedding. See also js_FindClassObject.
         *
         * For embeddings that use the inner and outer object hooks, the inner
         * object represents the ultimate global object, with the outer object
         * acting as a stand-in.
         */
        JSObject *obj = cx->globalObject;
        if (!obj) {
            JS_ReportErrorNumber(cx, js_GetErrorMessage, NULL, JSMSG_INACTIVE);
            return NULL;
        }

        OBJ_TO_INNER_OBJECT(cx, obj);
        return obj;
    }
    return GetScopeChain(cx, fp);
}

/*
 * This computes the blockChain by iterating through the bytecode
 * of the current script until it reaches the PC. Each time it sees
 * an ENTERBLOCK or LEAVEBLOCK instruction, it records the new
 * blockChain. A faster variant of this function that doesn't
 * require bytecode scanning appears below.
 */
JSObject *
js::GetBlockChain(JSContext *cx, StackFrame *fp)
{
    if (!fp->isScriptFrame())
        return NULL;

    /* Assume that imacros don't affect blockChain */
    jsbytecode *target = fp->hasImacropc() ? fp->imacropc() : fp->pcQuadratic(cx->stack);

    JSScript *script = fp->script();
    jsbytecode *start = script->code;
    JS_ASSERT(target >= start && target < start + script->length);

    JSObject *blockChain = NULL;
    uintN indexBase = 0;
    ptrdiff_t oplen;
    for (jsbytecode *pc = start; pc < target; pc += oplen) {
        JSOp op = js_GetOpcode(cx, script, pc);
        const JSCodeSpec *cs = &js_CodeSpec[op];
        oplen = cs->length;
        if (oplen < 0)
            oplen = js_GetVariableBytecodeLength(pc);

        if (op == JSOP_INDEXBASE)
            indexBase = GET_INDEXBASE(pc);
        else if (op == JSOP_INDEXBASE1 || op == JSOP_INDEXBASE2 || op == JSOP_INDEXBASE3)
            indexBase = (op - JSOP_INDEXBASE1 + 1) << 16;
        else if (op == JSOP_RESETBASE || op == JSOP_RESETBASE0)
            indexBase = 0;
        else if (op == JSOP_ENTERBLOCK)
            blockChain = script->getObject(indexBase + GET_INDEX(pc));
        else if (op == JSOP_LEAVEBLOCK || op == JSOP_LEAVEBLOCKEXPR)
            blockChain = blockChain->getParent();
        else if (op == JSOP_BLOCKCHAIN)
            blockChain = script->getObject(indexBase + GET_INDEX(pc));
        else if (op == JSOP_NULLBLOCKCHAIN)
            blockChain = NULL;
    }

    return blockChain;
}

/*
 * This function computes the current blockChain, but only in
 * the special case where a BLOCKCHAIN or NULLBLOCKCHAIN
 * instruction appears immediately after the current PC.
 * We ensure this happens for a few important ops like DEFFUN.
 * |oplen| is the length of opcode at the current PC.
 */
JSObject *
js::GetBlockChainFast(JSContext *cx, StackFrame *fp, JSOp op, size_t oplen)
{
    /* Assume that we're in a script frame. */
    jsbytecode *pc = fp->pcQuadratic(cx->stack);
    JS_ASSERT(js_GetOpcode(cx, fp->script(), pc) == op);

    pc += oplen;
    op = JSOp(*pc);

    /* The fast paths assume no JSOP_RESETBASE/INDEXBASE or JSOP_TRAP noise. */
    if (op == JSOP_NULLBLOCKCHAIN)
        return NULL;
    if (op == JSOP_BLOCKCHAIN)
        return fp->script()->getObject(GET_INDEX(pc));

    return GetBlockChain(cx, fp);
}

/*
 * We can't determine in advance which local variables can live on the stack and
 * be freed when their dynamic scope ends, and which will be closed over and
 * need to live in the heap.  So we place variables on the stack initially, note
 * when they are closed over, and copy those that are out to the heap when we
 * leave their dynamic scope.
 *
 * The bytecode compiler produces a tree of block objects accompanying each
 * JSScript representing those lexical blocks in the script that have let-bound
 * variables associated with them.  These block objects are never modified, and
 * never become part of any function's scope chain.  Their parent slots point to
 * the innermost block that encloses them, or are NULL in the outermost blocks
 * within a function or in eval or global code.
 *
 * When we are in the static scope of such a block, blockChain points to its
 * compiler-allocated block object; otherwise, it is NULL.
 *
 * scopeChain is the current scope chain, including 'call' and 'block' objects
 * for those function calls and lexical blocks whose static scope we are
 * currently executing in, and 'with' objects for with statements; the chain is
 * typically terminated by a global object.  However, as an optimization, the
 * young end of the chain omits block objects we have not yet cloned.  To create
 * a closure, we clone the missing blocks from blockChain (which is always
 * current), place them at the head of scopeChain, and use that for the
 * closure's scope chain.  If we never close over a lexical block, we never
 * place a mutable clone of it on scopeChain.
 *
 * This lazy cloning is implemented in GetScopeChain, which is also used in
 * some other cases --- entering 'with' blocks, for example.
 */
static JSObject *
GetScopeChainFull(JSContext *cx, StackFrame *fp, JSObject *blockChain)
{
    JSObject *sharedBlock = blockChain;

    if (!sharedBlock) {
        /*
         * Don't force a call object for a lightweight function call, but do
         * insist that there is a call object for a heavyweight function call.
         */
        JS_ASSERT_IF(fp->isNonEvalFunctionFrame() && fp->fun()->isHeavyweight(),
                     fp->hasCallObj());
        return &fp->scopeChain();
    }

    /* We don't handle cloning blocks on trace.  */
    LeaveTrace(cx);

    /*
     * We have one or more lexical scopes to reflect into fp->scopeChain, so
     * make sure there's a call object at the current head of the scope chain,
     * if this frame is a call frame.
     *
     * Also, identify the innermost compiler-allocated block we needn't clone.
     */
    JSObject *limitBlock, *limitClone;
    if (fp->isNonEvalFunctionFrame() && !fp->hasCallObj()) {
        JS_ASSERT_IF(fp->scopeChain().isClonedBlock(), fp->scopeChain().getPrivate() != fp);
        if (!CreateFunCallObject(cx, fp))
            return NULL;

        /* We know we must clone everything on blockChain. */
        limitBlock = limitClone = NULL;
    } else {
        /*
         * scopeChain includes all blocks whose static scope we're within that
         * have already been cloned.  Find the innermost such block.  Its
         * prototype should appear on blockChain; we'll clone blockChain up
         * to, but not including, that prototype.
         */
        limitClone = &fp->scopeChain();
        while (limitClone->getClass() == &js_WithClass)
            limitClone = limitClone->getParent();
        JS_ASSERT(limitClone);

        /*
         * It may seem like we don't know enough about limitClone to be able
         * to just grab its prototype as we do here, but it's actually okay.
         *
         * If limitClone is a block object belonging to this frame, then its
         * prototype is the innermost entry in blockChain that we have already
         * cloned, and is thus the place to stop when we clone below.
         *
         * Otherwise, there are no blocks for this frame on scopeChain, and we
         * need to clone the whole blockChain.  In this case, limitBlock can
         * point to any object known not to be on blockChain, since we simply
         * loop until we hit limitBlock or NULL.  If limitClone is a block, it
         * isn't a block from this function, since blocks can't be nested
         * within themselves on scopeChain (recursion is dynamic nesting, not
         * static nesting).  If limitClone isn't a block, its prototype won't
         * be a block either.  So we can just grab limitClone's prototype here
         * regardless of its type or which frame it belongs to.
         */
        limitBlock = limitClone->getProto();

        /* If the innermost block has already been cloned, we are done. */
        if (limitBlock == sharedBlock)
            return &fp->scopeChain();
    }

    /*
     * Special-case cloning the innermost block; this doesn't have enough in
     * common with subsequent steps to include in the loop.
     *
     * js_CloneBlockObject leaves the clone's parent slot uninitialized. We
     * populate it below.
     */
    JSObject *innermostNewChild = js_CloneBlockObject(cx, sharedBlock, fp);
    if (!innermostNewChild)
        return NULL;
    AutoObjectRooter tvr(cx, innermostNewChild);

    /*
     * Clone our way towards outer scopes until we reach the innermost
     * enclosing function, or the innermost block we've already cloned.
     */
    JSObject *newChild = innermostNewChild;
    for (;;) {
        JS_ASSERT(newChild->getProto() == sharedBlock);
        sharedBlock = sharedBlock->getParent();

        /* Sometimes limitBlock will be NULL, so check that first.  */
        if (sharedBlock == limitBlock || !sharedBlock)
            break;

        /* As in the call above, we don't know the real parent yet.  */
        JSObject *clone = js_CloneBlockObject(cx, sharedBlock, fp);
        if (!clone)
            return NULL;

        newChild->setParent(clone);
        newChild = clone;
    }
    newChild->setParent(&fp->scopeChain());


    /*
     * If we found a limit block belonging to this frame, then we should have
     * found it in blockChain.
     */
    JS_ASSERT_IF(limitBlock &&
                 limitBlock->isBlock() &&
                 limitClone->getPrivate() == js_FloatingFrameIfGenerator(cx, fp),
                 sharedBlock);

    /* Place our newly cloned blocks at the head of the scope chain.  */
    fp->setScopeChainNoCallObj(*innermostNewChild);
    return innermostNewChild;
}

JSObject *
js::GetScopeChain(JSContext *cx, StackFrame *fp)
{
    return GetScopeChainFull(cx, fp, GetBlockChain(cx, fp));
}

JSObject *
js::GetScopeChainFast(JSContext *cx, StackFrame *fp, JSOp op, size_t oplen)
{
    return GetScopeChainFull(cx, fp, GetBlockChainFast(cx, fp, op, oplen));
}

/* Some objects (e.g., With) delegate 'this' to another object. */
static inline JSObject *
CallThisObjectHook(JSContext *cx, JSObject *obj, Value *argv)
{
    JSObject *thisp = obj->thisObject(cx);
    if (!thisp)
        return NULL;
    argv[-1].setObject(*thisp);
    return thisp;
}

namespace js {

void
ReportIncompatibleMethod(JSContext *cx, Value *vp, Class *clasp)
{
    Value &thisv = vp[1];

#ifdef DEBUG
    if (thisv.isObject()) {
        JS_ASSERT(thisv.toObject().getClass() != clasp);
    } else if (thisv.isString()) {
        JS_ASSERT(clasp != &js_StringClass);
    } else if (thisv.isNumber()) {
        JS_ASSERT(clasp != &js_NumberClass);
    } else if (thisv.isBoolean()) {
        JS_ASSERT(clasp != &js_BooleanClass);
    } else {
        JS_ASSERT(thisv.isUndefined() || thisv.isNull());
    }
#endif

    if (JSFunction *fun = js_ValueToFunction(cx, &vp[0], 0)) {
        const char *name = thisv.isObject()
                           ? thisv.toObject().getClass()->name
                           : thisv.isString()
                           ? "string"
                           : thisv.isNumber()
                           ? "number"
                           : thisv.isBoolean()
                           ? "boolean"
                           : thisv.isNull()
                           ? js_null_str
                           : thisv.isUndefined()
                           ? js_undefined_str
                           : "value";
        JSAutoByteString funNameBytes;
        if (const char *funName = GetFunctionNameBytes(cx, fun, &funNameBytes)) {
            JS_ReportErrorNumber(cx, js_GetErrorMessage, NULL, JSMSG_INCOMPATIBLE_PROTO,
                                 clasp->name, funName, name);
        }
    }
}

/*
 * ECMA requires "the global object", but in embeddings such as the browser,
 * which have multiple top-level objects (windows, frames, etc. in the DOM),
 * we prefer fun's parent.  An example that causes this code to run:
 *
 *   // in window w1
 *   function f() { return this }
 *   function g() { return f }
 *
 *   // in window w2
 *   var h = w1.g()
 *   alert(h() == w1)
 *
 * The alert should display "true".
 */
bool
BoxNonStrictThis(JSContext *cx, const CallReceiver &call)
{
    /*
     * Check for SynthesizeFrame poisoning and fast constructors which
     * didn't check their callee properly.
     */
    Value &thisv = call.thisv();
    JS_ASSERT(!thisv.isMagic());

#ifdef DEBUG
    JSFunction *fun = call.callee().isFunction() ? call.callee().getFunctionPrivate() : NULL;
    JS_ASSERT_IF(fun && fun->isInterpreted(), !fun->inStrictMode());
#endif

    if (thisv.isNullOrUndefined()) {
        JSObject *thisp = call.callee().getGlobal()->thisObject(cx);
        if (!thisp)
            return false;
        call.thisv().setObject(*thisp);
        return true;
    }

    if (!thisv.isObject())
        return !!js_PrimitiveToObject(cx, &thisv);

    return true;
}

}

#if JS_HAS_NO_SUCH_METHOD

const uint32 JSSLOT_FOUND_FUNCTION  = 0;
const uint32 JSSLOT_SAVED_ID        = 1;

static void
no_such_method_trace(JSTracer *trc, JSObject *obj)
{
    gc::MarkValue(trc, obj->getSlot(JSSLOT_FOUND_FUNCTION), "found function");
    gc::MarkValue(trc, obj->getSlot(JSSLOT_SAVED_ID), "saved id");
}

Class js_NoSuchMethodClass = {
    "NoSuchMethod",
    JSCLASS_HAS_RESERVED_SLOTS(2) | JSCLASS_IS_ANONYMOUS,
    PropertyStub,         /* addProperty */
    PropertyStub,         /* delProperty */
    PropertyStub,         /* getProperty */
    StrictPropertyStub,   /* setProperty */
    EnumerateStub,
    ResolveStub,
    ConvertStub,
    NULL,                 /* finalize */
    NULL,                 /* reserved0 */
    NULL,                 /* checkAccess */
    NULL,                 /* call */
    NULL,                 /* construct */
    NULL,                 /* XDR */
    NULL,                 /* hasInstance */
    no_such_method_trace  /* trace */
};

/*
 * When JSOP_CALLPROP or JSOP_CALLELEM does not find the method property of
 * the base object, we search for the __noSuchMethod__ method in the base.
 * If it exists, we store the method and the property's id into an object of
 * NoSuchMethod class and store this object into the callee's stack slot.
 * Later, js_Invoke will recognise such an object and transfer control to
 * NoSuchMethod that invokes the method like:
 *
 *   this.__noSuchMethod__(id, args)
 *
 * where id is the name of the method that this invocation attempted to
 * call by name, and args is an Array containing this invocation's actual
 * parameters.
 */
JSBool
js_OnUnknownMethod(JSContext *cx, Value *vp)
{
    JS_ASSERT(!vp[1].isPrimitive());

    JSObject *obj = &vp[1].toObject();
    jsid id = ATOM_TO_JSID(cx->runtime->atomState.noSuchMethodAtom);
    AutoValueRooter tvr(cx);
    if (!js_GetMethod(cx, obj, id, JSGET_NO_METHOD_BARRIER, tvr.addr()))
        return false;
    cx->fp()->script()->types.monitorUnknown(cx, cx->regs().pc);

    if (tvr.value().isPrimitive()) {
        vp[0] = tvr.value();
    } else {
#if JS_HAS_XML_SUPPORT
        /* Extract the function name from function::name qname. */
        if (vp[0].isObject()) {
            obj = &vp[0].toObject();
            if (!js_IsFunctionQName(cx, obj, &id))
                return false;
            if (!JSID_IS_VOID(id))
                vp[0] = IdToValue(id);
        }
#endif
        obj = js_NewGCObject(cx, FINALIZE_OBJECT2);
        if (!obj)
            return false;

        obj->init(cx, &js_NoSuchMethodClass, GetTypeEmpty(cx), NULL, NULL, false);
        obj->setSharedNonNativeMap();
        obj->setSlot(JSSLOT_FOUND_FUNCTION, tvr.value());
        obj->setSlot(JSSLOT_SAVED_ID, vp[0]);
        vp[0].setObject(*obj);
    }
    return true;
}

static JS_REQUIRES_STACK JSBool
NoSuchMethod(JSContext *cx, uintN argc, Value *vp)
{
    InvokeArgsGuard args;
    if (!cx->stack.pushInvokeArgs(cx, 2, &args))
        return JS_FALSE;

    JS_ASSERT(vp[0].isObject());
    JS_ASSERT(vp[1].isObject());
    JSObject *obj = &vp[0].toObject();
    JS_ASSERT(obj->getClass() == &js_NoSuchMethodClass);

    args.calleev() = obj->getSlot(JSSLOT_FOUND_FUNCTION);
    args.thisv() = vp[1];
    args[0] = obj->getSlot(JSSLOT_SAVED_ID);
    JSObject *argsobj = NewDenseCopiedArray(cx, argc, vp + 2);
    if (!argsobj)
        return JS_FALSE;
    args[1].setObject(*argsobj);
    JSBool ok = Invoke(cx, args);
    vp[0] = args.rval();
    return ok;
}

#endif /* JS_HAS_NO_SUCH_METHOD */

namespace js {

JS_REQUIRES_STACK bool
RunScript(JSContext *cx, JSScript *script, StackFrame *fp)
{
    JS_ASSERT(script);
    JS_ASSERT(fp == cx->fp());
    JS_ASSERT(fp->script() == script);
#ifdef JS_METHODJIT_SPEW
    JMCheckLogging();
#endif

    /* FIXME: Once bug 470510 is fixed, make this an assert. */
    if (script->compileAndGo) {
        if (fp->scopeChain().getGlobal()->isCleared()) {
            JS_ReportErrorNumber(cx, js_GetErrorMessage, NULL, JSMSG_CLEARED_SCOPE);
            return false;
        }
    }

#ifdef JS_METHODJIT
    mjit::CompileStatus status;
    status = mjit::CanMethodJIT(cx, script, fp, mjit::CompileRequest_Interpreter);
    if (status == mjit::Compile_Error)
        return false;

    if (status == mjit::Compile_Okay)
        return mjit::JaegerShot(cx, false);
#endif

    return Interpret(cx, fp);
}

/*
 * Find a function reference and its 'this' value implicit first parameter
 * under argc arguments on cx's stack, and call the function.  Push missing
 * required arguments, allocate declared local variables, and pop everything
 * when done.  Then push the return value.
 */
JS_REQUIRES_STACK bool
Invoke(JSContext *cx, const CallArgs &argsRef, MaybeConstruct construct)
{
    /* N.B. Must be kept in sync with InvokeSessionGuard::start/invoke */

    CallArgs args = argsRef;
    JS_ASSERT(args.argc() <= StackSpace::ARGS_LENGTH_MAX);

    JS_ASSERT(!cx->compartment->activeAnalysis);

    /* MaybeConstruct is a subset of InitialFrameFlags */
    InitialFrameFlags initial = (InitialFrameFlags) construct;

    if (args.calleev().isPrimitive()) {
        js_ReportIsNotFunction(cx, &args.calleev(), ToReportFlags(initial));
        return false;
    }

    JSObject &callee = args.callee();
    Class *clasp = callee.getClass();

    /* Invoke non-functions. */
    if (JS_UNLIKELY(clasp != &js_FunctionClass)) {
#if JS_HAS_NO_SUCH_METHOD
        if (JS_UNLIKELY(clasp == &js_NoSuchMethodClass))
            return NoSuchMethod(cx, args.argc(), args.base());
#endif
        JS_ASSERT_IF(construct, !clasp->construct);
        if (!clasp->call) {
            js_ReportIsNotFunction(cx, &args.calleev(), ToReportFlags(initial));
            return false;
        }
        return CallJSNative(cx, clasp->call, args);
    }

    /* Invoke native functions. */
    JSFunction *fun = callee.getFunctionPrivate();
    JS_ASSERT_IF(construct, !fun->isConstructor());
    if (fun->isNative())
        return CallJSNative(cx, fun->u.n.native, args);

    /* Handle the empty-script special case. */
    JSScript *script = fun->script();
    if (JS_UNLIKELY(script->isEmpty())) {
        if (construct) {
            bool newType = cx->typeInferenceEnabled() && cx->fp()->isScriptFrame() &&
                UseNewType(cx, cx->fp()->script(), cx->regs().pc);
            JSObject *obj = js_CreateThisForFunction(cx, &callee, newType);
            if (!obj)
                return false;
            args.rval().setObject(*obj);
        } else {
            args.rval().setUndefined();
        }
        return true;
    }

    TypeMonitorCall(cx, args, construct);

    /* Get pointer to new frame/slots, prepare arguments. */
    InvokeFrameGuard ifg;
    if (!cx->stack.pushInvokeFrame(cx, args, initial, &ifg))
        return false;

    /* Now that the new frame is rooted, maybe create a call object. */
    StackFrame *fp = ifg.fp();
    if (fun->isHeavyweight() && !CreateFunCallObject(cx, fp))
        return false;

    /* Run function until JSOP_STOP, JSOP_RETURN or error. */
    JSBool ok;
    {
        AutoPreserveEnumerators preserve(cx);
        ok = RunScript(cx, script, fp);
    }

    args.rval() = fp->returnValue();
    JS_ASSERT_IF(ok && construct, !args.rval().isPrimitive());
    return ok;
}

bool
InvokeSessionGuard::start(JSContext *cx, const Value &calleev, const Value &thisv, uintN argc)
{
#ifdef JS_TRACER
    if (TRACE_RECORDER(cx))
        AbortRecording(cx, "attempt to reenter VM while recording");
    LeaveTrace(cx);
#endif

    /* Always push arguments, regardless of optimized/normal invoke. */
    ContextStack &stack = cx->stack;
    if (!stack.pushInvokeArgs(cx, argc, &args_))
        return false;

    /* Callees may clobber 'this' or 'callee'. */
    savedCallee_ = args_.calleev() = calleev;
    savedThis_ = args_.thisv() = thisv;

    do {
        /* Hoist dynamic checks from scripted Invoke. */
        if (!calleev.isObject())
            break;
        JSObject &callee = calleev.toObject();
        if (callee.getClass() != &js_FunctionClass)
            break;
        JSFunction *fun = callee.getFunctionPrivate();
        if (fun->isNative())
            break;
        script_ = fun->script();
        if (fun->isHeavyweight() || script_->isEmpty())
            break;

        /*
         * The frame will remain pushed even when the callee isn't active which
         * will affect the observable current global, so avoid any change.
         */
        if (callee.getGlobal() != GetGlobalForScopeChain(cx))
            break;

        /* Push the stack frame once for the session. */
        if (!stack.pushInvokeFrame(cx, args_, INITIAL_NONE, &ifg_))
            return false;

        /*
         * Update the 'this' type of the callee according to the value given,
         * along with the types of any missing arguments. These will be the
         * same across all calls.
         */
        script_->types.setThis(cx, thisv);
        for (unsigned i = argc; i < fun->nargs; i++)
            script_->types.setArgument(cx, i, types::Type::UndefinedType());

        StackFrame *fp = ifg_.fp();
#ifdef JS_METHODJIT
        /* Hoist dynamic checks from RunScript. */
        mjit::CompileStatus status = mjit::CanMethodJIT(cx, script_, fp, mjit::CompileRequest_JIT);
        if (status == mjit::Compile_Error)
            return false;
        if (status != mjit::Compile_Okay)
            break;
        /* Cannot also cache the raw code pointer; it can change. */

        /* Hoist dynamic checks from CheckStackAndEnterMethodJIT. */
        JS_CHECK_RECURSION(cx, return false);
        stackLimit_ = stack.space().getStackLimit(cx, REPORT_ERROR);
        if (!stackLimit_)
            return false;

        stop_ = script_->code + script_->length - 1;
        JS_ASSERT(*stop_ == JSOP_STOP);
#endif

        /* Cached to avoid canonicalActualArg in InvokeSessionGuard::operator[]. */
        nformals_ = fp->numFormalArgs();
        formals_ = fp->formalArgs();
        actuals_ = args_.argv();
        JS_ASSERT(actuals_ == fp->actualArgs());
        return true;
    } while (0);

    /*
     * Use the normal invoke path.
     *
     * The callee slot gets overwritten during an unoptimized Invoke, so we
     * cache it here and restore it before every Invoke call. The 'this' value
     * does not get overwritten, so we can fill it here once.
     */
    if (ifg_.pushed())
        ifg_.pop();
    formals_ = actuals_ = args_.argv();
    nformals_ = (unsigned)-1;
    return true;
}

bool
ExternalInvoke(JSContext *cx, const Value &thisv, const Value &fval,
               uintN argc, Value *argv, Value *rval)
{
    LeaveTrace(cx);

    InvokeArgsGuard args;
    if (!cx->stack.pushInvokeArgs(cx, argc, &args))
        return false;

    args.calleev() = fval;
    args.thisv() = thisv;
    memcpy(args.argv(), argv, argc * sizeof(Value));

    if (args.thisv().isObject()) {
        /*
         * We must call the thisObject hook in case we are not called from the
         * interpreter, where a prior bytecode has computed an appropriate
         * |this| already.
         */
        JSObject *thisp = args.thisv().toObject().thisObject(cx);
        if (!thisp)
             return false;
        args.thisv().setObject(*thisp);
    }

    if (!Invoke(cx, args))
        return false;

    *rval = args.rval();
    return true;
}

bool
ExternalInvokeConstructor(JSContext *cx, const Value &fval, uintN argc, Value *argv,
                          Value *rval)
{
    LeaveTrace(cx);

    InvokeArgsGuard args;
    if (!cx->stack.pushInvokeArgs(cx, argc, &args))
        return false;

    args.calleev() = fval;
    args.thisv().setMagic(JS_THIS_POISON);
    memcpy(args.argv(), argv, argc * sizeof(Value));

    if (!InvokeConstructor(cx, args))
        return false;

    *rval = args.rval();
    return true;
}

bool
ExternalGetOrSet(JSContext *cx, JSObject *obj, jsid id, const Value &fval,
                 JSAccessMode mode, uintN argc, Value *argv, Value *rval)
{
    LeaveTrace(cx);

    /*
     * ExternalInvoke could result in another try to get or set the same id
     * again, see bug 355497.
     */
    JS_CHECK_RECURSION(cx, return false);

    return ExternalInvoke(cx, ObjectValue(*obj), fval, argc, argv, rval);
}

#if JS_HAS_SHARP_VARS
JS_STATIC_ASSERT(SHARP_NSLOTS == 2);

static JS_NEVER_INLINE bool
InitSharpSlots(JSContext *cx, StackFrame *fp)
{
    StackFrame *prev = fp->prev();
    JSScript *script = fp->script();
    JS_ASSERT(script->nfixed >= SHARP_NSLOTS);

    Value *sharps = &fp->slots()[script->nfixed - SHARP_NSLOTS];
    if (!fp->isGlobalFrame() && prev->script()->hasSharps) {
        JS_ASSERT(prev->numFixed() >= SHARP_NSLOTS);
        int base = prev->isNonEvalFunctionFrame()
                   ? prev->fun()->script()->bindings.sharpSlotBase(cx)
                   : prev->numFixed() - SHARP_NSLOTS;
        if (base < 0)
            return false;
        sharps[0] = prev->slots()[base];
        sharps[1] = prev->slots()[base + 1];
    } else {
        sharps[0].setUndefined();
        sharps[1].setUndefined();
    }
    return true;
}
#endif

bool
Execute(JSContext *cx, JSScript *script, JSObject &scopeChain, const Value &thisv,
        ExecuteType type, StackFrame *evalInFrame, Value *result)
{
    JS_ASSERT_IF(evalInFrame, type == EXECUTE_DEBUG);

    if (script->isEmpty()) {
        if (result)
            result->setUndefined();
        return true;
    }

    LeaveTrace(cx);
    AutoScriptRooter root(cx, script);

    ExecuteFrameGuard efg;
    if (!cx->stack.pushExecuteFrame(cx, script, thisv, scopeChain, type, evalInFrame, &efg))
        return false;

    /* Give strict mode eval its own fresh lexical environment. */
    StackFrame *fp = efg.fp();
    if (fp->isStrictEvalFrame() && !CreateEvalCallObject(cx, fp))
        return false;

#if JS_HAS_SHARP_VARS
    if (script->hasSharps && !InitSharpSlots(cx, fp))
        return false;
#endif

    Probes::startExecution(cx, script);

    script->types.setThis(cx, fp->thisValue());

    AutoPreserveEnumerators preserve(cx);
    JSBool ok = RunScript(cx, script, fp);
    if (result && ok)
        *result = fp->returnValue();

    Probes::stopExecution(cx, script);

    return !!ok;
}

bool
ExternalExecute(JSContext *cx, JSScript *script, JSObject &scopeChainArg, Value *rval)
{
    /* The scope chain could be anything, so innerize just in case. */
    JSObject *scopeChain = &scopeChainArg;
    OBJ_TO_INNER_OBJECT(cx, scopeChain);
    if (!scopeChain)
        return false;

    /* If we were handed a non-native object, complain bitterly. */
    if (!scopeChain->isNative()) {
        JS_ReportErrorNumber(cx, js_GetErrorMessage, NULL, JSMSG_NON_NATIVE_SCOPE);
        return false;
    }
    JS_ASSERT(!scopeChain->getOps()->defineProperty);

    /* The VAROBJFIX option makes varObj == globalObj in global code. */
    if (!cx->hasRunOption(JSOPTION_VAROBJFIX))
        scopeChain->makeVarObj();

    /* Use the scope chain as 'this', modulo outerization. */
    JSObject *thisObj = scopeChain->thisObject(cx);
    if (!thisObj)
        return false;
    Value thisv = ObjectValue(*thisObj);

    return Execute(cx, script, *scopeChain, thisv, EXECUTE_GLOBAL,
                   NULL /* evalInFrame */, rval);
}

bool
CheckRedeclaration(JSContext *cx, JSObject *obj, jsid id, uintN attrs)
{
    JSObject *obj2;
    JSProperty *prop;
    uintN oldAttrs;
    bool isFunction;
    const char *type, *name;

    if (!obj->lookupProperty(cx, id, &obj2, &prop))
        return false;
    if (!prop)
        return true;
    if (obj2->isNative()) {
        oldAttrs = ((Shape *) prop)->attributes();
    } else {
        if (!obj2->getAttributes(cx, id, &oldAttrs))
            return false;
    }

    /* We allow redeclaring some non-readonly properties. */
    if (((oldAttrs | attrs) & JSPROP_READONLY) == 0) {
        /* Allow redeclaration of variables and functions. */
        if (!(attrs & (JSPROP_GETTER | JSPROP_SETTER)))
            return true;

        /*
         * Allow adding a getter only if a property already has a setter
         * but no getter and similarly for adding a setter. That is, we
         * allow only the following transitions:
         *
         *   no-property --> getter --> getter + setter
         *   no-property --> setter --> getter + setter
         */
        if ((~(oldAttrs ^ attrs) & (JSPROP_GETTER | JSPROP_SETTER)) == 0)
            return true;

        /*
         * Allow redeclaration of an impermanent property (in which case
         * anyone could delete it and redefine it, willy-nilly).
         */
        if (!(oldAttrs & JSPROP_PERMANENT))
            return true;
    }

    isFunction = (oldAttrs & (JSPROP_GETTER | JSPROP_SETTER)) != 0;
    if (!isFunction) {
        Value value;
        if (!obj->getProperty(cx, id, &value))
            return JS_FALSE;
        isFunction = IsFunctionObject(value);
    }

    type = (oldAttrs & attrs & JSPROP_GETTER)
           ? js_getter_str
           : (oldAttrs & attrs & JSPROP_SETTER)
           ? js_setter_str
           : (oldAttrs & JSPROP_READONLY)
           ? js_const_str
           : isFunction
           ? js_function_str
           : js_var_str;
    JSAutoByteString bytes;
    name = js_ValueToPrintable(cx, IdToValue(id), &bytes);
    if (!name)
        return false;
    JS_ALWAYS_FALSE(JS_ReportErrorFlagsAndNumber(cx, JSREPORT_ERROR, js_GetErrorMessage, NULL,
                                                 JSMSG_REDECLARED_VAR, type, name));
    return false;
}

JSBool
HasInstance(JSContext *cx, JSObject *obj, const Value *v, JSBool *bp)
{
    Class *clasp = obj->getClass();
    if (clasp->hasInstance)
        return clasp->hasInstance(cx, obj, v, bp);
    js_ReportValueError(cx, JSMSG_BAD_INSTANCEOF_RHS,
                        JSDVG_SEARCH_STACK, ObjectValue(*obj), NULL);
    return JS_FALSE;
}

bool
LooselyEqual(JSContext *cx, const Value &lval, const Value &rval, JSBool *result)
{
#if JS_HAS_XML_SUPPORT
    if (JS_UNLIKELY(lval.isObject() && lval.toObject().isXML()) ||
                    (rval.isObject() && rval.toObject().isXML())) {
        return js_TestXMLEquality(cx, lval, rval, result);
    }
#endif

    if (SameType(lval, rval)) {
        if (lval.isString()) {
            JSString *l = lval.toString();
            JSString *r = rval.toString();
            return EqualStrings(cx, l, r, result);
        }

        if (lval.isDouble()) {
            double l = lval.toDouble(), r = rval.toDouble();
            *result = JSDOUBLE_COMPARE(l, ==, r, false);
            return true;
        }

        if (lval.isObject()) {
            JSObject *l = &lval.toObject();
            JSObject *r = &rval.toObject();
            l->assertSpecialEqualitySynced();

            if (EqualityOp eq = l->getClass()->ext.equality) {
                return eq(cx, l, &rval, result);
            }

            *result = l == r;
            return true;
        }

        *result = lval.payloadAsRawUint32() == rval.payloadAsRawUint32();
        return true;
    }

    if (lval.isNullOrUndefined()) {
        *result = rval.isNullOrUndefined();
        return true;
    }

    if (rval.isNullOrUndefined()) {
        *result = false;
        return true;
    }

    Value lvalue = lval;
    Value rvalue = rval;

    if (!ToPrimitive(cx, &lvalue))
        return false;
    if (!ToPrimitive(cx, &rvalue))
        return false;

    if (lvalue.isString() && rvalue.isString()) {
        JSString *l = lvalue.toString();
        JSString *r = rvalue.toString();
        return EqualStrings(cx, l, r, result);
    }

    double l, r;
    if (!ToNumber(cx, lvalue, &l) || !ToNumber(cx, rvalue, &r))
        return false;
    *result = JSDOUBLE_COMPARE(l, ==, r, false);
    return true;
}

bool
StrictlyEqual(JSContext *cx, const Value &lref, const Value &rref, JSBool *equal)
{
    Value lval = lref, rval = rref;
    if (SameType(lval, rval)) {
        if (lval.isString())
            return EqualStrings(cx, lval.toString(), rval.toString(), equal);
        if (lval.isDouble()) {
            *equal = JSDOUBLE_COMPARE(lval.toDouble(), ==, rval.toDouble(), JS_FALSE);
            return true;
        }
        if (lval.isObject()) {
            *equal = lval.toObject() == rval.toObject();
            return true;
        }
        if (lval.isUndefined()) {
            *equal = true;
            return true;
        }
        *equal = lval.payloadAsRawUint32() == rval.payloadAsRawUint32();
        return true;
    }

    if (lval.isDouble() && rval.isInt32()) {
        double ld = lval.toDouble();
        double rd = rval.toInt32();
        *equal = JSDOUBLE_COMPARE(ld, ==, rd, JS_FALSE);
        return true;
    }
    if (lval.isInt32() && rval.isDouble()) {
        double ld = lval.toInt32();
        double rd = rval.toDouble();
        *equal = JSDOUBLE_COMPARE(ld, ==, rd, JS_FALSE);
        return true;
    }

    *equal = false;
    return true;
}

static inline bool
IsNegativeZero(const Value &v)
{
    return v.isDouble() && JSDOUBLE_IS_NEGZERO(v.toDouble());
}

static inline bool
IsNaN(const Value &v)
{
    return v.isDouble() && JSDOUBLE_IS_NaN(v.toDouble());
}

bool
SameValue(JSContext *cx, const Value &v1, const Value &v2, JSBool *same)
{
    if (IsNegativeZero(v1)) {
        *same = IsNegativeZero(v2);
        return true;
    }
    if (IsNegativeZero(v2)) {
        *same = false;
        return true;
    }
    if (IsNaN(v1) && IsNaN(v2)) {
        *same = true;
        return true;
    }
    return StrictlyEqual(cx, v1, v2, same);
}

JSType
TypeOfValue(JSContext *cx, const Value &vref)
{
    Value v = vref;
    if (v.isNumber())
        return JSTYPE_NUMBER;
    if (v.isString())
        return JSTYPE_STRING;
    if (v.isNull())
        return JSTYPE_OBJECT;
    if (v.isUndefined())
        return JSTYPE_VOID;
    if (v.isObject())
        return v.toObject().typeOf(cx);
    JS_ASSERT(v.isBoolean());
    return JSTYPE_BOOLEAN;
}

JS_REQUIRES_STACK bool
InvokeConstructor(JSContext *cx, const CallArgs &argsRef)
{
    JS_ASSERT(!js_FunctionClass.construct);
    CallArgs args = argsRef;

    if (args.calleev().isObject()) {
        JSObject *callee = &args.callee();
        Class *clasp = callee->getClass();
        if (clasp == &js_FunctionClass) {
            JSFunction *fun = callee->getFunctionPrivate();

            if (fun->isConstructor()) {
                args.thisv().setMagicWithObjectOrNullPayload(NULL);
            Probes::calloutBegin(cx, fun);
            bool ok = CallJSNativeConstructor(cx, fun->u.n.native, args);
            Probes::calloutEnd(cx, fun);
            return ok;
            }

            if (!fun->isInterpretedConstructor())
                goto error;

            if (!Invoke(cx, args, CONSTRUCT))
                return false;

            JS_ASSERT(args.rval().isObject());
            return true;
        }
        if (clasp->construct) {
            args.thisv().setMagicWithObjectOrNullPayload(NULL);
            return CallJSNativeConstructor(cx, clasp->construct, args);
        }
    }

error:
    js_ReportIsNotFunction(cx, &args.calleev(), JSV2F_CONSTRUCT);
    return false;
}

bool
InvokeConstructorWithGivenThis(JSContext *cx, JSObject *thisobj, const Value &fval,
                               uintN argc, Value *argv, Value *rval)
{
    LeaveTrace(cx);

    InvokeArgsGuard args;
    if (!cx->stack.pushInvokeArgs(cx, argc, &args))
        return JS_FALSE;

    args.calleev() = fval;
    /* Initialize args.thisv on all paths below. */
    memcpy(args.argv(), argv, argc * sizeof(Value));

    /* Handle the fast-constructor cases before calling the general case. */
    JSObject &callee = fval.toObject();
    Class *clasp = callee.getClass();
    JSFunction *fun;
    bool ok;
    if (clasp == &js_FunctionClass && (fun = callee.getFunctionPrivate())->isConstructor()) {
        args.thisv().setMagicWithObjectOrNullPayload(thisobj);
        Probes::calloutBegin(cx, fun);
        ok = CallJSNativeConstructor(cx, fun->u.n.native, args);
        Probes::calloutEnd(cx, fun);
    } else if (clasp->construct) {
        args.thisv().setMagicWithObjectOrNullPayload(thisobj);
        ok = CallJSNativeConstructor(cx, clasp->construct, args);
    } else {
        args.thisv().setObjectOrNull(thisobj);
        ok = Invoke(cx, args, CONSTRUCT);
    }

    *rval = args.rval();
    return ok;
}

bool
ValueToId(JSContext *cx, const Value &v, jsid *idp)
{
    int32_t i;
    if (ValueFitsInInt32(v, &i) && INT_FITS_IN_JSID(i)) {
        *idp = INT_TO_JSID(i);
        return true;
    }

#if JS_HAS_XML_SUPPORT
    if (v.isObject()) {
        JSObject *obj = &v.toObject();
        if (obj->isXMLId()) {
            *idp = OBJECT_TO_JSID(obj);
            return JS_TRUE;
        }
    }
#endif

    return js_ValueToStringId(cx, v, idp);
}

} /* namespace js */

/*
 * Enter the new with scope using an object at sp[-1] and associate the depth
 * of the with block with sp + stackIndex.
 */
JS_STATIC_INTERPRET JS_REQUIRES_STACK JSBool
js_EnterWith(JSContext *cx, jsint stackIndex, JSOp op, size_t oplen)
{
    StackFrame *fp = cx->fp();
    Value *sp = cx->regs().sp;
    JS_ASSERT(stackIndex < 0);
    JS_ASSERT(fp->base() <= sp + stackIndex);

    JSObject *obj;
    if (sp[-1].isObject()) {
        obj = &sp[-1].toObject();
    } else {
        obj = js_ValueToNonNullObject(cx, sp[-1]);
        if (!obj)
            return JS_FALSE;
        sp[-1].setObject(*obj);
    }

    JSObject *parent = GetScopeChainFast(cx, fp, op, oplen);
    if (!parent)
        return JS_FALSE;

    OBJ_TO_INNER_OBJECT(cx, obj);
    if (!obj)
        return JS_FALSE;

    JSObject *withobj = js_NewWithObject(cx, obj, parent,
                                         sp + stackIndex - fp->base());
    if (!withobj)
        return JS_FALSE;

    fp->setScopeChainNoCallObj(*withobj);
    return JS_TRUE;
}

JS_STATIC_INTERPRET JS_REQUIRES_STACK void
js_LeaveWith(JSContext *cx)
{
    JSObject *withobj;

    withobj = &cx->fp()->scopeChain();
    JS_ASSERT(withobj->getClass() == &js_WithClass);
    JS_ASSERT(withobj->getPrivate() == js_FloatingFrameIfGenerator(cx, cx->fp()));
    JS_ASSERT(OBJ_BLOCK_DEPTH(cx, withobj) >= 0);
    withobj->setPrivate(NULL);
    cx->fp()->setScopeChainNoCallObj(*withobj->getParent());
}

JS_REQUIRES_STACK Class *
js_IsActiveWithOrBlock(JSContext *cx, JSObject *obj, int stackDepth)
{
    Class *clasp;

    clasp = obj->getClass();
    if ((clasp == &js_WithClass || clasp == &js_BlockClass) &&
        obj->getPrivate() == js_FloatingFrameIfGenerator(cx, cx->fp()) &&
        OBJ_BLOCK_DEPTH(cx, obj) >= stackDepth) {
        return clasp;
    }
    return NULL;
}

/*
 * Unwind block and scope chains to match the given depth. The function sets
 * fp->sp on return to stackDepth.
 */
JS_REQUIRES_STACK JSBool
js_UnwindScope(JSContext *cx, jsint stackDepth, JSBool normalUnwind)
{
    Class *clasp;

    JS_ASSERT(stackDepth >= 0);
    JS_ASSERT(cx->fp()->base() + stackDepth <= cx->regs().sp);

    StackFrame *fp = cx->fp();
    for (;;) {
        clasp = js_IsActiveWithOrBlock(cx, &fp->scopeChain(), stackDepth);
        if (!clasp)
            break;
        if (clasp == &js_BlockClass) {
            /* Don't fail until after we've updated all stacks. */
            normalUnwind &= js_PutBlockObject(cx, normalUnwind);
        } else {
            js_LeaveWith(cx);
        }
    }

    cx->regs().sp = fp->base() + stackDepth;
    return normalUnwind;
}

JS_STATIC_INTERPRET JSBool
js_DoIncDec(JSContext *cx, const JSCodeSpec *cs, Value *vp, Value *vp2)
{
    if (cs->format & JOF_POST) {
        double d;
        if (!ToNumber(cx, *vp, &d))
            return JS_FALSE;
        vp->setNumber(d);
        (cs->format & JOF_INC) ? ++d : --d;
        vp2->setNumber(d);
        return JS_TRUE;
    }

    double d;
    if (!ToNumber(cx, *vp, &d))
        return JS_FALSE;
    (cs->format & JOF_INC) ? ++d : --d;
    vp->setNumber(d);
    *vp2 = *vp;
    return JS_TRUE;
}

const Value &
js::GetUpvar(JSContext *cx, uintN closureLevel, UpvarCookie cookie)
{
    JS_ASSERT(closureLevel >= cookie.level() && cookie.level() > 0);
    const uintN targetLevel = closureLevel - cookie.level();
    JS_ASSERT(targetLevel < UpvarCookie::UPVAR_LEVEL_LIMIT);

    StackFrame *fp = FindUpvarFrame(cx, targetLevel);
    uintN slot = cookie.slot();
    const Value *vp;

    if (!fp->isFunctionFrame() || fp->isEvalFrame()) {
        vp = fp->slots() + fp->numFixed();
    } else if (slot < fp->numFormalArgs()) {
        vp = fp->formalArgs();
    } else if (slot == UpvarCookie::CALLEE_SLOT) {
        vp = &fp->calleev();
        slot = 0;
    } else {
        slot -= fp->numFormalArgs();
        JS_ASSERT(slot < fp->numSlots());
        vp = fp->slots();
    }

    return vp[slot];
}

extern StackFrame *
js::FindUpvarFrame(JSContext *cx, uintN targetLevel)
{
    StackFrame *fp = cx->fp();
    while (true) {
        JS_ASSERT(fp && fp->isScriptFrame());
        if (fp->script()->staticLevel == targetLevel)
            break;
        fp = fp->prev();
    }
    return fp;
}

#endif /* !JS_LONE_INTERPRET ^ defined jsinvoke_cpp___ */

#ifndef  jsinvoke_cpp___

#define PUSH_COPY(v)             do { *regs.sp++ = v; assertSameCompartment(cx, regs.sp[-1]); } while (0)
#define PUSH_COPY_SKIP_CHECK(v)  *regs.sp++ = v
#define PUSH_NULL()              regs.sp++->setNull()
#define PUSH_UNDEFINED()         regs.sp++->setUndefined()
#define PUSH_BOOLEAN(b)          regs.sp++->setBoolean(b)
#define PUSH_DOUBLE(d)           regs.sp++->setDouble(d)
#define PUSH_INT32(i)            regs.sp++->setInt32(i)
#define PUSH_STRING(s)           do { regs.sp++->setString(s); assertSameCompartment(cx, regs.sp[-1]); } while (0)
#define PUSH_OBJECT(obj)         do { regs.sp++->setObject(obj); assertSameCompartment(cx, regs.sp[-1]); } while (0)
#define PUSH_OBJECT_OR_NULL(obj) do { regs.sp++->setObjectOrNull(obj); assertSameCompartment(cx, regs.sp[-1]); } while (0)
#define PUSH_HOLE()              regs.sp++->setMagic(JS_ARRAY_HOLE)
#define POP_COPY_TO(v)           v = *--regs.sp
#define POP_RETURN_VALUE()       regs.fp()->setReturnValue(*--regs.sp)

#define POP_BOOLEAN(cx, vp, b)                                                \
    JS_BEGIN_MACRO                                                            \
        vp = &regs.sp[-1];                                                    \
        if (vp->isNull()) {                                                   \
            b = false;                                                        \
        } else if (vp->isBoolean()) {                                         \
            b = vp->toBoolean();                                              \
        } else {                                                              \
            b = !!js_ValueToBoolean(*vp);                                     \
        }                                                                     \
        regs.sp--;                                                            \
    JS_END_MACRO

#define VALUE_TO_OBJECT(cx, vp, obj)                                          \
    JS_BEGIN_MACRO                                                            \
        if ((vp)->isObject()) {                                               \
            obj = &(vp)->toObject();                                          \
        } else {                                                              \
            obj = js_ValueToNonNullObject(cx, *(vp));                         \
            if (!obj)                                                         \
                goto error;                                                   \
            (vp)->setObject(*obj);                                            \
        }                                                                     \
    JS_END_MACRO

#define FETCH_OBJECT(cx, n, obj)                                              \
    JS_BEGIN_MACRO                                                            \
        Value *vp_ = &regs.sp[n];                                             \
        VALUE_TO_OBJECT(cx, vp_, obj);                                        \
    JS_END_MACRO

/* Test whether v is an int in the range [-2^31 + 1, 2^31 - 2] */
static JS_ALWAYS_INLINE bool
CanIncDecWithoutOverflow(int32_t i)
{
    return (i > JSVAL_INT_MIN) && (i < JSVAL_INT_MAX);
}

/*
 * Threaded interpretation via computed goto appears to be well-supported by
 * GCC 3 and higher.  IBM's C compiler when run with the right options (e.g.,
 * -qlanglvl=extended) also supports threading.  Ditto the SunPro C compiler.
 * Currently it's broken for JS_VERSION < 160, though this isn't worth fixing.
 * Add your compiler support macros here.
 */
#ifndef JS_THREADED_INTERP
# if JS_VERSION >= 160 && (                                                   \
    __GNUC__ >= 3 ||                                                          \
    (__IBMC__ >= 700 && defined __IBM_COMPUTED_GOTO) ||                       \
    __SUNPRO_C >= 0x570)
#  define JS_THREADED_INTERP 1
# else
#  define JS_THREADED_INTERP 0
# endif
#endif

/*
 * Deadlocks or else bad races are likely if JS_THREADSAFE, so we must rely on
 * single-thread DEBUG js shell testing to verify property cache hits.
 */
#if defined DEBUG && !defined JS_THREADSAFE

# define ASSERT_VALID_PROPERTY_CACHE_HIT(pcoff,obj,pobj,entry)                \
    JS_BEGIN_MACRO                                                            \
        if (!AssertValidPropertyCacheHit(cx, script, regs, pcoff, obj, pobj,  \
                                         entry)) {                            \
            goto error;                                                       \
        }                                                                     \
    JS_END_MACRO

static bool
AssertValidPropertyCacheHit(JSContext *cx, JSScript *script, FrameRegs& regs,
                            ptrdiff_t pcoff, JSObject *start, JSObject *found,
                            PropertyCacheEntry *entry)
{
    uint32 sample = cx->runtime->gcNumber;
    PropertyCacheEntry savedEntry = *entry;

    JSAtom *atom;
    if (pcoff >= 0)
        GET_ATOM_FROM_BYTECODE(script, regs.pc, pcoff, atom);
    else
        atom = cx->runtime->atomState.lengthAtom;

    JSObject *obj, *pobj;
    JSProperty *prop;
    JSBool ok;

    if (JOF_OPMODE(*regs.pc) == JOF_NAME) {
        ok = js_FindProperty(cx, ATOM_TO_JSID(atom), false, &obj, &pobj, &prop);
    } else {
        obj = start;
        ok = js_LookupProperty(cx, obj, ATOM_TO_JSID(atom), &pobj, &prop);
    }
    if (!ok)
        return false;
    if (cx->runtime->gcNumber != sample)
        JS_PROPERTY_CACHE(cx).restore(&savedEntry);
    JS_ASSERT(prop);
    JS_ASSERT(pobj == found);

    const Shape *shape = (Shape *) prop;
    if (entry->vword.isSlot()) {
        JS_ASSERT(entry->vword.toSlot() == shape->slot);
        JS_ASSERT(!shape->isMethod());
    } else if (entry->vword.isShape()) {
        JS_ASSERT(entry->vword.toShape() == shape);
        JS_ASSERT_IF(shape->isMethod(),
                     shape->methodObject() == pobj->nativeGetSlot(shape->slot).toObject());
    } else {
        Value v;
        JS_ASSERT(entry->vword.isFunObj());
        JS_ASSERT(!entry->vword.isNull());
        JS_ASSERT(pobj->brandedOrHasMethodBarrier());
        JS_ASSERT(shape->hasDefaultGetterOrIsMethod());
        JS_ASSERT(pobj->containsSlot(shape->slot));
        v = pobj->nativeGetSlot(shape->slot);
        JS_ASSERT(entry->vword.toFunObj() == v.toObject());

        if (shape->isMethod()) {
            JS_ASSERT(js_CodeSpec[*regs.pc].format & JOF_CALLOP);
            JS_ASSERT(shape->methodObject() == v.toObject());
        }
    }

    return true;
}

#else
# define ASSERT_VALID_PROPERTY_CACHE_HIT(pcoff,obj,pobj,entry) ((void) 0)
#endif

/*
 * Ensure that the intrepreter switch can close call-bytecode cases in the
 * same way as non-call bytecodes.
 */
JS_STATIC_ASSERT(JSOP_NAME_LENGTH == JSOP_CALLNAME_LENGTH);
JS_STATIC_ASSERT(JSOP_GETFCSLOT_LENGTH == JSOP_CALLFCSLOT_LENGTH);
JS_STATIC_ASSERT(JSOP_GETARG_LENGTH == JSOP_CALLARG_LENGTH);
JS_STATIC_ASSERT(JSOP_GETLOCAL_LENGTH == JSOP_CALLLOCAL_LENGTH);
JS_STATIC_ASSERT(JSOP_XMLNAME_LENGTH == JSOP_CALLXMLNAME_LENGTH);

/*
 * Same for JSOP_SETNAME and JSOP_SETPROP, which differ only slightly but
 * remain distinct for the decompiler. Likewise for JSOP_INIT{PROP,METHOD}.
 */
JS_STATIC_ASSERT(JSOP_SETNAME_LENGTH == JSOP_SETPROP_LENGTH);
JS_STATIC_ASSERT(JSOP_SETNAME_LENGTH == JSOP_SETMETHOD_LENGTH);
JS_STATIC_ASSERT(JSOP_INITPROP_LENGTH == JSOP_INITMETHOD_LENGTH);

/* See TRY_BRANCH_AFTER_COND. */
JS_STATIC_ASSERT(JSOP_IFNE_LENGTH == JSOP_IFEQ_LENGTH);
JS_STATIC_ASSERT(JSOP_IFNE == JSOP_IFEQ + 1);

/* For the fastest case inder JSOP_INCNAME, etc. */
JS_STATIC_ASSERT(JSOP_INCNAME_LENGTH == JSOP_DECNAME_LENGTH);
JS_STATIC_ASSERT(JSOP_INCNAME_LENGTH == JSOP_NAMEINC_LENGTH);
JS_STATIC_ASSERT(JSOP_INCNAME_LENGTH == JSOP_NAMEDEC_LENGTH);

#ifdef JS_TRACER
# define ABORT_RECORDING(cx, reason)                                          \
    JS_BEGIN_MACRO                                                            \
        if (TRACE_RECORDER(cx))                                               \
            AbortRecording(cx, reason);                                       \
    JS_END_MACRO
#else
# define ABORT_RECORDING(cx, reason)    ((void) 0)
#endif

/*
 * Inline fast paths for iteration. js_IteratorMore and js_IteratorNext handle
 * all cases, but we inline the most frequently taken paths here.
 */
static inline bool
IteratorMore(JSContext *cx, JSObject *iterobj, bool *cond, Value *rval)
{
    if (iterobj->getClass() == &js_IteratorClass) {
        NativeIterator *ni = iterobj->getNativeIterator();
        if (ni->isKeyIter()) {
            *cond = (ni->props_cursor < ni->props_end);
            return true;
        }
    }
    if (!js_IteratorMore(cx, iterobj, rval))
        return false;
    *cond = rval->isTrue();
    return true;
}

static inline bool
IteratorNext(JSContext *cx, JSObject *iterobj, Value *rval)
{
    if (iterobj->getClass() == &js_IteratorClass) {
        NativeIterator *ni = iterobj->getNativeIterator();
        if (ni->isKeyIter()) {
            JS_ASSERT(ni->props_cursor < ni->props_end);
            jsid id = *ni->current();
            if (JSID_IS_ATOM(id)) {
                rval->setString(JSID_TO_STRING(id));
                ni->incCursor();
                return true;
            }
            /* Take the slow path if we have to stringify a numeric property name. */
        }
    }
    return js_IteratorNext(cx, iterobj, rval);
}

/*
 * For bytecodes which push values and then fall through, make sure the
 * types of the pushed values are consistent with type inference information.
 */
static inline void
TypeCheckNextBytecode(JSContext *cx, JSScript *script, unsigned n, const FrameRegs &regs)
{
#ifdef DEBUG
    if (cx->typeInferenceEnabled() &&
        *regs.pc != JSOP_TRAP &&
        n == analyze::GetBytecodeLength(regs.pc)) {
        script->types.checkBytecode(cx, regs.pc, regs.sp);
    }
#endif
}

namespace js {

JS_REQUIRES_STACK JS_NEVER_INLINE bool
Interpret(JSContext *cx, StackFrame *entryFrame, InterpMode interpMode)
{
#ifdef MOZ_TRACEVIS
    TraceVisStateObj tvso(cx, S_INTERP);
#endif
    JSAutoResolveFlags rf(cx, RESOLVE_INFER);

    JS_ASSERT(!cx->compartment->activeAnalysis);

#define COUNT_OP()         JS_BEGIN_MACRO                                     \
                               if (pcCounts && !regs.fp()->hasImacropc())     \
                                   ++pcCounts[regs.pc - script->code];        \
                           JS_END_MACRO

    /*
     * Macros for threaded interpreter loop
     */
#if JS_THREADED_INTERP
    static void *const normalJumpTable[] = {
# define OPDEF(op,val,name,token,length,nuses,ndefs,prec,format) \
        JS_EXTENSION &&L_##op,
# include "jsopcode.tbl"
# undef OPDEF
    };

    static void *const interruptJumpTable[] = {
# define OPDEF(op,val,name,token,length,nuses,ndefs,prec,format)              \
        JS_EXTENSION &&interrupt,
# include "jsopcode.tbl"
# undef OPDEF
    };

    register void * const *jumpTable = normalJumpTable;

# define ENABLE_INTERRUPTS() ((void) (jumpTable = interruptJumpTable))

# ifdef JS_TRACER
#  define CHECK_RECORDER()                                                    \
    JS_ASSERT_IF(TRACE_RECORDER(cx), jumpTable == interruptJumpTable)
# else
#  define CHECK_RECORDER()  ((void)0)
# endif

# define DO_OP()            JS_BEGIN_MACRO                                    \
                                CHECK_RECORDER();                             \
                                COUNT_OP();                                   \
                                JS_EXTENSION_(goto *jumpTable[op]);           \
                            JS_END_MACRO
# define DO_NEXT_OP(n)      JS_BEGIN_MACRO                                    \
                                TypeCheckNextBytecode(cx, script, n, regs);   \
                                op = (JSOp) *(regs.pc += (n));                \
                                DO_OP();                                      \
                            JS_END_MACRO

# define BEGIN_CASE(OP)     L_##OP: CHECK_RECORDER();
# define END_CASE(OP)       DO_NEXT_OP(OP##_LENGTH);
# define END_VARLEN_CASE    DO_NEXT_OP(len);
# define ADD_EMPTY_CASE(OP) BEGIN_CASE(OP)                                    \
                                JS_ASSERT(js_CodeSpec[OP].length == 1);       \
                                op = (JSOp) *++regs.pc;                       \
                                DO_OP();

# define END_EMPTY_CASES

#else /* !JS_THREADED_INTERP */

    register intN switchMask = 0;
    intN switchOp;

# define ENABLE_INTERRUPTS() ((void) (switchMask = -1))

# ifdef JS_TRACER
#  define CHECK_RECORDER()                                                    \
    JS_ASSERT_IF(TRACE_RECORDER(cx), switchMask == -1)
# else
#  define CHECK_RECORDER()  ((void)0)
# endif

# define DO_OP()            goto do_op
# define DO_NEXT_OP(n)      JS_BEGIN_MACRO                                    \
                                JS_ASSERT((n) == len);                        \
                                goto advance_pc;                              \
                            JS_END_MACRO

# define BEGIN_CASE(OP)     case OP: CHECK_RECORDER();
# define END_CASE(OP)       END_CASE_LEN(OP##_LENGTH)
# define END_CASE_LEN(n)    END_CASE_LENX(n)
# define END_CASE_LENX(n)   END_CASE_LEN##n

/*
 * To share the code for all len == 1 cases we use the specialized label with
 * code that falls through to advance_pc: .
 */
# define END_CASE_LEN1      goto advance_pc_by_one;
# define END_CASE_LEN2      len = 2; goto advance_pc;
# define END_CASE_LEN3      len = 3; goto advance_pc;
# define END_CASE_LEN4      len = 4; goto advance_pc;
# define END_CASE_LEN5      len = 5; goto advance_pc;
# define END_VARLEN_CASE    goto advance_pc;
# define ADD_EMPTY_CASE(OP) BEGIN_CASE(OP)
# define END_EMPTY_CASES    goto advance_pc_by_one;

#endif /* !JS_THREADED_INTERP */

#define LOAD_ATOM(PCOFF, atom)                                                \
    JS_BEGIN_MACRO                                                            \
        JS_ASSERT(regs.fp()->hasImacropc()                                    \
                  ? atoms == rt->atomState.commonAtomsStart() &&              \
                    GET_INDEX(regs.pc + PCOFF) < js_common_atom_count         \
                  : (size_t)(atoms - script->atomMap.vector) <                \
                    (size_t)(script->atomMap.length -                         \
                             GET_INDEX(regs.pc + PCOFF)));                    \
        atom = atoms[GET_INDEX(regs.pc + PCOFF)];                             \
    JS_END_MACRO

#define GET_FULL_INDEX(PCOFF)                                                 \
    (atoms - script->atomMap.vector + GET_INDEX(regs.pc + (PCOFF)))

#define LOAD_OBJECT(PCOFF, obj)                                               \
    (obj = script->getObject(GET_FULL_INDEX(PCOFF)))

#define LOAD_FUNCTION(PCOFF)                                                  \
    (fun = script->getFunction(GET_FULL_INDEX(PCOFF)))

#define LOAD_DOUBLE(PCOFF, dbl)                                               \
    (dbl = script->getConst(GET_FULL_INDEX(PCOFF)).toDouble())

#if defined(JS_TRACER) || defined(JS_METHODJIT)
    bool useMethodJIT = false;
#endif

#ifdef JS_METHODJIT

#define RESET_USE_METHODJIT()                                                 \
    JS_BEGIN_MACRO                                                            \
        useMethodJIT = cx->methodJitEnabled &&                                \
            script->getJITStatus(regs.fp()->isConstructing()) != JITScript_Invalid && \
           (interpMode == JSINTERP_NORMAL ||                                  \
            interpMode == JSINTERP_REJOIN ||                                  \
            interpMode == JSINTERP_SKIP_TRAP);                                \
    JS_END_MACRO

#define MONITOR_BRANCH_METHODJIT()                                            \
    JS_BEGIN_MACRO                                                            \
        mjit::CompileStatus status =                                          \
            mjit::CanMethodJITAtBranch(cx, script, regs.fp(), regs.pc);       \
        if (status == mjit::Compile_Error)                                    \
            goto error;                                                       \
        if (status == mjit::Compile_Okay) {                                   \
            void *ncode =                                                     \
                script->nativeCodeForPC(regs.fp()->isConstructing(), regs.pc);\
            mjit::JaegerStatus status =                                       \
                mjit::JaegerShotAtSafePoint(cx, ncode, true);                 \
            CHECK_PARTIAL_METHODJIT(status);                                  \
            interpReturnOK = (status == mjit::Jaeger_Returned);               \
            if (entryFrame != regs.fp())                                      \
                goto jit_return;                                              \
            regs.fp()->setFinishedInInterpreter();                            \
            goto leave_on_safe_point;                                         \
        }                                                                     \
        if (status == mjit::Compile_Abort) {                                  \
            useMethodJIT = false;                                             \
        }                                                                     \
    JS_END_MACRO

#define CHECK_PARTIAL_METHODJIT(status)                                       \
    JS_BEGIN_MACRO                                                            \
        if (status == mjit::Jaeger_Unfinished) {                              \
            op = (JSOp) *regs.pc;                                             \
            RESTORE_INTERP_VARS();                                            \
            DO_OP();                                                          \
        } else if (status == mjit::Jaeger_UnfinishedAtTrap) {                 \
            interpMode = JSINTERP_SKIP_TRAP;                                  \
            JS_ASSERT(JSOp(*regs.pc) == JSOP_TRAP);                           \
            op = JSOP_TRAP;                                                   \
            RESTORE_INTERP_VARS();                                            \
            DO_OP();                                                          \
        }                                                                     \
    JS_END_MACRO

#else

#define RESET_USE_METHODJIT() ((void) 0)

#define MONITOR_BRANCH_METHODJIT() ((void) 0)

#endif

#ifdef JS_TRACER

#ifdef MOZ_TRACEVIS
#if JS_THREADED_INTERP
#define MONITOR_BRANCH_TRACEVIS                                               \
    JS_BEGIN_MACRO                                                            \
        if (jumpTable != interruptJumpTable)                                  \
            EnterTraceVisState(cx, S_RECORD, R_NONE);                         \
    JS_END_MACRO
#else /* !JS_THREADED_INTERP */
#define MONITOR_BRANCH_TRACEVIS                                               \
    JS_BEGIN_MACRO                                                            \
        EnterTraceVisState(cx, S_RECORD, R_NONE);                             \
    JS_END_MACRO
#endif
#else
#define MONITOR_BRANCH_TRACEVIS
#endif

#define RESTORE_INTERP_VARS()                                                 \
    JS_BEGIN_MACRO                                                            \
        script = regs.fp()->script();                                         \
        pcCounts = script->pcCounters.get(JSRUNMODE_INTERP);                  \
        argv = regs.fp()->maybeFormalArgs();                                  \
        atoms = FrameAtomBase(cx, regs.fp());                                 \
        JS_ASSERT(&cx->regs() == &regs);                                      \
        if (cx->isExceptionPending())                                         \
            goto error;                                                       \
    JS_END_MACRO

#define MONITOR_BRANCH()                                                      \
    JS_BEGIN_MACRO                                                            \
        if (TRACING_ENABLED(cx)) {                                            \
            if (!TRACE_RECORDER(cx) && !TRACE_PROFILER(cx) && useMethodJIT) { \
                MONITOR_BRANCH_METHODJIT();                                   \
            } else {                                                          \
                MonitorResult r = MonitorLoopEdge(cx, interpMode);            \
                if (r == MONITOR_RECORDING) {                                 \
                    JS_ASSERT(TRACE_RECORDER(cx));                            \
                    JS_ASSERT(!TRACE_PROFILER(cx));                           \
                    MONITOR_BRANCH_TRACEVIS;                                  \
                    ENABLE_INTERRUPTS();                                      \
                    CLEAR_LEAVE_ON_TRACE_POINT();                             \
                }                                                             \
                RESTORE_INTERP_VARS();                                        \
                JS_ASSERT_IF(cx->isExceptionPending(), r == MONITOR_ERROR);   \
                if (r == MONITOR_ERROR)                                       \
                    goto error;                                               \
            }                                                                 \
        } else {                                                              \
            MONITOR_BRANCH_METHODJIT();                                       \
        }                                                                     \
    JS_END_MACRO

#else /* !JS_TRACER */

#define MONITOR_BRANCH()                                                      \
    JS_BEGIN_MACRO                                                            \
        MONITOR_BRANCH_METHODJIT();                                           \
    JS_END_MACRO

#endif /* !JS_TRACER */

    /*
     * Prepare to call a user-supplied branch handler, and abort the script
     * if it returns false.
     */
#define CHECK_BRANCH()                                                        \
    JS_BEGIN_MACRO                                                            \
        if (JS_THREAD_DATA(cx)->interruptFlags && !js_HandleExecutionInterrupt(cx)) \
            goto error;                                                       \
    JS_END_MACRO

#if defined(JS_TRACER) && defined(JS_METHODJIT)
# define LEAVE_ON_SAFE_POINT()                                                \
    do {                                                                      \
        JS_ASSERT_IF(leaveOnSafePoint, !TRACE_RECORDER(cx));                  \
        JS_ASSERT_IF(leaveOnSafePoint, !TRACE_PROFILER(cx));                  \
        JS_ASSERT_IF(leaveOnSafePoint, interpMode != JSINTERP_NORMAL);        \
        if (leaveOnSafePoint && !regs.fp()->hasImacropc() &&                  \
            script->maybeNativeCodeForPC(regs.fp()->isConstructing(), regs.pc)) { \
            JS_ASSERT(!TRACE_RECORDER(cx));                                   \
            interpReturnOK = true;                                            \
            goto leave_on_safe_point;                                         \
        }                                                                     \
    } while (0)
#else
# define LEAVE_ON_SAFE_POINT() /* nop */
#endif

#define BRANCH(n)                                                             \
    JS_BEGIN_MACRO                                                            \
        regs.pc += (n);                                                       \
        op = (JSOp) *regs.pc;                                                 \
        if ((n) <= 0) {                                                       \
            CHECK_BRANCH();                                                   \
            if (op == JSOP_NOTRACE) {                                         \
                if (TRACE_RECORDER(cx) || TRACE_PROFILER(cx)) {               \
                    MONITOR_BRANCH();                                         \
                    op = (JSOp) *regs.pc;                                     \
                }                                                             \
            } else if (op == JSOP_TRACE) {                                    \
                MONITOR_BRANCH();                                             \
                op = (JSOp) *regs.pc;                                         \
            }                                                                 \
        }                                                                     \
        LEAVE_ON_SAFE_POINT();                                                \
        DO_OP();                                                              \
    JS_END_MACRO

#define CHECK_INTERRUPT_HANDLER()                                             \
    JS_BEGIN_MACRO                                                            \
        if (cx->debugHooks->interruptHook)                                    \
            ENABLE_INTERRUPTS();                                              \
    JS_END_MACRO

    /* Repoint cx->regs to a local variable for faster access. */
    FrameRegs regs = cx->regs();
    PreserveRegsGuard interpGuard(cx, regs);

    /* Copy in hot values that change infrequently. */
    JSRuntime *const rt = cx->runtime;
    JSScript *script = regs.fp()->script();
    int *pcCounts = script->pcCounters.get(JSRUNMODE_INTERP);
    Value *argv = regs.fp()->maybeFormalArgs();
    CHECK_INTERRUPT_HANDLER();

#if defined(JS_TRACER) && defined(JS_METHODJIT)
    bool leaveOnSafePoint = (interpMode == JSINTERP_SAFEPOINT);
# define CLEAR_LEAVE_ON_TRACE_POINT() ((void) (leaveOnSafePoint = false))
#else
# define CLEAR_LEAVE_ON_TRACE_POINT() ((void) 0)
#endif

    if (!entryFrame)
        entryFrame = regs.fp();

    /*
     * Initialize the index segment register used by LOAD_ATOM and
     * GET_FULL_INDEX macros below. As a register we use a pointer based on
     * the atom map to turn frequently executed LOAD_ATOM into simple array
     * access. For less frequent object and regexp loads we have to recover
     * the segment from atoms pointer first.
     */
    JSAtom **atoms = script->atomMap.vector;

#if JS_HAS_GENERATORS
    if (JS_UNLIKELY(regs.fp()->isGeneratorFrame())) {
        JS_ASSERT((size_t) (regs.pc - script->code) <= script->length);
        JS_ASSERT((size_t) (regs.sp - regs.fp()->base()) <= StackDepth(script));

        /*
         * To support generator_throw and to catch ignored exceptions,
         * fail if cx->isExceptionPending() is true.
         */
        if (cx->isExceptionPending())
            goto error;
    }
#endif

#ifdef JS_TRACER
    /*
     * The method JIT may have already initiated a recording, in which case
     * there should already be a valid recorder. Otherwise...
     * we cannot reenter the interpreter while recording.
     */
    if (interpMode == JSINTERP_RECORD) {
        JS_ASSERT(TRACE_RECORDER(cx));
        JS_ASSERT(!TRACE_PROFILER(cx));
        ENABLE_INTERRUPTS();
    } else if (interpMode == JSINTERP_PROFILE) {
        ENABLE_INTERRUPTS();
    } else if (TRACE_RECORDER(cx)) {
        AbortRecording(cx, "attempt to reenter interpreter while recording");
    }

    if (regs.fp()->hasImacropc())
        atoms = rt->atomState.commonAtomsStart();
#endif

    /* Any script we interpret needs to have its type sets filled in. */
    if (cx->typeInferenceEnabled() && !script->types.ensureTypeArray(cx))
        goto error;

    /* Don't call the script prologue if executing between Method and Trace JIT. */
    if (interpMode == JSINTERP_NORMAL) {
        StackFrame *fp = regs.fp();
        JS_ASSERT_IF(!fp->isGeneratorFrame(), regs.pc == script->code);
        if (!ScriptPrologueOrGeneratorResume(cx, fp, UseNewTypeAtEntry(cx, fp)))
            goto error;
    }

    /* The REJOIN mode acts like the normal mode, except the prologue is skipped. */
    if (interpMode == JSINTERP_REJOIN)
        interpMode = JSINTERP_NORMAL;

    JS_ASSERT_IF(interpMode == JSINTERP_SKIP_TRAP, JSOp(*regs.pc) == JSOP_TRAP);

    CHECK_INTERRUPT_HANDLER();

    RESET_USE_METHODJIT();

    /* State communicated between non-local jumps: */
    JSBool interpReturnOK;
    JSAtom *atomNotDefined;

    /*
     * It is important that "op" be initialized before calling DO_OP because
     * it is possible for "op" to be specially assigned during the normal
     * processing of an opcode while looping. We rely on DO_NEXT_OP to manage
     * "op" correctly in all other cases.
     */
    JSOp op;
    jsint len;
    len = 0;

    /* Check for too deep of a native thread stack. */
#ifdef JS_TRACER
#ifdef JS_METHODJIT
    JS_CHECK_RECURSION(cx, do {
            if (TRACE_RECORDER(cx))
                AbortRecording(cx, "too much recursion");
            if (TRACE_PROFILER(cx))
                AbortProfiling(cx);
            goto error;
        } while (0););
#else
    JS_CHECK_RECURSION(cx, do {
            if (TRACE_RECORDER(cx))
                AbortRecording(cx, "too much recursion");
            goto error;
        } while (0););
#endif
#else
    JS_CHECK_RECURSION(cx, goto error);
#endif

#if JS_THREADED_INTERP
    DO_NEXT_OP(len);
#else
    DO_NEXT_OP(len);
#endif

#if JS_THREADED_INTERP
    /*
     * This is a loop, but it does not look like a loop. The loop-closing
     * jump is distributed throughout goto *jumpTable[op] inside of DO_OP.
     * When interrupts are enabled, jumpTable is set to interruptJumpTable
     * where all jumps point to the interrupt label. The latter, after
     * calling the interrupt handler, dispatches through normalJumpTable to
     * continue the normal bytecode processing.
     */

#else /* !JS_THREADED_INTERP */
    for (;;) {
      advance_pc_by_one:
        JS_ASSERT(js_CodeSpec[op].length == 1);
        len = 1;
      advance_pc:
        regs.pc += len;
        op = (JSOp) *regs.pc;

      do_op:
        CHECK_RECORDER();
        switchOp = intN(op) | switchMask;
      do_switch:
        switch (switchOp) {
#endif

#if JS_THREADED_INTERP
  interrupt:
#else /* !JS_THREADED_INTERP */
  case -1:
    JS_ASSERT(switchMask == -1);
#endif /* !JS_THREADED_INTERP */
    {
        bool moreInterrupts = false;
        JSInterruptHook hook = cx->debugHooks->interruptHook;
        if (hook) {
#ifdef JS_TRACER
            if (TRACE_RECORDER(cx))
                AbortRecording(cx, "interrupt hook");
#ifdef JS_METHODJIT
            if (TRACE_PROFILER(cx))
                AbortProfiling(cx);
#endif
#endif
            Value rval;
            switch (hook(cx, script, regs.pc, Jsvalify(&rval),
                         cx->debugHooks->interruptHookData)) {
              case JSTRAP_ERROR:
                goto error;
              case JSTRAP_CONTINUE:
                break;
              case JSTRAP_RETURN:
                regs.fp()->setReturnValue(rval);
                interpReturnOK = JS_TRUE;
                goto forced_return;
              case JSTRAP_THROW:
                cx->setPendingException(rval);
                goto error;
              default:;
            }
            moreInterrupts = true;
        }

#ifdef JS_TRACER
#ifdef JS_METHODJIT
        if (TRACE_PROFILER(cx) && interpMode == JSINTERP_PROFILE) {
            LoopProfile *prof = TRACE_PROFILER(cx);
            JS_ASSERT(!TRACE_RECORDER(cx));
            LoopProfile::ProfileAction act = prof->profileOperation(cx, op);
            switch (act) {
                case LoopProfile::ProfComplete:
                    if (interpMode != JSINTERP_NORMAL) {
                        leaveOnSafePoint = true;
                        LEAVE_ON_SAFE_POINT();
                    }
                    break;
                default:
                    moreInterrupts = true;
                    break;
            }
        }
#endif
        if (TraceRecorder* tr = TRACE_RECORDER(cx)) {
            JS_ASSERT(!TRACE_PROFILER(cx));
            AbortableRecordingStatus status = tr->monitorRecording(op);
            JS_ASSERT_IF(cx->isExceptionPending(), status == ARECORD_ERROR);

            if (interpMode != JSINTERP_NORMAL) {
                JS_ASSERT(interpMode == JSINTERP_RECORD || JSINTERP_SAFEPOINT);
                switch (status) {
                  case ARECORD_IMACRO_ABORTED:
                  case ARECORD_ABORTED:
                  case ARECORD_COMPLETED:
                  case ARECORD_STOP:
#ifdef JS_METHODJIT
                    leaveOnSafePoint = true;
                    LEAVE_ON_SAFE_POINT();
#endif
                    break;
                  default:
                    break;
                }
            }

            switch (status) {
              case ARECORD_CONTINUE:
                moreInterrupts = true;
                break;
              case ARECORD_IMACRO:
              case ARECORD_IMACRO_ABORTED:
                atoms = rt->atomState.commonAtomsStart();
                op = JSOp(*regs.pc);
                CLEAR_LEAVE_ON_TRACE_POINT();
                if (status == ARECORD_IMACRO)
                    DO_OP();    /* keep interrupting for op. */
                break;
              case ARECORD_ERROR:
                // The code at 'error:' aborts the recording.
                goto error;
              case ARECORD_ABORTED:
              case ARECORD_COMPLETED:
                break;
              case ARECORD_STOP:
                /* A 'stop' error should have already aborted recording. */
              default:
                JS_NOT_REACHED("Bad recording status");
            }
        }
#endif /* !JS_TRACER */

#if JS_THREADED_INTERP
#ifdef MOZ_TRACEVIS
        if (!moreInterrupts)
            ExitTraceVisState(cx, R_ABORT);
#endif
        jumpTable = moreInterrupts ? interruptJumpTable : normalJumpTable;
        JS_EXTENSION_(goto *normalJumpTable[op]);
#else
        switchMask = moreInterrupts ? -1 : 0;
        switchOp = intN(op);
        goto do_switch;
#endif
    }

/* No-ops for ease of decompilation. */
ADD_EMPTY_CASE(JSOP_NOP)
ADD_EMPTY_CASE(JSOP_CONDSWITCH)
ADD_EMPTY_CASE(JSOP_TRY)
#if JS_HAS_XML_SUPPORT
ADD_EMPTY_CASE(JSOP_STARTXML)
ADD_EMPTY_CASE(JSOP_STARTXMLEXPR)
#endif
ADD_EMPTY_CASE(JSOP_NULLBLOCKCHAIN)
END_EMPTY_CASES

BEGIN_CASE(JSOP_TRACE)
BEGIN_CASE(JSOP_NOTRACE)
    LEAVE_ON_SAFE_POINT();
END_CASE(JSOP_TRACE)

/* ADD_EMPTY_CASE is not used here as JSOP_LINENO_LENGTH == 3. */
BEGIN_CASE(JSOP_LINENO)
END_CASE(JSOP_LINENO)

BEGIN_CASE(JSOP_BLOCKCHAIN)
END_CASE(JSOP_BLOCKCHAIN)

BEGIN_CASE(JSOP_PUSH)
    PUSH_UNDEFINED();
END_CASE(JSOP_PUSH)

BEGIN_CASE(JSOP_POP)
    regs.sp--;
END_CASE(JSOP_POP)

BEGIN_CASE(JSOP_POPN)
{
    regs.sp -= GET_UINT16(regs.pc);
#ifdef DEBUG
    JS_ASSERT(regs.fp()->base() <= regs.sp);
    JSObject *obj = GetBlockChain(cx, regs.fp());
    JS_ASSERT_IF(obj,
                 OBJ_BLOCK_DEPTH(cx, obj) + OBJ_BLOCK_COUNT(cx, obj)
                 <= (size_t) (regs.sp - regs.fp()->base()));
    for (obj = &regs.fp()->scopeChain(); obj; obj = obj->getParent()) {
        Class *clasp = obj->getClass();
        if (clasp != &js_BlockClass && clasp != &js_WithClass)
            continue;
        if (obj->getPrivate() != js_FloatingFrameIfGenerator(cx, regs.fp()))
            break;
        JS_ASSERT(regs.fp()->base() + OBJ_BLOCK_DEPTH(cx, obj)
                             + ((clasp == &js_BlockClass)
                                ? OBJ_BLOCK_COUNT(cx, obj)
                                : 1)
                  <= regs.sp);
    }
#endif
}
END_CASE(JSOP_POPN)

BEGIN_CASE(JSOP_SETRVAL)
BEGIN_CASE(JSOP_POPV)
    POP_RETURN_VALUE();
END_CASE(JSOP_POPV)

BEGIN_CASE(JSOP_ENTERWITH)
    if (!js_EnterWith(cx, -1, JSOP_ENTERWITH, JSOP_ENTERWITH_LENGTH))
        goto error;

    /*
     * We must ensure that different "with" blocks have different stack depth
     * associated with them. This allows the try handler search to properly
     * recover the scope chain. Thus we must keep the stack at least at the
     * current level.
     *
     * We set sp[-1] to the current "with" object to help asserting the
     * enter/leave balance in [leavewith].
     */
    regs.sp[-1].setObject(regs.fp()->scopeChain());
END_CASE(JSOP_ENTERWITH)

BEGIN_CASE(JSOP_LEAVEWITH)
    JS_ASSERT(regs.sp[-1].toObject() == regs.fp()->scopeChain());
    regs.sp--;
    js_LeaveWith(cx);
END_CASE(JSOP_LEAVEWITH)

BEGIN_CASE(JSOP_RETURN)
    POP_RETURN_VALUE();
    /* FALL THROUGH */

BEGIN_CASE(JSOP_RETRVAL)    /* fp return value already set */
BEGIN_CASE(JSOP_STOP)
{
    /*
     * When the inlined frame exits with an exception or an error, ok will be
     * false after the inline_return label.
     */
    CHECK_BRANCH();

#ifdef JS_TRACER
    if (regs.fp()->hasImacropc()) {
        /*
         * If we are at the end of an imacro, return to its caller in the
         * current frame.
         */
        JS_ASSERT(op == JSOP_STOP);
        JS_ASSERT((uintN)(regs.sp - regs.fp()->slots()) <= script->nslots);
        jsbytecode *imacpc = regs.fp()->imacropc();
        regs.pc = imacpc + js_CodeSpec[*imacpc].length;
        regs.fp()->clearImacropc();
        LEAVE_ON_SAFE_POINT();
        atoms = script->atomMap.vector;
        op = JSOp(*regs.pc);
        DO_OP();
    }
#endif

    interpReturnOK = true;
    if (entryFrame != regs.fp())
  inline_return:
    {
        JS_ASSERT(!regs.fp()->hasImacropc());
        JS_ASSERT(!js_IsActiveWithOrBlock(cx, &regs.fp()->scopeChain(), 0));
        interpReturnOK = ScriptEpilogue(cx, regs.fp(), interpReturnOK);
        CHECK_INTERRUPT_HANDLER();

        /* The JIT inlines ScriptEpilogue. */
#ifdef JS_METHODJIT
  jit_return:
#endif

        /* The results of lowered call/apply frames need to be shifted. */
        bool shiftResult = regs.fp()->loweredCallOrApply();

        cx->stack.popInlineFrame(regs);

        RESTORE_INTERP_VARS();

        /* Resume execution in the calling frame. */
        RESET_USE_METHODJIT();
        if (JS_LIKELY(interpReturnOK)) {
            JS_ASSERT(js_CodeSpec[js_GetOpcode(cx, script, regs.pc)].length
                      == JSOP_CALL_LENGTH);
            TRACE_0(LeaveFrame);
            script->types.monitor(cx, regs.pc, regs.sp[-1]);

            op = JSOp(*regs.pc);
            len = JSOP_CALL_LENGTH;

            if (shiftResult) {
                regs.sp[-2] = regs.sp[-1];
                regs.sp--;
            }

            DO_NEXT_OP(len);
        }
        goto error;
    } else {
        JS_ASSERT(regs.sp == regs.fp()->base());
    }
    interpReturnOK = true;
    goto exit;
}

BEGIN_CASE(JSOP_DEFAULT)
    regs.sp--;
    /* FALL THROUGH */
BEGIN_CASE(JSOP_GOTO)
{
    len = GET_JUMP_OFFSET(regs.pc);
    BRANCH(len);
}
END_CASE(JSOP_GOTO)

BEGIN_CASE(JSOP_IFEQ)
{
    bool cond;
    Value *_;
    POP_BOOLEAN(cx, _, cond);
    if (cond == false) {
        len = GET_JUMP_OFFSET(regs.pc);
        BRANCH(len);
    }
}
END_CASE(JSOP_IFEQ)

BEGIN_CASE(JSOP_IFNE)
{
    bool cond;
    Value *_;
    POP_BOOLEAN(cx, _, cond);
    if (cond != false) {
        len = GET_JUMP_OFFSET(regs.pc);
        BRANCH(len);
    }
}
END_CASE(JSOP_IFNE)

BEGIN_CASE(JSOP_OR)
{
    bool cond;
    Value *vp;
    POP_BOOLEAN(cx, vp, cond);
    if (cond == true) {
        len = GET_JUMP_OFFSET(regs.pc);
        PUSH_COPY(*vp);
        DO_NEXT_OP(len);
    }
}
END_CASE(JSOP_OR)

BEGIN_CASE(JSOP_AND)
{
    bool cond;
    Value *vp;
    POP_BOOLEAN(cx, vp, cond);
    if (cond == false) {
        len = GET_JUMP_OFFSET(regs.pc);
        PUSH_COPY(*vp);
        DO_NEXT_OP(len);
    }
}
END_CASE(JSOP_AND)

BEGIN_CASE(JSOP_DEFAULTX)
    regs.sp--;
    /* FALL THROUGH */
BEGIN_CASE(JSOP_GOTOX)
{
    len = GET_JUMPX_OFFSET(regs.pc);
    BRANCH(len);
}
END_CASE(JSOP_GOTOX);

BEGIN_CASE(JSOP_IFEQX)
{
    bool cond;
    Value *_;
    POP_BOOLEAN(cx, _, cond);
    if (cond == false) {
        len = GET_JUMPX_OFFSET(regs.pc);
        BRANCH(len);
    }
}
END_CASE(JSOP_IFEQX)

BEGIN_CASE(JSOP_IFNEX)
{
    bool cond;
    Value *_;
    POP_BOOLEAN(cx, _, cond);
    if (cond != false) {
        len = GET_JUMPX_OFFSET(regs.pc);
        BRANCH(len);
    }
}
END_CASE(JSOP_IFNEX)

BEGIN_CASE(JSOP_ORX)
{
    bool cond;
    Value *vp;
    POP_BOOLEAN(cx, vp, cond);
    if (cond == true) {
        len = GET_JUMPX_OFFSET(regs.pc);
        PUSH_COPY(*vp);
        DO_NEXT_OP(len);
    }
}
END_CASE(JSOP_ORX)

BEGIN_CASE(JSOP_ANDX)
{
    bool cond;
    Value *vp;
    POP_BOOLEAN(cx, vp, cond);
    if (cond == JS_FALSE) {
        len = GET_JUMPX_OFFSET(regs.pc);
        PUSH_COPY(*vp);
        DO_NEXT_OP(len);
    }
}
END_CASE(JSOP_ANDX)

/*
 * If the index value at sp[n] is not an int that fits in a jsval, it could
 * be an object (an XML QName, AttributeName, or AnyName), but only if we are
 * compiling with JS_HAS_XML_SUPPORT.  Otherwise convert the index value to a
 * string atom id.
 */
#define FETCH_ELEMENT_ID(obj, n, id)                                          \
    JS_BEGIN_MACRO                                                            \
        const Value &idval_ = regs.sp[n];                                     \
        int32_t i_;                                                           \
        if (ValueFitsInInt32(idval_, &i_) && INT_FITS_IN_JSID(i_)) {          \
            id = INT_TO_JSID(i_);                                             \
        } else {                                                              \
            if (!js_InternNonIntElementId(cx, obj, idval_, &id, &regs.sp[n])) \
                goto error;                                                   \
        }                                                                     \
    JS_END_MACRO

#define TRY_BRANCH_AFTER_COND(cond,spdec)                                     \
    JS_BEGIN_MACRO                                                            \
        JS_ASSERT(js_CodeSpec[op].length == 1);                               \
        uintN diff_ = (uintN) regs.pc[1] - (uintN) JSOP_IFEQ;                 \
        if (diff_ <= 1) {                                                     \
            regs.sp -= spdec;                                                 \
            if (cond == (diff_ != 0)) {                                       \
                ++regs.pc;                                                    \
                len = GET_JUMP_OFFSET(regs.pc);                               \
                BRANCH(len);                                                  \
            }                                                                 \
            len = 1 + JSOP_IFEQ_LENGTH;                                       \
            DO_NEXT_OP(len);                                                  \
        }                                                                     \
    JS_END_MACRO

BEGIN_CASE(JSOP_IN)
{
    const Value &rref = regs.sp[-1];
    if (!rref.isObject()) {
        js_ReportValueError(cx, JSMSG_IN_NOT_OBJECT, -1, rref, NULL);
        goto error;
    }
    JSObject *obj = &rref.toObject();
    jsid id;
    FETCH_ELEMENT_ID(obj, -2, id);
    JSObject *obj2;
    JSProperty *prop;
    if (!obj->lookupProperty(cx, id, &obj2, &prop))
        goto error;
    bool cond = prop != NULL;
    TRY_BRANCH_AFTER_COND(cond, 2);
    regs.sp--;
    regs.sp[-1].setBoolean(cond);
}
END_CASE(JSOP_IN)

BEGIN_CASE(JSOP_ITER)
{
    JS_ASSERT(regs.sp > regs.fp()->base());
    uintN flags = regs.pc[1];
    if (!js_ValueToIterator(cx, flags, &regs.sp[-1]))
        goto error;
    CHECK_INTERRUPT_HANDLER();
    JS_ASSERT(!regs.sp[-1].isPrimitive());
}
END_CASE(JSOP_ITER)

BEGIN_CASE(JSOP_MOREITER)
{
    JS_ASSERT(regs.sp - 1 >= regs.fp()->base());
    JS_ASSERT(regs.sp[-1].isObject());
    PUSH_NULL();
    bool cond;
    if (!IteratorMore(cx, &regs.sp[-2].toObject(), &cond, &regs.sp[-1]))
        goto error;
    CHECK_INTERRUPT_HANDLER();
    regs.sp[-1].setBoolean(cond);
}
END_CASE(JSOP_MOREITER)

BEGIN_CASE(JSOP_ENDITER)
{
    JS_ASSERT(regs.sp - 1 >= regs.fp()->base());
    bool ok = !!js_CloseIterator(cx, &regs.sp[-1].toObject());
    regs.sp--;
    if (!ok)
        goto error;
}
END_CASE(JSOP_ENDITER)

BEGIN_CASE(JSOP_FORARG)
{
    JS_ASSERT(regs.sp - 1 >= regs.fp()->base());
    uintN slot = GET_ARGNO(regs.pc);
    JS_ASSERT(slot < regs.fp()->numFormalArgs());
    JS_ASSERT(regs.sp[-1].isObject());
    if (!IteratorNext(cx, &regs.sp[-1].toObject(), &argv[slot]))
        goto error;
}
END_CASE(JSOP_FORARG)

BEGIN_CASE(JSOP_FORLOCAL)
{
    JS_ASSERT(regs.sp - 1 >= regs.fp()->base());
    uintN slot = GET_SLOTNO(regs.pc);
    JS_ASSERT(slot < regs.fp()->numSlots());
    JS_ASSERT(regs.sp[-1].isObject());
    if (!IteratorNext(cx, &regs.sp[-1].toObject(), &regs.fp()->slots()[slot]))
        goto error;
}
END_CASE(JSOP_FORLOCAL)

BEGIN_CASE(JSOP_FORNAME)
BEGIN_CASE(JSOP_FORGNAME)
{
    JS_ASSERT(regs.sp - 1 >= regs.fp()->base());
    JSAtom *atom;
    LOAD_ATOM(0, atom);
    jsid id = ATOM_TO_JSID(atom);
    JSObject *obj, *obj2;
    JSProperty *prop;
    if (!js_FindProperty(cx, id, op == JSOP_FORGNAME, &obj, &obj2, &prop))
        goto error;

    {
        AutoValueRooter tvr(cx);
        JS_ASSERT(regs.sp[-1].isObject());
        if (!IteratorNext(cx, &regs.sp[-1].toObject(), tvr.addr()))
            goto error;
        if (!obj->setProperty(cx, id, tvr.addr(), script->strictModeCode))
            goto error;
    }
}
END_CASE(JSOP_FORNAME)

BEGIN_CASE(JSOP_FORPROP)
{
    JS_ASSERT(regs.sp - 2 >= regs.fp()->base());
    JSAtom *atom;
    LOAD_ATOM(0, atom);
    jsid id = ATOM_TO_JSID(atom);
    JSObject *obj;
    FETCH_OBJECT(cx, -1, obj);
    {
        AutoValueRooter tvr(cx);
        JS_ASSERT(regs.sp[-2].isObject());
        if (!IteratorNext(cx, &regs.sp[-2].toObject(), tvr.addr()))
            goto error;
        if (!obj->setProperty(cx, id, tvr.addr(), script->strictModeCode))
            goto error;
    }
    regs.sp--;
}
END_CASE(JSOP_FORPROP)

BEGIN_CASE(JSOP_FORELEM)
    /*
     * JSOP_FORELEM simply dups the property identifier at top of stack and
     * lets the subsequent JSOP_ENUMELEM opcode sequence handle the left-hand
     * side expression evaluation and assignment. This opcode exists solely to
     * help the decompiler.
     */
    JS_ASSERT(regs.sp - 1 >= regs.fp()->base());
    JS_ASSERT(regs.sp[-1].isObject());
    PUSH_NULL();
    if (!IteratorNext(cx, &regs.sp[-2].toObject(), &regs.sp[-1]))
        goto error;
END_CASE(JSOP_FORELEM)

BEGIN_CASE(JSOP_DUP)
{
    JS_ASSERT(regs.sp > regs.fp()->base());
    const Value &rref = regs.sp[-1];
    PUSH_COPY(rref);
}
END_CASE(JSOP_DUP)

BEGIN_CASE(JSOP_DUP2)
{
    JS_ASSERT(regs.sp - 2 >= regs.fp()->base());
    const Value &lref = regs.sp[-2];
    const Value &rref = regs.sp[-1];
    PUSH_COPY(lref);
    PUSH_COPY(rref);
}
END_CASE(JSOP_DUP2)

BEGIN_CASE(JSOP_SWAP)
{
    JS_ASSERT(regs.sp - 2 >= regs.fp()->base());
    Value &lref = regs.sp[-2];
    Value &rref = regs.sp[-1];
    lref.swap(rref);
}
END_CASE(JSOP_SWAP)

BEGIN_CASE(JSOP_PICK)
{
    jsint i = regs.pc[1];
    JS_ASSERT(regs.sp - (i+1) >= regs.fp()->base());
    Value lval = regs.sp[-(i+1)];
    memmove(regs.sp - (i+1), regs.sp - i, sizeof(Value)*i);
    regs.sp[-1] = lval;
}
END_CASE(JSOP_PICK)

#define NATIVE_GET(cx,obj,pobj,shape,getHow,vp)                               \
    JS_BEGIN_MACRO                                                            \
        if (shape->isDataDescriptor() && shape->hasDefaultGetter()) {         \
            /* Fast path for Object instance properties. */                   \
            JS_ASSERT((shape)->slot != SHAPE_INVALID_SLOT ||                  \
                      !shape->hasDefaultSetter());                            \
            if (((shape)->slot != SHAPE_INVALID_SLOT))                        \
                *(vp) = (pobj)->nativeGetSlot((shape)->slot);                 \
            else                                                              \
                (vp)->setUndefined();                                         \
        } else {                                                              \
            if (!js_NativeGet(cx, obj, pobj, shape, getHow, vp))              \
                goto error;                                                   \
        }                                                                     \
    JS_END_MACRO

#define NATIVE_SET(cx,obj,shape,entry,strict,vp)                              \
    JS_BEGIN_MACRO                                                            \
        if (shape->hasDefaultSetter() &&                                      \
            (shape)->slot != SHAPE_INVALID_SLOT &&                            \
            !(obj)->brandedOrHasMethodBarrier()) {                            \
            /* Fast path for, e.g., plain Object instance properties. */      \
            (obj)->nativeSetSlotWithType(cx, shape, *vp);                     \
        } else {                                                              \
            if (!js_NativeSet(cx, obj, shape, false, strict, vp))             \
                goto error;                                                   \
        }                                                                     \
    JS_END_MACRO

/*
 * Skip the JSOP_POP typically found after a JSOP_SET* opcode, where oplen is
 * the constant length of the SET opcode sequence, and spdec is the constant
 * by which to decrease the stack pointer to pop all of the SET op's operands.
 *
 * NB: unlike macros that could conceivably be replaced by functions (ignoring
 * goto error), where a call should not have to be braced in order to expand
 * correctly (e.g., in if (cond) FOO(); else BAR()), these three macros lack
 * JS_{BEGIN,END}_MACRO brackets. They are also indented so as to align with
 * nearby opcode code.
 */
#define SKIP_POP_AFTER_SET(oplen,spdec)                                       \
            if (regs.pc[oplen] == JSOP_POP) {                                 \
                regs.sp -= spdec;                                             \
                regs.pc += oplen + JSOP_POP_LENGTH;                           \
                op = (JSOp) *regs.pc;                                         \
                DO_OP();                                                      \
            }

#define END_SET_CASE(OP)                                                      \
            SKIP_POP_AFTER_SET(OP##_LENGTH, 1);                               \
          END_CASE(OP)

#define END_SET_CASE_STORE_RVAL(OP,spdec)                                     \
            SKIP_POP_AFTER_SET(OP##_LENGTH, spdec);                           \
            {                                                                 \
                Value *newsp = regs.sp - ((spdec) - 1);                       \
                newsp[-1] = regs.sp[-1];                                      \
                regs.sp = newsp;                                              \
            }                                                                 \
          END_CASE(OP)

BEGIN_CASE(JSOP_SETCONST)
{
    JSAtom *atom;
    LOAD_ATOM(0, atom);
    JSObject &obj = regs.fp()->varObj();
    const Value &ref = regs.sp[-1];
    if (!obj.defineProperty(cx, ATOM_TO_JSID(atom), ref,
                            PropertyStub, StrictPropertyStub,
                            JSPROP_ENUMERATE | JSPROP_PERMANENT | JSPROP_READONLY)) {
        goto error;
    }
}
END_SET_CASE(JSOP_SETCONST);

#if JS_HAS_DESTRUCTURING
BEGIN_CASE(JSOP_ENUMCONSTELEM)
{
    const Value &ref = regs.sp[-3];
    JSObject *obj;
    FETCH_OBJECT(cx, -2, obj);
    jsid id;
    FETCH_ELEMENT_ID(obj, -1, id);
    if (!obj->defineProperty(cx, id, ref,
                             PropertyStub, StrictPropertyStub,
                             JSPROP_ENUMERATE | JSPROP_PERMANENT | JSPROP_READONLY)) {
        goto error;
    }
    regs.sp -= 3;
}
END_CASE(JSOP_ENUMCONSTELEM)
#endif

BEGIN_CASE(JSOP_BINDGNAME)
    PUSH_OBJECT(*regs.fp()->scopeChain().getGlobal());
END_CASE(JSOP_BINDGNAME)

BEGIN_CASE(JSOP_BINDNAME)
{
    JSObject *obj;
    do {
        /*
         * We can skip the property lookup for the global object. If the
         * property does not exist anywhere on the scope chain, JSOP_SETNAME
         * adds the property to the global.
         *
         * As a consequence of this optimization for the global object we run
         * its JSRESOLVE_ASSIGNING-tolerant resolve hooks only in JSOP_SETNAME,
         * after the interpreter evaluates the right- hand-side of the
         * assignment, and not here.
         *
         * This should be transparent to the hooks because the script, instead
         * of name = rhs, could have used global.name = rhs given a global
         * object reference, which also calls the hooks only after evaluating
         * the rhs. We desire such resolve hook equivalence between the two
         * forms.
         */
        obj = &regs.fp()->scopeChain();
        if (!obj->getParent())
            break;

        PropertyCacheEntry *entry;
        JSObject *obj2;
        JSAtom *atom;
        JS_PROPERTY_CACHE(cx).test(cx, regs.pc, obj, obj2, entry, atom);
        if (!atom) {
            ASSERT_VALID_PROPERTY_CACHE_HIT(0, obj, obj2, entry);
            break;
        }

        jsid id = ATOM_TO_JSID(atom);
        obj = js_FindIdentifierBase(cx, &regs.fp()->scopeChain(), id);
        if (!obj)
            goto error;
    } while (0);
    PUSH_OBJECT(*obj);
}
END_CASE(JSOP_BINDNAME)

BEGIN_CASE(JSOP_IMACOP)
    JS_ASSERT(JS_UPTRDIFF(regs.fp()->imacropc(), script->code) < script->length);
    op = JSOp(*regs.fp()->imacropc());
    DO_OP();

#define BITWISE_OP(OP)                                                        \
    JS_BEGIN_MACRO                                                            \
        int32_t i, j;                                                         \
        if (!ValueToECMAInt32(cx, regs.sp[-2], &i))                           \
            goto error;                                                       \
        if (!ValueToECMAInt32(cx, regs.sp[-1], &j))                           \
            goto error;                                                       \
        i = i OP j;                                                           \
        regs.sp--;                                                            \
        regs.sp[-1].setInt32(i);                                              \
    JS_END_MACRO

BEGIN_CASE(JSOP_BITOR)
    BITWISE_OP(|);
END_CASE(JSOP_BITOR)

BEGIN_CASE(JSOP_BITXOR)
    BITWISE_OP(^);
END_CASE(JSOP_BITXOR)

BEGIN_CASE(JSOP_BITAND)
    BITWISE_OP(&);
END_CASE(JSOP_BITAND)

#undef BITWISE_OP

#define EQUALITY_OP(OP)                                                       \
    JS_BEGIN_MACRO                                                            \
        Value rval = regs.sp[-1];                                             \
        Value lval = regs.sp[-2];                                             \
        JSBool cond;                                                          \
        if (!LooselyEqual(cx, lval, rval, &cond))                             \
            goto error;                                                       \
        cond = cond OP JS_TRUE;                                               \
        TRY_BRANCH_AFTER_COND(cond, 2);                                       \
        regs.sp--;                                                            \
        regs.sp[-1].setBoolean(cond);                                         \
    JS_END_MACRO

BEGIN_CASE(JSOP_EQ)
    EQUALITY_OP(==);
END_CASE(JSOP_EQ)

BEGIN_CASE(JSOP_NE)
    EQUALITY_OP(!=);
END_CASE(JSOP_NE)

#undef EQUALITY_OP

#define STRICT_EQUALITY_OP(OP, COND)                                          \
    JS_BEGIN_MACRO                                                            \
        const Value &rref = regs.sp[-1];                                      \
        const Value &lref = regs.sp[-2];                                      \
        JSBool equal;                                                         \
        if (!StrictlyEqual(cx, lref, rref, &equal))                           \
            goto error;                                                       \
        COND = equal OP JS_TRUE;                                              \
        regs.sp--;                                                            \
    JS_END_MACRO

BEGIN_CASE(JSOP_STRICTEQ)
{
    bool cond;
    STRICT_EQUALITY_OP(==, cond);
    regs.sp[-1].setBoolean(cond);
}
END_CASE(JSOP_STRICTEQ)

BEGIN_CASE(JSOP_STRICTNE)
{
    bool cond;
    STRICT_EQUALITY_OP(!=, cond);
    regs.sp[-1].setBoolean(cond);
}
END_CASE(JSOP_STRICTNE)

BEGIN_CASE(JSOP_CASE)
{
    bool cond;
    STRICT_EQUALITY_OP(==, cond);
    if (cond) {
        regs.sp--;
        len = GET_JUMP_OFFSET(regs.pc);
        BRANCH(len);
    }
}
END_CASE(JSOP_CASE)

BEGIN_CASE(JSOP_CASEX)
{
    bool cond;
    STRICT_EQUALITY_OP(==, cond);
    if (cond) {
        regs.sp--;
        len = GET_JUMPX_OFFSET(regs.pc);
        BRANCH(len);
    }
}
END_CASE(JSOP_CASEX)

#undef STRICT_EQUALITY_OP

#define RELATIONAL_OP(OP)                                                     \
    JS_BEGIN_MACRO                                                            \
        Value &rval = regs.sp[-1];                                            \
        Value &lval = regs.sp[-2];                                            \
        bool cond;                                                            \
        /* Optimize for two int-tagged operands (typical loop control). */    \
        if (lval.isInt32() && rval.isInt32()) {                               \
            cond = lval.toInt32() OP rval.toInt32();                          \
        } else {                                                              \
            if (!ToPrimitive(cx, JSTYPE_NUMBER, &lval))                       \
                goto error;                                                   \
            if (!ToPrimitive(cx, JSTYPE_NUMBER, &rval))                       \
                goto error;                                                   \
            if (lval.isString() && rval.isString()) {                         \
                JSString *l = lval.toString(), *r = rval.toString();          \
                int32 result;                                                 \
                if (!CompareStrings(cx, l, r, &result))                       \
                    goto error;                                               \
                cond = result OP 0;                                           \
            } else {                                                          \
                double l, r;                                                  \
                if (!ToNumber(cx, lval, &l) || !ToNumber(cx, rval, &r))       \
                    goto error;                                               \
                cond = JSDOUBLE_COMPARE(l, OP, r, false);                     \
            }                                                                 \
        }                                                                     \
        TRY_BRANCH_AFTER_COND(cond, 2);                                       \
        regs.sp[-2].setBoolean(cond);                                         \
        regs.sp--;                                                            \
    JS_END_MACRO

BEGIN_CASE(JSOP_LT)
    RELATIONAL_OP(<);
END_CASE(JSOP_LT)

BEGIN_CASE(JSOP_LE)
    RELATIONAL_OP(<=);
END_CASE(JSOP_LE)

BEGIN_CASE(JSOP_GT)
    RELATIONAL_OP(>);
END_CASE(JSOP_GT)

BEGIN_CASE(JSOP_GE)
    RELATIONAL_OP(>=);
END_CASE(JSOP_GE)

#undef RELATIONAL_OP

#define SIGNED_SHIFT_OP(OP)                                                   \
    JS_BEGIN_MACRO                                                            \
        int32_t i, j;                                                         \
        if (!ValueToECMAInt32(cx, regs.sp[-2], &i))                           \
            goto error;                                                       \
        if (!ValueToECMAInt32(cx, regs.sp[-1], &j))                           \
            goto error;                                                       \
        i = i OP (j & 31);                                                    \
        regs.sp--;                                                            \
        regs.sp[-1].setInt32(i);                                              \
    JS_END_MACRO

BEGIN_CASE(JSOP_LSH)
    SIGNED_SHIFT_OP(<<);
END_CASE(JSOP_LSH)

BEGIN_CASE(JSOP_RSH)
    SIGNED_SHIFT_OP(>>);
END_CASE(JSOP_RSH)

#undef SIGNED_SHIFT_OP

BEGIN_CASE(JSOP_URSH)
{
    uint32_t u;
    if (!ValueToECMAUint32(cx, regs.sp[-2], &u))
        goto error;
    int32_t j;
    if (!ValueToECMAInt32(cx, regs.sp[-1], &j))
        goto error;

    u >>= (j & 31);

    regs.sp--;
    if (!regs.sp[-1].setNumber(uint32(u)))
        script->types.monitorOverflow(cx, regs.pc);
}
END_CASE(JSOP_URSH)

BEGIN_CASE(JSOP_ADD)
{
    Value rval = regs.sp[-1];
    Value lval = regs.sp[-2];

    if (lval.isInt32() && rval.isInt32()) {
        int32_t l = lval.toInt32(), r = rval.toInt32();
        int32_t sum = l + r;
        if (JS_UNLIKELY(bool((l ^ sum) & (r ^ sum) & 0x80000000))) {
            regs.sp[-2].setDouble(double(l) + double(r));
            script->types.monitorOverflow(cx, regs.pc);
        } else {
            regs.sp[-2].setInt32(sum);
        }
        regs.sp--;
    } else
#if JS_HAS_XML_SUPPORT
    if (IsXML(lval) && IsXML(rval)) {
        if (!js_ConcatenateXML(cx, &lval.toObject(), &rval.toObject(), &rval))
            goto error;
        regs.sp[-2] = rval;
        regs.sp--;
        script->types.monitorUnknown(cx, regs.pc);
    } else
#endif
    {
        /*
         * If either operand is an object, any non-integer result must be
         * reported to inference.
         */
        bool lIsObject = lval.isObject(), rIsObject = rval.isObject();

        if (!ToPrimitive(cx, &lval))
            goto error;
        if (!ToPrimitive(cx, &rval))
            goto error;
        bool lIsString, rIsString;
        if ((lIsString = lval.isString()) | (rIsString = rval.isString())) {
            JSString *lstr, *rstr;
            if (lIsString) {
                lstr = lval.toString();
            } else {
                lstr = js_ValueToString(cx, lval);
                if (!lstr)
                    goto error;
                regs.sp[-2].setString(lstr);
            }
            if (rIsString) {
                rstr = rval.toString();
            } else {
                rstr = js_ValueToString(cx, rval);
                if (!rstr)
                    goto error;
                regs.sp[-1].setString(rstr);
            }
            JSString *str = js_ConcatStrings(cx, lstr, rstr);
            if (!str)
                goto error;
            if (lIsObject || rIsObject)
                script->types.monitorString(cx, regs.pc);
            regs.sp[-2].setString(str);
            regs.sp--;
        } else {
            double l, r;
            if (!ToNumber(cx, lval, &l) || !ToNumber(cx, rval, &r))
                goto error;
            l += r;
            if (!regs.sp[-2].setNumber(l) &&
                (lIsObject || rIsObject || (!lval.isDouble() && !rval.isDouble()))) {
                script->types.monitorOverflow(cx, regs.pc);
            }
            regs.sp--;
        }
    }
}
END_CASE(JSOP_ADD)

#define BINARY_OP(OP)                                                         \
    JS_BEGIN_MACRO                                                            \
        Value rval = regs.sp[-1];                                             \
        Value lval = regs.sp[-2];                                             \
        double d1, d2;                                                        \
<<<<<<< HEAD
        if (!ValueToNumber(cx, lval, &d1) ||                                  \
            !ValueToNumber(cx, rval, &d2)) {                                  \
=======
        if (!ToNumber(cx, regs.sp[-2], &d1) ||                                \
            !ToNumber(cx, regs.sp[-1], &d2)) {                                \
>>>>>>> 2a348817
            goto error;                                                       \
        }                                                                     \
        double d = d1 OP d2;                                                  \
        regs.sp--;                                                            \
        if (!regs.sp[-1].setNumber(d) &&                                      \
            !(lval.isDouble() || rval.isDouble())) {                          \
            script->types.monitorOverflow(cx, regs.pc);                         \
        }                                                                     \
    JS_END_MACRO

BEGIN_CASE(JSOP_SUB)
    BINARY_OP(-);
END_CASE(JSOP_SUB)

BEGIN_CASE(JSOP_MUL)
    BINARY_OP(*);
END_CASE(JSOP_MUL)

#undef BINARY_OP

BEGIN_CASE(JSOP_DIV)
{
    Value rval = regs.sp[-1];
    Value lval = regs.sp[-2];
    double d1, d2;
<<<<<<< HEAD
    if (!ValueToNumber(cx, lval, &d1) ||
        !ValueToNumber(cx, rval, &d2)) {
=======
    if (!ToNumber(cx, regs.sp[-2], &d1) || !ToNumber(cx, regs.sp[-1], &d2))
>>>>>>> 2a348817
        goto error;
    regs.sp--;
    if (d2 == 0) {
        const Value *vp;
#ifdef XP_WIN
        /* XXX MSVC miscompiles such that (NaN == 0) */
        if (JSDOUBLE_IS_NaN(d2))
            vp = &rt->NaNValue;
        else
#endif
        if (d1 == 0 || JSDOUBLE_IS_NaN(d1))
            vp = &rt->NaNValue;
        else if (JSDOUBLE_IS_NEG(d1) != JSDOUBLE_IS_NEG(d2))
            vp = &rt->negativeInfinityValue;
        else
            vp = &rt->positiveInfinityValue;
        regs.sp[-1] = *vp;
        script->types.monitorOverflow(cx, regs.pc);
    } else {
        d1 /= d2;
        if (!regs.sp[-1].setNumber(d1) &&
            !(lval.isDouble() || rval.isDouble())) {
            script->types.monitorOverflow(cx, regs.pc);
        }
    }
}
END_CASE(JSOP_DIV)

BEGIN_CASE(JSOP_MOD)
{
    Value &lref = regs.sp[-2];
    Value &rref = regs.sp[-1];
    int32_t l, r;
    if (lref.isInt32() && rref.isInt32() &&
        (l = lref.toInt32()) >= 0 && (r = rref.toInt32()) > 0) {
        int32_t mod = l % r;
        regs.sp--;
        regs.sp[-1].setInt32(mod);
    } else {
        double d1, d2;
        if (!ToNumber(cx, regs.sp[-2], &d1) || !ToNumber(cx, regs.sp[-1], &d2))
            goto error;
        regs.sp--;
        if (d2 == 0) {
            regs.sp[-1].setDouble(js_NaN);
        } else {
            d1 = js_fmod(d1, d2);
            regs.sp[-1].setDouble(d1);
        }
        script->types.monitorOverflow(cx, regs.pc);
    }
}
END_CASE(JSOP_MOD)

BEGIN_CASE(JSOP_NOT)
{
    Value *_;
    bool cond;
    POP_BOOLEAN(cx, _, cond);
    PUSH_BOOLEAN(!cond);
}
END_CASE(JSOP_NOT)

BEGIN_CASE(JSOP_BITNOT)
{
    int32_t i;
    if (!ValueToECMAInt32(cx, regs.sp[-1], &i))
        goto error;
    i = ~i;
    regs.sp[-1].setInt32(i);
}
END_CASE(JSOP_BITNOT)

BEGIN_CASE(JSOP_NEG)
{
    /*
     * When the operand is int jsval, INT32_FITS_IN_JSVAL(i) implies
     * INT32_FITS_IN_JSVAL(-i) unless i is 0 or INT32_MIN when the
     * results, -0.0 or INT32_MAX + 1, are jsdouble values.
     */
    Value ref = regs.sp[-1];
    int32_t i;
    if (ref.isInt32() && (i = ref.toInt32()) != 0 && i != INT32_MIN) {
        i = -i;
        regs.sp[-1].setInt32(i);
    } else {
        double d;
        if (!ToNumber(cx, regs.sp[-1], &d))
            goto error;
        d = -d;
        if (!regs.sp[-1].setNumber(d) && !ref.isDouble())
            script->types.monitorOverflow(cx, regs.pc);
    }
}
END_CASE(JSOP_NEG)

BEGIN_CASE(JSOP_POS)
    if (!ToNumber(cx, &regs.sp[-1]))
        goto error;
    if (!regs.sp[-1].isInt32())
        script->types.monitorOverflow(cx, regs.pc);
END_CASE(JSOP_POS)

BEGIN_CASE(JSOP_DELNAME)
{
    JSAtom *atom;
    LOAD_ATOM(0, atom);
    jsid id = ATOM_TO_JSID(atom);
    JSObject *obj, *obj2;
    JSProperty *prop;
    if (!js_FindProperty(cx, id, false, &obj, &obj2, &prop))
        goto error;

    /* Strict mode code should never contain JSOP_DELNAME opcodes. */
    JS_ASSERT(!script->strictModeCode);

    /* ECMA says to return true if name is undefined or inherited. */
    PUSH_BOOLEAN(true);
    if (prop) {
        if (!obj->deleteProperty(cx, id, &regs.sp[-1], false))
            goto error;
    }
}
END_CASE(JSOP_DELNAME)

BEGIN_CASE(JSOP_DELPROP)
{
    JSAtom *atom;
    LOAD_ATOM(0, atom);
    jsid id = ATOM_TO_JSID(atom);

    JSObject *obj;
    FETCH_OBJECT(cx, -1, obj);

    Value rval;
    if (!obj->deleteProperty(cx, id, &rval, script->strictModeCode))
        goto error;

    regs.sp[-1] = rval;
}
END_CASE(JSOP_DELPROP)

BEGIN_CASE(JSOP_DELELEM)
{
    /* Fetch the left part and resolve it to a non-null object. */
    JSObject *obj;
    FETCH_OBJECT(cx, -2, obj);

    /* Fetch index and convert it to id suitable for use with obj. */
    jsid id;
    FETCH_ELEMENT_ID(obj, -1, id);

    /* Get or set the element. */
    if (!obj->deleteProperty(cx, id, &regs.sp[-2], script->strictModeCode))
        goto error;

    regs.sp--;
}
END_CASE(JSOP_DELELEM)

BEGIN_CASE(JSOP_TYPEOFEXPR)
BEGIN_CASE(JSOP_TYPEOF)
{
    const Value &ref = regs.sp[-1];
    JSType type = JS_TypeOfValue(cx, Jsvalify(ref));
    JSAtom *atom = rt->atomState.typeAtoms[type];
    regs.sp[-1].setString(atom);
}
END_CASE(JSOP_TYPEOF)

BEGIN_CASE(JSOP_VOID)
    regs.sp[-1].setUndefined();
END_CASE(JSOP_VOID)

{
    JSObject *obj;
    JSAtom *atom;
    jsid id;
    jsint i;

BEGIN_CASE(JSOP_INCELEM)
BEGIN_CASE(JSOP_DECELEM)
BEGIN_CASE(JSOP_ELEMINC)
BEGIN_CASE(JSOP_ELEMDEC)

    /*
     * Delay fetching of id until we have the object to ensure the proper
     * evaluation order. See bug 372331.
     */
    id = JSID_VOID;
    i = -2;
    goto fetch_incop_obj;

BEGIN_CASE(JSOP_INCPROP)
BEGIN_CASE(JSOP_DECPROP)
BEGIN_CASE(JSOP_PROPINC)
BEGIN_CASE(JSOP_PROPDEC)
    LOAD_ATOM(0, atom);
    id = ATOM_TO_JSID(atom);
    i = -1;

  fetch_incop_obj:
    FETCH_OBJECT(cx, i, obj);
    if (JSID_IS_VOID(id)) {
        FETCH_ELEMENT_ID(obj, -1, id);
        if (!JSID_IS_INT(id))
            script->types.monitorUnknown(cx, regs.pc);
    }
    goto do_incop;

BEGIN_CASE(JSOP_INCNAME)
BEGIN_CASE(JSOP_DECNAME)
BEGIN_CASE(JSOP_NAMEINC)
BEGIN_CASE(JSOP_NAMEDEC)
BEGIN_CASE(JSOP_INCGNAME)
BEGIN_CASE(JSOP_DECGNAME)
BEGIN_CASE(JSOP_GNAMEINC)
BEGIN_CASE(JSOP_GNAMEDEC)
{
    obj = &regs.fp()->scopeChain();

    bool global = (js_CodeSpec[op].format & JOF_GNAME);
    if (global)
        obj = obj->getGlobal();

    JSObject *obj2;
    PropertyCacheEntry *entry;
    JS_PROPERTY_CACHE(cx).test(cx, regs.pc, obj, obj2, entry, atom);
    if (!atom) {
        ASSERT_VALID_PROPERTY_CACHE_HIT(0, obj, obj2, entry);
        if (obj == obj2 && entry->vword.isSlot()) {
            uint32 slot = entry->vword.toSlot();
            Value &rref = obj->nativeGetSlotRef(slot);
            int32_t tmp;
            if (JS_LIKELY(rref.isInt32() && CanIncDecWithoutOverflow(tmp = rref.toInt32()))) {
                int32_t inc = tmp + ((js_CodeSpec[op].format & JOF_INC) ? 1 : -1);
                if (!(js_CodeSpec[op].format & JOF_POST))
                    tmp = inc;
                rref.getInt32Ref() = inc;
                PUSH_INT32(tmp);
                len = JSOP_INCNAME_LENGTH;
                DO_NEXT_OP(len);
            }
        }
        LOAD_ATOM(0, atom);
    }

    id = ATOM_TO_JSID(atom);
    JSProperty *prop;
    if (!js_FindPropertyHelper(cx, id, true, global, &obj, &obj2, &prop))
        goto error;
    if (!prop) {
        atomNotDefined = atom;
        goto atom_not_defined;
    }
}

do_incop:
{
    /*
     * We need a root to store the value to leave on the stack until
     * we have done with obj->setProperty.
     */
    PUSH_NULL();
    if (!obj->getProperty(cx, id, &regs.sp[-1]))
        goto error;

    /*
     * Add undefined to the object itself when read out during an incop.
     * The getProperty can produce undefined without being accounted for by
     * type information, and types.monitor will not be update the object itself.
     */
    if (regs.sp[-1].isUndefined())
        AddTypePropertyId(cx, obj, id, types::Type::UndefinedType());

    const JSCodeSpec *cs = &js_CodeSpec[op];
    JS_ASSERT(cs->ndefs == 1);
    JS_ASSERT((cs->format & JOF_TMPSLOT_MASK) >= JOF_TMPSLOT2);

    uint32 format = cs->format;
    uint32 setPropFlags = (JOF_MODE(format) == JOF_NAME)
                          ? JSRESOLVE_ASSIGNING
                          : JSRESOLVE_ASSIGNING | JSRESOLVE_QUALIFIED;

    Value &ref = regs.sp[-1];
    int32_t tmp;
    if (JS_LIKELY(ref.isInt32() && CanIncDecWithoutOverflow(tmp = ref.toInt32()))) {
        int incr = (format & JOF_INC) ? 1 : -1;
        if (format & JOF_POST)
            ref.getInt32Ref() = tmp + incr;
        else
            ref.getInt32Ref() = tmp += incr;

        {
            JSAutoResolveFlags rf(cx, setPropFlags);
            if (!obj->setProperty(cx, id, &ref, script->strictModeCode))
                goto error;
        }

        /*
         * We must set regs.sp[-1] to tmp for both post and pre increments
         * as the setter overwrites regs.sp[-1].
         */
        ref.setInt32(tmp);
    } else {
        /* We need an extra root for the result. */
        PUSH_NULL();
        if (!js_DoIncDec(cx, cs, &regs.sp[-2], &regs.sp[-1]))
            goto error;

        script->types.monitorOverflow(cx, regs.pc);

        {
            JSAutoResolveFlags rf(cx, setPropFlags);
            if (!obj->setProperty(cx, id, &regs.sp[-1], script->strictModeCode))
                goto error;
        }

        regs.sp--;
    }

    if (cs->nuses == 0) {
        /* regs.sp[-1] already contains the result of name increment. */
    } else {
        regs.sp[-1 - cs->nuses] = regs.sp[-1];
        regs.sp -= cs->nuses;
    }
    len = cs->length;
    DO_NEXT_OP(len);
}
}

{
    int incr, incr2;
    uint32 slot;
    Value *vp;

    /* Position cases so the most frequent i++ does not need a jump. */
BEGIN_CASE(JSOP_DECARG)
    incr = -1; incr2 = -1; goto do_arg_incop;
BEGIN_CASE(JSOP_ARGDEC)
    incr = -1; incr2 =  0; goto do_arg_incop;
BEGIN_CASE(JSOP_INCARG)
    incr =  1; incr2 =  1; goto do_arg_incop;
BEGIN_CASE(JSOP_ARGINC)
    incr =  1; incr2 =  0;

  do_arg_incop:
    slot = GET_ARGNO(regs.pc);
    JS_ASSERT(slot < regs.fp()->numFormalArgs());
    vp = argv + slot;
    goto do_int_fast_incop;

BEGIN_CASE(JSOP_DECLOCAL)
    incr = -1; incr2 = -1; goto do_local_incop;
BEGIN_CASE(JSOP_LOCALDEC)
    incr = -1; incr2 =  0; goto do_local_incop;
BEGIN_CASE(JSOP_INCLOCAL)
    incr =  1; incr2 =  1; goto do_local_incop;
BEGIN_CASE(JSOP_LOCALINC)
    incr =  1; incr2 =  0;

  /*
   * do_local_incop comes right before do_int_fast_incop as we want to
   * avoid an extra jump for variable cases as local++ is more frequent
   * than arg++.
   */
  do_local_incop:
    slot = GET_SLOTNO(regs.pc);
    JS_ASSERT(slot < regs.fp()->numSlots());
    vp = regs.fp()->slots() + slot;

  do_int_fast_incop:
    int32_t tmp;
    if (JS_LIKELY(vp->isInt32() && CanIncDecWithoutOverflow(tmp = vp->toInt32()))) {
        vp->getInt32Ref() = tmp + incr;
        JS_ASSERT(JSOP_INCARG_LENGTH == js_CodeSpec[op].length);
        SKIP_POP_AFTER_SET(JSOP_INCARG_LENGTH, 0);
        PUSH_INT32(tmp + incr2);
    } else {
        PUSH_COPY(*vp);
        if (!js_DoIncDec(cx, &js_CodeSpec[op], &regs.sp[-1], vp))
            goto error;
        script->types.monitorOverflow(cx, regs.pc);
    }
    len = JSOP_INCARG_LENGTH;
    JS_ASSERT(len == js_CodeSpec[op].length);
    DO_NEXT_OP(len);
}

BEGIN_CASE(JSOP_THIS)
    if (!ComputeThis(cx, regs.fp()))
        goto error;
    PUSH_COPY(regs.fp()->thisValue());
END_CASE(JSOP_THIS)

BEGIN_CASE(JSOP_UNBRANDTHIS)
{
    if (!ComputeThis(cx, regs.fp()))
        goto error;
    Value &thisv = regs.fp()->thisValue();
    if (thisv.isObject()) {
        JSObject *obj = &thisv.toObject();
        if (obj->isNative())
            obj->unbrand(cx);
    }
}
END_CASE(JSOP_UNBRANDTHIS)

BEGIN_CASE(JSOP_GETPROP)
BEGIN_CASE(JSOP_GETXPROP)
BEGIN_CASE(JSOP_LENGTH)
{
    Value rval;
    do {
        Value *vp = &regs.sp[-1];

        if (op == JSOP_LENGTH) {
            /* Optimize length accesses on strings, arrays, and arguments. */
            if (vp->isString()) {
                rval = Int32Value(vp->toString()->length());
                break;
            }
            if (vp->isMagic(JS_LAZY_ARGUMENTS)) {
                rval = Int32Value(regs.fp()->numActualArgs());
                break;
            }
            if (vp->isObject()) {
                JSObject *obj = &vp->toObject();
                if (obj->isArray()) {
                    jsuint length = obj->getArrayLength();
                    rval = NumberValue(length);
                    break;
                }

                if (obj->isArguments()) {
                    ArgumentsObject *argsobj = obj->asArguments();
                    if (!argsobj->hasOverriddenLength()) {
                        uint32 length = argsobj->initialLength();
                        JS_ASSERT(length < INT32_MAX);
                        rval = Int32Value(int32_t(length));
                        break;
                    }
                }

                if (js_IsTypedArray(obj)) {
                    TypedArray *tarray = TypedArray::fromJSObject(obj);
                    rval = NumberValue(tarray->length);
                    break;
                }
            }
        }

        /*
         * We do not impose the method read barrier if in an imacro,
         * assuming any property gets it does (e.g., for 'toString'
         * from JSOP_NEW) will not be leaked to the calling script.
         */
        JSObject *obj;
        VALUE_TO_OBJECT(cx, vp, obj);
        JSObject *aobj = js_GetProtoIfDenseArray(obj);

        PropertyCacheEntry *entry;
        JSObject *obj2;
        JSAtom *atom;
        JS_PROPERTY_CACHE(cx).test(cx, regs.pc, aobj, obj2, entry, atom);
        if (!atom) {
            ASSERT_VALID_PROPERTY_CACHE_HIT(0, aobj, obj2, entry);
            if (entry->vword.isFunObj()) {
                rval.setObject(entry->vword.toFunObj());
            } else if (entry->vword.isSlot()) {
                uint32 slot = entry->vword.toSlot();
                rval = obj2->nativeGetSlot(slot);
            } else {
                JS_ASSERT(entry->vword.isShape());
                const Shape *shape = entry->vword.toShape();
                NATIVE_GET(cx, obj, obj2, shape,
                           regs.fp()->hasImacropc() ? JSGET_NO_METHOD_BARRIER : JSGET_METHOD_BARRIER,
                           &rval);
            }
            break;
        }

        jsid id = ATOM_TO_JSID(atom);
        if (JS_LIKELY(!aobj->getOps()->getProperty)
            ? !js_GetPropertyHelper(cx, obj, id,
                                    (regs.fp()->hasImacropc() ||
                                     regs.pc[JSOP_GETPROP_LENGTH] == JSOP_IFEQ)
                                    ? JSGET_CACHE_RESULT | JSGET_NO_METHOD_BARRIER
                                    : JSGET_CACHE_RESULT | JSGET_METHOD_BARRIER,
                                    &rval)
            : !obj->getProperty(cx, id, &rval)) {
            goto error;
        }
    } while (0);

    script->types.monitor(cx, regs.pc, rval);

    regs.sp[-1] = rval;
    assertSameCompartment(cx, regs.sp[-1]);
}
END_CASE(JSOP_GETPROP)

BEGIN_CASE(JSOP_CALLPROP)
{
    Value lval = regs.sp[-1];

    Value objv;
    if (lval.isObject()) {
        objv = lval;
    } else {
        JSProtoKey protoKey;
        if (lval.isString()) {
            protoKey = JSProto_String;
        } else if (lval.isNumber()) {
            protoKey = JSProto_Number;
        } else if (lval.isBoolean()) {
            protoKey = JSProto_Boolean;
        } else {
            JS_ASSERT(lval.isNull() || lval.isUndefined());
            js_ReportIsNullOrUndefined(cx, -1, lval, NULL);
            goto error;
        }
        JSObject *pobj;
        if (!js_GetClassPrototype(cx, NULL, protoKey, &pobj))
            goto error;
        objv.setObject(*pobj);
    }

    JSObject *aobj = js_GetProtoIfDenseArray(&objv.toObject());
    Value rval;

    PropertyCacheEntry *entry;
    JSObject *obj2;
    JSAtom *atom;
    JS_PROPERTY_CACHE(cx).test(cx, regs.pc, aobj, obj2, entry, atom);
    if (!atom) {
        ASSERT_VALID_PROPERTY_CACHE_HIT(0, aobj, obj2, entry);
        if (entry->vword.isFunObj()) {
            rval.setObject(entry->vword.toFunObj());
        } else if (entry->vword.isSlot()) {
            uint32 slot = entry->vword.toSlot();
            rval = obj2->nativeGetSlot(slot);
        } else {
            JS_ASSERT(entry->vword.isShape());
            const Shape *shape = entry->vword.toShape();
            NATIVE_GET(cx, &objv.toObject(), obj2, shape, JSGET_NO_METHOD_BARRIER, &rval);
        }
        regs.sp[-1] = rval;
        assertSameCompartment(cx, regs.sp[-1]);
        PUSH_COPY(lval);
    } else {
        /*
         * Cache miss: use the immediate atom that was loaded for us under
         * PropertyCache::test.
         */
        jsid id;
        id = ATOM_TO_JSID(atom);

        PUSH_NULL();
        if (lval.isObject()) {
            if (!js_GetMethod(cx, &objv.toObject(), id,
                              JS_LIKELY(!aobj->getOps()->getProperty)
                              ? JSGET_CACHE_RESULT | JSGET_NO_METHOD_BARRIER
                              : JSGET_NO_METHOD_BARRIER,
                              &rval)) {
                goto error;
            }
            regs.sp[-1] = objv;
            regs.sp[-2] = rval;
            assertSameCompartment(cx, regs.sp[-1], regs.sp[-2]);
        } else {
            JS_ASSERT(!objv.toObject().getOps()->getProperty);
            if (!js_GetPropertyHelper(cx, &objv.toObject(), id,
                                      JSGET_CACHE_RESULT | JSGET_NO_METHOD_BARRIER,
                                      &rval)) {
                goto error;
            }
            regs.sp[-1] = lval;
            regs.sp[-2] = rval;
            assertSameCompartment(cx, regs.sp[-1], regs.sp[-2]);
        }
    }
#if JS_HAS_NO_SUCH_METHOD
    if (JS_UNLIKELY(rval.isPrimitive()) && regs.sp[-1].isObject()) {
        LOAD_ATOM(0, atom);
        regs.sp[-2].setString(atom);
        if (!js_OnUnknownMethod(cx, regs.sp - 2))
            goto error;
    }
#endif
    script->types.monitor(cx, regs.pc, rval);
}
END_CASE(JSOP_CALLPROP)

BEGIN_CASE(JSOP_UNBRAND)
    JS_ASSERT(regs.sp - regs.fp()->slots() >= 1);
    regs.sp[-1].toObject().unbrand(cx);
END_CASE(JSOP_UNBRAND)

BEGIN_CASE(JSOP_SETGNAME)
BEGIN_CASE(JSOP_SETNAME)
BEGIN_CASE(JSOP_SETPROP)
BEGIN_CASE(JSOP_SETMETHOD)
{
    Value rval = regs.sp[-1];
    JS_ASSERT_IF(op == JSOP_SETMETHOD, IsFunctionObject(rval));
    Value &lref = regs.sp[-2];
    JS_ASSERT_IF(op == JSOP_SETNAME, lref.isObject());
    JSObject *obj;
    VALUE_TO_OBJECT(cx, &lref, obj);

    JS_ASSERT_IF(op == JSOP_SETGNAME, obj == regs.fp()->scopeChain().getGlobal());

    do {
        PropertyCache *cache = &JS_PROPERTY_CACHE(cx);

        /*
         * Probe the property cache, specializing for two important
         * set-property cases. First:
         *
         *   function f(a, b, c) {
         *     var o = {p:a, q:b, r:c};
         *     return o;
         *   }
         *
         * or similar real-world cases, which evolve a newborn native
         * object predicatably through some bounded number of property
         * additions. And second:
         *
         *   o.p = x;
         *
         * in a frequently executed method or loop body, where p will
         * (possibly after the first iteration) always exist in native
         * object o.
         */
        PropertyCacheEntry *entry;
        JSObject *obj2;
        JSAtom *atom;
        if (cache->testForSet(cx, regs.pc, obj, &entry, &obj2, &atom)) {
            /*
             * Property cache hit, only partially confirmed by testForSet. We
             * know that the entry applies to regs.pc and that obj's shape
             * matches.
             *
             * The entry predicts either a new property to be added directly to
             * obj by this set, or on an existing "own" property, or on a
             * prototype property that has a setter.
             */
            const Shape *shape = entry->vword.toShape();
            JS_ASSERT_IF(shape->isDataDescriptor(), shape->writable());
            JS_ASSERT_IF(shape->hasSlot(), entry->vcapTag() == 0);

            /*
             * Fastest path: check whether obj already has the cached shape and
             * call NATIVE_SET and break to get out of the do-while(0). But we
             * can call NATIVE_SET only for a direct or proto-setter hit.
             */
            if (!entry->adding()) {
                if (entry->vcapTag() == 0 ||
                    ((obj2 = obj->getProto()) && obj2->shape() == entry->vshape()))
                {
#ifdef DEBUG
                    if (entry->directHit()) {
                        JS_ASSERT(obj->nativeContains(*shape));
                    } else {
                        JS_ASSERT(obj2->nativeContains(*shape));
                        JS_ASSERT(entry->vcapTag() == 1);
                        JS_ASSERT(entry->kshape != entry->vshape());
                        JS_ASSERT(!shape->hasSlot());
                    }
#endif

                    PCMETER(cache->pchits++);
                    PCMETER(cache->setpchits++);
                    NATIVE_SET(cx, obj, shape, entry, script->strictModeCode, &rval);
                    break;
                }
            } else {
                JS_ASSERT(obj->isExtensible());

                if (obj->nativeEmpty()) {
                    if (!obj->ensureClassReservedSlotsForEmptyObject(cx))
                        goto error;
                }

                uint32 slot;
                if (shape->previous() == obj->lastProperty() &&
                    entry->vshape() == rt->protoHazardShape &&
                    shape->hasDefaultSetter()) {
                    slot = shape->slot;
                    JS_ASSERT(slot == obj->slotSpan());

                    /*
                     * Fast path: adding a plain old property that was once at
                     * the frontier of the property tree, whose slot is next to
                     * claim among the already-allocated slots in obj, where
                     * shape->table has not been created yet.
                     */
                    PCMETER(cache->pchits++);
                    PCMETER(cache->addpchits++);

                    if (slot < obj->numSlots()) {
                        JS_ASSERT(obj->getSlot(slot).isUndefined());
                    } else {
                        if (!obj->allocSlot(cx, &slot))
                            goto error;
                        JS_ASSERT(slot == shape->slot);
                    }

                    /* Simply extend obj's property tree path with shape! */
                    obj->extend(cx, shape);

                    /*
                     * No method change check here because here we are adding a
                     * new property, not updating an existing slot's value that
                     * might contain a method of a branded shape.
                     */
                    TRACE_1(AddProperty, obj);
                    obj->nativeSetSlotWithType(cx, shape, rval);

                    /*
                     * Purge the property cache of the id we may have just
                     * shadowed in obj's scope and proto chains.
                     */
                    js_PurgeScopeChain(cx, obj, shape->propid);
                    break;
                }
            }
            PCMETER(cache->setpcmisses++);

            LOAD_ATOM(0, atom);
        } else {
            JS_ASSERT(atom);
        }

        jsid id = ATOM_TO_JSID(atom);
        if (entry && JS_LIKELY(!obj->getOps()->setProperty)) {
            uintN defineHow;
            if (op == JSOP_SETMETHOD)
                defineHow = DNP_CACHE_RESULT | DNP_SET_METHOD;
            else if (op == JSOP_SETNAME)
                defineHow = DNP_CACHE_RESULT | DNP_UNQUALIFIED;
            else
                defineHow = DNP_CACHE_RESULT;
            if (!js_SetPropertyHelper(cx, obj, id, defineHow, &rval, script->strictModeCode))
                goto error;
        } else {
            if (!obj->setProperty(cx, id, &rval, script->strictModeCode))
                goto error;
            ABORT_RECORDING(cx, "Non-native set");
        }
    } while (0);
}
END_SET_CASE_STORE_RVAL(JSOP_SETPROP, 2);

BEGIN_CASE(JSOP_GETELEM)
{
    Value &lref = regs.sp[-2];
    Value &rref = regs.sp[-1];
    if (lref.isString() && rref.isInt32()) {
        JSString *str = lref.toString();
        int32_t i = rref.toInt32();
        if (size_t(i) < str->length()) {
            str = JSAtom::getUnitStringForElement(cx, str, size_t(i));
            if (!str)
                goto error;
            regs.sp--;
            regs.sp[-1].setString(str);
            script->types.monitor(cx, regs.pc, regs.sp[-1]);
            len = JSOP_GETELEM_LENGTH;
            DO_NEXT_OP(len);
        }
    }

    if (lref.isMagic(JS_LAZY_ARGUMENTS)) {
        if (rref.isInt32() && size_t(rref.toInt32()) < regs.fp()->numActualArgs()) {
            regs.sp--;
            regs.sp[-1] = regs.fp()->canonicalActualArg(rref.toInt32());
            script->types.monitor(cx, regs.pc, regs.sp[-1]);
            len = JSOP_GETELEM_LENGTH;
            DO_NEXT_OP(len);
        }
        MarkTypeObjectFlags(cx, script->fun, types::OBJECT_FLAG_CREATED_ARGUMENTS);
        JS_ASSERT(!lref.isMagic(JS_LAZY_ARGUMENTS));
    }

    JSObject *obj;
    VALUE_TO_OBJECT(cx, &lref, obj);

    const Value *copyFrom;
    Value rval;
    jsid id;
    if (rref.isInt32()) {
        int32_t i = rref.toInt32();
        if (obj->isDenseArray()) {
            jsuint idx = jsuint(i);
            if (idx < obj->getDenseArrayInitializedLength()) {
                copyFrom = obj->addressOfDenseArrayElement(idx);
                if (!copyFrom->isMagic())
                    goto end_getelem;
            }
        } else if (obj->isArguments()) {
            uint32 arg = uint32(i);
            ArgumentsObject *argsobj = obj->asArguments();

            if (arg < argsobj->initialLength()) {
                copyFrom = argsobj->addressOfElement(arg);
                if (!copyFrom->isMagic(JS_ARGS_HOLE)) {
                    if (StackFrame *afp = reinterpret_cast<StackFrame *>(argsobj->getPrivate()))
                        copyFrom = &afp->canonicalActualArg(arg);
                    goto end_getelem;
                }
            }
        }
        if (JS_LIKELY(INT_FITS_IN_JSID(i)))
            id = INT_TO_JSID(i);
        else
            goto intern_big_int;
    } else {
        int32_t i;
        if (ValueFitsInInt32(rref, &i) && INT_FITS_IN_JSID(i)) {
            id = INT_TO_JSID(i);
        } else {
          intern_big_int:
            if (!js_InternNonIntElementId(cx, obj, rref, &id))
                goto error;
        }
    }

    if (!obj->getProperty(cx, id, &rval))
        goto error;
    copyFrom = &rval;

    if (!JSID_IS_INT(id))
        script->types.monitorUnknown(cx, regs.pc);

  end_getelem:
    regs.sp--;
    regs.sp[-1] = *copyFrom;
    assertSameCompartment(cx, regs.sp[-1]);
    script->types.monitor(cx, regs.pc, regs.sp[-1]);
}
END_CASE(JSOP_GETELEM)

BEGIN_CASE(JSOP_CALLELEM)
{
    /* Find the object on which to look for |this|'s properties. */
    Value thisv = regs.sp[-2];
    JSObject *thisObj = ValuePropertyBearer(cx, thisv, -2);
    if (!thisObj)
        goto error;

    /* Fetch index and convert it to id suitable for use with obj. */
    jsid id;
    FETCH_ELEMENT_ID(thisObj, -1, id);

    /* Get the method. */
    if (!js_GetMethod(cx, thisObj, id, JSGET_NO_METHOD_BARRIER, &regs.sp[-2]))
        goto error;

#if JS_HAS_NO_SUCH_METHOD
    if (JS_UNLIKELY(regs.sp[-2].isPrimitive()) && thisv.isObject()) {
        /* For js_OnUnknownMethod, sp[-2] is the index, and sp[-1] is the object missing it. */
        regs.sp[-2] = regs.sp[-1];
        regs.sp[-1].setObject(*thisObj);
        if (!js_OnUnknownMethod(cx, regs.sp - 2))
            goto error;
    } else
#endif
    {
        regs.sp[-1] = thisv;
    }

    if (!JSID_IS_INT(id))
        script->types.monitorUnknown(cx, regs.pc);
    script->types.monitor(cx, regs.pc, regs.sp[-2]);
}
END_CASE(JSOP_CALLELEM)

BEGIN_CASE(JSOP_SETELEM)
BEGIN_CASE(JSOP_SETHOLE)
{
    JSObject *obj;
    FETCH_OBJECT(cx, -3, obj);
    jsid id;
    FETCH_ELEMENT_ID(obj, -2, id);
    Value rval;
    script->types.monitorAssign(cx, regs.pc, obj, id, regs.sp[-1]);
    do {
        if (obj->isDenseArray() && JSID_IS_INT(id)) {
            jsuint length = obj->getDenseArrayInitializedLength();
            jsint i = JSID_TO_INT(id);
            if ((jsuint)i < length) {
                if (obj->getDenseArrayElement(i).isMagic(JS_ARRAY_HOLE)) {
                    if (js_PrototypeHasIndexedProperties(cx, obj))
                        break;
                    if ((jsuint)i >= obj->getArrayLength())
                        obj->setArrayLength(cx, i + 1);
                    *regs.pc = JSOP_SETHOLE;
                }
                obj->setDenseArrayElementWithType(cx, i, regs.sp[-1]);
                goto end_setelem;
            } else {
                *regs.pc = JSOP_SETHOLE;
            }
        }
    } while (0);
    rval = regs.sp[-1];
    if (!obj->setProperty(cx, id, &rval, script->strictModeCode))
        goto error;
  end_setelem:;
}
END_SET_CASE_STORE_RVAL(JSOP_SETELEM, 3)

BEGIN_CASE(JSOP_ENUMELEM)
{
    /* Funky: the value to set is under the [obj, id] pair. */
    JSObject *obj;
    FETCH_OBJECT(cx, -2, obj);
    jsid id;
    FETCH_ELEMENT_ID(obj, -1, id);
    Value rval = regs.sp[-3];
    if (!obj->setProperty(cx, id, &rval, script->strictModeCode))
        goto error;
    regs.sp -= 3;
}
END_CASE(JSOP_ENUMELEM)

BEGIN_CASE(JSOP_EVAL)
{
    CallArgs args = CallArgsFromSp(GET_ARGC(regs.pc), regs.sp);
    if (IsBuiltinEvalForScope(&regs.fp()->scopeChain(), args.calleev())) {
        if (!DirectEval(cx, args))
            goto error;
    } else {
        if (!Invoke(cx, args))
            goto error;
    }
    CHECK_INTERRUPT_HANDLER();
    regs.sp = args.spAfterCall();
    script->types.monitor(cx, regs.pc, regs.sp[-1]);
}
END_CASE(JSOP_EVAL)

BEGIN_CASE(JSOP_NEW)
BEGIN_CASE(JSOP_CALL)
BEGIN_CASE(JSOP_FUNCALL)
BEGIN_CASE(JSOP_FUNAPPLY)
{
    CallArgs args = CallArgsFromSp(GET_ARGC(regs.pc), regs.sp);
    JS_ASSERT(args.base() >= regs.fp()->base());

    bool construct = (*regs.pc == JSOP_NEW);

    JSObject *callee;
    JSFunction *fun;

    /* Don't bother trying to fast-path calls to scripted non-constructors. */
    if (!IsFunctionObject(args.calleev(), &callee, &fun) || !fun->isInterpretedConstructor()) {
        if (construct) {
            if (!InvokeConstructor(cx, args))
                goto error;
        } else {
            if (!Invoke(cx, args))
                goto error;
        }
        regs.sp = args.spAfterCall();
        script->types.monitor(cx, regs.pc, regs.sp[-1]);
        CHECK_INTERRUPT_HANDLER();
        TRACE_0(NativeCallComplete);
        len = JSOP_CALL_LENGTH;
        DO_NEXT_OP(len);
    }

    TypeMonitorCall(cx, args, construct);

    InitialFrameFlags initial = construct ? INITIAL_CONSTRUCT : INITIAL_NONE;

    JSScript *newScript = fun->script();
<<<<<<< HEAD
    if (!cx->stack.pushInlineFrame(cx, regs, args, *callee, fun, newScript, initial, OOMCheck()))
=======
    if (!cx->stack.pushInlineFrame(cx, regs, args, *callee, fun, newScript, construct))
>>>>>>> 2a348817
        goto error;

    RESTORE_INTERP_VARS();

    /* Only create call object after frame is rooted. */
    if (fun->isHeavyweight() && !CreateFunCallObject(cx, regs.fp()))
        goto error;

    RESET_USE_METHODJIT();
    TRACE_0(EnterFrame);

#ifdef JS_METHODJIT
    {
        /* Try to ensure methods are method JIT'd.  */
        mjit::CompileRequest request = (interpMode == JSINTERP_NORMAL)
                                       ? mjit::CompileRequest_Interpreter
                                       : mjit::CompileRequest_JIT;
        mjit::CompileStatus status = mjit::CanMethodJIT(cx, script, regs.fp(), request);
        if (status == mjit::Compile_Error)
            goto error;
        if (!TRACE_RECORDER(cx) && !TRACE_PROFILER(cx) && status == mjit::Compile_Okay) {
            mjit::JaegerStatus status = mjit::JaegerShot(cx, true);
            CHECK_PARTIAL_METHODJIT(status);
            interpReturnOK = (status == mjit::Jaeger_Returned);
            CHECK_INTERRUPT_HANDLER();
            goto jit_return;
        }
    }
#endif

    bool newType = cx->typeInferenceEnabled() && UseNewType(cx, script, regs.pc);
    if (!ScriptPrologue(cx, regs.fp(), newType))
        goto error;

    CHECK_INTERRUPT_HANDLER();

    /* Load first op and dispatch it (safe since JSOP_STOP). */
    op = (JSOp) *regs.pc;
    DO_OP();
}

BEGIN_CASE(JSOP_SETCALL)
{
    JS_ReportErrorNumber(cx, js_GetErrorMessage, NULL, JSMSG_BAD_LEFTSIDE_OF_ASS);
    goto error;
}
END_CASE(JSOP_SETCALL)

#define PUSH_IMPLICIT_THIS(cx, obj, funval)                                   \
    JS_BEGIN_MACRO                                                            \
        Value v;                                                              \
        if (!ComputeImplicitThis(cx, obj, funval, &v))                        \
            goto error;                                                       \
        PUSH_COPY(v);                                                         \
    JS_END_MACRO                                                              \

BEGIN_CASE(JSOP_GETGNAME)
BEGIN_CASE(JSOP_CALLGNAME)
BEGIN_CASE(JSOP_NAME)
BEGIN_CASE(JSOP_CALLNAME)
{
    JSObject *obj = &regs.fp()->scopeChain();

    bool global = js_CodeSpec[op].format & JOF_GNAME;
    if (global)
        obj = obj->getGlobal();

    const Shape *shape;
    Value rval;

    PropertyCacheEntry *entry;
    JSObject *obj2;
    JSAtom *atom;
    JS_PROPERTY_CACHE(cx).test(cx, regs.pc, obj, obj2, entry, atom);
    if (!atom) {
        ASSERT_VALID_PROPERTY_CACHE_HIT(0, obj, obj2, entry);
        if (entry->vword.isFunObj()) {
            PUSH_OBJECT(entry->vword.toFunObj());
        } else if (entry->vword.isSlot()) {
            uintN slot = entry->vword.toSlot();
            PUSH_COPY(obj2->nativeGetSlot(slot));
        } else {
            JS_ASSERT(entry->vword.isShape());
            shape = entry->vword.toShape();
            NATIVE_GET(cx, obj, obj2, shape, JSGET_METHOD_BARRIER, &rval);
            PUSH_COPY(rval);
        }

        script->types.monitor(cx, regs.pc, regs.sp[-1]);

        JS_ASSERT(obj->isGlobal() || IsCacheableNonGlobalScope(obj));
        if (op == JSOP_CALLNAME || op == JSOP_CALLGNAME)
            PUSH_IMPLICIT_THIS(cx, obj, regs.sp[-1]);
        len = JSOP_NAME_LENGTH;
        DO_NEXT_OP(len);
    }

    jsid id = ATOM_TO_JSID(atom);
    JSProperty *prop;
    if (!js_FindPropertyHelper(cx, id, true, global, &obj, &obj2, &prop))
        goto error;
    if (!prop) {
        /* Kludge to allow (typeof foo == "undefined") tests. */
        JSOp op2 = js_GetOpcode(cx, script, regs.pc + JSOP_NAME_LENGTH);
        if (op2 == JSOP_TYPEOF) {
            PUSH_UNDEFINED();
            script->types.monitor(cx, regs.pc, regs.sp[-1]);
            len = JSOP_NAME_LENGTH;
            DO_NEXT_OP(len);
        }
        atomNotDefined = atom;
        goto atom_not_defined;
    }

    /* Take the slow path if prop was not found in a native object. */
    if (!obj->isNative() || !obj2->isNative()) {
        if (!obj->getProperty(cx, id, &rval))
            goto error;
    } else {
        shape = (Shape *)prop;
        JSObject *normalized = obj;
        if (normalized->getClass() == &js_WithClass && !shape->hasDefaultGetter())
            normalized = js_UnwrapWithObject(cx, normalized);
        NATIVE_GET(cx, normalized, obj2, shape, JSGET_METHOD_BARRIER, &rval);
    }

    PUSH_COPY(rval);
    script->types.monitor(cx, regs.pc, rval);

    /* obj must be on the scope chain, thus not a function. */
    if (op == JSOP_CALLNAME || op == JSOP_CALLGNAME)
        PUSH_IMPLICIT_THIS(cx, obj, rval);
}
END_CASE(JSOP_NAME)

BEGIN_CASE(JSOP_UINT16)
    PUSH_INT32((int32_t) GET_UINT16(regs.pc));
END_CASE(JSOP_UINT16)

BEGIN_CASE(JSOP_UINT24)
    PUSH_INT32((int32_t) GET_UINT24(regs.pc));
END_CASE(JSOP_UINT24)

BEGIN_CASE(JSOP_INT8)
    PUSH_INT32(GET_INT8(regs.pc));
END_CASE(JSOP_INT8)

BEGIN_CASE(JSOP_INT32)
    PUSH_INT32(GET_INT32(regs.pc));
END_CASE(JSOP_INT32)

BEGIN_CASE(JSOP_INDEXBASE)
    /*
     * Here atoms can exceed script->atomMap.length as we use atoms as a
     * segment register for object literals as well.
     */
    atoms += GET_INDEXBASE(regs.pc);
END_CASE(JSOP_INDEXBASE)

BEGIN_CASE(JSOP_INDEXBASE1)
BEGIN_CASE(JSOP_INDEXBASE2)
BEGIN_CASE(JSOP_INDEXBASE3)
    atoms += (op - JSOP_INDEXBASE1 + 1) << 16;
END_CASE(JSOP_INDEXBASE3)

BEGIN_CASE(JSOP_RESETBASE0)
BEGIN_CASE(JSOP_RESETBASE)
    atoms = script->atomMap.vector;
END_CASE(JSOP_RESETBASE)

BEGIN_CASE(JSOP_DOUBLE)
{
    JS_ASSERT(!regs.fp()->hasImacropc());
    double dbl;
    LOAD_DOUBLE(0, dbl);
    PUSH_DOUBLE(dbl);
}
END_CASE(JSOP_DOUBLE)

BEGIN_CASE(JSOP_STRING)
{
    JSAtom *atom;
    LOAD_ATOM(0, atom);
    PUSH_STRING(atom);
}
END_CASE(JSOP_STRING)

BEGIN_CASE(JSOP_OBJECT)
{
    JSObject *obj;
    LOAD_OBJECT(0, obj);
    PUSH_OBJECT(*obj);
}
END_CASE(JSOP_OBJECT)

BEGIN_CASE(JSOP_REGEXP)
{
    /*
     * Push a regexp object cloned from the regexp literal object mapped by the
     * bytecode at pc. ES5 finally fixed this bad old ES3 design flaw which was
     * flouted by many browser-based implementations.
     *
     * We avoid the GetScopeChain call here and pass fp->scopeChain as
     * js_GetClassPrototype uses the latter only to locate the global.
     */
    jsatomid index = GET_FULL_INDEX(0);
    JSObject *proto;
    if (!js_GetClassPrototype(cx, &regs.fp()->scopeChain(), JSProto_RegExp, &proto))
        goto error;
    JS_ASSERT(proto);
    JSObject *obj = js_CloneRegExpObject(cx, script->getRegExp(index), proto);
    if (!obj)
        goto error;
    PUSH_OBJECT(*obj);
}
END_CASE(JSOP_REGEXP)

BEGIN_CASE(JSOP_ZERO)
    PUSH_INT32(0);
END_CASE(JSOP_ZERO)

BEGIN_CASE(JSOP_ONE)
    PUSH_INT32(1);
END_CASE(JSOP_ONE)

BEGIN_CASE(JSOP_NULL)
    PUSH_NULL();
END_CASE(JSOP_NULL)

BEGIN_CASE(JSOP_FALSE)
    PUSH_BOOLEAN(false);
END_CASE(JSOP_FALSE)

BEGIN_CASE(JSOP_TRUE)
    PUSH_BOOLEAN(true);
END_CASE(JSOP_TRUE)

{
BEGIN_CASE(JSOP_TABLESWITCH)
{
    jsbytecode *pc2 = regs.pc;
    len = GET_JUMP_OFFSET(pc2);

    /*
     * ECMAv2+ forbids conversion of discriminant, so we will skip to the
     * default case if the discriminant isn't already an int jsval.  (This
     * opcode is emitted only for dense jsint-domain switches.)
     */
    const Value &rref = *--regs.sp;
    int32_t i;
    if (rref.isInt32()) {
        i = rref.toInt32();
    } else {
        double d;
        /* Don't use JSDOUBLE_IS_INT32; treat -0 (double) as 0. */
        if (!rref.isDouble() || (d = rref.toDouble()) != (i = int32_t(rref.toDouble())))
            DO_NEXT_OP(len);
    }

    pc2 += JUMP_OFFSET_LEN;
    jsint low = GET_JUMP_OFFSET(pc2);
    pc2 += JUMP_OFFSET_LEN;
    jsint high = GET_JUMP_OFFSET(pc2);

    i -= low;
    if ((jsuint)i < (jsuint)(high - low + 1)) {
        pc2 += JUMP_OFFSET_LEN + JUMP_OFFSET_LEN * i;
        jsint off = (jsint) GET_JUMP_OFFSET(pc2);
        if (off)
            len = off;
    }
}
END_VARLEN_CASE
}

{
BEGIN_CASE(JSOP_TABLESWITCHX)
{
    jsbytecode *pc2 = regs.pc;
    len = GET_JUMPX_OFFSET(pc2);

    /*
     * ECMAv2+ forbids conversion of discriminant, so we will skip to the
     * default case if the discriminant isn't already an int jsval.  (This
     * opcode is emitted only for dense jsint-domain switches.)
     */
    const Value &rref = *--regs.sp;
    int32_t i;
    if (rref.isInt32()) {
        i = rref.toInt32();
    } else if (rref.isDouble() && rref.toDouble() == 0) {
        /* Treat -0 (double) as 0. */
        i = 0;
    } else {
        DO_NEXT_OP(len);
    }

    pc2 += JUMPX_OFFSET_LEN;
    jsint low = GET_JUMP_OFFSET(pc2);
    pc2 += JUMP_OFFSET_LEN;
    jsint high = GET_JUMP_OFFSET(pc2);

    i -= low;
    if ((jsuint)i < (jsuint)(high - low + 1)) {
        pc2 += JUMP_OFFSET_LEN + JUMPX_OFFSET_LEN * i;
        jsint off = (jsint) GET_JUMPX_OFFSET(pc2);
        if (off)
            len = off;
    }
}
END_VARLEN_CASE
}

{
BEGIN_CASE(JSOP_LOOKUPSWITCHX)
{
    jsint off;
    off = JUMPX_OFFSET_LEN;
    goto do_lookup_switch;

BEGIN_CASE(JSOP_LOOKUPSWITCH)
    off = JUMP_OFFSET_LEN;

  do_lookup_switch:
    /*
     * JSOP_LOOKUPSWITCH and JSOP_LOOKUPSWITCHX are never used if any atom
     * index in it would exceed 64K limit.
     */
    JS_ASSERT(!regs.fp()->hasImacropc());
    JS_ASSERT(atoms == script->atomMap.vector);
    jsbytecode *pc2 = regs.pc;

    Value lval = regs.sp[-1];
    regs.sp--;

    if (!lval.isPrimitive())
        goto end_lookup_switch;

    pc2 += off;
    jsint npairs;
    npairs = (jsint) GET_UINT16(pc2);
    pc2 += UINT16_LEN;
    JS_ASSERT(npairs);  /* empty switch uses JSOP_TABLESWITCH */

    bool match;
#define SEARCH_PAIRS(MATCH_CODE)                                              \
    for (;;) {                                                                \
        Value rval = script->getConst(GET_INDEX(pc2));                        \
        MATCH_CODE                                                            \
        pc2 += INDEX_LEN;                                                     \
        if (match)                                                            \
            break;                                                            \
        pc2 += off;                                                           \
        if (--npairs == 0) {                                                  \
            pc2 = regs.pc;                                                    \
            break;                                                            \
        }                                                                     \
    }

    if (lval.isString()) {
        JSLinearString *str = lval.toString()->ensureLinear(cx);
        if (!str)
            goto error;
        JSLinearString *str2;
        SEARCH_PAIRS(
            match = (rval.isString() &&
                     ((str2 = &rval.toString()->asLinear()) == str ||
                      EqualStrings(str2, str)));
        )
    } else if (lval.isNumber()) {
        double ldbl = lval.toNumber();
        SEARCH_PAIRS(
            match = rval.isNumber() && ldbl == rval.toNumber();
        )
    } else {
        SEARCH_PAIRS(
            match = (lval == rval);
        )
    }
#undef SEARCH_PAIRS

  end_lookup_switch:
    len = (op == JSOP_LOOKUPSWITCH)
          ? GET_JUMP_OFFSET(pc2)
          : GET_JUMPX_OFFSET(pc2);
}
END_VARLEN_CASE
}

BEGIN_CASE(JSOP_TRAP)
{
    if (interpMode == JSINTERP_SKIP_TRAP) {
        interpMode = JSINTERP_NORMAL;
        op = JS_GetTrapOpcode(cx, script, regs.pc);
        DO_OP();
    }

    Value rval;
    JSTrapStatus status = JS_HandleTrap(cx, script, regs.pc, Jsvalify(&rval));
    switch (status) {
      case JSTRAP_ERROR:
        goto error;
      case JSTRAP_RETURN:
        regs.fp()->setReturnValue(rval);
        interpReturnOK = JS_TRUE;
        goto forced_return;
      case JSTRAP_THROW:
        cx->setPendingException(rval);
        goto error;
      default:
        break;
    }
    JS_ASSERT(status == JSTRAP_CONTINUE);
    CHECK_INTERRUPT_HANDLER();
    JS_ASSERT(rval.isInt32());
    op = (JSOp) rval.toInt32();
    JS_ASSERT((uintN)op < (uintN)JSOP_LIMIT);
    DO_OP();
}

BEGIN_CASE(JSOP_ARGUMENTS)
{
    Value rval;
    if (cx->typeInferenceEnabled() && !script->strictModeCode) {
        if (!script->ensureRanInference(cx))
            goto error;
        if (script->fun->type()->hasAnyFlags(types::OBJECT_FLAG_CREATED_ARGUMENTS)) {
            if (!js_GetArgsValue(cx, regs.fp(), &rval))
                goto error;
        } else {
            rval = MagicValue(JS_LAZY_ARGUMENTS);
        }
    } else {
        if (!js_GetArgsValue(cx, regs.fp(), &rval))
            goto error;
    }
    PUSH_COPY(rval);
}
END_CASE(JSOP_ARGUMENTS)

BEGIN_CASE(JSOP_ARGSUB)
{
    jsid id = INT_TO_JSID(GET_ARGNO(regs.pc));
    Value rval;
    if (!js_GetArgsProperty(cx, regs.fp(), id, &rval))
        goto error;
    PUSH_COPY(rval);
}
END_CASE(JSOP_ARGSUB)

BEGIN_CASE(JSOP_ARGCNT)
{
    jsid id = ATOM_TO_JSID(rt->atomState.lengthAtom);
    Value rval;
    if (!js_GetArgsProperty(cx, regs.fp(), id, &rval))
        goto error;
    PUSH_COPY(rval);
}
END_CASE(JSOP_ARGCNT)

BEGIN_CASE(JSOP_GETARG)
BEGIN_CASE(JSOP_CALLARG)
{
    uint32 slot = GET_ARGNO(regs.pc);
    JS_ASSERT(slot < regs.fp()->numFormalArgs());
    PUSH_COPY(argv[slot]);
    if (op == JSOP_CALLARG)
        PUSH_UNDEFINED();
}
END_CASE(JSOP_GETARG)

BEGIN_CASE(JSOP_SETARG)
{
    uint32 slot = GET_ARGNO(regs.pc);
    JS_ASSERT(slot < regs.fp()->numFormalArgs());
    argv[slot] = regs.sp[-1];
}
END_SET_CASE(JSOP_SETARG)

BEGIN_CASE(JSOP_GETLOCAL)
{
    /*
     * Skip the same-compartment assertion if the local will be immediately
     * popped. We do not guarantee sync for dead locals when coming in from the
     * method JIT, and a GETLOCAL followed by POP is not considered to be
     * a use of the variable.
     */
     uint32 slot = GET_SLOTNO(regs.pc);
     JS_ASSERT(slot < script->nslots);
     PUSH_COPY_SKIP_CHECK(regs.fp()->slots()[slot]);

#ifdef DEBUG
    if (regs.pc[JSOP_GETLOCAL_LENGTH] != JSOP_POP)
        assertSameCompartment(cx, regs.sp[-1]);
#endif
}
END_CASE(JSOP_GETLOCAL)

BEGIN_CASE(JSOP_CALLLOCAL)
{
    uint32 slot = GET_SLOTNO(regs.pc);
    JS_ASSERT(slot < script->nslots);
    PUSH_COPY(regs.fp()->slots()[slot]);
    PUSH_UNDEFINED();
}
END_CASE(JSOP_CALLLOCAL)

BEGIN_CASE(JSOP_SETLOCAL)
{
    uint32 slot = GET_SLOTNO(regs.pc);
    JS_ASSERT(slot < script->nslots);
    regs.fp()->slots()[slot] = regs.sp[-1];
}
END_SET_CASE(JSOP_SETLOCAL)

<<<<<<< HEAD
BEGIN_CASE(JSOP_GETUPVAR_DBG)
BEGIN_CASE(JSOP_CALLUPVAR_DBG)
{
    JSFunction *fun = regs.fp()->fun();
    JS_ASSERT(FUN_KIND(fun) == JSFUN_INTERPRETED);
    JS_ASSERT(fun->u.i.wrapper);

    /* Scope for tempPool mark and local names allocation in it. */
    JSObject *obj, *obj2;
    JSProperty *prop;
    jsid id;
    JSAtom *atom;
    {
        Vector<JSAtom *> names(cx);
        if (!fun->script()->bindings.getLocalNameArray(cx, &names))
            goto error;

        uintN index = fun->script()->bindings.countArgsAndVars() + GET_UINT16(regs.pc);
        atom = names[index];
        id = ATOM_TO_JSID(atom);

        if (!js_FindProperty(cx, id, false, &obj, &obj2, &prop))
            goto error;
    }

    if (!prop) {
        atomNotDefined = atom;
        goto atom_not_defined;
    }

    /* Minimize footprint with generic code instead of NATIVE_GET. */
    Value *vp = regs.sp;
    PUSH_NULL();
    if (!obj->getProperty(cx, id, vp))
        goto error;

    if (op == JSOP_CALLUPVAR_DBG)
        PUSH_UNDEFINED();
}
END_CASE(JSOP_GETUPVAR_DBG)

=======
>>>>>>> 2a348817
BEGIN_CASE(JSOP_GETFCSLOT)
BEGIN_CASE(JSOP_CALLFCSLOT)
{
    JS_ASSERT(regs.fp()->isNonEvalFunctionFrame());
    uintN index = GET_UINT16(regs.pc);
    JSObject *obj = &argv[-2].toObject();

    JS_ASSERT(index < obj->getFunctionPrivate()->script()->bindings.countUpvars());
    PUSH_COPY(obj->getFlatClosureUpvar(index));
    if (op == JSOP_CALLFCSLOT)
        PUSH_UNDEFINED();
}
END_CASE(JSOP_GETFCSLOT)

BEGIN_CASE(JSOP_GETGLOBAL)
BEGIN_CASE(JSOP_CALLGLOBAL)
{
    uint32 slot = GET_SLOTNO(regs.pc);
    slot = script->getGlobalSlot(slot);
    JSObject *obj = regs.fp()->scopeChain().getGlobal();
    JS_ASSERT(obj->containsSlot(slot));
    PUSH_COPY(obj->getSlot(slot));
    script->types.monitor(cx, regs.pc, regs.sp[-1]);
    if (op == JSOP_CALLGLOBAL)
        PUSH_UNDEFINED();
}
END_CASE(JSOP_GETGLOBAL)

BEGIN_CASE(JSOP_DEFCONST)
BEGIN_CASE(JSOP_DEFVAR)
{
    uint32 index = GET_INDEX(regs.pc);
    JSAtom *atom = atoms[index];

    JSObject *obj = &regs.fp()->varObj();
    JS_ASSERT(!obj->getOps()->defineProperty);
    uintN attrs = JSPROP_ENUMERATE;
    if (!regs.fp()->isEvalFrame())
        attrs |= JSPROP_PERMANENT;

    /* Lookup id in order to check for redeclaration problems. */
    jsid id = ATOM_TO_JSID(atom);
    bool shouldDefine;
    if (op == JSOP_DEFVAR) {
        /*
         * Redundant declaration of a |var|, even one for a non-writable
         * property like |undefined| in ES5, does nothing.
         */
        JSProperty *prop;
        JSObject *obj2;
        if (!obj->lookupProperty(cx, id, &obj2, &prop))
            goto error;
        shouldDefine = (!prop || obj2 != obj);
    } else {
        JS_ASSERT(op == JSOP_DEFCONST);
        attrs |= JSPROP_READONLY;
        if (!CheckRedeclaration(cx, obj, id, attrs))
            goto error;

        /*
         * As attrs includes readonly, CheckRedeclaration can succeed only
         * if prop does not exist.
         */
        shouldDefine = true;
    }

    /* Bind a variable only if it's not yet defined. */
    if (shouldDefine &&
        !DefineNativeProperty(cx, obj, id, UndefinedValue(), PropertyStub, StrictPropertyStub,
                              attrs, 0, 0)) {
        goto error;
    }
}
END_CASE(JSOP_DEFVAR)

BEGIN_CASE(JSOP_DEFFUN)
{
    /*
     * A top-level function defined in Global or Eval code (see ECMA-262
     * Ed. 3), or else a SpiderMonkey extension: a named function statement in
     * a compound statement (not at the top statement level of global code, or
     * at the top level of a function body).
     */
    JSFunction *fun;
    LOAD_FUNCTION(0);
    JSObject *obj = FUN_OBJECT(fun);

    JSObject *obj2;
    if (FUN_NULL_CLOSURE(fun)) {
        /*
         * Even a null closure needs a parent for principals finding.
         * FIXME: bug 476950, although debugger users may also demand some kind
         * of scope link for debugger-assisted eval-in-frame.
         */
        obj2 = &regs.fp()->scopeChain();
    } else {
        JS_ASSERT(!fun->isFlatClosure());

        obj2 = GetScopeChainFast(cx, regs.fp(), JSOP_DEFFUN, JSOP_DEFFUN_LENGTH);
        if (!obj2)
            goto error;
    }

    /*
     * If static link is not current scope, clone fun's object to link to the
     * current scope via parent. We do this to enable sharing of compiled
     * functions among multiple equivalent scopes, amortizing the cost of
     * compilation over a number of executions.  Examples include XUL scripts
     * and event handlers shared among Firefox or other Mozilla app chrome
     * windows, and user-defined JS functions precompiled and then shared among
     * requests in server-side JS.
     */
    if (obj->getParent() != obj2) {
        obj = CloneFunctionObject(cx, fun, obj2, true);
        if (!obj)
            goto error;
    }

    /*
     * ECMA requires functions defined when entering Eval code to be
     * impermanent.
     */
    uintN attrs = regs.fp()->isEvalFrame()
                  ? JSPROP_ENUMERATE
                  : JSPROP_ENUMERATE | JSPROP_PERMANENT;

    /*
     * We define the function as a property of the variable object and not the
     * current scope chain even for the case of function expression statements
     * and functions defined by eval inside let or with blocks.
     */
    JSObject *parent = &regs.fp()->varObj();

    /* ES5 10.5 (NB: with subsequent errata). */
    jsid id = ATOM_TO_JSID(fun->atom);
    JSProperty *prop = NULL;
    JSObject *pobj;
    if (!parent->lookupProperty(cx, id, &pobj, &prop))
        goto error;

    Value rval = ObjectValue(*obj);

    do {
        /* Steps 5d, 5f. */
        if (!prop || pobj != parent) {
            if (!parent->defineProperty(cx, id, rval, PropertyStub, StrictPropertyStub, attrs))
                goto error;
            break;
        }

        /* Step 5e. */
        JS_ASSERT(parent->isNative());
        Shape *shape = reinterpret_cast<Shape *>(prop);
        if (parent->isGlobal()) {
            if (shape->configurable()) {
                if (!parent->defineProperty(cx, id, rval, PropertyStub, StrictPropertyStub, attrs))
                    goto error;
                break;
            }

            if (shape->isAccessorDescriptor() || !shape->writable() || !shape->enumerable()) {
                JSAutoByteString bytes;
                if (const char *name = js_ValueToPrintable(cx, IdToValue(id), &bytes)) {
                    JS_ReportErrorNumber(cx, js_GetErrorMessage, NULL,
                                         JSMSG_CANT_REDEFINE_PROP, name);
                }
                goto error;
            }
        }

        /*
         * Non-global properties, and global properties which we aren't simply
         * redefining, must be set.  First, this preserves their attributes.
         * Second, this will produce warnings and/or errors as necessary if the
         * specified Call object property is not writable (const).
         */

        /* Step 5f. */
        if (!parent->setProperty(cx, id, &rval, script->strictModeCode))
            goto error;
    } while (false);
}
END_CASE(JSOP_DEFFUN)

BEGIN_CASE(JSOP_DEFFUN_FC)
{
    JSFunction *fun;
    LOAD_FUNCTION(0);

    JSObject *obj = js_NewFlatClosure(cx, fun, JSOP_DEFFUN_FC, JSOP_DEFFUN_FC_LENGTH);
    if (!obj)
        goto error;

    Value rval = ObjectValue(*obj);

    uintN attrs = regs.fp()->isEvalFrame()
                  ? JSPROP_ENUMERATE
                  : JSPROP_ENUMERATE | JSPROP_PERMANENT;

    JSObject &parent = regs.fp()->varObj();

    jsid id = ATOM_TO_JSID(fun->atom);
    if (!CheckRedeclaration(cx, &parent, id, attrs))
        goto error;

    if ((attrs == JSPROP_ENUMERATE)
        ? !parent.setProperty(cx, id, &rval, script->strictModeCode)
        : !parent.defineProperty(cx, id, rval, PropertyStub, StrictPropertyStub, attrs)) {
        goto error;
    }
}
END_CASE(JSOP_DEFFUN_FC)

BEGIN_CASE(JSOP_DEFLOCALFUN)
{
    /*
     * Define a local function (i.e., one nested at the top level of another
     * function), parented by the current scope chain, stored in a local
     * variable slot that the compiler allocated.  This is an optimization over
     * JSOP_DEFFUN that avoids requiring a call object for the outer function's
     * activation.
     */
    JSFunction *fun;
    LOAD_FUNCTION(SLOTNO_LEN);
    JS_ASSERT(fun->isInterpreted());
    JS_ASSERT(!FUN_FLAT_CLOSURE(fun));
    JSObject *obj = FUN_OBJECT(fun);

    if (FUN_NULL_CLOSURE(fun)) {
        obj = CloneFunctionObject(cx, fun, &regs.fp()->scopeChain(), true);
        if (!obj)
            goto error;
    } else {
        JSObject *parent = GetScopeChainFast(cx, regs.fp(), JSOP_DEFLOCALFUN,
                                             JSOP_DEFLOCALFUN_LENGTH);
        if (!parent)
            goto error;

        if (obj->getParent() != parent) {
#ifdef JS_TRACER
            if (TRACE_RECORDER(cx))
                AbortRecording(cx, "DEFLOCALFUN for closure");
#endif
            obj = CloneFunctionObject(cx, fun, parent, true);
            if (!obj)
                goto error;
        }
    }

    uint32 slot = GET_SLOTNO(regs.pc);
    TRACE_2(DefLocalFunSetSlot, slot, obj);

    regs.fp()->slots()[slot].setObject(*obj);
}
END_CASE(JSOP_DEFLOCALFUN)

BEGIN_CASE(JSOP_DEFLOCALFUN_FC)
{
    JSFunction *fun;
    LOAD_FUNCTION(SLOTNO_LEN);

    JSObject *obj = js_NewFlatClosure(cx, fun, JSOP_DEFLOCALFUN_FC, JSOP_DEFLOCALFUN_FC_LENGTH);
    if (!obj)
        goto error;

    uint32 slot = GET_SLOTNO(regs.pc);
    TRACE_2(DefLocalFunSetSlot, slot, obj);

    regs.fp()->slots()[slot].setObject(*obj);
}
END_CASE(JSOP_DEFLOCALFUN_FC)

BEGIN_CASE(JSOP_LAMBDA)
{
    /* Load the specified function object literal. */
    JSFunction *fun;
    LOAD_FUNCTION(0);
    JSObject *obj = FUN_OBJECT(fun);

    /* do-while(0) so we can break instead of using a goto. */
    do {
        JSObject *parent;
        if (FUN_NULL_CLOSURE(fun)) {
            parent = &regs.fp()->scopeChain();

            if (obj->getParent() == parent) {
                jsbytecode *pc2 = AdvanceOverBlockchainOp(regs.pc + JSOP_LAMBDA_LENGTH);
                JSOp op2 = JSOp(*pc2);

                /*
                 * Optimize var obj = {method: function () { ... }, ...},
                 * this.method = function () { ... }; and other significant
                 * single-use-of-null-closure bytecode sequences.
                 *
                 * WARNING: code in TraceRecorder::record_JSOP_LAMBDA must
                 * match the optimization cases in the following code that
                 * break from the outer do-while(0).
                 */
                if (op2 == JSOP_INITMETHOD) {
#ifdef DEBUG
                    const Value &lref = regs.sp[-1];
                    JS_ASSERT(lref.isObject());
                    JSObject *obj2 = &lref.toObject();
                    JS_ASSERT(obj2->getClass() == &js_ObjectClass);
#endif

                    fun->setMethodAtom(script->getAtom(GET_FULL_INDEX(pc2 - regs.pc)));
                    break;
                }

                if (op2 == JSOP_SETMETHOD) {
#ifdef DEBUG
                    op2 = js_GetOpcode(cx, script, pc2 + JSOP_SETMETHOD_LENGTH);
                    JS_ASSERT(op2 == JSOP_POP || op2 == JSOP_POPV);
#endif
                    const Value &lref = regs.sp[-1];
                    if (lref.isObject() && lref.toObject().canHaveMethodBarrier()) {
                        fun->setMethodAtom(script->getAtom(GET_FULL_INDEX(pc2 - regs.pc)));
                        break;
                    }
                } else if (fun->joinable()) {
                    if (op2 == JSOP_CALL) {
                        /*
                         * Array.prototype.sort and String.prototype.replace are
                         * optimized as if they are special form. We know that they
                         * won't leak the joined function object in obj, therefore
                         * we don't need to clone that compiler- created function
                         * object for identity/mutation reasons.
                         */
                        int iargc = GET_ARGC(pc2);

                        /*
                         * Note that we have not yet pushed obj as the final argument,
                         * so regs.sp[1 - (iargc + 2)], and not regs.sp[-(iargc + 2)],
                         * is the callee for this JSOP_CALL.
                         */
                        const Value &cref = regs.sp[1 - (iargc + 2)];
                        JSObject *callee;

                        if (IsFunctionObject(cref, &callee)) {
                            JSFunction *calleeFun = GET_FUNCTION_PRIVATE(cx, callee);
                            if (Native native = calleeFun->maybeNative()) {
                                if ((iargc == 1 && native == array_sort) ||
                                    (iargc == 2 && native == str_replace)) {
                                    break;
                                }
                            }
                        }
                    } else if (op2 == JSOP_NULL) {
                        pc2 += JSOP_NULL_LENGTH;
                        op2 = JSOp(*pc2);

                        if (op2 == JSOP_CALL && GET_ARGC(pc2) == 0)
                            break;
                    }
                }
            }
        } else {
            parent = GetScopeChainFast(cx, regs.fp(), JSOP_LAMBDA, JSOP_LAMBDA_LENGTH);
            if (!parent)
                goto error;
        }

        obj = CloneFunctionObject(cx, fun, parent, true);
        if (!obj)
            goto error;
    } while (0);

    JS_ASSERT(obj->getProto());
    PUSH_OBJECT(*obj);
}
END_CASE(JSOP_LAMBDA)

BEGIN_CASE(JSOP_LAMBDA_FC)
{
    JSFunction *fun;
    LOAD_FUNCTION(0);

    JSObject *obj = js_NewFlatClosure(cx, fun, JSOP_LAMBDA_FC, JSOP_LAMBDA_FC_LENGTH);
    if (!obj)
        goto error;

    PUSH_OBJECT(*obj);
}
END_CASE(JSOP_LAMBDA_FC)

BEGIN_CASE(JSOP_CALLEE)
    JS_ASSERT(regs.fp()->isNonEvalFunctionFrame());
    PUSH_COPY(argv[-2]);
END_CASE(JSOP_CALLEE)

BEGIN_CASE(JSOP_GETTER)
BEGIN_CASE(JSOP_SETTER)
{
  do_getter_setter:
    JSOp op2 = (JSOp) *++regs.pc;
    jsid id;
    Value rval;
    jsint i;
    JSObject *obj;
    switch (op2) {
      case JSOP_INDEXBASE:
        atoms += GET_INDEXBASE(regs.pc);
        regs.pc += JSOP_INDEXBASE_LENGTH - 1;
        goto do_getter_setter;
      case JSOP_INDEXBASE1:
      case JSOP_INDEXBASE2:
      case JSOP_INDEXBASE3:
        atoms += (op2 - JSOP_INDEXBASE1 + 1) << 16;
        goto do_getter_setter;

      case JSOP_SETNAME:
      case JSOP_SETPROP:
      {
        JSAtom *atom;
        LOAD_ATOM(0, atom);
        id = ATOM_TO_JSID(atom);
        rval = regs.sp[-1];
        i = -1;
        goto gs_pop_lval;
      }
      case JSOP_SETELEM:
        rval = regs.sp[-1];
        id = JSID_VOID;
        i = -2;
      gs_pop_lval:
        FETCH_OBJECT(cx, i - 1, obj);
        break;

      case JSOP_INITPROP:
      {
        JS_ASSERT(regs.sp - regs.fp()->base() >= 2);
        rval = regs.sp[-1];
        i = -1;
        JSAtom *atom;
        LOAD_ATOM(0, atom);
        id = ATOM_TO_JSID(atom);
        goto gs_get_lval;
      }
      default:
        JS_ASSERT(op2 == JSOP_INITELEM);

        JS_ASSERT(regs.sp - regs.fp()->base() >= 3);
        rval = regs.sp[-1];
        id = JSID_VOID;
        i = -2;
      gs_get_lval:
      {
        const Value &lref = regs.sp[i-1];
        JS_ASSERT(lref.isObject());
        obj = &lref.toObject();
        break;
      }
    }

    /* Ensure that id has a type suitable for use with obj. */
    if (JSID_IS_VOID(id))
        FETCH_ELEMENT_ID(obj, i, id);

    if (!js_IsCallable(rval)) {
        JS_ReportErrorNumber(cx, js_GetErrorMessage, NULL,
                             JSMSG_BAD_GETTER_OR_SETTER,
                             (op == JSOP_GETTER)
                             ? js_getter_str
                             : js_setter_str);
        goto error;
    }

    /*
     * Getters and setters are just like watchpoints from an access control
     * point of view.
     */
    Value rtmp;
    uintN attrs;
    if (!CheckAccess(cx, obj, id, JSACC_WATCH, &rtmp, &attrs))
        goto error;

    PropertyOp getter;
    StrictPropertyOp setter;
    if (op == JSOP_GETTER) {
        getter = CastAsPropertyOp(&rval.toObject());
        setter = StrictPropertyStub;
        attrs = JSPROP_GETTER;
    } else {
        getter = PropertyStub;
        setter = CastAsStrictPropertyOp(&rval.toObject());
        attrs = JSPROP_SETTER;
    }
    attrs |= JSPROP_ENUMERATE | JSPROP_SHARED;

    /* Check for a readonly or permanent property of the same name. */
    if (!CheckRedeclaration(cx, obj, id, attrs))
        goto error;

    if (!obj->defineProperty(cx, id, UndefinedValue(), getter, setter, attrs))
        goto error;

    regs.sp += i;
    if (js_CodeSpec[op2].ndefs > js_CodeSpec[op2].nuses) {
        JS_ASSERT(js_CodeSpec[op2].ndefs == js_CodeSpec[op2].nuses + 1);
        regs.sp[-1] = rval;
        assertSameCompartment(cx, regs.sp[-1]);
    }
    len = js_CodeSpec[op2].length;
    DO_NEXT_OP(len);
}

BEGIN_CASE(JSOP_HOLE)
    PUSH_HOLE();
END_CASE(JSOP_HOLE)

BEGIN_CASE(JSOP_NEWINIT)
{
    jsint i = regs.pc[1];

    JS_ASSERT(i == JSProto_Array || i == JSProto_Object);
    JSObject *obj;

    if (i == JSProto_Array) {
        obj = NewDenseEmptyArray(cx);
    } else {
        gc::FinalizeKind kind = GuessObjectGCKind(0, false);
        obj = NewBuiltinClassInstance(cx, &js_ObjectClass, kind);
    }

    if (!obj)
        goto error;

    TypeObject *type = script->types.initObject(cx, regs.pc, (JSProtoKey) i);
    if (!type)
        goto error;
    if (i == JSProto_Array) {
        obj->setType(type);
    } else {
        if (!obj->setTypeAndEmptyShape(cx, type))
            goto error;
    }

    PUSH_OBJECT(*obj);
    CHECK_INTERRUPT_HANDLER();
}
END_CASE(JSOP_NEWINIT)

BEGIN_CASE(JSOP_NEWARRAY)
{
    unsigned count = GET_UINT24(regs.pc);
    JSObject *obj = NewDenseAllocatedArray(cx, count);
    if (!obj)
        goto error;

    TypeObject *type = script->types.initObject(cx, regs.pc, JSProto_Array);
    if (!type)
        goto error;
    obj->setType(type);

    PUSH_OBJECT(*obj);
    CHECK_INTERRUPT_HANDLER();
}
END_CASE(JSOP_NEWARRAY)

BEGIN_CASE(JSOP_NEWOBJECT)
{
    JSObject *baseobj;
    LOAD_OBJECT(0, baseobj);

    TypeObject *type = script->types.initObject(cx, regs.pc, JSProto_Object);
    if (!type)
        goto error;

    JSObject *obj = CopyInitializerObject(cx, baseobj, type);
    if (!obj)
        goto error;

    PUSH_OBJECT(*obj);
    CHECK_INTERRUPT_HANDLER();
}
END_CASE(JSOP_NEWOBJECT)

BEGIN_CASE(JSOP_ENDINIT)
{
    /* FIXME remove JSOP_ENDINIT bug 588522 */
    JS_ASSERT(regs.sp - regs.fp()->base() >= 1);
    JS_ASSERT(regs.sp[-1].isObject());
}
END_CASE(JSOP_ENDINIT)

BEGIN_CASE(JSOP_INITPROP)
BEGIN_CASE(JSOP_INITMETHOD)
{
    /* Load the property's initial value into rval. */
    JS_ASSERT(regs.sp - regs.fp()->base() >= 2);
    Value rval = regs.sp[-1];

    /* Load the object being initialized into lval/obj. */
    JSObject *obj = &regs.sp[-2].toObject();
    JS_ASSERT(obj->isObject());

    /*
     * Probe the property cache.
     *
     * On a hit, if the cached shape has a non-default setter, it must be
     * __proto__. If shape->previous() != obj->lastProperty(), there must be a
     * repeated property name. The fast path does not handle these two cases.
     */
    PropertyCacheEntry *entry;
    const Shape *shape;
    if (JS_PROPERTY_CACHE(cx).testForInit(rt, regs.pc, obj, &shape, &entry) &&
        shape->hasDefaultSetter() &&
        shape->previous() == obj->lastProperty())
    {
        /* Fast path. Property cache hit. */
        uint32 slot = shape->slot;

        JS_ASSERT(slot == obj->slotSpan());
        JS_ASSERT(slot >= JSSLOT_FREE(obj->getClass()));
        if (slot < obj->numSlots()) {
            JS_ASSERT(obj->getSlot(slot).isUndefined());
        } else {
            if (!obj->allocSlot(cx, &slot))
                goto error;
            JS_ASSERT(slot == shape->slot);
        }

        /* A new object, or one we just extended in a recent initprop op. */
        JS_ASSERT(!obj->lastProperty() ||
                  obj->shape() == obj->lastProperty()->shapeid);
        obj->extend(cx, shape);

        /*
         * No method change check here because here we are adding a new
         * property, not updating an existing slot's value that might
         * contain a method of a branded shape.
         */
        TRACE_1(AddProperty, obj);
        obj->nativeSetSlotWithType(cx, shape, rval);
    } else {
        PCMETER(JS_PROPERTY_CACHE(cx).inipcmisses++);

        /* Get the immediate property name into id. */
        JSAtom *atom;
        LOAD_ATOM(0, atom);
        jsid id = ATOM_TO_JSID(atom);

        uintN defineHow = (op == JSOP_INITMETHOD)
                          ? DNP_CACHE_RESULT | DNP_SET_METHOD
                          : DNP_CACHE_RESULT;
        if (JS_UNLIKELY(atom == cx->runtime->atomState.protoAtom)
            ? !js_SetPropertyHelper(cx, obj, id, defineHow, &rval, script->strictModeCode)
            : !DefineNativeProperty(cx, obj, id, rval, NULL, NULL,
                                    JSPROP_ENUMERATE, 0, 0, defineHow)) {
            goto error;
        }
    }

    /* Common tail for property cache hit and miss cases. */
    regs.sp--;
}
END_CASE(JSOP_INITPROP);

BEGIN_CASE(JSOP_INITELEM)
{
    /* Pop the element's value into rval. */
    JS_ASSERT(regs.sp - regs.fp()->base() >= 3);
    const Value &rref = regs.sp[-1];

    /* Find the object being initialized at top of stack. */
    const Value &lref = regs.sp[-3];
    JS_ASSERT(lref.isObject());
    JSObject *obj = &lref.toObject();

    /* Fetch id now that we have obj. */
    jsid id;
    FETCH_ELEMENT_ID(obj, -2, id);

    /*
     * If rref is a hole, do not call JSObject::defineProperty. In this case,
     * obj must be an array, so if the current op is the last element
     * initialiser, set the array length to one greater than id.
     */
    if (rref.isMagic(JS_ARRAY_HOLE)) {
        JS_ASSERT(obj->isArray());
        JS_ASSERT(JSID_IS_INT(id));
        JS_ASSERT(jsuint(JSID_TO_INT(id)) < StackSpace::ARGS_LENGTH_MAX);
        if (js_GetOpcode(cx, script, regs.pc + JSOP_INITELEM_LENGTH) == JSOP_ENDINIT &&
            !js_SetLengthProperty(cx, obj, (jsuint) (JSID_TO_INT(id) + 1))) {
            goto error;
        }
    } else {
        if (!obj->defineProperty(cx, id, rref, NULL, NULL, JSPROP_ENUMERATE))
            goto error;
    }
    regs.sp -= 2;
}
END_CASE(JSOP_INITELEM)

#if JS_HAS_SHARP_VARS

BEGIN_CASE(JSOP_DEFSHARP)
{
    uint32 slot = GET_UINT16(regs.pc);
    JS_ASSERT(slot + 1 < regs.fp()->numFixed());
    const Value &lref = regs.fp()->slots()[slot];
    JSObject *obj;
    if (lref.isObject()) {
        obj = &lref.toObject();
    } else {
        JS_ASSERT(lref.isUndefined());
        obj = NewDenseEmptyArray(cx);
        if (!obj)
            goto error;
        regs.fp()->slots()[slot].setObject(*obj);
    }
    jsint i = (jsint) GET_UINT16(regs.pc + UINT16_LEN);
    jsid id = INT_TO_JSID(i);
    const Value &rref = regs.sp[-1];
    if (rref.isPrimitive()) {
        char numBuf[12];
        JS_snprintf(numBuf, sizeof numBuf, "%u", (unsigned) i);
        JS_ReportErrorNumber(cx, js_GetErrorMessage, NULL,
                             JSMSG_BAD_SHARP_DEF, numBuf);
        goto error;
    }
    if (!obj->defineProperty(cx, id, rref, NULL, NULL, JSPROP_ENUMERATE))
        goto error;
}
END_CASE(JSOP_DEFSHARP)

BEGIN_CASE(JSOP_USESHARP)
{
    uint32 slot = GET_UINT16(regs.pc);
    JS_ASSERT(slot + 1 < regs.fp()->numFixed());
    const Value &lref = regs.fp()->slots()[slot];
    jsint i = (jsint) GET_UINT16(regs.pc + UINT16_LEN);
    Value rval;
    if (lref.isUndefined()) {
        rval.setUndefined();
    } else {
        JSObject *obj = &regs.fp()->slots()[slot].toObject();
        jsid id = INT_TO_JSID(i);
        if (!obj->getProperty(cx, id, &rval))
            goto error;
    }
    if (!rval.isObjectOrNull()) {
        char numBuf[12];

        JS_snprintf(numBuf, sizeof numBuf, "%u", (unsigned) i);
        JS_ReportErrorNumber(cx, js_GetErrorMessage, NULL,
                             JSMSG_BAD_SHARP_USE, numBuf);
        goto error;
    }
    PUSH_COPY(rval);
}
END_CASE(JSOP_USESHARP)

BEGIN_CASE(JSOP_SHARPINIT)
{
    uint32 slot = GET_UINT16(regs.pc);
    JS_ASSERT(slot + 1 < regs.fp()->numFixed());
    Value *vp = &regs.fp()->slots()[slot];
    Value rval = vp[1];

    /*
     * We peek ahead safely here because empty initialisers get zero
     * JSOP_SHARPINIT ops, and non-empty ones get two: the first comes
     * immediately after JSOP_NEWINIT followed by one or more property
     * initialisers; and the second comes directly before JSOP_ENDINIT.
     */
    if (regs.pc[JSOP_SHARPINIT_LENGTH] != JSOP_ENDINIT) {
        rval.setInt32(rval.isUndefined() ? 1 : rval.toInt32() + 1);
    } else {
        JS_ASSERT(rval.isInt32());
        rval.getInt32Ref() -= 1;
        if (rval.toInt32() == 0)
            vp[0].setUndefined();
    }
    vp[1] = rval;
}
END_CASE(JSOP_SHARPINIT)

#endif /* JS_HAS_SHARP_VARS */

{
BEGIN_CASE(JSOP_GOSUB)
    PUSH_BOOLEAN(false);
    jsint i = (regs.pc - script->main) + JSOP_GOSUB_LENGTH;
    PUSH_INT32(i);
    len = GET_JUMP_OFFSET(regs.pc);
END_VARLEN_CASE
}

{
BEGIN_CASE(JSOP_GOSUBX)
    PUSH_BOOLEAN(false);
    jsint i = (regs.pc - script->main) + JSOP_GOSUBX_LENGTH;
    len = GET_JUMPX_OFFSET(regs.pc);
    PUSH_INT32(i);
END_VARLEN_CASE
}

{
BEGIN_CASE(JSOP_RETSUB)
    /* Pop [exception or hole, retsub pc-index]. */
    Value rval, lval;
    POP_COPY_TO(rval);
    POP_COPY_TO(lval);
    JS_ASSERT(lval.isBoolean());
    if (lval.toBoolean()) {
        /*
         * Exception was pending during finally, throw it *before* we adjust
         * pc, because pc indexes into script->trynotes.  This turns out not to
         * be necessary, but it seems clearer.  And it points out a FIXME:
         * 350509, due to Igor Bukanov.
         */
        cx->setPendingException(rval);
        goto error;
    }
    JS_ASSERT(rval.isInt32());
    len = rval.toInt32();
    regs.pc = script->main;
END_VARLEN_CASE
}

BEGIN_CASE(JSOP_EXCEPTION)
    PUSH_COPY(cx->getPendingException());
    cx->clearPendingException();
#if defined(JS_TRACER) && defined(JS_METHODJIT)
    if (interpMode == JSINTERP_PROFILE) {
        leaveOnSafePoint = true;
        LEAVE_ON_SAFE_POINT();
    }
#endif
    CHECK_BRANCH();
END_CASE(JSOP_EXCEPTION)

BEGIN_CASE(JSOP_FINALLY)
    CHECK_BRANCH();
END_CASE(JSOP_FINALLY)

BEGIN_CASE(JSOP_THROWING)
{
    JS_ASSERT(!cx->isExceptionPending());
    Value v;
    POP_COPY_TO(v);
    cx->setPendingException(v);
}
END_CASE(JSOP_THROWING)

BEGIN_CASE(JSOP_THROW)
{
    JS_ASSERT(!cx->isExceptionPending());
    CHECK_BRANCH();
    Value v;
    POP_COPY_TO(v);
    cx->setPendingException(v);
    /* let the code at error try to catch the exception. */
    goto error;
}
BEGIN_CASE(JSOP_SETLOCALPOP)
{
    /*
     * The stack must have a block with at least one local slot below the
     * exception object.
     */
    JS_ASSERT((size_t) (regs.sp - regs.fp()->base()) >= 2);
    uint32 slot = GET_UINT16(regs.pc);
    JS_ASSERT(slot + 1 < script->nslots);
    POP_COPY_TO(regs.fp()->slots()[slot]);
}
END_CASE(JSOP_SETLOCALPOP)

BEGIN_CASE(JSOP_IFCANTCALLTOP)
    /*
     * If the top of stack is of primitive type, jump to our target. Otherwise
     * advance to the next opcode.
     */
    JS_ASSERT(regs.sp > regs.fp()->base());
    if (!js_IsCallable(regs.sp[-1])) {
        len = GET_JUMP_OFFSET(regs.pc);
        BRANCH(len);
    }
END_CASE(JSOP_IFCANTCALLTOP)

BEGIN_CASE(JSOP_PRIMTOP)
    JS_ASSERT(regs.sp > regs.fp()->base());
    if (regs.sp[-1].isObject()) {
        jsint i = GET_INT8(regs.pc);
        js_ReportValueError2(cx, JSMSG_CANT_CONVERT_TO, -2, regs.sp[-2], NULL,
                             (i == JSTYPE_VOID) ? "primitive type" : JS_TYPE_STR(i));
        goto error;
    }
END_CASE(JSOP_PRIMTOP)

BEGIN_CASE(JSOP_OBJTOP)
    if (regs.sp[-1].isPrimitive()) {
        js_ReportValueError(cx, GET_UINT16(regs.pc), -1, regs.sp[-1], NULL);
        goto error;
    }
END_CASE(JSOP_OBJTOP)

BEGIN_CASE(JSOP_INSTANCEOF)
{
    const Value &rref = regs.sp[-1];
    if (rref.isPrimitive()) {
        js_ReportValueError(cx, JSMSG_BAD_INSTANCEOF_RHS, -1, rref, NULL);
        goto error;
    }
    JSObject *obj = &rref.toObject();
    const Value &lref = regs.sp[-2];
    JSBool cond = JS_FALSE;
    if (!HasInstance(cx, obj, &lref, &cond))
        goto error;
    regs.sp--;
    regs.sp[-1].setBoolean(cond);
}
END_CASE(JSOP_INSTANCEOF)

BEGIN_CASE(JSOP_DEBUGGER)
{
    JSDebuggerHandler handler = cx->debugHooks->debuggerHandler;
    if (handler) {
        Value rval;
        switch (handler(cx, script, regs.pc, Jsvalify(&rval), cx->debugHooks->debuggerHandlerData)) {
        case JSTRAP_ERROR:
            goto error;
        case JSTRAP_CONTINUE:
            break;
        case JSTRAP_RETURN:
            regs.fp()->setReturnValue(rval);
            interpReturnOK = JS_TRUE;
            goto forced_return;
        case JSTRAP_THROW:
            cx->setPendingException(rval);
            goto error;
        default:;
        }
        CHECK_INTERRUPT_HANDLER();
    }
}
END_CASE(JSOP_DEBUGGER)

#if JS_HAS_XML_SUPPORT
BEGIN_CASE(JSOP_DEFXMLNS)
{
    if (!js_SetDefaultXMLNamespace(cx, regs.sp[-1]))
        goto error;
    regs.sp--;
}
END_CASE(JSOP_DEFXMLNS)

BEGIN_CASE(JSOP_ANYNAME)
{
    jsid id;
    if (!js_GetAnyName(cx, &id))
        goto error;
    PUSH_COPY(IdToValue(id));
}
END_CASE(JSOP_ANYNAME)

BEGIN_CASE(JSOP_QNAMEPART)
{
    JSAtom *atom;
    LOAD_ATOM(0, atom);
    PUSH_STRING(atom);
}
END_CASE(JSOP_QNAMEPART)

BEGIN_CASE(JSOP_QNAMECONST)
{
    JSAtom *atom;
    LOAD_ATOM(0, atom);
    Value rval = StringValue(atom);
    Value lval = regs.sp[-1];
    JSObject *obj = js_ConstructXMLQNameObject(cx, lval, rval);
    if (!obj)
        goto error;
    regs.sp[-1].setObject(*obj);
}
END_CASE(JSOP_QNAMECONST)

BEGIN_CASE(JSOP_QNAME)
{
    Value rval = regs.sp[-1];
    Value lval = regs.sp[-2];
    JSObject *obj = js_ConstructXMLQNameObject(cx, lval, rval);
    if (!obj)
        goto error;
    regs.sp--;
    regs.sp[-1].setObject(*obj);
}
END_CASE(JSOP_QNAME)

BEGIN_CASE(JSOP_TOATTRNAME)
{
    Value rval;
    rval = regs.sp[-1];
    if (!js_ToAttributeName(cx, &rval))
        goto error;
    regs.sp[-1] = rval;
}
END_CASE(JSOP_TOATTRNAME)

BEGIN_CASE(JSOP_TOATTRVAL)
{
    Value rval;
    rval = regs.sp[-1];
    JS_ASSERT(rval.isString());
    JSString *str = js_EscapeAttributeValue(cx, rval.toString(), JS_FALSE);
    if (!str)
        goto error;
    regs.sp[-1].setString(str);
}
END_CASE(JSOP_TOATTRVAL)

BEGIN_CASE(JSOP_ADDATTRNAME)
BEGIN_CASE(JSOP_ADDATTRVAL)
{
    Value rval = regs.sp[-1];
    Value lval = regs.sp[-2];
    JSString *str = lval.toString();
    JSString *str2 = rval.toString();
    str = js_AddAttributePart(cx, op == JSOP_ADDATTRNAME, str, str2);
    if (!str)
        goto error;
    regs.sp--;
    regs.sp[-1].setString(str);
}
END_CASE(JSOP_ADDATTRNAME)

BEGIN_CASE(JSOP_BINDXMLNAME)
{
    Value lval;
    lval = regs.sp[-1];
    JSObject *obj;
    jsid id;
    if (!js_FindXMLProperty(cx, lval, &obj, &id))
        goto error;
    regs.sp[-1].setObjectOrNull(obj);
    PUSH_COPY(IdToValue(id));
}
END_CASE(JSOP_BINDXMLNAME)

BEGIN_CASE(JSOP_SETXMLNAME)
{
    JSObject *obj = &regs.sp[-3].toObject();
    Value rval = regs.sp[-1];
    jsid id;
    FETCH_ELEMENT_ID(obj, -2, id);
    if (!obj->setProperty(cx, id, &rval, script->strictModeCode))
        goto error;
    rval = regs.sp[-1];
    regs.sp -= 2;
    regs.sp[-1] = rval;
}
END_CASE(JSOP_SETXMLNAME)

BEGIN_CASE(JSOP_CALLXMLNAME)
BEGIN_CASE(JSOP_XMLNAME)
{
    Value lval = regs.sp[-1];
    JSObject *obj;
    jsid id;
    if (!js_FindXMLProperty(cx, lval, &obj, &id))
        goto error;
    Value rval;
    if (!obj->getProperty(cx, id, &rval))
        goto error;
    regs.sp[-1] = rval;
    if (op == JSOP_CALLXMLNAME)
        PUSH_IMPLICIT_THIS(cx, obj, rval);
}
END_CASE(JSOP_XMLNAME)

BEGIN_CASE(JSOP_DESCENDANTS)
BEGIN_CASE(JSOP_DELDESC)
{
    JSObject *obj;
    FETCH_OBJECT(cx, -2, obj);
    jsval rval = Jsvalify(regs.sp[-1]);
    if (!js_GetXMLDescendants(cx, obj, rval, &rval))
        goto error;

    if (op == JSOP_DELDESC) {
        regs.sp[-1] = Valueify(rval);   /* set local root */
        if (!js_DeleteXMLListElements(cx, JSVAL_TO_OBJECT(rval)))
            goto error;
        rval = JSVAL_TRUE;                  /* always succeed */
    }

    regs.sp--;
    regs.sp[-1] = Valueify(rval);
}
END_CASE(JSOP_DESCENDANTS)

{
BEGIN_CASE(JSOP_FILTER)
    /*
     * We push the hole value before jumping to [enditer] so we can detect the
     * first iteration and direct js_StepXMLListFilter to initialize filter's
     * state.
     */
    PUSH_HOLE();
    len = GET_JUMP_OFFSET(regs.pc);
    JS_ASSERT(len > 0);
END_VARLEN_CASE
}

BEGIN_CASE(JSOP_ENDFILTER)
{
    bool cond = !regs.sp[-1].isMagic();
    if (cond) {
        /* Exit the "with" block left from the previous iteration. */
        js_LeaveWith(cx);
    }
    if (!js_StepXMLListFilter(cx, cond))
        goto error;
    if (!regs.sp[-1].isNull()) {
        /*
         * Decrease sp after EnterWith returns as we use sp[-1] there to root
         * temporaries.
         */
        JS_ASSERT(IsXML(regs.sp[-1]));
        if (!js_EnterWith(cx, -2, JSOP_ENDFILTER, JSOP_ENDFILTER_LENGTH))
            goto error;
        regs.sp--;
        len = GET_JUMP_OFFSET(regs.pc);
        JS_ASSERT(len < 0);
        BRANCH(len);
    }
    regs.sp--;
}
END_CASE(JSOP_ENDFILTER);

BEGIN_CASE(JSOP_TOXML)
{
    Value rval = regs.sp[-1];
    JSObject *obj = js_ValueToXMLObject(cx, rval);
    if (!obj)
        goto error;
    regs.sp[-1].setObject(*obj);
}
END_CASE(JSOP_TOXML)

BEGIN_CASE(JSOP_TOXMLLIST)
{
    Value rval = regs.sp[-1];
    JSObject *obj = js_ValueToXMLListObject(cx, rval);
    if (!obj)
        goto error;
    regs.sp[-1].setObject(*obj);
}
END_CASE(JSOP_TOXMLLIST)

BEGIN_CASE(JSOP_XMLTAGEXPR)
{
    Value rval = regs.sp[-1];
    JSString *str = js_ValueToString(cx, rval);
    if (!str)
        goto error;
    regs.sp[-1].setString(str);
}
END_CASE(JSOP_XMLTAGEXPR)

BEGIN_CASE(JSOP_XMLELTEXPR)
{
    Value rval = regs.sp[-1];
    JSString *str;
    if (IsXML(rval)) {
        str = js_ValueToXMLString(cx, rval);
    } else {
        str = js_ValueToString(cx, rval);
        if (str)
            str = js_EscapeElementValue(cx, str);
    }
    if (!str)
        goto error;
    regs.sp[-1].setString(str);
}
END_CASE(JSOP_XMLELTEXPR)

BEGIN_CASE(JSOP_XMLCDATA)
{
    JSAtom *atom;
    LOAD_ATOM(0, atom);
    JSString *str = atom;
    JSObject *obj = js_NewXMLSpecialObject(cx, JSXML_CLASS_TEXT, NULL, str);
    if (!obj)
        goto error;
    PUSH_OBJECT(*obj);
}
END_CASE(JSOP_XMLCDATA)

BEGIN_CASE(JSOP_XMLCOMMENT)
{
    JSAtom *atom;
    LOAD_ATOM(0, atom);
    JSString *str = atom;
    JSObject *obj = js_NewXMLSpecialObject(cx, JSXML_CLASS_COMMENT, NULL, str);
    if (!obj)
        goto error;
    PUSH_OBJECT(*obj);
}
END_CASE(JSOP_XMLCOMMENT)

BEGIN_CASE(JSOP_XMLPI)
{
    JSAtom *atom;
    LOAD_ATOM(0, atom);
    JSString *str = atom;
    Value rval = regs.sp[-1];
    JSString *str2 = rval.toString();
    JSObject *obj = js_NewXMLSpecialObject(cx, JSXML_CLASS_PROCESSING_INSTRUCTION, str, str2);
    if (!obj)
        goto error;
    regs.sp[-1].setObject(*obj);
}
END_CASE(JSOP_XMLPI)

BEGIN_CASE(JSOP_GETFUNNS)
{
    Value rval;
    if (!cx->fp()->scopeChain().getGlobal()->getFunctionNamespace(cx, &rval))
        goto error;
    PUSH_COPY(rval);
}
END_CASE(JSOP_GETFUNNS)
#endif /* JS_HAS_XML_SUPPORT */

BEGIN_CASE(JSOP_ENTERBLOCK)
{
    JSObject *obj;
    LOAD_OBJECT(0, obj);
    JS_ASSERT(obj->isStaticBlock());
    JS_ASSERT(regs.fp()->base() + OBJ_BLOCK_DEPTH(cx, obj) == regs.sp);
    Value *vp = regs.sp + OBJ_BLOCK_COUNT(cx, obj);
    JS_ASSERT(regs.sp < vp);
    JS_ASSERT(vp <= regs.fp()->slots() + script->nslots);
    SetValueRangeToUndefined(regs.sp, vp);
    regs.sp = vp;

#ifdef DEBUG
    /*
     * The young end of fp->scopeChain may omit blocks if we haven't closed
     * over them, but if there are any closure blocks on fp->scopeChain, they'd
     * better be (clones of) ancestors of the block we're entering now;
     * anything else we should have popped off fp->scopeChain when we left its
     * static scope.
     */
    JSObject *obj2 = &regs.fp()->scopeChain();
    Class *clasp;
    while ((clasp = obj2->getClass()) == &js_WithClass)
        obj2 = obj2->getParent();
    if (clasp == &js_BlockClass &&
        obj2->getPrivate() == js_FloatingFrameIfGenerator(cx, regs.fp())) {
        JSObject *youngestProto = obj2->getProto();
        JS_ASSERT(youngestProto->isStaticBlock());
        JSObject *parent = obj;
        while ((parent = parent->getParent()) != youngestProto)
            JS_ASSERT(parent);
    }
#endif
}
END_CASE(JSOP_ENTERBLOCK)

BEGIN_CASE(JSOP_LEAVEBLOCKEXPR)
BEGIN_CASE(JSOP_LEAVEBLOCK)
{
    JSObject *blockChain;
    LOAD_OBJECT(UINT16_LEN, blockChain);
#ifdef DEBUG
    JS_ASSERT(blockChain->isStaticBlock());
    uintN blockDepth = OBJ_BLOCK_DEPTH(cx, blockChain);
    JS_ASSERT(blockDepth <= StackDepth(script));
#endif
    /*
     * If we're about to leave the dynamic scope of a block that has been
     * cloned onto fp->scopeChain, clear its private data, move its locals from
     * the stack into the clone, and pop it off the chain.
     */
    JSObject &obj = regs.fp()->scopeChain();
    if (obj.getProto() == blockChain) {
        JS_ASSERT(obj.isClonedBlock());
        if (!js_PutBlockObject(cx, JS_TRUE))
            goto error;
    }

    /* Move the result of the expression to the new topmost stack slot. */
    Value *vp = NULL;  /* silence GCC warnings */
    if (op == JSOP_LEAVEBLOCKEXPR)
        vp = &regs.sp[-1];
    regs.sp -= GET_UINT16(regs.pc);
    if (op == JSOP_LEAVEBLOCKEXPR) {
        JS_ASSERT(regs.fp()->base() + blockDepth == regs.sp - 1);
        regs.sp[-1] = *vp;
    } else {
        JS_ASSERT(regs.fp()->base() + blockDepth == regs.sp);
    }
}
END_CASE(JSOP_LEAVEBLOCK)

#if JS_HAS_GENERATORS
BEGIN_CASE(JSOP_GENERATOR)
{
    JS_ASSERT(!cx->isExceptionPending());
    regs.pc += JSOP_GENERATOR_LENGTH;
    JSObject *obj = js_NewGenerator(cx);
    if (!obj)
        goto error;
    JS_ASSERT(!regs.fp()->hasCallObj() && !regs.fp()->hasArgsObj());
    regs.fp()->setReturnValue(ObjectValue(*obj));
    interpReturnOK = true;
    if (entryFrame != regs.fp())
        goto inline_return;
    goto exit;
}

BEGIN_CASE(JSOP_YIELD)
    JS_ASSERT(!cx->isExceptionPending());
    JS_ASSERT(regs.fp()->isNonEvalFunctionFrame());
    if (cx->generatorFor(regs.fp())->state == JSGEN_CLOSING) {
        js_ReportValueError(cx, JSMSG_BAD_GENERATOR_YIELD,
                            JSDVG_SEARCH_STACK, argv[-2], NULL);
        goto error;
    }
    regs.fp()->setReturnValue(regs.sp[-1]);
    regs.fp()->setYielding();
    regs.pc += JSOP_YIELD_LENGTH;
    interpReturnOK = JS_TRUE;
    goto exit;

BEGIN_CASE(JSOP_ARRAYPUSH)
{
    uint32 slot = GET_UINT16(regs.pc);
    JS_ASSERT(script->nfixed <= slot);
    JS_ASSERT(slot < script->nslots);
    JSObject *obj = &regs.fp()->slots()[slot].toObject();
    if (!js_NewbornArrayPush(cx, obj, regs.sp[-1]))
        goto error;
    regs.sp--;
}
END_CASE(JSOP_ARRAYPUSH)
#endif /* JS_HAS_GENERATORS */

#if JS_THREADED_INTERP
  L_JSOP_BACKPATCH:
  L_JSOP_BACKPATCH_POP:

# if !JS_HAS_GENERATORS
  L_JSOP_GENERATOR:
  L_JSOP_YIELD:
  L_JSOP_ARRAYPUSH:
# endif

# if !JS_HAS_SHARP_VARS
  L_JSOP_DEFSHARP:
  L_JSOP_USESHARP:
  L_JSOP_SHARPINIT:
# endif

# if !JS_HAS_DESTRUCTURING
  L_JSOP_ENUMCONSTELEM:
# endif

# if !JS_HAS_XML_SUPPORT
  L_JSOP_CALLXMLNAME:
  L_JSOP_STARTXMLEXPR:
  L_JSOP_STARTXML:
  L_JSOP_DELDESC:
  L_JSOP_GETFUNNS:
  L_JSOP_XMLPI:
  L_JSOP_XMLCOMMENT:
  L_JSOP_XMLCDATA:
  L_JSOP_XMLELTEXPR:
  L_JSOP_XMLTAGEXPR:
  L_JSOP_TOXMLLIST:
  L_JSOP_TOXML:
  L_JSOP_ENDFILTER:
  L_JSOP_FILTER:
  L_JSOP_DESCENDANTS:
  L_JSOP_XMLNAME:
  L_JSOP_SETXMLNAME:
  L_JSOP_BINDXMLNAME:
  L_JSOP_ADDATTRVAL:
  L_JSOP_ADDATTRNAME:
  L_JSOP_TOATTRVAL:
  L_JSOP_TOATTRNAME:
  L_JSOP_QNAME:
  L_JSOP_QNAMECONST:
  L_JSOP_QNAMEPART:
  L_JSOP_ANYNAME:
  L_JSOP_DEFXMLNS:
# endif

#endif /* !JS_THREADED_INTERP */
#if !JS_THREADED_INTERP
          default:
#endif
          {
            char numBuf[12];
            JS_snprintf(numBuf, sizeof numBuf, "%d", op);
            JS_ReportErrorNumber(cx, js_GetErrorMessage, NULL,
                                 JSMSG_BAD_BYTECODE, numBuf);
            goto error;
          }

#if !JS_THREADED_INTERP
        } /* switch (op) */
    } /* for (;;) */
#endif /* !JS_THREADED_INTERP */

  error:
    JS_ASSERT(&cx->regs() == &regs);
#ifdef JS_TRACER
    if (regs.fp()->hasImacropc() && cx->isExceptionPending()) {
        // Handle exceptions as if they came from the imacro-calling pc.
        regs.pc = regs.fp()->imacropc();
        regs.fp()->clearImacropc();
    }
#endif

    JS_ASSERT(size_t((regs.fp()->hasImacropc() ? regs.fp()->imacropc() : regs.pc) - script->code) <
              script->length);

#ifdef JS_TRACER
    /*
     * This abort could be weakened to permit tracing through exceptions that
     * are thrown and caught within a loop, with the co-operation of the tracer.
     * For now just bail on any sign of trouble.
     */
    if (TRACE_RECORDER(cx))
        AbortRecording(cx, "error or exception while recording");
# ifdef JS_METHODJIT
    if (TRACE_PROFILER(cx))
        AbortProfiling(cx);
# endif
#endif

    if (!cx->isExceptionPending()) {
        /* This is an error, not a catchable exception, quit the frame ASAP. */
        interpReturnOK = JS_FALSE;
    } else {
        JSThrowHook handler;
        JSTryNote *tn, *tnlimit;
        uint32 offset;

        /* Restore atoms local in case we will resume. */
        atoms = script->atomMap.vector;

        /* Call debugger throw hook if set. */
        handler = cx->debugHooks->throwHook;
        if (handler) {
            Value rval;
            switch (handler(cx, script, regs.pc, Jsvalify(&rval),
                            cx->debugHooks->throwHookData)) {
              case JSTRAP_ERROR:
                cx->clearPendingException();
                goto error;
              case JSTRAP_RETURN:
                cx->clearPendingException();
                regs.fp()->setReturnValue(rval);
                interpReturnOK = JS_TRUE;
                goto forced_return;
              case JSTRAP_THROW:
                cx->setPendingException(rval);
              case JSTRAP_CONTINUE:
              default:;
            }
            CHECK_INTERRUPT_HANDLER();
        }

        /*
         * Look for a try block in script that can catch this exception.
         */
        if (!JSScript::isValidOffset(script->trynotesOffset))
            goto no_catch;

        offset = (uint32)(regs.pc - script->main);
        tn = script->trynotes()->vector;
        tnlimit = tn + script->trynotes()->length;
        do {
            if (offset - tn->start >= tn->length)
                continue;

            /*
             * We have a note that covers the exception pc but we must check
             * whether the interpreter has already executed the corresponding
             * handler. This is possible when the executed bytecode
             * implements break or return from inside a for-in loop.
             *
             * In this case the emitter generates additional [enditer] and
             * [gosub] opcodes to close all outstanding iterators and execute
             * the finally blocks. If such an [enditer] throws an exception,
             * its pc can still be inside several nested for-in loops and
             * try-finally statements even if we have already closed the
             * corresponding iterators and invoked the finally blocks.
             *
             * To address this, we make [enditer] always decrease the stack
             * even when its implementation throws an exception. Thus already
             * executed [enditer] and [gosub] opcodes will have try notes
             * with the stack depth exceeding the current one and this
             * condition is what we use to filter them out.
             */
            if (tn->stackDepth > regs.sp - regs.fp()->base())
                continue;

            /*
             * Set pc to the first bytecode after the the try note to point
             * to the beginning of catch or finally or to [enditer] closing
             * the for-in loop.
             */
            regs.pc = (script)->main + tn->start + tn->length;

            JSBool ok = js_UnwindScope(cx, tn->stackDepth, JS_TRUE);
            JS_ASSERT(regs.sp == regs.fp()->base() + tn->stackDepth);
            if (!ok) {
                /*
                 * Restart the handler search with updated pc and stack depth
                 * to properly notify the debugger.
                 */
                goto error;
            }

            switch (tn->kind) {
              case JSTRY_CATCH:
#if JS_HAS_GENERATORS
                /* Catch cannot intercept the closing of a generator. */
                  if (JS_UNLIKELY(cx->getPendingException().isMagic(JS_GENERATOR_CLOSING)))
                    break;
#endif

                /*
                 * Don't clear exceptions to save cx->exception from GC
                 * until it is pushed to the stack via [exception] in the
                 * catch block.
                 */
                len = 0;
                DO_NEXT_OP(len);

              case JSTRY_FINALLY:
                /*
                 * Push (true, exception) pair for finally to indicate that
                 * [retsub] should rethrow the exception.
                 */
                PUSH_BOOLEAN(true);
                PUSH_COPY(cx->getPendingException());
                cx->clearPendingException();
                len = 0;
                DO_NEXT_OP(len);

              case JSTRY_ITER: {
                /* This is similar to JSOP_ENDITER in the interpreter loop. */
                JS_ASSERT(js_GetOpcode(cx, regs.fp()->script(), regs.pc) == JSOP_ENDITER);
                Value v = cx->getPendingException();
                cx->clearPendingException();
                ok = js_CloseIterator(cx, &regs.sp[-1].toObject());
                regs.sp -= 1;
                if (!ok)
                    goto error;
                cx->setPendingException(v);
              }
           }
        } while (++tn != tnlimit);

      no_catch:
        /*
         * Propagate the exception or error to the caller unless the exception
         * is an asynchronous return from a generator.
         */
        interpReturnOK = JS_FALSE;
#if JS_HAS_GENERATORS
        if (JS_UNLIKELY(cx->isExceptionPending() &&
                        cx->getPendingException().isMagic(JS_GENERATOR_CLOSING))) {
            cx->clearPendingException();
            interpReturnOK = JS_TRUE;
            regs.fp()->clearReturnValue();
        }
#endif
    }

  forced_return:
    /*
     * Unwind the scope making sure that interpReturnOK stays false even when
     * js_UnwindScope returns true.
     *
     * When a trap handler returns JSTRAP_RETURN, we jump here with
     * interpReturnOK set to true bypassing any finally blocks.
     */
    interpReturnOK &= js_UnwindScope(cx, 0, interpReturnOK || cx->isExceptionPending());
    JS_ASSERT(regs.sp == regs.fp()->base());

    if (entryFrame != regs.fp())
        goto inline_return;

  exit:
    interpReturnOK = ScriptEpilogueOrGeneratorYield(cx, regs.fp(), interpReturnOK);
    regs.fp()->setFinishedInInterpreter();

    /*
     * At this point we are inevitably leaving an interpreted function or a
     * top-level script, and returning to one of:
     * (a) an "out of line" call made through js_Invoke;
     * (b) a js_Execute activation;
     * (c) a generator (SendToGenerator, jsiter.c).
     *
     * We must not be in an inline frame. The check above ensures that for the
     * error case and for a normal return, the code jumps directly to parent's
     * frame pc.
     */
    JS_ASSERT(entryFrame == regs.fp());

#ifdef JS_TRACER
    JS_ASSERT_IF(interpReturnOK && interpMode == JSINTERP_RECORD, !TRACE_RECORDER(cx));
    if (TRACE_RECORDER(cx))
        AbortRecording(cx, "recording out of Interpret");
# ifdef JS_METHODJIT
    if (TRACE_PROFILER(cx))
        AbortProfiling(cx);
# endif
#endif

    JS_ASSERT_IF(!regs.fp()->isGeneratorFrame(),
                 !js_IsActiveWithOrBlock(cx, &regs.fp()->scopeChain(), 0));

#ifdef JS_METHODJIT
    /*
     * This path is used when it's guaranteed the method can be finished
     * inside the JIT.
     */
  leave_on_safe_point:
#endif

    return interpReturnOK;

  atom_not_defined:
    {
        JSAutoByteString printable;
        if (js_AtomToPrintableString(cx, atomNotDefined, &printable))
            js_ReportIsNotDefined(cx, printable.ptr());
    }
    goto error;
}

} /* namespace js */

#endif /* !defined jsinvoke_cpp___ */<|MERGE_RESOLUTION|>--- conflicted
+++ resolved
@@ -3192,15 +3192,8 @@
         Value rval = regs.sp[-1];                                             \
         Value lval = regs.sp[-2];                                             \
         double d1, d2;                                                        \
-<<<<<<< HEAD
-        if (!ValueToNumber(cx, lval, &d1) ||                                  \
-            !ValueToNumber(cx, rval, &d2)) {                                  \
-=======
-        if (!ToNumber(cx, regs.sp[-2], &d1) ||                                \
-            !ToNumber(cx, regs.sp[-1], &d2)) {                                \
->>>>>>> 2a348817
+        if (!ToNumber(cx, lval, &d1) || !ToNumber(cx, rval, &d2))             \
             goto error;                                                       \
-        }                                                                     \
         double d = d1 OP d2;                                                  \
         regs.sp--;                                                            \
         if (!regs.sp[-1].setNumber(d) &&                                      \
@@ -3224,12 +3217,7 @@
     Value rval = regs.sp[-1];
     Value lval = regs.sp[-2];
     double d1, d2;
-<<<<<<< HEAD
-    if (!ValueToNumber(cx, lval, &d1) ||
-        !ValueToNumber(cx, rval, &d2)) {
-=======
-    if (!ToNumber(cx, regs.sp[-2], &d1) || !ToNumber(cx, regs.sp[-1], &d2))
->>>>>>> 2a348817
+    if (!ToNumber(cx, lval, &d1) || !ToNumber(cx, rval, &d2))
         goto error;
     regs.sp--;
     if (d2 == 0) {
@@ -4210,11 +4198,7 @@
     InitialFrameFlags initial = construct ? INITIAL_CONSTRUCT : INITIAL_NONE;
 
     JSScript *newScript = fun->script();
-<<<<<<< HEAD
-    if (!cx->stack.pushInlineFrame(cx, regs, args, *callee, fun, newScript, initial, OOMCheck()))
-=======
-    if (!cx->stack.pushInlineFrame(cx, regs, args, *callee, fun, newScript, construct))
->>>>>>> 2a348817
+    if (!cx->stack.pushInlineFrame(cx, regs, args, *callee, fun, newScript, initial))
         goto error;
 
     RESTORE_INTERP_VARS();
@@ -4730,50 +4714,6 @@
 }
 END_SET_CASE(JSOP_SETLOCAL)
 
-<<<<<<< HEAD
-BEGIN_CASE(JSOP_GETUPVAR_DBG)
-BEGIN_CASE(JSOP_CALLUPVAR_DBG)
-{
-    JSFunction *fun = regs.fp()->fun();
-    JS_ASSERT(FUN_KIND(fun) == JSFUN_INTERPRETED);
-    JS_ASSERT(fun->u.i.wrapper);
-
-    /* Scope for tempPool mark and local names allocation in it. */
-    JSObject *obj, *obj2;
-    JSProperty *prop;
-    jsid id;
-    JSAtom *atom;
-    {
-        Vector<JSAtom *> names(cx);
-        if (!fun->script()->bindings.getLocalNameArray(cx, &names))
-            goto error;
-
-        uintN index = fun->script()->bindings.countArgsAndVars() + GET_UINT16(regs.pc);
-        atom = names[index];
-        id = ATOM_TO_JSID(atom);
-
-        if (!js_FindProperty(cx, id, false, &obj, &obj2, &prop))
-            goto error;
-    }
-
-    if (!prop) {
-        atomNotDefined = atom;
-        goto atom_not_defined;
-    }
-
-    /* Minimize footprint with generic code instead of NATIVE_GET. */
-    Value *vp = regs.sp;
-    PUSH_NULL();
-    if (!obj->getProperty(cx, id, vp))
-        goto error;
-
-    if (op == JSOP_CALLUPVAR_DBG)
-        PUSH_UNDEFINED();
-}
-END_CASE(JSOP_GETUPVAR_DBG)
-
-=======
->>>>>>> 2a348817
 BEGIN_CASE(JSOP_GETFCSLOT)
 BEGIN_CASE(JSOP_CALLFCSLOT)
 {
