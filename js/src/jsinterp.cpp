/* -*- Mode: C++; tab-width: 4; indent-tabs-mode: nil; c-basic-offset: 4 -*-
 * vim: set ts=8 sw=4 et tw=99:
 *
 * ***** BEGIN LICENSE BLOCK *****
 * Version: MPL 1.1/GPL 2.0/LGPL 2.1
 *
 * The contents of this file are subject to the Mozilla Public License Version
 * 1.1 (the "License"); you may not use this file except in compliance with
 * the License. You may obtain a copy of the License at
 * http://www.mozilla.org/MPL/
 *
 * Software distributed under the License is distributed on an "AS IS" basis,
 * WITHOUT WARRANTY OF ANY KIND, either express or implied. See the License
 * for the specific language governing rights and limitations under the
 * License.
 *
 * The Original Code is Mozilla Communicator client code, released
 * March 31, 1998.
 *
 * The Initial Developer of the Original Code is
 * Netscape Communications Corporation.
 * Portions created by the Initial Developer are Copyright (C) 1998
 * the Initial Developer. All Rights Reserved.
 *
 * Contributor(s):
 *
 * Alternatively, the contents of this file may be used under the terms of
 * either of the GNU General Public License Version 2 or later (the "GPL"),
 * or the GNU Lesser General Public License Version 2.1 or later (the "LGPL"),
 * in which case the provisions of the GPL or the LGPL are applicable instead
 * of those above. If you wish to allow use of your version of this file only
 * under the terms of either the GPL or the LGPL, and not to allow others to
 * use your version of this file under the terms of the MPL, indicate your
 * decision by deleting the provisions above and replace them with the notice
 * and other provisions required by the GPL or the LGPL. If you do not delete
 * the provisions above, a recipient may use your version of this file under
 * the terms of any one of the MPL, the GPL or the LGPL.
 *
 * ***** END LICENSE BLOCK ***** */

/*
 * JavaScript bytecode interpreter.
 */
#include <stdio.h>
#include <string.h>
#include <math.h>
#include "jstypes.h"
#include "jsstdint.h"
#include "jsarena.h" /* Added by JSIFY */
#include "jsutil.h" /* Added by JSIFY */
#include "jsprf.h"
#include "jsapi.h"
#include "jsarray.h"
#include "jsatom.h"
#include "jsbool.h"
#include "jscntxt.h"
#include "jsdate.h"
#include "jsversion.h"
#include "jsdbgapi.h"
#include "jsfun.h"
#include "jsgc.h"
#include "jsinterp.h"
#include "jsiter.h"
#include "jslock.h"
#include "jsnum.h"
#include "jsobj.h"
#include "jsopcode.h"
#include "jspropertycache.h"
#include "jsscan.h"
#include "jsscope.h"
#include "jsscript.h"
#include "jsstr.h"
#include "jsstaticcheck.h"
#include "jstracer.h"
#include "jslibmath.h"
#include "jsvector.h"
#include "methodjit/MethodJIT.h"
#include "methodjit/Logging.h"

#include "jsatominlines.h"
#include "jscntxtinlines.h"
#include "jsdtracef.h"
#include "jsobjinlines.h"
#include "jspropertycacheinlines.h"
#include "jsscopeinlines.h"
#include "jsscriptinlines.h"
#include "jsstrinlines.h"
#include "jscntxtinlines.h"

#if JS_HAS_XML_SUPPORT
#include "jsxml.h"
#endif

#include "jsautooplen.h"

using namespace js;

/* jsinvoke_cpp___ indicates inclusion from jsinvoke.cpp. */
#if !JS_LONE_INTERPRET ^ defined jsinvoke_cpp___

#ifdef DEBUG
jsbytecode *const JSStackFrame::sInvalidPC = (jsbytecode *)0xbeef;
#endif

JSObject *
js_GetScopeChain(JSContext *cx, JSStackFrame *fp)
{
    JSObject *sharedBlock = fp->maybeBlockChain();

    if (!sharedBlock) {
        /*
         * Don't force a call object for a lightweight function call, but do
         * insist that there is a call object for a heavyweight function call.
         */
        JS_ASSERT(!fp->fun ||
                  !(fp->fun->flags & JSFUN_HEAVYWEIGHT) ||
                  fp->hasCallObj());
        JS_ASSERT(fp->hasScopeChain());
        return fp->getScopeChain();
    }

    /* We don't handle cloning blocks on trace.  */
    LeaveTrace(cx);

    /*
     * We have one or more lexical scopes to reflect into fp->scopeChain, so
     * make sure there's a call object at the current head of the scope chain,
     * if this frame is a call frame.
     *
     * Also, identify the innermost compiler-allocated block we needn't clone.
     */
    JSObject *limitBlock, *limitClone;
    if (fp->fun && !fp->hasCallObj()) {
        JS_ASSERT_IF(fp->getScopeChain()->getClass() == &js_BlockClass,
                     fp->getScopeChain()->getPrivate() != js_FloatingFrameIfGenerator(cx, fp));
        if (!js_GetCallObject(cx, fp))
            return NULL;

        /* We know we must clone everything on blockChain. */
        limitBlock = limitClone = NULL;
    } else {
        /*
         * scopeChain includes all blocks whose static scope we're within that
         * have already been cloned.  Find the innermost such block.  Its
         * prototype should appear on blockChain; we'll clone blockChain up
         * to, but not including, that prototype.
         */
        limitClone = fp->getScopeChain();
        while (limitClone->getClass() == &js_WithClass)
            limitClone = limitClone->getParent();
        JS_ASSERT(limitClone);

        /*
         * It may seem like we don't know enough about limitClone to be able
         * to just grab its prototype as we do here, but it's actually okay.
         *
         * If limitClone is a block object belonging to this frame, then its
         * prototype is the innermost entry in blockChain that we have already
         * cloned, and is thus the place to stop when we clone below.
         *
         * Otherwise, there are no blocks for this frame on scopeChain, and we
         * need to clone the whole blockChain.  In this case, limitBlock can
         * point to any object known not to be on blockChain, since we simply
         * loop until we hit limitBlock or NULL.  If limitClone is a block, it
         * isn't a block from this function, since blocks can't be nested
         * within themselves on scopeChain (recursion is dynamic nesting, not
         * static nesting).  If limitClone isn't a block, its prototype won't
         * be a block either.  So we can just grab limitClone's prototype here
         * regardless of its type or which frame it belongs to.
         */
        limitBlock = limitClone->getProto();

        /* If the innermost block has already been cloned, we are done. */
        if (limitBlock == sharedBlock)
            return fp->getScopeChain();
    }

    /*
     * Special-case cloning the innermost block; this doesn't have enough in
     * common with subsequent steps to include in the loop.
     *
     * js_CloneBlockObject leaves the clone's parent slot uninitialized. We
     * populate it below.
     */
    JSObject *innermostNewChild = js_CloneBlockObject(cx, sharedBlock, fp);
    if (!innermostNewChild)
        return NULL;
    AutoObjectRooter tvr(cx, innermostNewChild);

    /*
     * Clone our way towards outer scopes until we reach the innermost
     * enclosing function, or the innermost block we've already cloned.
     */
    JSObject *newChild = innermostNewChild;
    for (;;) {
        JS_ASSERT(newChild->getProto() == sharedBlock);
        sharedBlock = sharedBlock->getParent();

        /* Sometimes limitBlock will be NULL, so check that first.  */
        if (sharedBlock == limitBlock || !sharedBlock)
            break;

        /* As in the call above, we don't know the real parent yet.  */
        JSObject *clone = js_CloneBlockObject(cx, sharedBlock, fp);
        if (!clone)
            return NULL;

        newChild->setParent(clone);
        newChild = clone;
    }
    newChild->setParent(fp->getScopeChain());


    /*
     * If we found a limit block belonging to this frame, then we should have
     * found it in blockChain.
     */
    JS_ASSERT_IF(limitBlock &&
                 limitBlock->getClass() == &js_BlockClass &&
                 limitClone->getPrivate() == js_FloatingFrameIfGenerator(cx, fp),
                 sharedBlock);

    /* Place our newly cloned blocks at the head of the scope chain.  */
    fp->setScopeChain(innermostNewChild);
    return innermostNewChild;
}

JSBool
js_GetPrimitiveThis(JSContext *cx, Value *vp, Class *clasp, const Value **vpp)
{
    const Value *p = &vp[1];
    if (p->isObjectOrNull()) {
        JSObject *obj = ComputeThisFromVp(cx, vp);
        if (!InstanceOf(cx, obj, clasp, vp + 2))
            return JS_FALSE;
        *vpp = &obj->getPrimitiveThis();
    } else {
        *vpp = p;
    }
    return JS_TRUE;
}

/* Some objects (e.g., With) delegate 'this' to another object. */
static inline JSObject *
CallThisObjectHook(JSContext *cx, JSObject *obj, Value *argv)
{
    JSObject *thisp = obj->thisObject(cx);
    if (!thisp)
        return NULL;
    argv[-1].setObject(*thisp);
    return thisp;
}

/*
 * ECMA requires "the global object", but in embeddings such as the browser,
 * which have multiple top-level objects (windows, frames, etc. in the DOM),
 * we prefer fun's parent.  An example that causes this code to run:
 *
 *   // in window w1
 *   function f() { return this }
 *   function g() { return f }
 *
 *   // in window w2
 *   var h = w1.g()
 *   alert(h() == w1)
 *
 * The alert should display "true".
 */
JS_STATIC_INTERPRET bool
ComputeGlobalThis(JSContext *cx, Value *argv)
{
    JSObject *thisp = argv[-2].toObject().getGlobal()->thisObject(cx);
    if (!thisp)
        return false;
    argv[-1].setObject(*thisp);
    return true;
}

JSObject *
JSStackFrame::computeThisObject(JSContext *cx)
{
    JS_ASSERT(thisv.isPrimitive());
    //JS_ASSERT(fun);

    if (!ComputeThisFromArgv(cx, argv))
        return NULL;
    thisv = argv[-1];
    JS_ASSERT(IsSaneThisObject(thisv.toObject()));
    return &thisv.toObject();
}

namespace js {

bool
ComputeThisFromArgv(JSContext *cx, Value *argv)
{
    /*
     * Check for SynthesizeFrame poisoning and fast constructors which
     * didn't check their vp properly.
     */
    JS_ASSERT(!argv[-1].isMagic());

    if (argv[-1].isNull())
        return ComputeGlobalThis(cx, argv);

    if (!argv[-1].isObject())
        return !!js_PrimitiveToObject(cx, &argv[-1]);

    JS_ASSERT(IsSaneThisObject(argv[-1].toObject()));
    return true;
}

}

#if JS_HAS_NO_SUCH_METHOD

const uint32 JSSLOT_FOUND_FUNCTION  = JSSLOT_PRIVATE;
const uint32 JSSLOT_SAVED_ID        = JSSLOT_PRIVATE + 1;

Class js_NoSuchMethodClass = {
    "NoSuchMethod",
    JSCLASS_HAS_RESERVED_SLOTS(2) | JSCLASS_IS_ANONYMOUS,
    PropertyStub,   /* addProperty */
    PropertyStub,   /* delProperty */
    PropertyStub,   /* getProperty */
    PropertyStub,   /* setProperty */
    EnumerateStub,
    ResolveStub,
    ConvertStub,
};

/*
 * When JSOP_CALLPROP or JSOP_CALLELEM does not find the method property of
 * the base object, we search for the __noSuchMethod__ method in the base.
 * If it exists, we store the method and the property's id into an object of
 * NoSuchMethod class and store this object into the callee's stack slot.
 * Later, js_Invoke will recognise such an object and transfer control to
 * NoSuchMethod that invokes the method like:
 *
 *   this.__noSuchMethod__(id, args)
 *
 * where id is the name of the method that this invocation attempted to
 * call by name, and args is an Array containing this invocation's actual
 * parameters.
 */
JSBool
js_OnUnknownMethod(JSContext *cx, Value *vp)
{
    JS_ASSERT(!vp[1].isPrimitive());

    JSObject *obj = &vp[1].toObject();
    jsid id = ATOM_TO_JSID(cx->runtime->atomState.noSuchMethodAtom);
    AutoValueRooter tvr(cx);
    if (!js_GetMethod(cx, obj, id, JSGET_NO_METHOD_BARRIER, tvr.addr()))
        return false;
    if (tvr.value().isPrimitive()) {
        vp[0] = tvr.value();
    } else {
#if JS_HAS_XML_SUPPORT
        /* Extract the function name from function::name qname. */
        if (vp[0].isObject()) {
            obj = &vp[0].toObject();
            if (!js_IsFunctionQName(cx, obj, &id))
                return false;
            if (!JSID_IS_VOID(id))
                vp[0] = IdToValue(id);
        }
#endif
        obj = js_NewGCObject(cx);
        if (!obj)
            return false;

        /*
         * Null map to cause prompt and safe crash if this object were to
         * escape due to a bug. This will make the object appear to be a
         * stillborn instance that needs no finalization, which is sound:
         * NoSuchMethod helper objects own no manually allocated resources.
         */
        obj->map = NULL;
        obj->init(&js_NoSuchMethodClass, NULL, NULL, tvr.value());
        obj->fslots[JSSLOT_SAVED_ID] = vp[0];
        vp[0].setObject(*obj);
    }
    return true;
}

static JS_REQUIRES_STACK JSBool
NoSuchMethod(JSContext *cx, uintN argc, Value *vp, uint32 flags)
{
    InvokeArgsGuard args;
    if (!cx->stack().pushInvokeArgs(cx, 2, args))
        return JS_FALSE;

    JS_ASSERT(vp[0].isObject());
    JS_ASSERT(vp[1].isObject());
    JSObject *obj = &vp[0].toObject();
    JS_ASSERT(obj->getClass() == &js_NoSuchMethodClass);

    args.callee() = obj->fslots[JSSLOT_FOUND_FUNCTION];
    args.thisv() = vp[1];
    args[0] = obj->fslots[JSSLOT_SAVED_ID];
    JSObject *argsobj = js_NewArrayObject(cx, argc, vp + 2);
    if (!argsobj)
        return JS_FALSE;
    args[1].setObject(*argsobj);
    JSBool ok = (flags & JSINVOKE_CONSTRUCT)
                ? InvokeConstructor(cx, args)
                : Invoke(cx, args, flags);
    vp[0] = args.rval();
    return ok;
}

#endif /* JS_HAS_NO_SUCH_METHOD */

namespace js {

class AutoPreserveEnumerators {
    JSContext *cx;
    JSObject *enumerators;

  public:
    AutoPreserveEnumerators(JSContext *cx) : cx(cx), enumerators(cx->enumerators)
    {
    }

    ~AutoPreserveEnumerators()
    {
        cx->enumerators = enumerators;
    }
};

struct AutoInterpPreparer  {
    JSContext *cx;
    JSScript *script;

    AutoInterpPreparer(JSContext *cx, JSScript *script)
      : cx(cx), script(script)
    {
        cx->interpLevel++;
    }

    ~AutoInterpPreparer()
    {
        --cx->interpLevel;
    }
};

JS_REQUIRES_STACK bool
RunScript(JSContext *cx, JSScript *script, JSFunction *fun, JSObject *scopeChain)
{
    JS_ASSERT(script);

#ifdef JS_METHODJIT_SPEW
    JMCheckLogging();
#endif

    AutoInterpPreparer prepareInterp(cx, script);

#ifdef JS_METHODJIT
    mjit::CompileStatus status = mjit::CanMethodJIT(cx, script, fun, scopeChain);
    if (status == mjit::Compile_Error)
        return JS_FALSE;

    if (status == mjit::Compile_Okay)
        return mjit::JaegerShot(cx);
#endif

    return Interpret(cx, cx->fp);
}

static JS_REQUIRES_STACK bool
callJSNative(JSContext *cx, CallOp callOp, JSObject *thisp, uintN argc, Value *argv, Value *rval)
{
    Value *vp = argv - 2;
    if (callJSFastNative(cx, callOp, argc, vp)) {
        *rval = JS_RVAL(cx, vp);
        return true;
    }
    return false;
}

template <typename T>
static JS_REQUIRES_STACK bool
InvokeCommon(JSContext *cx, JSFunction *fun, JSScript *script, T native,
             const CallArgs &argsRef, uintN flags)
{
    CallArgs args = argsRef;

    if (native && fun && fun->isFastNative()) {
#ifdef DEBUG_NOT_THROWING
        JSBool alreadyThrowing = cx->throwing;
#endif
        JSBool ok = callJSFastNative(cx, (FastNative) native, args.argc(), args.base());
        JS_RUNTIME_METER(cx->runtime, nativeCalls);
#ifdef DEBUG_NOT_THROWING
        if (ok && !alreadyThrowing)
            ASSERT_NOT_THROWING(cx);
#endif
        return ok;
    }

    /* Calculate slot usage. */
    uintN nmissing;
    uintN nvars;
    if (fun) {
        if (fun->isInterpreted()) {
            uintN minargs = fun->nargs;
            nmissing = minargs > args.argc() ? minargs - args.argc() : 0;
            nvars = fun->u.i.nvars;
        } else if (fun->isFastNative()) {
            nvars = nmissing = 0;
        } else {
            uintN minargs = fun->nargs;
            nmissing = (minargs > args.argc() ? minargs - args.argc() : 0) + fun->u.n.extra;
            nvars = 0;
        }
    } else {
        nvars = nmissing = 0;
    }

    uintN nfixed = script ? script->nslots : 0;

    /*
     * Get a pointer to new frame/slots. This memory is not "claimed", so the
     * code before pushInvokeFrame must not reenter the interpreter.
     */
    InvokeFrameGuard frame;
    if (!cx->stack().getInvokeFrame(cx, args, nmissing, nfixed, frame))
        return false;
    JSStackFrame *fp = frame.getFrame();

    /* Initialize missing missing arguments and new local variables. */
    Value *missing = args.argv() + args.argc();
    SetValueRangeToUndefined(missing, nmissing);
    SetValueRangeToUndefined(fp->slots(), nvars);

    /* Initialize frame. */
    fp->thisv = args.thisv();
    fp->setCallObj(NULL);
    fp->setArgsObj(NULL);
    fp->script = script;
    fp->fun = fun;
    fp->argc = args.argc();
    fp->argv = args.argv();
    fp->rval = (flags & JSINVOKE_CONSTRUCT) ? fp->thisv : UndefinedValue();
    fp->setAnnotation(NULL);
    fp->setScopeChain(NULL);
    fp->setBlockChain(NULL);
    fp->imacpc = NULL;
    fp->flags = flags;

    /* Initialize regs. */
    JSFrameRegs &regs = frame.getRegs();
    if (script) {
        regs.pc = script->code;
        regs.sp = fp->slots() + script->nfixed;
    } else {
        regs.pc = NULL;
        regs.sp = fp->slots();
    }

    /* Officially push |fp|. |frame|'s destructor pops. */
    cx->stack().pushInvokeFrame(cx, args, frame);

    /* Now that the frame has been pushed, fix up the scope chain. */
    JSObject *parent = args.callee().toObject().getParent();
    if (native) {
        /* Slow natives and call ops expect the caller's scopeChain as their scopeChain. */
        if (JSStackFrame *down = fp->down)
            fp->setScopeChain(down->maybeScopeChain());

        /* Ensure that we have a scope chain. */
        if (!fp->hasScopeChain())
            fp->setScopeChain(parent);
    } else {
        /* Use parent scope so js_GetCallObject can find the right "Call". */
        fp->setScopeChain(parent);
        if (fun->isHeavyweight() && !js_GetCallObject(cx, fp))
            return false;
    }

    /*
     * Compute |this|. Currently, this must happen after the frame is pushed
     * and fp->scopeChain is correct because the thisObject hook may call
     * JS_GetScopeChain.
     */
    JS_ASSERT_IF(flags & JSINVOKE_CONSTRUCT, !args.thisv().isPrimitive());
    if (args.thisv().isObject() && !(flags & JSINVOKE_CONSTRUCT)) {
        /*
         * We must call the thisObject hook in case we are not called from the
         * interpreter, where a prior bytecode has computed an appropriate
         * |this| already.
         */
        JSObject *thisp = args.thisv().toObjectOrNull();
        if (!thisp) {
            JSObject *funobj = &args.callee().toObject();
            thisp = funobj->getGlobal();
        }
        thisp = thisp->thisObject(cx);
        if (!thisp)
             return false;
        args.thisv().setObject(*thisp);
        fp->thisv.setObject(*thisp);
    }
    JS_ASSERT_IF(!args.thisv().isPrimitive(), IsSaneThisObject(args.thisv().toObject()));

    /* Call the hook if present after we fully initialized the frame. */
    JSInterpreterHook hook = cx->debugHooks->callHook;
    void *hookData = NULL;
    if (hook)
        hookData = hook(cx, fp, JS_TRUE, 0, cx->debugHooks->callHookData);

    DTrace::enterJSFun(cx, fp, fun, fp->down, fp->argc, fp->argv);

    /* Call the function, either a native method or an interpreted script. */
    JSBool ok;
    if (native) {
#ifdef DEBUG_NOT_THROWING
        JSBool alreadyThrowing = cx->throwing;
#endif
        /* Primitive |this| should not be passed to slow natives. */
        JSObject *thisp = fun ? fp->getThisObject(cx) : fp->thisv.toObjectOrNull();
        ok = callJSNative(cx, native, thisp, fp->argc, fp->argv, &fp->rval);

        JS_ASSERT(cx->fp == fp);
        JS_RUNTIME_METER(cx->runtime, nativeCalls);
#ifdef DEBUG_NOT_THROWING
        if (ok && !alreadyThrowing)
            ASSERT_NOT_THROWING(cx);
#endif
    } else {
        JS_ASSERT(script);
        AutoPreserveEnumerators preserve(cx);
        ok = RunScript(cx, script, fun, fp->getScopeChain());
    }

    DTrace::exitJSFun(cx, fp, fun, fp->rval);

    if (hookData) {
        hook = cx->debugHooks->callHook;
        if (hook)
            hook(cx, fp, JS_FALSE, &ok, hookData);
    }

    fp->putActivationObjects(cx);
    args.rval() = fp->rval;
    return ok;
}

static JSBool
DoConstruct(JSContext *cx, JSObject *obj, uintN argc, Value *argv, Value *rval)
{

    Class *clasp = argv[-2].toObject().getClass();
    if (!clasp->construct) {
        js_ReportIsNotFunction(cx, &argv[-2], JSV2F_CONSTRUCT);
        return JS_FALSE;
    }
    return clasp->construct(cx, obj, argc, argv, rval);
}

static JSBool
DoSlowCall(JSContext *cx, uintN argc, Value *vp)
{
    JSStackFrame *fp = cx->fp;
    JSObject *obj = fp->getThisObject(cx);
    if (!obj)
        return false;
    JS_ASSERT(ObjectValue(*obj) == fp->thisv);

    JSObject *callee = &JS_CALLEE(cx, vp).toObject();
    Class *clasp = callee->getClass();
    JS_ASSERT(!(clasp->flags & Class::CALL_IS_FAST));
    if (!clasp->call) {
        js_ReportIsNotFunction(cx, &vp[0], 0);
        return JS_FALSE;
    }
    AutoValueRooter rval(cx);
    JSBool ok = clasp->call(cx, obj, argc, JS_ARGV(cx, vp), rval.addr());
    if (ok)
        JS_SET_RVAL(cx, vp, rval.value());
    return ok;
}

/*
 * Find a function reference and its 'this' value implicit first parameter
 * under argc arguments on cx's stack, and call the function.  Push missing
 * required arguments, allocate declared local variables, and pop everything
 * when done.  Then push the return value.
 */
JS_REQUIRES_STACK bool
Invoke(JSContext *cx, const CallArgs &args, uintN flags)
{
    JS_ASSERT(args.argc() <= JS_ARGS_LENGTH_MAX);

    if (args.callee().isPrimitive()) {
        js_ReportIsNotFunction(cx, &args.callee(), flags & JSINVOKE_FUNFLAGS);
        return false;
    }

    JSObject *funobj = &args.callee().toObject();
    Class *clasp = funobj->getClass();

    if (clasp == &js_FunctionClass) {
        /* Get private data and set derived locals from it. */
        JSFunction *fun = GET_FUNCTION_PRIVATE(cx, funobj);
        Native native;
        JSScript *script;
        if (FUN_INTERPRETED(fun)) {
            native = NULL;
            script = fun->u.i.script;
            JS_ASSERT(script);

            if (script->isEmpty()) {
                if (flags & JSINVOKE_CONSTRUCT) {
                    JS_ASSERT(args.thisv().isObject());
                    args.rval() = args.thisv();
                } else {
                    args.rval().setUndefined();
                }
                return true;
            }
        } else {
            native = fun->u.n.native;
            script = NULL;
        }

        if (JSFUN_BOUND_METHOD_TEST(fun->flags)) {
            /* Handle bound method special case. */
            args.thisv().setObject(*funobj->getParent());
        } else if (!args.thisv().isObjectOrNull()) {
            JS_ASSERT(!(flags & JSINVOKE_CONSTRUCT));
            if (PrimitiveThisTest(fun, args.thisv()))
                return InvokeCommon(cx, fun, script, native, args, flags);
        }

        if (flags & JSINVOKE_CONSTRUCT) {
            JS_ASSERT(args.thisv().isObject());
        } else {
            /*
             * We must call js_ComputeThis in case we are not called from the
             * interpreter, where a prior bytecode has computed an appropriate
             * |this| already.
             *
             * But we need to compute |this| eagerly only for so-called "slow"
             * (i.e., not fast) native functions. Fast natives must use either
             * JS_THIS or JS_THIS_OBJECT, and scripted functions will go through
             * the appropriate this-computing bytecode, e.g., JSOP_THIS.
             */
            if (native && (!fun || !(fun->flags & JSFUN_FAST_NATIVE))) {
                if (!args.computeThis(cx))
                    return false;
            }
        }
        return InvokeCommon(cx, fun, script, native, args, flags);
    }

#if JS_HAS_NO_SUCH_METHOD
    if (clasp == &js_NoSuchMethodClass)
        return NoSuchMethod(cx, args.argc(), args.base(), flags);
#endif

    /* Try a call or construct native object op. */
    if (flags & JSINVOKE_CONSTRUCT) {
        if (!args.thisv().isObjectOrNull()) {
            if (!js_PrimitiveToObject(cx, &args.thisv()))
                return false;
        }
        return InvokeCommon(cx, NULL, NULL, DoConstruct, args, flags);
    }
    CallOp callOp = (clasp->flags & Class::CALL_IS_FAST) ? (CallOp) clasp->call : DoSlowCall;
    return InvokeCommon(cx, NULL, NULL, callOp, args, flags);
}

extern JS_REQUIRES_STACK JS_FRIEND_API(bool)
InvokeFriendAPI(JSContext *cx, const InvokeArgsGuard &args, uintN flags)
{
    return Invoke(cx, args, flags);
}

JSBool
InternalInvoke(JSContext *cx, const Value &thisv, const Value &fval, uintN flags,
                  uintN argc, Value *argv, Value *rval)
{
    LeaveTrace(cx);

    InvokeArgsGuard args;
    if (!cx->stack().pushInvokeArgs(cx, argc, args))
        return JS_FALSE;

    args.callee() = fval;
    args.thisv() = thisv;
    memcpy(args.argv(), argv, argc * sizeof(Value));

    if (!Invoke(cx, args, flags))
        return JS_FALSE;

    /*
     * Store *rval in the lastInternalResult pigeon-hole GC root, solely
     * so users of js_InternalInvoke and its direct and indirect
     * (js_ValueToString for example) callers do not need to manage roots
     * for local, temporary references to such results.
     */
    *rval = args.rval();
    if (rval->isMarkable())
        cx->weakRoots.lastInternalResult = rval->asGCThing();

    return JS_TRUE;
}

bool
InternalGetOrSet(JSContext *cx, JSObject *obj, jsid id, const Value &fval,
                 JSAccessMode mode, uintN argc, Value *argv, Value *rval)
{
    LeaveTrace(cx);

    /*
     * InternalInvoke could result in another try to get or set the same id
     * again, see bug 355497.
     */
    JS_CHECK_RECURSION(cx, return JS_FALSE);

    return InternalCall(cx, obj, fval, argc, argv, rval);
}

bool
Execute(JSContext *cx, JSObject *chain, JSScript *script,
        JSStackFrame *down, uintN flags, Value *result)
{
    if (script->isEmpty()) {
        if (result)
            result->setUndefined();
        return JS_TRUE;
    }

    LeaveTrace(cx);

    DTrace::ExecutionScope executionScope(cx, script);
    /*
     * Get a pointer to new frame/slots. This memory is not "claimed", so the
     * code before pushExecuteFrame must not reenter the interpreter.
     *
     * N.B. when fp->argv is removed (bug 539144), argv will have to be copied
     * in before execution and copied out after.
     */
    JSFrameRegs regs;
    ExecuteFrameGuard frame;
    if (!cx->stack().getExecuteFrame(cx, down, 0, script->nslots, frame))
        return false;
    JSStackFrame *fp = frame.getFrame();

    /* Initialize fixed slots (GVAR ops expecte NULL). */
    SetValueRangeToNull(fp->slots(), script->nfixed);

#if JS_HAS_SHARP_VARS
    JS_STATIC_ASSERT(SHARP_NSLOTS == 2);
    if (script->hasSharps) {
        JS_ASSERT(script->nfixed >= SHARP_NSLOTS);
        Value *sharps = &fp->slots()[script->nfixed - SHARP_NSLOTS];
        if (down && down->script && down->script->hasSharps) {
            JS_ASSERT(down->script->nfixed >= SHARP_NSLOTS);
            int base = (down->fun && !(down->flags & JSFRAME_SPECIAL))
                       ? down->fun->sharpSlotBase(cx)
                       : down->script->nfixed - SHARP_NSLOTS;
            if (base < 0)
                return false;
            sharps[0] = down->slots()[base];
            sharps[1] = down->slots()[base + 1];
        } else {
            sharps[0].setUndefined();
            sharps[1].setUndefined();
        }
    }
#endif

    /* Initialize frame. */
    JSObject *initialVarObj;
    if (down) {
        /* Propagate arg state for eval and the debugger API. */
        fp->setCallObj(down->maybeCallObj());
        fp->setArgsObj(NULL);
        fp->fun = (script->staticLevel > 0) ? down->fun : NULL;
        fp->thisv = down->thisv;
        fp->flags = flags;
        fp->argc = down->argc;
        fp->argv = down->argv;
        fp->setAnnotation(down->maybeAnnotation());
        fp->setScopeChain(chain);

        /*
         * We want to call |down->varobj()|, but this requires knowing the
         * CallStackSegment of |down|. If |down == cx->fp|, the callstack is
         * simply the context's active callstack, so we can use
         * |down->varobj(cx)|.  When |down != cx->fp|, we need to do a slow
         * linear search. Luckily, this only happens with EvaluateInFrame.
         */
        initialVarObj = (down == cx->fp)
                        ? down->varobj(cx)
                        : down->varobj(cx->containingSegment(down));
    } else {
        fp->setCallObj(NULL);
        fp->setArgsObj(NULL);
        fp->fun = NULL;
        /* Ininitialize fp->thisv after pushExecuteFrame. */
        fp->flags = flags;
        fp->argc = 0;
        fp->argv = NULL;
        fp->setAnnotation(NULL);

        JSObject *innerizedChain = chain;
        OBJ_TO_INNER_OBJECT(cx, innerizedChain);
        if (!innerizedChain)
            return false;
        fp->setScopeChain(innerizedChain);

        initialVarObj = (cx->options & JSOPTION_VAROBJFIX)
                        ? chain->getGlobal()
                        : chain;
    }
    JS_ASSERT(!initialVarObj->getOps()->defineProperty);

    fp->script = script;
    fp->imacpc = NULL;
    fp->rval.setUndefined();
    fp->setBlockChain(NULL);

    /* Initialize regs. */
    regs.pc = script->code;
    regs.sp = fp->base();

    /* Officially push |fp|. |frame|'s destructor pops. */
    cx->stack().pushExecuteFrame(cx, frame, regs, initialVarObj);

    /* Now that the frame has been pushed, we can call the thisObject hook. */
    if (!down) {
        JSObject *thisp = chain->thisObject(cx);
        if (!thisp)
            return false;
        fp->thisv.setObject(*thisp);
    }

    void *hookData = NULL;
    if (JSInterpreterHook hook = cx->debugHooks->executeHook)
        hookData = hook(cx, fp, JS_TRUE, 0, cx->debugHooks->executeHookData);

    AutoPreserveEnumerators preserve(cx);
    JSBool ok = RunScript(cx, script, NULL, fp->getScopeChain());
    if (result)
        *result = fp->rval;

    if (hookData) {
        if (JSInterpreterHook hook = cx->debugHooks->executeHook)
            hook(cx, fp, JS_FALSE, &ok, hookData);
    }

    return !!ok;
}

bool
CheckRedeclaration(JSContext *cx, JSObject *obj, jsid id, uintN attrs,
                   JSObject **objp, JSProperty **propp)
{
    JSObject *obj2;
    JSProperty *prop;
    uintN oldAttrs, report;
    bool isFunction;
    const char *type, *name;

    /*
     * Both objp and propp must be either null or given. When given, *propp
     * must be null. This way we avoid an extra "if (propp) *propp = NULL" for
     * the common case of a nonexistent property.
     */
    JS_ASSERT(!objp == !propp);
    JS_ASSERT_IF(propp, !*propp);

    /* The JSPROP_INITIALIZER case below may generate a warning. Since we must
     * drop the property before reporting it, we insists on !propp to avoid
     * looking up the property again after the reporting is done.
     */
    JS_ASSERT_IF(attrs & JSPROP_INITIALIZER, attrs == JSPROP_INITIALIZER);
    JS_ASSERT_IF(attrs == JSPROP_INITIALIZER, !propp);

    if (!obj->lookupProperty(cx, id, &obj2, &prop))
        return false;
    if (!prop)
        return true;
    if (obj2->isNative()) {
        oldAttrs = ((JSScopeProperty *) prop)->attributes();

        /* If our caller doesn't want prop, unlock obj2. */
        if (!propp)
            JS_UNLOCK_OBJ(cx, obj2);
    } else {
        if (!obj2->getAttributes(cx, id, &oldAttrs))
            return false;
    }

    if (!propp) {
        prop = NULL;
    } else {
        *objp = obj2;
        *propp = prop;
    }

    if (attrs == JSPROP_INITIALIZER) {
        /* Allow the new object to override properties. */
        if (obj2 != obj)
            return JS_TRUE;

        /* The property must be dropped already. */
        JS_ASSERT(!prop);
        report = JSREPORT_WARNING | JSREPORT_STRICT;

#ifdef __GNUC__
        isFunction = false;     /* suppress bogus gcc warnings */
#endif
    } else {
        /* We allow redeclaring some non-readonly properties. */
        if (((oldAttrs | attrs) & JSPROP_READONLY) == 0) {
            /* Allow redeclaration of variables and functions. */
            if (!(attrs & (JSPROP_GETTER | JSPROP_SETTER)))
                return JS_TRUE;

            /*
             * Allow adding a getter only if a property already has a setter
             * but no getter and similarly for adding a setter. That is, we
             * allow only the following transitions:
             *
             *   no-property --> getter --> getter + setter
             *   no-property --> setter --> getter + setter
             */
            if ((~(oldAttrs ^ attrs) & (JSPROP_GETTER | JSPROP_SETTER)) == 0)
                return JS_TRUE;

            /*
             * Allow redeclaration of an impermanent property (in which case
             * anyone could delete it and redefine it, willy-nilly).
             */
            if (!(oldAttrs & JSPROP_PERMANENT))
                return JS_TRUE;
        }
        if (prop)
            obj2->dropProperty(cx, prop);

        report = JSREPORT_ERROR;
        isFunction = (oldAttrs & (JSPROP_GETTER | JSPROP_SETTER)) != 0;
        if (!isFunction) {
            Value value;
            if (!obj->getProperty(cx, id, &value))
                return JS_FALSE;
            isFunction = IsFunctionObject(value);
        }
    }

    type = (attrs == JSPROP_INITIALIZER)
           ? "property"
           : (oldAttrs & attrs & JSPROP_GETTER)
           ? js_getter_str
           : (oldAttrs & attrs & JSPROP_SETTER)
           ? js_setter_str
           : (oldAttrs & JSPROP_READONLY)
           ? js_const_str
           : isFunction
           ? js_function_str
           : js_var_str;
    name = js_ValueToPrintableString(cx, IdToValue(id));
    if (!name)
        return JS_FALSE;
    return !!JS_ReportErrorFlagsAndNumber(cx, report,
                                          js_GetErrorMessage, NULL,
                                          JSMSG_REDECLARED_VAR,
                                          type, name);
}

JSBool
HasInstance(JSContext *cx, JSObject *obj, const Value *v, JSBool *bp)
{
    Class *clasp = obj->getClass();
    if (clasp->hasInstance)
        return clasp->hasInstance(cx, obj, v, bp);
    js_ReportValueError(cx, JSMSG_BAD_INSTANCEOF_RHS,
                        JSDVG_SEARCH_STACK, ObjectValue(*obj), NULL);
    return JS_FALSE;
}

static JS_ALWAYS_INLINE bool
EqualObjects(JSContext *cx, JSObject *lobj, JSObject *robj)
{
    return lobj == robj ||
           lobj->wrappedObject(cx) == robj->wrappedObject(cx);
}

bool
StrictlyEqual(JSContext *cx, const Value &lref, const Value &rref)
{
    Value lval = lref, rval = rref;
    if (SameType(lval, rval)) {
        if (lval.isString())
            return js_EqualStrings(lval.toString(), rval.toString());
        if (lval.isDouble())
            return JSDOUBLE_COMPARE(lval.toDouble(), ==, rval.toDouble(), JS_FALSE);
        if (lval.isObject())
            return EqualObjects(cx, &lval.toObject(), &rval.toObject());
        if (lval.isUndefined())
                return true;
        return lval.payloadAsRawUint32() == rval.payloadAsRawUint32();
    }

    if (lval.isDouble() && rval.isInt32()) {
        double ld = lval.toDouble();
        double rd = rval.toInt32();
        return JSDOUBLE_COMPARE(ld, ==, rd, JS_FALSE);
    }
    if (lval.isInt32() && rval.isDouble()) {
        double ld = lval.toInt32();
        double rd = rval.toDouble();
        return JSDOUBLE_COMPARE(ld, ==, rd, JS_FALSE);
    }

    return false;
}

static inline bool
IsNegativeZero(const Value &v)
{
    return v.isDouble() && JSDOUBLE_IS_NEGZERO(v.toDouble());
}

static inline bool
IsNaN(const Value &v)
{
    return v.isDouble() && JSDOUBLE_IS_NaN(v.toDouble());
}

bool
SameValue(const Value &v1, const Value &v2, JSContext *cx)
{
    if (IsNegativeZero(v1))
        return IsNegativeZero(v2);
    if (IsNegativeZero(v2))
        return false;
    if (IsNaN(v1) && IsNaN(v2))
        return true;
    return StrictlyEqual(cx, v1, v2);
}

JSType
TypeOfValue(JSContext *cx, const Value &vref)
{
    Value v = vref;
    if (v.isNumber())
        return JSTYPE_NUMBER;
    if (v.isString())
        return JSTYPE_STRING;
    if (v.isNull())
        return JSTYPE_OBJECT;
    if (v.isUndefined())
        return JSTYPE_VOID;
    if (v.isObject())
        return v.toObject().typeOf(cx);
    JS_ASSERT(v.isBoolean());
    return JSTYPE_BOOLEAN;
}

bool
InstanceOfSlow(JSContext *cx, JSObject *obj, Class *clasp, Value *argv)
{
    JS_ASSERT(!obj || obj->getClass() != clasp);
    if (argv) {
        JSFunction *fun = js_ValueToFunction(cx, &argv[-2], 0);
        if (fun) {
            JS_ReportErrorNumber(cx, js_GetErrorMessage, NULL,
                                 JSMSG_INCOMPATIBLE_PROTO,
                                 clasp->name, JS_GetFunctionName(fun),
                                 obj
                                 ? obj->getClass()->name
                                 : js_null_str);
        }
    }
    return false;
}

JS_REQUIRES_STACK bool
InvokeConstructor(JSContext *cx, const CallArgs &argsRef)
{
    JS_ASSERT(!js_FunctionClass.construct);
    CallArgs args = argsRef;

    JSObject *obj2;
    if (args.callee().isPrimitive() || !(obj2 = &args.callee().toObject())->getParent()) {
        /* Use js_ValueToFunction to report an error. */
        JS_ALWAYS_TRUE(!js_ValueToFunction(cx, &args.callee(), JSV2F_CONSTRUCT));
        return false;
    }

    Class *clasp = &js_ObjectClass;

    /*
     * Call fast constructors without making the object first.
     * The native will be able to make the right new object faster.
     */
    if (obj2->isFunction()) {
        JSFunction *fun = GET_FUNCTION_PRIVATE(cx, obj2);
        if (fun->isFastConstructor()) {
            args.thisv().setMagic(JS_FAST_CONSTRUCTOR);

            FastNative fn = (FastNative)fun->u.n.native;
            if (!fn(cx, args.argc(), args.base()))
                return JS_FALSE;
            JS_ASSERT(!args.rval().isPrimitive());
            return JS_TRUE;
        }

        /* Get the class, for natives that aren't fast constructors. */
        if (!fun->isInterpreted() && fun->u.n.clasp)
            clasp = fun->u.n.clasp;
    }

    Value protov;
    if (!obj2->getProperty(cx, ATOM_TO_JSID(cx->runtime->atomState.classPrototypeAtom), &protov))
        return false;

    JSObject *proto = protov.isObjectOrNull() ? protov.toObjectOrNull() : NULL;
    JSObject *parent = obj2->getParent();

    JSObject* obj = NewObject<WithProto::Class>(cx, clasp, proto, parent);
    if (!obj)
        return JS_FALSE;

    /* Now we have an object with a constructor method; call it. */
    args.thisv().setObject(*obj);
    if (!Invoke(cx, args, JSINVOKE_CONSTRUCT))
        return JS_FALSE;

    /* Check the return value and if it's primitive, force it to be obj. */
    if (args.rval().isPrimitive()) {
        if (obj2->getClass() != &js_FunctionClass) {
            /* native [[Construct]] returning primitive is error */
            JS_ReportErrorNumber(cx, js_GetErrorMessage, NULL,
                                 JSMSG_BAD_NEW_RESULT,
                                 js_ValueToPrintableString(cx, args.rval()));
            return JS_FALSE;
        }
        args.rval().setObject(*obj);
    }

    JS_RUNTIME_METER(cx->runtime, constructs);
    return JS_TRUE;
}

bool
ValueToId(JSContext *cx, const Value &v, jsid *idp)
{
    int32_t i;
    if (ValueFitsInInt32(v, &i) && INT_FITS_IN_JSID(i)) {
        *idp = INT_TO_JSID(i);
        return true;
    }

#if JS_HAS_XML_SUPPORT
    if (v.isObject()) {
        JSObject *obj = &v.toObject();
        if (obj->isXMLId()) {
            *idp = OBJECT_TO_JSID(obj);
            return JS_TRUE;
        }
    }
#endif

    return js_ValueToStringId(cx, v, idp);
}

} /* namespace js */

/*
 * Enter the new with scope using an object at sp[-1] and associate the depth
 * of the with block with sp + stackIndex.
 */
JS_STATIC_INTERPRET JS_REQUIRES_STACK JSBool
js_EnterWith(JSContext *cx, jsint stackIndex)
{
    JSStackFrame *fp = cx->fp;
    Value *sp = cx->regs->sp;
    JS_ASSERT(stackIndex < 0);
    JS_ASSERT(fp->base() <= sp + stackIndex);

    JSObject *obj;
    if (sp[-1].isObject()) {
        obj = &sp[-1].toObject();
    } else {
        obj = js_ValueToNonNullObject(cx, sp[-1]);
        if (!obj)
            return JS_FALSE;
        sp[-1].setObject(*obj);
    }

    JSObject *parent = js_GetScopeChain(cx, fp);
    if (!parent)
        return JS_FALSE;

    OBJ_TO_INNER_OBJECT(cx, obj);
    if (!obj)
        return JS_FALSE;

    JSObject *withobj = js_NewWithObject(cx, obj, parent,
                                         sp + stackIndex - fp->base());
    if (!withobj)
        return JS_FALSE;

    fp->setScopeChain(withobj);
    return JS_TRUE;
}

JS_STATIC_INTERPRET JS_REQUIRES_STACK void
js_LeaveWith(JSContext *cx)
{
    JSObject *withobj;

    withobj = cx->fp->getScopeChain();
    JS_ASSERT(withobj->getClass() == &js_WithClass);
    JS_ASSERT(withobj->getPrivate() == js_FloatingFrameIfGenerator(cx, cx->fp));
    JS_ASSERT(OBJ_BLOCK_DEPTH(cx, withobj) >= 0);
    cx->fp->setScopeChain(withobj->getParent());
    withobj->setPrivate(NULL);
}

JS_REQUIRES_STACK Class *
js_IsActiveWithOrBlock(JSContext *cx, JSObject *obj, int stackDepth)
{
    Class *clasp;

    clasp = obj->getClass();
    if ((clasp == &js_WithClass || clasp == &js_BlockClass) &&
        obj->getPrivate() == js_FloatingFrameIfGenerator(cx, cx->fp) &&
        OBJ_BLOCK_DEPTH(cx, obj) >= stackDepth) {
        return clasp;
    }
    return NULL;
}

/*
 * Unwind block and scope chains to match the given depth. The function sets
 * fp->sp on return to stackDepth.
 */
JS_REQUIRES_STACK JSBool
js_UnwindScope(JSContext *cx, jsint stackDepth, JSBool normalUnwind)
{
    JSObject *obj;
    Class *clasp;

    JS_ASSERT(stackDepth >= 0);
    JS_ASSERT(cx->fp->base() + stackDepth <= cx->regs->sp);

    JSStackFrame *fp = cx->fp;
    for (obj = fp->maybeBlockChain(); obj; obj = obj->getParent()) {
        JS_ASSERT(obj->getClass() == &js_BlockClass);
        if (OBJ_BLOCK_DEPTH(cx, obj) < stackDepth)
            break;
    }
    fp->setBlockChain(obj);

    for (;;) {
        obj = fp->getScopeChain();
        clasp = js_IsActiveWithOrBlock(cx, obj, stackDepth);
        if (!clasp)
            break;
        if (clasp == &js_BlockClass) {
            /* Don't fail until after we've updated all stacks. */
            normalUnwind &= js_PutBlockObject(cx, normalUnwind);
        } else {
            js_LeaveWith(cx);
        }
    }

    cx->regs->sp = fp->base() + stackDepth;
    return normalUnwind;
}

JS_STATIC_INTERPRET JSBool
js_DoIncDec(JSContext *cx, const JSCodeSpec *cs, Value *vp, Value *vp2)
{
    if (cs->format & JOF_POST) {
        double d;
        if (!ValueToNumber(cx, *vp, &d))
            return JS_FALSE;
        vp->setNumber(d);
        (cs->format & JOF_INC) ? ++d : --d;
        vp2->setNumber(d);
        return JS_TRUE;
    }

    double d;
    if (!ValueToNumber(cx, *vp, &d))
        return JS_FALSE;
    (cs->format & JOF_INC) ? ++d : --d;
    vp->setNumber(d);
    *vp2 = *vp;
    return JS_TRUE;
}

const Value &
js::GetUpvar(JSContext *cx, uintN closureLevel, UpvarCookie cookie)
{
    JS_ASSERT(closureLevel >= cookie.level() && cookie.level() > 0);
    const uintN targetLevel = closureLevel - cookie.level();
    JS_ASSERT(targetLevel < UpvarCookie::UPVAR_LEVEL_LIMIT);

    JSStackFrame *fp = cx->findFrameAtLevel(targetLevel);
    uintN slot = cookie.slot();
    Value *vp;

    if (!fp->fun || (fp->flags & JSFRAME_EVAL)) {
        vp = fp->slots() + fp->script->nfixed;
    } else if (slot < fp->fun->nargs) {
        vp = fp->argv;
    } else if (slot == UpvarCookie::CALLEE_SLOT) {
        vp = &fp->argv[-2];
        slot = 0;
    } else {
        slot -= fp->fun->nargs;
        JS_ASSERT(slot < fp->script->nslots);
        vp = fp->slots();
    }

    return vp[slot];
}

#ifdef DEBUG

JS_STATIC_INTERPRET JS_REQUIRES_STACK void
js_TraceOpcode(JSContext *cx)
{
    FILE *tracefp;
    JSStackFrame *fp;
    JSFrameRegs *regs;
    intN ndefs, n, nuses;
    JSString *str;
    JSOp op;

    tracefp = (FILE *) cx->tracefp;
    JS_ASSERT(tracefp);
    fp = cx->fp;
    regs = cx->regs;

    /*
     * Operations in prologues don't produce interesting values, and
     * js_DecompileValueGenerator isn't set up to handle them anyway.
     */
    if (cx->tracePrevPc && regs->pc >= fp->script->main) {
        JSOp tracePrevOp = JSOp(*cx->tracePrevPc);
        ndefs = js_GetStackDefs(cx, &js_CodeSpec[tracePrevOp], tracePrevOp,
                                fp->script, cx->tracePrevPc);

        /*
         * If there aren't that many elements on the stack, then we have
         * probably entered a new frame, and printing output would just be
         * misleading.
         */
        if (ndefs != 0 &&
            ndefs < regs->sp - fp->slots()) {
            for (n = -ndefs; n < 0; n++) {
                char *bytes = DecompileValueGenerator(cx, n, regs->sp[n], NULL);
                if (bytes) {
                    fprintf(tracefp, "%s %s",
                            (n == -ndefs) ? "  output:" : ",",
                            bytes);
                    cx->free(bytes);
                } else {
                    JS_ClearPendingException(cx);
                }
            }
            fprintf(tracefp, " @ %u\n", (uintN) (regs->sp - fp->base()));
        }
        fprintf(tracefp, "  stack: ");
        for (Value *siter = fp->base(); siter < regs->sp; siter++) {
            str = js_ValueToString(cx, *siter);
            if (!str) {
                fputs("<null>", tracefp);
            } else {
                JS_ClearPendingException(cx);
                js_FileEscapedString(tracefp, str, 0);
            }
            fputc(' ', tracefp);
        }
        fputc('\n', tracefp);
    }

    fprintf(tracefp, "%4u: ",
            js_PCToLineNumber(cx, fp->script, fp->imacpc ? fp->imacpc : regs->pc));
    js_Disassemble1(cx, fp->script, regs->pc,
                    regs->pc - fp->script->code,
                    JS_FALSE, tracefp);
    op = (JSOp) *regs->pc;
    nuses = js_GetStackUses(&js_CodeSpec[op], op, regs->pc);
    if (nuses != 0) {
        for (n = -nuses; n < 0; n++) {
            char *bytes = DecompileValueGenerator(cx, n, regs->sp[n], NULL);
            if (bytes) {
                fprintf(tracefp, "%s %s",
                        (n == -nuses) ? "  inputs:" : ",",
                        bytes);
                cx->free(bytes);
            } else {
                JS_ClearPendingException(cx);
            }
        }
        fprintf(tracefp, " @ %u\n", (uintN) (regs->sp - fp->base()));
    }
    cx->tracePrevPc = regs->pc;

    /* It's nice to have complete traces when debugging a crash.  */
    fflush(tracefp);
}

#endif /* DEBUG */

#ifdef JS_OPMETER

# include <stdlib.h>

# define HIST_NSLOTS            8

/*
 * The second dimension is hardcoded at 256 because we know that many bits fit
 * in a byte, and mainly to optimize away multiplying by JSOP_LIMIT to address
 * any particular row.
 */
static uint32 succeeds[JSOP_LIMIT][256];
static uint32 slot_ops[JSOP_LIMIT][HIST_NSLOTS];

JS_STATIC_INTERPRET void
js_MeterOpcodePair(JSOp op1, JSOp op2)
{
    if (op1 != JSOP_STOP)
        ++succeeds[op1][op2];
}

JS_STATIC_INTERPRET void
js_MeterSlotOpcode(JSOp op, uint32 slot)
{
    if (slot < HIST_NSLOTS)
        ++slot_ops[op][slot];
}

typedef struct Edge {
    const char  *from;
    const char  *to;
    uint32      count;
} Edge;

static int
compare_edges(const void *a, const void *b)
{
    const Edge *ea = (const Edge *) a;
    const Edge *eb = (const Edge *) b;

    return (int32)eb->count - (int32)ea->count;
}

void
js_DumpOpMeters()
{
    const char *name, *from, *style;
    FILE *fp;
    uint32 total, count;
    uint32 i, j, nedges;
    Edge *graph;

    name = getenv("JS_OPMETER_FILE");
    if (!name)
        name = "/tmp/ops.dot";
    fp = fopen(name, "w");
    if (!fp) {
        perror(name);
        return;
    }

    total = nedges = 0;
    for (i = 0; i < JSOP_LIMIT; i++) {
        for (j = 0; j < JSOP_LIMIT; j++) {
            count = succeeds[i][j];
            if (count != 0) {
                total += count;
                ++nedges;
            }
        }
    }

# define SIGNIFICANT(count,total) (200. * (count) >= (total))

    graph = (Edge *) js_calloc(nedges * sizeof graph[0]);
    for (i = nedges = 0; i < JSOP_LIMIT; i++) {
        from = js_CodeName[i];
        for (j = 0; j < JSOP_LIMIT; j++) {
            count = succeeds[i][j];
            if (count != 0 && SIGNIFICANT(count, total)) {
                graph[nedges].from = from;
                graph[nedges].to = js_CodeName[j];
                graph[nedges].count = count;
                ++nedges;
            }
        }
    }
    qsort(graph, nedges, sizeof(Edge), compare_edges);

# undef SIGNIFICANT

    fputs("digraph {\n", fp);
    for (i = 0, style = NULL; i < nedges; i++) {
        JS_ASSERT(i == 0 || graph[i-1].count >= graph[i].count);
        if (!style || graph[i-1].count != graph[i].count) {
            style = (i > nedges * .75) ? "dotted" :
                    (i > nedges * .50) ? "dashed" :
                    (i > nedges * .25) ? "solid" : "bold";
        }
        fprintf(fp, "  %s -> %s [label=\"%lu\" style=%s]\n",
                graph[i].from, graph[i].to,
                (unsigned long)graph[i].count, style);
    }
    js_free(graph);
    fputs("}\n", fp);
    fclose(fp);

    name = getenv("JS_OPMETER_HIST");
    if (!name)
        name = "/tmp/ops.hist";
    fp = fopen(name, "w");
    if (!fp) {
        perror(name);
        return;
    }
    fputs("bytecode", fp);
    for (j = 0; j < HIST_NSLOTS; j++)
        fprintf(fp, "  slot %1u", (unsigned)j);
    putc('\n', fp);
    fputs("========", fp);
    for (j = 0; j < HIST_NSLOTS; j++)
        fputs(" =======", fp);
    putc('\n', fp);
    for (i = 0; i < JSOP_LIMIT; i++) {
        for (j = 0; j < HIST_NSLOTS; j++) {
            if (slot_ops[i][j] != 0) {
                /* Reuse j in the next loop, since we break after. */
                fprintf(fp, "%-8.8s", js_CodeName[i]);
                for (j = 0; j < HIST_NSLOTS; j++)
                    fprintf(fp, " %7lu", (unsigned long)slot_ops[i][j]);
                putc('\n', fp);
                break;
            }
        }
    }
    fclose(fp);
}

#endif /* JS_OPSMETER */

#endif /* !JS_LONE_INTERPRET ^ defined jsinvoke_cpp___ */

#ifndef  jsinvoke_cpp___

#ifdef JS_REPRMETER
// jsval representation metering: this measures the kinds of jsvals that
// are used as inputs to each JSOp.
namespace reprmeter {
    enum Repr {
        NONE,
        INT,
        DOUBLE,
        BOOLEAN_PROPER,
        BOOLEAN_OTHER,
        STRING,
        OBJECT_NULL,
        OBJECT_PLAIN,
        FUNCTION_INTERPRETED,
        FUNCTION_FASTNATIVE,
        FUNCTION_SLOWNATIVE,
        ARRAY_SLOW,
        ARRAY_DENSE
    };

    // Return the |repr| value giving the representation of the given jsval.
    static Repr
    GetRepr(jsval v)
    {
        if (JSVAL_IS_INT(v))
            return INT;
        if (JSVAL_IS_DOUBLE(v))
            return DOUBLE;
        if (JSVAL_IS_SPECIAL(v)) {
            return (v == JSVAL_TRUE || v == JSVAL_FALSE)
                   ? BOOLEAN_PROPER
                   : BOOLEAN_OTHER;
        }
        if (JSVAL_IS_STRING(v))
            return STRING;

        JS_ASSERT(JSVAL_IS_OBJECT(v));

        JSObject *obj = JSVAL_TO_OBJECT(v);
        if (VALUE_IS_FUNCTION(cx, v)) {
            JSFunction *fun = GET_FUNCTION_PRIVATE(cx, obj);
            if (FUN_INTERPRETED(fun))
                return FUNCTION_INTERPRETED;
            if (fun->flags & JSFUN_FAST_NATIVE)
                return FUNCTION_FASTNATIVE;
            return FUNCTION_SLOWNATIVE;
        }
        // This must come before the general array test, because that
        // one subsumes this one.
        if (!obj)
            return OBJECT_NULL;
        if (obj->isDenseArray())
            return ARRAY_DENSE;
        if (obj->isArray())
            return ARRAY_SLOW;
        return OBJECT_PLAIN;
    }

    static const char *reprName[] = { "invalid", "int", "double", "bool", "special",
                                      "string", "null", "object",
                                      "fun:interp", "fun:fast", "fun:slow",
                                      "array:slow", "array:dense" };

    // Logically, a tuple of (JSOp, repr_1, ..., repr_n) where repr_i is
    // the |repr| of the ith input to the JSOp.
    struct OpInput {
        enum { max_uses = 16 };

        JSOp op;
        Repr uses[max_uses];

        OpInput() : op(JSOp(255)) {
            for (int i = 0; i < max_uses; ++i)
                uses[i] = NONE;
        }

        OpInput(JSOp op) : op(op) {
            for (int i = 0; i < max_uses; ++i)
                uses[i] = NONE;
        }

        // Hash function
        operator uint32() const {
            uint32 h = op;
            for (int i = 0; i < max_uses; ++i)
                h = h * 7 + uses[i] * 13;
            return h;
        }

        bool operator==(const OpInput &opinput) const {
            if (op != opinput.op)
                return false;
            for (int i = 0; i < max_uses; ++i) {
                if (uses[i] != opinput.uses[i])
                    return false;
            }
            return true;
        }

        OpInput &operator=(const OpInput &opinput) {
            op = opinput.op;
            for (int i = 0; i < max_uses; ++i)
                uses[i] = opinput.uses[i];
            return *this;
        }
    };

    typedef HashMap<OpInput, uint64, DefaultHasher<OpInput>, SystemAllocPolicy> OpInputHistogram;

    OpInputHistogram opinputs;
    bool             opinputsInitialized = false;

    // Record an OpInput for the current op. This should be called just
    // before executing the op.
    static void
    MeterRepr(JSContext *cx)
    {
        // Note that we simply ignore the possibility of errors (OOMs)
        // using the hash map, since this is only metering code.

        if (!opinputsInitialized) {
            opinputs.init();
            opinputsInitialized = true;
        }

        JSOp op = JSOp(*cx->regs->pc);
        int nuses = js_GetStackUses(&js_CodeSpec[op], op, cx->regs->pc);

        // Build the OpInput.
        OpInput opinput(op);
        for (int i = 0; i < nuses; ++i) {
            jsval v = cx->regs->sp[-nuses+i];
            opinput.uses[i] = GetRepr(v);
        }

        OpInputHistogram::AddPtr p = opinputs.lookupForAdd(opinput);
        if (p)
            ++p->value;
        else
            opinputs.add(p, opinput, 1);
    }

    void
    js_DumpReprMeter()
    {
        FILE *f = fopen("/tmp/reprmeter.txt", "w");
        JS_ASSERT(f);
        for (OpInputHistogram::Range r = opinputs.all(); !r.empty(); r.popFront()) {
            const OpInput &o = r.front().key;
            uint64 c = r.front().value;
            fprintf(f, "%3d,%s", o.op, js_CodeName[o.op]);
            for (int i = 0; i < OpInput::max_uses && o.uses[i] != NONE; ++i)
                fprintf(f, ",%s", reprName[o.uses[i]]);
            fprintf(f, ",%llu\n", c);
        }
        fclose(f);
    }
}
#endif /* JS_REPRMETER */

#define PUSH_COPY(v)             *regs.sp++ = v
#define PUSH_NULL()              regs.sp++->setNull()
#define PUSH_UNDEFINED()         regs.sp++->setUndefined()
#define PUSH_BOOLEAN(b)          regs.sp++->setBoolean(b)
#define PUSH_DOUBLE(d)           regs.sp++->setDouble(d)
#define PUSH_INT32(i)            regs.sp++->setInt32(i)
#define PUSH_STRING(s)           regs.sp++->setString(s)
#define PUSH_OBJECT(obj)         regs.sp++->setObject(obj)
#define PUSH_OBJECT_OR_NULL(obj) regs.sp++->setObjectOrNull(obj)
#define PUSH_HOLE()              regs.sp++->setMagic(JS_ARRAY_HOLE)
#define POP_COPY_TO(v)           v = *--regs.sp

#define POP_BOOLEAN(cx, vp, b)                                                \
    JS_BEGIN_MACRO                                                            \
        vp = &regs.sp[-1];                                                    \
        if (vp->isNull()) {                                                   \
            b = false;                                                        \
        } else if (vp->isBoolean()) {                                         \
            b = vp->toBoolean();                                              \
        } else {                                                              \
            b = !!js_ValueToBoolean(*vp);                                     \
        }                                                                     \
        regs.sp--;                                                            \
    JS_END_MACRO

#define VALUE_TO_OBJECT(cx, vp, obj)                                          \
    JS_BEGIN_MACRO                                                            \
        if ((vp)->isObject()) {                                               \
            obj = &(vp)->toObject();                                          \
        } else {                                                              \
            obj = js_ValueToNonNullObject(cx, *(vp));                         \
            if (!obj)                                                         \
                goto error;                                                   \
            (vp)->setObject(*obj);                                            \
        }                                                                     \
    JS_END_MACRO

#define FETCH_OBJECT(cx, n, obj)                                              \
    JS_BEGIN_MACRO                                                            \
        Value *vp_ = &regs.sp[n];                                             \
        VALUE_TO_OBJECT(cx, vp_, obj);                                        \
    JS_END_MACRO

#define DEFAULT_VALUE(cx, n, hint, v)                                         \
    JS_BEGIN_MACRO                                                            \
        JS_ASSERT(v.isObject());                                              \
        JS_ASSERT(v == regs.sp[n]);                                           \
        if (!DefaultValue(cx, &v.toObject(), hint, &regs.sp[n]))              \
            goto error;                                                       \
        v = regs.sp[n];                                                       \
    JS_END_MACRO

/* Test whether v is an int in the range [-2^31 + 1, 2^31 - 2] */
static JS_ALWAYS_INLINE bool
CanIncDecWithoutOverflow(int32_t i)
{
    return (i > JSVAL_INT_MIN) && (i < JSVAL_INT_MAX);
}

/*
 * Conditional assert to detect failure to clear a pending exception that is
 * suppressed (or unintentional suppression of a wanted exception).
 */
#if defined DEBUG_brendan || defined DEBUG_mrbkap || defined DEBUG_shaver
# define DEBUG_NOT_THROWING 1
#endif

#ifdef DEBUG_NOT_THROWING
# define ASSERT_NOT_THROWING(cx) JS_ASSERT(!(cx)->throwing)
#else
# define ASSERT_NOT_THROWING(cx) /* nothing */
#endif

/*
 * Define JS_OPMETER to instrument bytecode succession, generating a .dot file
 * on shutdown that shows the graph of significant predecessor/successor pairs
 * executed, where the edge labels give the succession counts.  The .dot file
 * is named by the JS_OPMETER_FILE envariable, and defaults to /tmp/ops.dot.
 *
 * Bonus feature: JS_OPMETER also enables counters for stack-addressing ops
 * such as JSOP_GETLOCAL, JSOP_INCARG, via METER_SLOT_OP. The resulting counts
 * are written to JS_OPMETER_HIST, defaulting to /tmp/ops.hist.
 */
#ifndef JS_OPMETER
# define METER_OP_INIT(op)      /* nothing */
# define METER_OP_PAIR(op1,op2) /* nothing */
# define METER_SLOT_OP(op,slot) /* nothing */
#else

/*
 * The second dimension is hardcoded at 256 because we know that many bits fit
 * in a byte, and mainly to optimize away multiplying by JSOP_LIMIT to address
 * any particular row.
 */
# define METER_OP_INIT(op)      ((op) = JSOP_STOP)
# define METER_OP_PAIR(op1,op2) (js_MeterOpcodePair(op1, op2))
# define METER_SLOT_OP(op,slot) (js_MeterSlotOpcode(op, slot))

#endif

#ifdef JS_REPRMETER
# define METER_REPR(cx)         (reprmeter::MeterRepr(cx))
#else
# define METER_REPR(cx)         ((void) 0)
#endif /* JS_REPRMETER */

/*
 * Threaded interpretation via computed goto appears to be well-supported by
 * GCC 3 and higher.  IBM's C compiler when run with the right options (e.g.,
 * -qlanglvl=extended) also supports threading.  Ditto the SunPro C compiler.
 * Currently it's broken for JS_VERSION < 160, though this isn't worth fixing.
 * Add your compiler support macros here.
 */
#ifndef JS_THREADED_INTERP
# if JS_VERSION >= 160 && (                                                   \
    __GNUC__ >= 3 ||                                                          \
    (__IBMC__ >= 700 && defined __IBM_COMPUTED_GOTO) ||                       \
    __SUNPRO_C >= 0x570)
#  define JS_THREADED_INTERP 1
# else
#  define JS_THREADED_INTERP 0
# endif
#endif

/*
 * Deadlocks or else bad races are likely if JS_THREADSAFE, so we must rely on
 * single-thread DEBUG js shell testing to verify property cache hits.
 */
#if defined DEBUG && !defined JS_THREADSAFE

# define ASSERT_VALID_PROPERTY_CACHE_HIT(pcoff,obj,pobj,entry)                \
    JS_BEGIN_MACRO                                                            \
        if (!AssertValidPropertyCacheHit(cx, script, regs, pcoff, obj, pobj,  \
                                         entry)) {                            \
            goto error;                                                       \
        }                                                                     \
    JS_END_MACRO

static bool
AssertValidPropertyCacheHit(JSContext *cx, JSScript *script, JSFrameRegs& regs,
                            ptrdiff_t pcoff, JSObject *start, JSObject *found,
                            PropertyCacheEntry *entry)
{
    uint32 sample = cx->runtime->gcNumber;

    JSAtom *atom;
    if (pcoff >= 0)
        GET_ATOM_FROM_BYTECODE(script, regs.pc, pcoff, atom);
    else
        atom = cx->runtime->atomState.lengthAtom;

    JSObject *obj, *pobj;
    JSProperty *prop;
    JSBool ok;

    if (JOF_OPMODE(*regs.pc) == JOF_NAME) {
        ok = js_FindProperty(cx, ATOM_TO_JSID(atom), &obj, &pobj, &prop);
    } else {
        obj = start;
        ok = js_LookupProperty(cx, obj, ATOM_TO_JSID(atom), &pobj, &prop);
    }
    if (!ok)
        return false;
    if (cx->runtime->gcNumber != sample || entry->vshape() != pobj->shape()) {
        pobj->dropProperty(cx, prop);
        return true;
    }
    JS_ASSERT(prop);
    JS_ASSERT(pobj == found);

    JSScopeProperty *sprop = (JSScopeProperty *) prop;
    if (entry->vword.isSlot()) {
        JS_ASSERT(entry->vword.toSlot() == sprop->slot);
        JS_ASSERT(!sprop->isMethod());
    } else if (entry->vword.isSprop()) {
        JS_ASSERT(entry->vword.toSprop() == sprop);
        JS_ASSERT_IF(sprop->isMethod(),
                     &sprop->methodObject() == &pobj->lockedGetSlot(sprop->slot).toObject());
    } else {
        Value v;
        JS_ASSERT(entry->vword.isFunObj());
        JS_ASSERT(!entry->vword.isNull());
        JS_ASSERT(pobj->scope()->brandedOrHasMethodBarrier());
        JS_ASSERT(sprop->hasDefaultGetterOrIsMethod());
        JS_ASSERT(SPROP_HAS_VALID_SLOT(sprop, pobj->scope()));
        v = pobj->lockedGetSlot(sprop->slot);
        JS_ASSERT(&entry->vword.toFunObj() == &v.toObject());

        if (sprop->isMethod()) {
            JS_ASSERT(js_CodeSpec[*regs.pc].format & JOF_CALLOP);
            JS_ASSERT(&sprop->methodObject() == &v.toObject());
        }
    }

    pobj->dropProperty(cx, prop);
    return true;
}

#else
# define ASSERT_VALID_PROPERTY_CACHE_HIT(pcoff,obj,pobj,entry) ((void) 0)
#endif

/*
 * Ensure that the intrepreter switch can close call-bytecode cases in the
 * same way as non-call bytecodes.
 */
JS_STATIC_ASSERT(JSOP_NAME_LENGTH == JSOP_CALLNAME_LENGTH);
JS_STATIC_ASSERT(JSOP_GETUPVAR_LENGTH == JSOP_CALLUPVAR_LENGTH);
JS_STATIC_ASSERT(JSOP_GETUPVAR_DBG_LENGTH == JSOP_CALLUPVAR_DBG_LENGTH);
JS_STATIC_ASSERT(JSOP_GETUPVAR_DBG_LENGTH == JSOP_GETUPVAR_LENGTH);
JS_STATIC_ASSERT(JSOP_GETDSLOT_LENGTH == JSOP_CALLDSLOT_LENGTH);
JS_STATIC_ASSERT(JSOP_GETARG_LENGTH == JSOP_CALLARG_LENGTH);
JS_STATIC_ASSERT(JSOP_GETLOCAL_LENGTH == JSOP_CALLLOCAL_LENGTH);
JS_STATIC_ASSERT(JSOP_XMLNAME_LENGTH == JSOP_CALLXMLNAME_LENGTH);

/*
 * Same for debuggable flat closures defined at top level in another function
 * or program fragment.
 */
JS_STATIC_ASSERT(JSOP_DEFFUN_FC_LENGTH == JSOP_DEFFUN_DBGFC_LENGTH);

/*
 * Same for JSOP_SETNAME and JSOP_SETPROP, which differ only slightly but
 * remain distinct for the decompiler. Likewise for JSOP_INIT{PROP,METHOD}.
 */
JS_STATIC_ASSERT(JSOP_SETNAME_LENGTH == JSOP_SETPROP_LENGTH);
JS_STATIC_ASSERT(JSOP_SETNAME_LENGTH == JSOP_SETMETHOD_LENGTH);
JS_STATIC_ASSERT(JSOP_INITPROP_LENGTH == JSOP_INITMETHOD_LENGTH);

/* See TRY_BRANCH_AFTER_COND. */
JS_STATIC_ASSERT(JSOP_IFNE_LENGTH == JSOP_IFEQ_LENGTH);
JS_STATIC_ASSERT(JSOP_IFNE == JSOP_IFEQ + 1);

/* For the fastest case inder JSOP_INCNAME, etc. */
JS_STATIC_ASSERT(JSOP_INCNAME_LENGTH == JSOP_DECNAME_LENGTH);
JS_STATIC_ASSERT(JSOP_INCNAME_LENGTH == JSOP_NAMEINC_LENGTH);
JS_STATIC_ASSERT(JSOP_INCNAME_LENGTH == JSOP_NAMEDEC_LENGTH);

#ifdef JS_TRACER
# define ABORT_RECORDING(cx, reason)                                          \
    JS_BEGIN_MACRO                                                            \
        if (TRACE_RECORDER(cx))                                               \
            AbortRecording(cx, reason);                                       \
    JS_END_MACRO
#else
# define ABORT_RECORDING(cx, reason)    ((void) 0)
#endif

/*
 * Inline fast paths for iteration. js_IteratorMore and js_IteratorNext handle
 * all cases, but we inline the most frequently taken paths here.
 */
static inline bool
IteratorMore(JSContext *cx, JSObject *iterobj, bool *cond, Value *rval)
{
    if (iterobj->getClass() == &js_IteratorClass) {
        NativeIterator *ni = (NativeIterator *) iterobj->getPrivate();
        *cond = (ni->props_cursor < ni->props_end);
    } else {
        if (!js_IteratorMore(cx, iterobj, rval))
            return false;
        *cond = rval->isTrue();
    }
    return true;
}

static inline bool
IteratorNext(JSContext *cx, JSObject *iterobj, Value *rval)
{
    if (iterobj->getClass() == &js_IteratorClass) {
        NativeIterator *ni = (NativeIterator *) iterobj->getPrivate();
        JS_ASSERT(ni->props_cursor < ni->props_end);
        if (ni->isKeyIter()) {
            jsid id = *ni->currentKey();
            if (JSID_IS_ATOM(id)) {
                rval->setString(JSID_TO_STRING(id));
                ni->incKeyCursor();
                return true;
            }
            /* Take the slow path if we have to stringify a numeric property name. */
        } else {
            *rval = *ni->currentValue();
            ni->incValueCursor();
            return true;
        }
    }
    return js_IteratorNext(cx, iterobj, rval);
}


namespace js {

JS_REQUIRES_STACK bool
Interpret(JSContext *cx, JSStackFrame *entryFrame, uintN inlineCallCount)
{
#ifdef MOZ_TRACEVIS
    TraceVisStateObj tvso(cx, S_INTERP);
#endif
    JSAutoResolveFlags rf(cx, JSRESOLVE_INFER);

# ifdef DEBUG
    /*
     * We call this macro from BEGIN_CASE in threaded interpreters,
     * and before entering the switch in non-threaded interpreters.
     * However, reaching such points doesn't mean we've actually
     * fetched an OP from the instruction stream: some opcodes use
     * 'op=x; DO_OP()' to let another opcode's implementation finish
     * their work, and many opcodes share entry points with a run of
     * consecutive BEGIN_CASEs.
     *
     * Take care to trace OP only when it is the opcode fetched from
     * the instruction stream, so the trace matches what one would
     * expect from looking at the code.  (We do omit POPs after SETs;
     * unfortunate, but not worth fixing.)
     */
#  define TRACE_OPCODE(OP)  JS_BEGIN_MACRO                                    \
                                if (JS_UNLIKELY(cx->tracefp != NULL) &&       \
                                    (OP) == *regs.pc)                         \
                                    js_TraceOpcode(cx);                       \
                            JS_END_MACRO
# else
#  define TRACE_OPCODE(OP)  ((void) 0)
# endif

    /*
     * Macros for threaded interpreter loop
     */
#if JS_THREADED_INTERP
    static void *const normalJumpTable[] = {
# define OPDEF(op,val,name,token,length,nuses,ndefs,prec,format) \
        JS_EXTENSION &&L_##op,
# include "jsopcode.tbl"
# undef OPDEF
    };

    static void *const interruptJumpTable[] = {
# define OPDEF(op,val,name,token,length,nuses,ndefs,prec,format)              \
        JS_EXTENSION &&interrupt,
# include "jsopcode.tbl"
# undef OPDEF
    };

    register void * const *jumpTable = normalJumpTable;

    METER_OP_INIT(op);      /* to nullify first METER_OP_PAIR */

# define ENABLE_INTERRUPTS() ((void) (jumpTable = interruptJumpTable))

# ifdef JS_TRACER
#  define CHECK_RECORDER()                                                    \
    JS_ASSERT_IF(TRACE_RECORDER(cx), jumpTable == interruptJumpTable)
# else
#  define CHECK_RECORDER()  ((void)0)
# endif

# define DO_OP()            JS_BEGIN_MACRO                                    \
                                CHECK_RECORDER();                             \
                                JS_EXTENSION_(goto *jumpTable[op]);           \
                            JS_END_MACRO
# define DO_NEXT_OP(n)      JS_BEGIN_MACRO                                    \
                                METER_OP_PAIR(op, JSOp(regs.pc[n]));          \
                                op = (JSOp) *(regs.pc += (n));                \
                                METER_REPR(cx);                               \
                                DO_OP();                                      \
                            JS_END_MACRO

# define BEGIN_CASE(OP)     L_##OP: TRACE_OPCODE(OP); CHECK_RECORDER();
# define END_CASE(OP)       DO_NEXT_OP(OP##_LENGTH);
# define END_VARLEN_CASE    DO_NEXT_OP(len);
# define ADD_EMPTY_CASE(OP) BEGIN_CASE(OP)                                    \
                                JS_ASSERT(js_CodeSpec[OP].length == 1);       \
                                op = (JSOp) *++regs.pc;                       \
                                DO_OP();

# define END_EMPTY_CASES

#else /* !JS_THREADED_INTERP */

    register intN switchMask = 0;
    intN switchOp;

# define ENABLE_INTERRUPTS() ((void) (switchMask = -1))

# ifdef JS_TRACER
#  define CHECK_RECORDER()                                                    \
    JS_ASSERT_IF(TRACE_RECORDER(cx), switchMask == -1)
# else
#  define CHECK_RECORDER()  ((void)0)
# endif

# define DO_OP()            goto do_op
# define DO_NEXT_OP(n)      JS_BEGIN_MACRO                                    \
                                JS_ASSERT((n) == len);                        \
                                goto advance_pc;                              \
                            JS_END_MACRO

# define BEGIN_CASE(OP)     case OP: CHECK_RECORDER();
# define END_CASE(OP)       END_CASE_LEN(OP##_LENGTH)
# define END_CASE_LEN(n)    END_CASE_LENX(n)
# define END_CASE_LENX(n)   END_CASE_LEN##n

/*
 * To share the code for all len == 1 cases we use the specialized label with
 * code that falls through to advance_pc: .
 */
# define END_CASE_LEN1      goto advance_pc_by_one;
# define END_CASE_LEN2      len = 2; goto advance_pc;
# define END_CASE_LEN3      len = 3; goto advance_pc;
# define END_CASE_LEN4      len = 4; goto advance_pc;
# define END_CASE_LEN5      len = 5; goto advance_pc;
# define END_VARLEN_CASE    goto advance_pc;
# define ADD_EMPTY_CASE(OP) BEGIN_CASE(OP)
# define END_EMPTY_CASES    goto advance_pc_by_one;

#endif /* !JS_THREADED_INTERP */

    /* Check for too deep of a native thread stack. */
#ifdef JS_TRACER
    JS_CHECK_RECURSION(cx, do {
            if (TRACE_RECORDER(cx))
                AbortRecording(cx, "too much recursion");
            return JS_FALSE;
        } while (0););
#else
    JS_CHECK_RECURSION(cx, return JS_FALSE);
#endif

    JSRuntime *const rt = cx->runtime;

    /* Set registerized frame pointer and derived script pointer. */
    JSStackFrame *fp = cx->fp;
    JSScript *script = fp->script;
    JS_ASSERT(!script->isEmpty());
    JS_ASSERT(script->length > 1);
    JS_ASSERT(fp->thisv.isObjectOrNull());
    JS_ASSERT_IF(!fp->fun, !fp->thisv.isNull());

    if (!entryFrame)
        entryFrame = fp;

    /*
     * Initialize the index segment register used by LOAD_ATOM and
     * GET_FULL_INDEX macros below. As a register we use a pointer based on
     * the atom map to turn frequently executed LOAD_ATOM into simple array
     * access. For less frequent object and regexp loads we have to recover
     * the segment from atoms pointer first.
     */
    JSAtom **atoms = script->atomMap.vector;

#ifdef JS_METHODJIT
    bool leaveOnTracePoint = (fp->flags & JSFRAME_BAILING) && !fp->imacpc;
#endif

#define LOAD_ATOM(PCOFF, atom)                                                \
    JS_BEGIN_MACRO                                                            \
        JS_ASSERT(fp->imacpc                                                  \
                  ? atoms == COMMON_ATOMS_START(&rt->atomState) &&            \
                    GET_INDEX(regs.pc + PCOFF) < js_common_atom_count         \
                  : (size_t)(atoms - script->atomMap.vector) <                \
                    (size_t)(script->atomMap.length -                         \
                             GET_INDEX(regs.pc + PCOFF)));                    \
        atom = atoms[GET_INDEX(regs.pc + PCOFF)];                             \
    JS_END_MACRO

#define GET_FULL_INDEX(PCOFF)                                                 \
    (atoms - script->atomMap.vector + GET_INDEX(regs.pc + PCOFF))

#define LOAD_OBJECT(PCOFF, obj)                                               \
    (obj = script->getObject(GET_FULL_INDEX(PCOFF)))

#define LOAD_FUNCTION(PCOFF)                                                  \
    (fun = script->getFunction(GET_FULL_INDEX(PCOFF)))

#define LOAD_DOUBLE(PCOFF, dbl)                                               \
    (dbl = script->getConst(GET_FULL_INDEX(PCOFF)).toDouble())

#ifdef JS_TRACER

#ifdef MOZ_TRACEVIS
#if JS_THREADED_INTERP
#define MONITOR_BRANCH_TRACEVIS                                               \
    JS_BEGIN_MACRO                                                            \
        if (jumpTable != interruptJumpTable)                                  \
            EnterTraceVisState(cx, S_RECORD, R_NONE);                         \
    JS_END_MACRO
#else /* !JS_THREADED_INTERP */
#define MONITOR_BRANCH_TRACEVIS                                               \
    JS_BEGIN_MACRO                                                            \
        EnterTraceVisState(cx, S_RECORD, R_NONE);                             \
    JS_END_MACRO
#endif
#else
#define MONITOR_BRANCH_TRACEVIS
#endif

#define RESTORE_INTERP_VARS()                                                 \
    JS_BEGIN_MACRO                                                            \
        fp = cx->fp;                                                          \
        script = fp->script;                                                  \
        atoms = FrameAtomBase(cx, fp);                                        \
        currentVersion = (JSVersion) script->version;                         \
        JS_ASSERT(cx->regs == &regs);                                         \
        if (cx->throwing)                                                     \
            goto error;                                                       \
    JS_END_MACRO

#define MONITOR_BRANCH(reason)                                                \
    JS_BEGIN_MACRO                                                            \
        if (TRACING_ENABLED(cx)) {                                            \
            MonitorResult r = MonitorLoopEdge(cx, inlineCallCount, reason);   \
            if (r == MONITOR_RECORDING) {                                     \
                JS_ASSERT(TRACE_RECORDER(cx));                                \
                MONITOR_BRANCH_TRACEVIS;                                      \
                ENABLE_INTERRUPTS();                                          \
                leaveOnTracePoint = false;                                    \
            }                                                                 \
            RESTORE_INTERP_VARS();                                            \
            JS_ASSERT_IF(cx->throwing, r == MONITOR_ERROR);                   \
            if (r == MONITOR_ERROR)                                           \
                goto error;                                                   \
        }                                                                     \
    JS_END_MACRO

#else /* !JS_TRACER */

#define MONITOR_BRANCH(reason) ((void) 0)

#endif /* !JS_TRACER */

    /*
     * Prepare to call a user-supplied branch handler, and abort the script
     * if it returns false.
     */
#define CHECK_BRANCH()                                                        \
    JS_BEGIN_MACRO                                                            \
        if (JS_THREAD_DATA(cx)->interruptFlags && !js_HandleExecutionInterrupt(cx)) \
            goto error;                                                       \
    JS_END_MACRO

#ifndef TRACE_RECORDER
#define TRACE_RECORDER(cx) (false)
#endif

#ifdef JS_METHODJIT
# define LEAVE_ON_TRACE_POINT()                                                \
    do {                                                                      \
        if (leaveOnTracePoint && !fp->imacpc &&                               \
            script->nmap && script->nmap[regs.pc - script->code]) {           \
            interpReturnOK = true;                                            \
            goto stop_recording;                                              \
        }                                                                     \
    } while (0)
#else
# define LEAVE_ON_TRACE_POINT() /* nop */
#endif

#define BRANCH(n)                                                             \
    JS_BEGIN_MACRO                                                            \
        regs.pc += (n);                                                       \
        op = (JSOp) *regs.pc;                                                 \
        if ((n) <= 0) {                                                       \
            CHECK_BRANCH();                                                   \
            if (op == JSOP_NOP) {                                             \
                if (TRACE_RECORDER(cx)) {                                     \
                    MONITOR_BRANCH(Record_Branch);                            \
                    op = (JSOp) *regs.pc;                                     \
                } else {                                                      \
                    op = (JSOp) *++regs.pc;                                   \
                }                                                             \
            } else if (op == JSOP_TRACE) {                                    \
                MONITOR_BRANCH(Record_Branch);                                \
                op = (JSOp) *regs.pc;                                         \
            }                                                                 \
        }                                                                     \
        LEAVE_ON_TRACE_POINT();                                               \
        DO_OP();                                                              \
    JS_END_MACRO

    MUST_FLOW_THROUGH("exit");

#ifdef JS_TRACER
    bool wasRecording = !!(fp->flags & JSFRAME_RECORDING);
    bool wasImacroRun = fp->imacpc && !TRACE_RECORDER(cx);
#endif

    ++cx->interpLevel;

    /*
     * Optimized Get and SetVersion for proper script language versioning.
     *
     * If any native method or Class/JSObjectOps hook calls js_SetVersion
     * and changes cx->version, the effect will "stick" and we will stop
     * maintaining currentVersion.  This is relied upon by testsuites, for
     * the most part -- web browsers select version before compiling and not
     * at run-time.
     */
    JSVersion currentVersion = (JSVersion) script->version;
    JSVersion originalVersion = (JSVersion) cx->version;
    if (currentVersion != originalVersion)
        js_SetVersion(cx, currentVersion);
#define CHECK_INTERRUPT_HANDLER()                                             \
    JS_BEGIN_MACRO                                                            \
        if (cx->debugHooks->interruptHook)                                    \
            ENABLE_INTERRUPTS();                                              \
    JS_END_MACRO

    /*
     * Load the debugger's interrupt hook here and after calling out to native
     * functions (but not to getters, setters, or other native hooks), so we do
     * not have to reload it each time through the interpreter loop -- we hope
     * the compiler can keep it in a register when it is non-null.
     */
    CHECK_INTERRUPT_HANDLER();

    /*
     * Access to |cx->regs| is very common, so we copy in and repoint to a
     * local variable, and copy out on exit.
     */
    JS_ASSERT(cx->regs);
    JSFrameRegs *const prevContextRegs = cx->regs;
    JSFrameRegs regs = *cx->regs;
    cx->setCurrentRegs(&regs);

#if JS_HAS_GENERATORS
    if (JS_UNLIKELY(fp->isGenerator())) {
        JS_ASSERT(prevContextRegs == &cx->generatorFor(fp)->savedRegs);
        JS_ASSERT((size_t) (regs.pc - script->code) <= script->length);
        JS_ASSERT((size_t) (regs.sp - fp->base()) <= StackDepth(script));

        /*
         * To support generator_throw and to catch ignored exceptions,
         * fail if cx->throwing is set.
         */
        if (cx->throwing) {
#ifdef DEBUG_NOT_THROWING
            if (cx->exception != JSVAL_ARETURN) {
                printf("JS INTERPRETER CALLED WITH PENDING EXCEPTION %lx\n",
                       (unsigned long) cx->exception);
            }
#endif
            goto error;
        }
    }
#endif

#ifdef JS_TRACER
    /*
     * The method JIT may have already initiated a recording, in which case
     * there should already be a valid recorder. Otherwise...
     * we cannot reenter the interpreter while recording.
     */
    if (wasRecording) {
        JS_ASSERT(TRACE_RECORDER(cx));
        ENABLE_INTERRUPTS();
    } else if (TRACE_RECORDER(cx)) {
        AbortRecording(cx, "attempt to reenter interpreter while recording");
    }

    if (fp->imacpc)
        atoms = COMMON_ATOMS_START(&rt->atomState);
#endif

    /* State communicated between non-local jumps: */
    JSBool interpReturnOK;
    JSAtom *atomNotDefined;

    /*
     * It is important that "op" be initialized before calling DO_OP because
     * it is possible for "op" to be specially assigned during the normal
     * processing of an opcode while looping. We rely on DO_NEXT_OP to manage
     * "op" correctly in all other cases.
     */
    JSOp op;
    jsint len;
    len = 0;
#if JS_THREADED_INTERP
    DO_NEXT_OP(len);
#else
    DO_NEXT_OP(len);
#endif

#if JS_THREADED_INTERP
    /*
     * This is a loop, but it does not look like a loop. The loop-closing
     * jump is distributed throughout goto *jumpTable[op] inside of DO_OP.
     * When interrupts are enabled, jumpTable is set to interruptJumpTable
     * where all jumps point to the interrupt label. The latter, after
     * calling the interrupt handler, dispatches through normalJumpTable to
     * continue the normal bytecode processing.
     */

#else /* !JS_THREADED_INTERP */
    for (;;) {
      advance_pc_by_one:
        JS_ASSERT(js_CodeSpec[op].length == 1);
        len = 1;
      advance_pc:
        regs.pc += len;
        op = (JSOp) *regs.pc;

      do_op:
        CHECK_RECORDER();
        TRACE_OPCODE(op);
        switchOp = intN(op) | switchMask;
      do_switch:
        switch (switchOp) {
#endif

#if JS_THREADED_INTERP
  interrupt:
#else /* !JS_THREADED_INTERP */
  case -1:
    JS_ASSERT(switchMask == -1);
#endif /* !JS_THREADED_INTERP */
    {
        bool moreInterrupts = false;
        JSInterruptHook hook = cx->debugHooks->interruptHook;
        if (hook) {
#ifdef JS_TRACER
            if (TRACE_RECORDER(cx))
                AbortRecording(cx, "interrupt hook");
#endif
            Value rval;
            switch (hook(cx, script, regs.pc, Jsvalify(&rval),
                         cx->debugHooks->interruptHookData)) {
              case JSTRAP_ERROR:
                goto error;
              case JSTRAP_CONTINUE:
                break;
              case JSTRAP_RETURN:
                fp->rval = rval;
                interpReturnOK = JS_TRUE;
                goto forced_return;
              case JSTRAP_THROW:
                cx->throwing = JS_TRUE;
                cx->exception = rval;
                goto error;
              default:;
            }
            moreInterrupts = true;
        }

#ifdef JS_TRACER
        if (TraceRecorder* tr = TRACE_RECORDER(cx)) {
            AbortableRecordingStatus status = tr->monitorRecording(op);
            JS_ASSERT_IF(cx->throwing, status == ARECORD_ERROR);
            switch (status) {
              case ARECORD_CONTINUE:
                moreInterrupts = true;
                break;
              case ARECORD_IMACRO:
              case ARECORD_IMACRO_ABORTED:
                atoms = COMMON_ATOMS_START(&rt->atomState);
                op = JSOp(*regs.pc);
                leaveOnTracePoint = false;
                if (status == ARECORD_IMACRO)
                    DO_OP();    /* keep interrupting for op. */
                break;
              case ARECORD_ERROR:
                // The code at 'error:' aborts the recording.
                goto error;
              case ARECORD_ABORTED:
              case ARECORD_COMPLETED:
                break;
              case ARECORD_STOP:
                /* A 'stop' error should have already aborted recording. */
              default:
                JS_NOT_REACHED("Bad recording status");
            }
        } else if (wasRecording) {
            interpReturnOK = true;
            goto stop_recording;
        }
#endif /* !JS_TRACER */

#if JS_THREADED_INTERP
#ifdef MOZ_TRACEVIS
        if (!moreInterrupts)
            ExitTraceVisState(cx, R_ABORT);
#endif
        jumpTable = moreInterrupts ? interruptJumpTable : normalJumpTable;
        JS_EXTENSION_(goto *normalJumpTable[op]);
#else
        switchMask = moreInterrupts ? -1 : 0;
        switchOp = intN(op);
        goto do_switch;
#endif
    }

/* No-ops for ease of decompilation. */
ADD_EMPTY_CASE(JSOP_NOP)
ADD_EMPTY_CASE(JSOP_CONDSWITCH)
ADD_EMPTY_CASE(JSOP_TRY)
#if JS_HAS_XML_SUPPORT
ADD_EMPTY_CASE(JSOP_STARTXML)
ADD_EMPTY_CASE(JSOP_STARTXMLEXPR)
#endif
ADD_EMPTY_CASE(JSOP_UNUSED180)
END_EMPTY_CASES

BEGIN_CASE(JSOP_TRACE)
#ifdef JS_METHODJIT
    LEAVE_ON_TRACE_POINT();
#endif
END_CASE(JSOP_TRACE)

/* ADD_EMPTY_CASE is not used here as JSOP_LINENO_LENGTH == 3. */
BEGIN_CASE(JSOP_LINENO)
BEGIN_CASE(JSOP_DEFUPVAR)
END_CASE(JSOP_DEFUPVAR)

BEGIN_CASE(JSOP_PUSH)
    PUSH_UNDEFINED();
END_CASE(JSOP_PUSH)

BEGIN_CASE(JSOP_POP)
    regs.sp--;
END_CASE(JSOP_POP)

BEGIN_CASE(JSOP_POPN)
{
    regs.sp -= GET_UINT16(regs.pc);
#ifdef DEBUG
    JS_ASSERT(fp->base() <= regs.sp);
    JSObject *obj = fp->maybeBlockChain();
    JS_ASSERT_IF(obj,
                 OBJ_BLOCK_DEPTH(cx, obj) + OBJ_BLOCK_COUNT(cx, obj)
                 <= (size_t) (regs.sp - fp->base()));
    for (obj = fp->maybeScopeChain(); obj; obj = obj->getParent()) {
        Class *clasp = obj->getClass();
        if (clasp != &js_BlockClass && clasp != &js_WithClass)
            continue;
        if (obj->getPrivate() != js_FloatingFrameIfGenerator(cx, fp))
            break;
        JS_ASSERT(fp->base() + OBJ_BLOCK_DEPTH(cx, obj)
                             + ((clasp == &js_BlockClass)
                                ? OBJ_BLOCK_COUNT(cx, obj)
                                : 1)
                  <= regs.sp);
    }
#endif
}
END_CASE(JSOP_POPN)

BEGIN_CASE(JSOP_SETRVAL)
BEGIN_CASE(JSOP_POPV)
    ASSERT_NOT_THROWING(cx);
    POP_COPY_TO(fp->rval);
END_CASE(JSOP_POPV)

BEGIN_CASE(JSOP_ENTERWITH)
    if (!js_EnterWith(cx, -1))
        goto error;

    /*
     * We must ensure that different "with" blocks have different stack depth
     * associated with them. This allows the try handler search to properly
     * recover the scope chain. Thus we must keep the stack at least at the
     * current level.
     *
     * We set sp[-1] to the current "with" object to help asserting the
     * enter/leave balance in [leavewith].
     */
    regs.sp[-1].setObject(*fp->getScopeChain());
END_CASE(JSOP_ENTERWITH)

BEGIN_CASE(JSOP_LEAVEWITH)
    JS_ASSERT(&regs.sp[-1].toObject() == fp->getScopeChain());
    regs.sp--;
    js_LeaveWith(cx);
END_CASE(JSOP_LEAVEWITH)

BEGIN_CASE(JSOP_RETURN)
    POP_COPY_TO(fp->rval);
    /* FALL THROUGH */

BEGIN_CASE(JSOP_RETRVAL)    /* fp->rval already set */
BEGIN_CASE(JSOP_STOP)
{
    /*
     * When the inlined frame exits with an exception or an error, ok will be
     * false after the inline_return label.
     */
    ASSERT_NOT_THROWING(cx);
    CHECK_BRANCH();

#ifdef JS_TRACER
    if (fp->imacpc) {
        /*
         * If we are at the end of an imacro, return to its caller in the
         * current frame.
         */
        JS_ASSERT(op == JSOP_STOP);
        JS_ASSERT((uintN)(regs.sp - fp->slots()) <= script->nslots);
        regs.pc = fp->imacpc + js_CodeSpec[*fp->imacpc].length;
        fp->imacpc = NULL;
# ifdef JS_METHODJIT
        if ((wasImacroRun || wasRecording) && !TRACE_RECORDER(cx)) {
            if (script->nmap && script->nmap[regs.pc - script->code]) {
                interpReturnOK = true;
                goto stop_recording;
            }
            leaveOnTracePoint = true;
        }
# endif
        JS_ASSERT_IF(!(op == JSOP_STOP || (wasImacroRun && op == JSOP_IMACOP)),
                     !(fp->flags & JSFRAME_RECORDING));
        atoms = script->atomMap.vector;
        op = JSOp(*regs.pc);
        DO_OP();
    }
#endif

    JS_ASSERT(regs.sp == fp->base());
    if ((fp->flags & JSFRAME_CONSTRUCTING) && fp->rval.isPrimitive()) {
        JS_ASSERT(!fp->thisv.isPrimitive());
        fp->rval = fp->thisv;
    }

    interpReturnOK = true;
    if (entryFrame != fp)
  inline_return:
    {
        JS_ASSERT(!fp->hasBlockChain());
        JS_ASSERT(!js_IsActiveWithOrBlock(cx, fp->getScopeChain(), 0));
<<<<<<< HEAD
        void *hookData = fp->hookData;
        if (JS_UNLIKELY(hookData != NULL)) {
=======

        if (JS_UNLIKELY(fp->hasHookData())) {
>>>>>>> f55aedf3
            if (JSInterpreterHook hook = cx->debugHooks->callHook) {
                hook(cx, fp, JS_FALSE, &interpReturnOK, fp->getHookData());
                CHECK_INTERRUPT_HANDLER();
            }
        }

        /*
         * If fp has a call object, sync values and clear the back-
         * pointer. This can happen for a lightweight function if it calls eval
         * unexpectedly (in a way that is hidden from the compiler). See bug
         * 325540.
         */
        fp->putActivationObjects(cx);

        DTrace::exitJSFun(cx, fp, fp->fun, fp->rval);

        /* Restore context version only if callee hasn't set version. */
        if (JS_LIKELY(cx->version == currentVersion)) {
            currentVersion = fp->getCallerVersion();
            if (currentVersion != cx->version)
                js_SetVersion(cx, currentVersion);
        }

        /*
         * If inline-constructing, replace primitive rval with the new object
         * passed in via |this|, and instrument this constructor invocation.
         */
        if (fp->flags & JSFRAME_CONSTRUCTING) {
            if (fp->rval.isPrimitive()) {
                JS_ASSERT(!fp->thisv.isPrimitive());
                fp->rval = fp->thisv;
            }
            JS_RUNTIME_METER(cx->runtime, constructs);
        }

        JSStackFrame *down = fp->down;
        Value *newsp = fp->argv - 1;

        /* Pop the frame. */
        cx->stack().popInlineFrame(cx, fp, down);

        /* Propagate return value before fp is lost. */
        regs.sp = newsp;
        regs.sp[-1] = fp->rval;

        /* Sync interpreter registers. */
        fp = cx->fp;
        script = fp->script;
        atoms = FrameAtomBase(cx, fp);

        /* Resume execution in the calling frame. */
        JS_ASSERT(inlineCallCount);
        inlineCallCount--;
        if (JS_LIKELY(interpReturnOK)) {
            JS_ASSERT(js_CodeSpec[js_GetOpcode(cx, script, regs.pc)].length
                      == JSOP_CALL_LENGTH);
            TRACE_0(LeaveFrame);
            if (*(regs.pc + JSOP_CALL_LENGTH) == JSOP_TRACE ||
                *(regs.pc + JSOP_CALL_LENGTH) == JSOP_NOP) {
                JS_STATIC_ASSERT(JSOP_TRACE_LENGTH == JSOP_NOP_LENGTH);
                regs.pc += JSOP_CALL_LENGTH;
                len = JSOP_TRACE_LENGTH;
            } else {
                len = JSOP_CALL_LENGTH;
            }
            DO_NEXT_OP(len);
        }
        goto error;
    } else {
#ifdef JS_TRACER
        /* Hack: re-push rval so either JIT will read it properly. */
        fp->flags |= JSFRAME_BAILED_AT_RETURN;
        if (TRACE_RECORDER(cx)) {
            AbortRecording(cx, "recording out of Interpret");
            interpReturnOK = true;
            goto stop_recording;
        }
#endif
    }
    interpReturnOK = true;
    goto exit;
}

BEGIN_CASE(JSOP_DEFAULT)
    regs.sp--;
    /* FALL THROUGH */
BEGIN_CASE(JSOP_GOTO)
{
    len = GET_JUMP_OFFSET(regs.pc);
    BRANCH(len);
}
END_CASE(JSOP_GOTO)

BEGIN_CASE(JSOP_IFEQ)
{
    bool cond;
    Value *_;
    POP_BOOLEAN(cx, _, cond);
    if (cond == false) {
        len = GET_JUMP_OFFSET(regs.pc);
        BRANCH(len);
    }
}
END_CASE(JSOP_IFEQ)

BEGIN_CASE(JSOP_IFNE)
{
    bool cond;
    Value *_;
    POP_BOOLEAN(cx, _, cond);
    if (cond != false) {
        len = GET_JUMP_OFFSET(regs.pc);
        BRANCH(len);
    }
}
END_CASE(JSOP_IFNE)

BEGIN_CASE(JSOP_OR)
{
    bool cond;
    Value *vp;
    POP_BOOLEAN(cx, vp, cond);
    if (cond == true) {
        len = GET_JUMP_OFFSET(regs.pc);
        PUSH_COPY(*vp);
        DO_NEXT_OP(len);
    }
}
END_CASE(JSOP_OR)

BEGIN_CASE(JSOP_AND)
{
    bool cond;
    Value *vp;
    POP_BOOLEAN(cx, vp, cond);
    if (cond == false) {
        len = GET_JUMP_OFFSET(regs.pc);
        PUSH_COPY(*vp);
        DO_NEXT_OP(len);
    }
}
END_CASE(JSOP_AND)

BEGIN_CASE(JSOP_DEFAULTX)
    regs.sp--;
    /* FALL THROUGH */
BEGIN_CASE(JSOP_GOTOX)
{
    len = GET_JUMPX_OFFSET(regs.pc);
    BRANCH(len);
}
END_CASE(JSOP_GOTOX);

BEGIN_CASE(JSOP_IFEQX)
{
    bool cond;
    Value *_;
    POP_BOOLEAN(cx, _, cond);
    if (cond == false) {
        len = GET_JUMPX_OFFSET(regs.pc);
        BRANCH(len);
    }
}
END_CASE(JSOP_IFEQX)

BEGIN_CASE(JSOP_IFNEX)
{
    bool cond;
    Value *_;
    POP_BOOLEAN(cx, _, cond);
    if (cond != false) {
        len = GET_JUMPX_OFFSET(regs.pc);
        BRANCH(len);
    }
}
END_CASE(JSOP_IFNEX)

BEGIN_CASE(JSOP_ORX)
{
    bool cond;
    Value *vp;
    POP_BOOLEAN(cx, vp, cond);
    if (cond == true) {
        len = GET_JUMPX_OFFSET(regs.pc);
        PUSH_COPY(*vp);
        DO_NEXT_OP(len);
    }
}
END_CASE(JSOP_ORX)

BEGIN_CASE(JSOP_ANDX)
{
    bool cond;
    Value *vp;
    POP_BOOLEAN(cx, vp, cond);
    if (cond == JS_FALSE) {
        len = GET_JUMPX_OFFSET(regs.pc);
        PUSH_COPY(*vp);
        DO_NEXT_OP(len);
    }
}
END_CASE(JSOP_ANDX)

/*
 * If the index value at sp[n] is not an int that fits in a jsval, it could
 * be an object (an XML QName, AttributeName, or AnyName), but only if we are
 * compiling with JS_HAS_XML_SUPPORT.  Otherwise convert the index value to a
 * string atom id.
 */
#define FETCH_ELEMENT_ID(obj, n, id)                                          \
    JS_BEGIN_MACRO                                                            \
        const Value &idval_ = regs.sp[n];                                     \
        int32_t i_;                                                           \
        if (ValueFitsInInt32(idval_, &i_) && INT_FITS_IN_JSID(i_)) {          \
            id = INT_TO_JSID(i_);                                             \
        } else {                                                              \
            if (!js_InternNonIntElementId(cx, obj, idval_, &id, &regs.sp[n])) \
                goto error;                                                   \
        }                                                                     \
    JS_END_MACRO

#define TRY_BRANCH_AFTER_COND(cond,spdec)                                     \
    JS_BEGIN_MACRO                                                            \
        JS_ASSERT(js_CodeSpec[op].length == 1);                               \
        uintN diff_ = (uintN) regs.pc[1] - (uintN) JSOP_IFEQ;                 \
        if (diff_ <= 1) {                                                     \
            regs.sp -= spdec;                                                 \
            if (cond == (diff_ != 0)) {                                       \
                ++regs.pc;                                                    \
                len = GET_JUMP_OFFSET(regs.pc);                               \
                BRANCH(len);                                                  \
            }                                                                 \
            len = 1 + JSOP_IFEQ_LENGTH;                                       \
            DO_NEXT_OP(len);                                                  \
        }                                                                     \
    JS_END_MACRO

BEGIN_CASE(JSOP_IN)
{
    const Value &rref = regs.sp[-1];
    if (!rref.isObject()) {
        js_ReportValueError(cx, JSMSG_IN_NOT_OBJECT, -1, rref, NULL);
        goto error;
    }
    JSObject *obj = &rref.toObject();
    jsid id;
    FETCH_ELEMENT_ID(obj, -2, id);
    JSObject *obj2;
    JSProperty *prop;
    if (!obj->lookupProperty(cx, id, &obj2, &prop))
        goto error;
    bool cond = prop != NULL;
    if (prop)
        obj2->dropProperty(cx, prop);
    TRY_BRANCH_AFTER_COND(cond, 2);
    regs.sp--;
    regs.sp[-1].setBoolean(cond);
}
END_CASE(JSOP_IN)

BEGIN_CASE(JSOP_ITER)
{
    JS_ASSERT(regs.sp > fp->base());
    uintN flags = regs.pc[1];
    if (!js_ValueToIterator(cx, flags, &regs.sp[-1]))
        goto error;
    CHECK_INTERRUPT_HANDLER();
    JS_ASSERT(!regs.sp[-1].isPrimitive());
}
END_CASE(JSOP_ITER)

BEGIN_CASE(JSOP_MOREITER)
{
    JS_ASSERT(regs.sp - 1 >= fp->base());
    JS_ASSERT(regs.sp[-1].isObject());
    PUSH_NULL();
    bool cond;
    if (!IteratorMore(cx, &regs.sp[-2].toObject(), &cond, &regs.sp[-1]))
        goto error;
    CHECK_INTERRUPT_HANDLER();
    TRY_BRANCH_AFTER_COND(cond, 1);
    JS_ASSERT(regs.pc[1] == JSOP_IFNEX);
    regs.sp[-1].setBoolean(cond);
}
END_CASE(JSOP_MOREITER)

BEGIN_CASE(JSOP_ENDITER)
{
    JS_ASSERT(regs.sp - 1 >= fp->base());
    bool ok = !!js_CloseIterator(cx, &regs.sp[-1].toObject());
    regs.sp--;
    if (!ok)
        goto error;
}
END_CASE(JSOP_ENDITER)

BEGIN_CASE(JSOP_FORARG)
{
    JS_ASSERT(regs.sp - 1 >= fp->base());
    uintN slot = GET_ARGNO(regs.pc);
    JS_ASSERT(slot < fp->fun->nargs);
    JS_ASSERT(regs.sp[-1].isObject());
    if (!IteratorNext(cx, &regs.sp[-1].toObject(), &fp->argv[slot]))
        goto error;
}
END_CASE(JSOP_FORARG)

BEGIN_CASE(JSOP_FORLOCAL)
{
    JS_ASSERT(regs.sp - 1 >= fp->base());
    uintN slot = GET_SLOTNO(regs.pc);
    JS_ASSERT(slot < fp->script->nslots);
    JS_ASSERT(regs.sp[-1].isObject());
    if (!IteratorNext(cx, &regs.sp[-1].toObject(), &fp->slots()[slot]))
        goto error;
}
END_CASE(JSOP_FORLOCAL)

BEGIN_CASE(JSOP_FORNAME)
{
    JS_ASSERT(regs.sp - 1 >= fp->base());
    JSAtom *atom;
    LOAD_ATOM(0, atom);
    jsid id = ATOM_TO_JSID(atom);
    JSObject *obj, *obj2;
    JSProperty *prop;
    if (!js_FindProperty(cx, id, &obj, &obj2, &prop))
        goto error;
    if (prop)
        obj2->dropProperty(cx, prop);
    {
        AutoValueRooter tvr(cx);
        JS_ASSERT(regs.sp[-1].isObject());
        if (!IteratorNext(cx, &regs.sp[-1].toObject(), tvr.addr()))
            goto error;
        if (!obj->setProperty(cx, id, tvr.addr()))
            goto error;
    }
}
END_CASE(JSOP_FORNAME)

BEGIN_CASE(JSOP_FORPROP)
{
    JS_ASSERT(regs.sp - 2 >= fp->base());
    JSAtom *atom;
    LOAD_ATOM(0, atom);
    jsid id = ATOM_TO_JSID(atom);
    JSObject *obj;
    FETCH_OBJECT(cx, -1, obj);
    {
        AutoValueRooter tvr(cx);
        JS_ASSERT(regs.sp[-2].isObject());
        if (!IteratorNext(cx, &regs.sp[-2].toObject(), tvr.addr()))
            goto error;
        if (!obj->setProperty(cx, id, tvr.addr()))
            goto error;
    }
    regs.sp--;
}
END_CASE(JSOP_FORPROP)

BEGIN_CASE(JSOP_FORELEM)
    /*
     * JSOP_FORELEM simply dups the property identifier at top of stack and
     * lets the subsequent JSOP_ENUMELEM opcode sequence handle the left-hand
     * side expression evaluation and assignment. This opcode exists solely to
     * help the decompiler.
     */
    JS_ASSERT(regs.sp - 1 >= fp->base());
    JS_ASSERT(regs.sp[-1].isObject());
    PUSH_NULL();
    if (!IteratorNext(cx, &regs.sp[-2].toObject(), &regs.sp[-1]))
        goto error;
END_CASE(JSOP_FORELEM)

BEGIN_CASE(JSOP_DUP)
{
    JS_ASSERT(regs.sp > fp->base());
    const Value &rref = regs.sp[-1];
    PUSH_COPY(rref);
}
END_CASE(JSOP_DUP)

BEGIN_CASE(JSOP_DUP2)
{
    JS_ASSERT(regs.sp - 2 >= fp->base());
    const Value &lref = regs.sp[-2];
    const Value &rref = regs.sp[-1];
    PUSH_COPY(lref);
    PUSH_COPY(rref);
}
END_CASE(JSOP_DUP2)

BEGIN_CASE(JSOP_SWAP)
{
    JS_ASSERT(regs.sp - 2 >= fp->base());
    Value &lref = regs.sp[-2];
    Value &rref = regs.sp[-1];
    lref.swap(rref);
}
END_CASE(JSOP_SWAP)

BEGIN_CASE(JSOP_PICK)
{
    jsint i = regs.pc[1];
    JS_ASSERT(regs.sp - (i+1) >= fp->base());
    Value lval = regs.sp[-(i+1)];
    memmove(regs.sp - (i+1), regs.sp - i, sizeof(Value)*i);
    regs.sp[-1] = lval;
}
END_CASE(JSOP_PICK)

#define NATIVE_GET(cx,obj,pobj,sprop,getHow,vp)                               \
    JS_BEGIN_MACRO                                                            \
        if (sprop->hasDefaultGetter()) {                                      \
            /* Fast path for Object instance properties. */                   \
            JS_ASSERT((sprop)->slot != SPROP_INVALID_SLOT ||                  \
                      !sprop->hasDefaultSetter());                            \
            if (((sprop)->slot != SPROP_INVALID_SLOT))                        \
                *(vp) = (pobj)->lockedGetSlot((sprop)->slot);                 \
            else                                                              \
                (vp)->setUndefined();                                         \
        } else {                                                              \
            if (!js_NativeGet(cx, obj, pobj, sprop, getHow, vp))              \
                goto error;                                                   \
        }                                                                     \
    JS_END_MACRO

#define NATIVE_SET(cx,obj,sprop,entry,vp)                                     \
    JS_BEGIN_MACRO                                                            \
        TRACE_2(SetPropHit, entry, sprop);                                    \
        if (sprop->hasDefaultSetter() &&                                      \
            (sprop)->slot != SPROP_INVALID_SLOT &&                            \
            !(obj)->scope()->brandedOrHasMethodBarrier()) {                   \
            /* Fast path for, e.g., plain Object instance properties. */      \
            (obj)->lockedSetSlot((sprop)->slot, *vp);                         \
        } else {                                                              \
            if (!js_NativeSet(cx, obj, sprop, false, vp))                     \
                goto error;                                                   \
        }                                                                     \
    JS_END_MACRO

/*
 * Skip the JSOP_POP typically found after a JSOP_SET* opcode, where oplen is
 * the constant length of the SET opcode sequence, and spdec is the constant
 * by which to decrease the stack pointer to pop all of the SET op's operands.
 *
 * NB: unlike macros that could conceivably be replaced by functions (ignoring
 * goto error), where a call should not have to be braced in order to expand
 * correctly (e.g., in if (cond) FOO(); else BAR()), these three macros lack
 * JS_{BEGIN,END}_MACRO brackets. They are also indented so as to align with
 * nearby opcode code.
 */
#define SKIP_POP_AFTER_SET(oplen,spdec)                                       \
            if (regs.pc[oplen] == JSOP_POP) {                                 \
                regs.sp -= spdec;                                             \
                regs.pc += oplen + JSOP_POP_LENGTH;                           \
                op = (JSOp) *regs.pc;                                         \
                DO_OP();                                                      \
            }

#define END_SET_CASE(OP)                                                      \
            SKIP_POP_AFTER_SET(OP##_LENGTH, 1);                               \
          END_CASE(OP)

#define END_SET_CASE_STORE_RVAL(OP,spdec)                                     \
            SKIP_POP_AFTER_SET(OP##_LENGTH, spdec);                           \
            {                                                                 \
                Value *newsp = regs.sp - ((spdec) - 1);                       \
                newsp[-1] = regs.sp[-1];                                      \
                regs.sp = newsp;                                              \
            }                                                                 \
          END_CASE(OP)

BEGIN_CASE(JSOP_SETCONST)
{
    JSAtom *atom;
    LOAD_ATOM(0, atom);
    JSObject *obj = fp->varobj(cx);
    const Value &ref = regs.sp[-1];
    if (!obj->defineProperty(cx, ATOM_TO_JSID(atom), ref,
                             PropertyStub, PropertyStub,
                             JSPROP_ENUMERATE | JSPROP_PERMANENT | JSPROP_READONLY)) {
        goto error;
    }
}
END_SET_CASE(JSOP_SETCONST);

#if JS_HAS_DESTRUCTURING
BEGIN_CASE(JSOP_ENUMCONSTELEM)
{
    const Value &ref = regs.sp[-3];
    JSObject *obj;
    FETCH_OBJECT(cx, -2, obj);
    jsid id;
    FETCH_ELEMENT_ID(obj, -1, id);
    if (!obj->defineProperty(cx, id, ref,
                             PropertyStub, PropertyStub,
                             JSPROP_ENUMERATE | JSPROP_PERMANENT | JSPROP_READONLY)) {
        goto error;
    }
    regs.sp -= 3;
}
END_CASE(JSOP_ENUMCONSTELEM)
#endif

BEGIN_CASE(JSOP_BINDGNAME)
    PUSH_OBJECT(*fp->getScopeChain()->getGlobal());
END_CASE(JSOP_BINDGNAME)

BEGIN_CASE(JSOP_BINDNAME)
{
    JSObject *obj;
    do {
        /*
         * We can skip the property lookup for the global object. If the
         * property does not exist anywhere on the scope chain, JSOP_SETNAME
         * adds the property to the global.
         *
         * As a consequence of this optimization for the global object we run
         * its JSRESOLVE_ASSIGNING-tolerant resolve hooks only in JSOP_SETNAME,
         * after the interpreter evaluates the right- hand-side of the
         * assignment, and not here.
         *
         * This should be transparent to the hooks because the script, instead
         * of name = rhs, could have used global.name = rhs given a global
         * object reference, which also calls the hooks only after evaluating
         * the rhs. We desire such resolve hook equivalence between the two
         * forms.
         */
        obj = fp->getScopeChain();
        if (!obj->getParent())
            break;

        PropertyCacheEntry *entry;
        JSObject *obj2;
        JSAtom *atom;
        JS_PROPERTY_CACHE(cx).test(cx, regs.pc, obj, obj2, entry, atom);
        if (!atom) {
            ASSERT_VALID_PROPERTY_CACHE_HIT(0, obj, obj2, entry);
            break;
        }

        jsid id = ATOM_TO_JSID(atom);
        obj = js_FindIdentifierBase(cx, fp->getScopeChain(), id);
        if (!obj)
            goto error;
    } while (0);
    PUSH_OBJECT(*obj);
}
END_CASE(JSOP_BINDNAME)

BEGIN_CASE(JSOP_IMACOP)
    JS_ASSERT(JS_UPTRDIFF(fp->imacpc, script->code) < script->length);
    op = JSOp(*fp->imacpc);
    DO_OP();

#define BITWISE_OP(OP)                                                        \
    JS_BEGIN_MACRO                                                            \
        int32_t i, j;                                                         \
        if (!ValueToECMAInt32(cx, regs.sp[-2], &i))                           \
            goto error;                                                       \
        if (!ValueToECMAInt32(cx, regs.sp[-1], &j))                           \
            goto error;                                                       \
        i = i OP j;                                                           \
        regs.sp--;                                                            \
        regs.sp[-1].setInt32(i);                                              \
    JS_END_MACRO

BEGIN_CASE(JSOP_BITOR)
    BITWISE_OP(|);
END_CASE(JSOP_BITOR)

BEGIN_CASE(JSOP_BITXOR)
    BITWISE_OP(^);
END_CASE(JSOP_BITXOR)

BEGIN_CASE(JSOP_BITAND)
    BITWISE_OP(&);
END_CASE(JSOP_BITAND)

#undef BITWISE_OP

/*
 * NB: These macros can't use JS_BEGIN_MACRO/JS_END_MACRO around their bodies
 * because they begin if/else chains, so callers must not put semicolons after
 * the call expressions!
 */
#if JS_HAS_XML_SUPPORT
#define XML_EQUALITY_OP(OP)                                                   \
    if ((lval.isObject() && lval.toObject().isXML()) ||                       \
        (rval.isObject() && rval.toObject().isXML())) {                       \
        if (!js_TestXMLEquality(cx, lval, rval, &cond))                       \
            goto error;                                                       \
        cond = cond OP JS_TRUE;                                               \
    } else

#define EXTENDED_EQUALITY_OP(OP)                                              \
    if (EqualityOp eq = l->getClass()->ext.equality) {                        \
        if (!eq(cx, l, &rval, &cond))                                         \
            goto error;                                                       \
        cond = cond OP JS_TRUE;                                               \
    } else
#else
#define XML_EQUALITY_OP(OP)             /* nothing */
#define EXTENDED_EQUALITY_OP(OP)        /* nothing */
#endif

#define EQUALITY_OP(OP, IFNAN)                                                \
    JS_BEGIN_MACRO                                                            \
        JSBool cond;                                                          \
        Value rval = regs.sp[-1];                                             \
        Value lval = regs.sp[-2];                                             \
        XML_EQUALITY_OP(OP)                                                   \
        if (SameType(lval, rval)) {                                           \
            if (lval.isString()) {                                            \
                JSString *l = lval.toString(), *r = rval.toString();          \
                cond = js_EqualStrings(l, r) OP JS_TRUE;                      \
            } else if (lval.isDouble()) {                                     \
                double l = lval.toDouble(), r = rval.toDouble();              \
                cond = JSDOUBLE_COMPARE(l, OP, r, IFNAN);                     \
            } else if (lval.isObject()) {                                     \
                JSObject *l = &lval.toObject(), *r = &rval.toObject();        \
                EXTENDED_EQUALITY_OP(OP)                                      \
                cond = l OP r;                                                \
            } else {                                                          \
                cond = lval.payloadAsRawUint32() OP rval.payloadAsRawUint32();\
            }                                                                 \
        } else {                                                              \
            if (lval.isNullOrUndefined()) {                                   \
                cond = rval.isNullOrUndefined() OP true;                      \
            } else if (rval.isNullOrUndefined()) {                            \
                cond = true OP false;                                         \
            } else {                                                          \
                if (lval.isObject())                                          \
                    DEFAULT_VALUE(cx, -2, JSTYPE_VOID, lval);                 \
                if (rval.isObject())                                          \
                    DEFAULT_VALUE(cx, -1, JSTYPE_VOID, rval);                 \
                if (lval.isString() && rval.isString()) {                     \
                    JSString *l = lval.toString(), *r = rval.toString();      \
                    cond = js_EqualStrings(l, r) OP JS_TRUE;                  \
                } else {                                                      \
                    double l, r;                                              \
                    if (!ValueToNumber(cx, lval, &l) ||                       \
                        !ValueToNumber(cx, rval, &r)) {                       \
                        goto error;                                           \
                    }                                                         \
                    cond = JSDOUBLE_COMPARE(l, OP, r, IFNAN);                 \
                }                                                             \
            }                                                                 \
        }                                                                     \
        TRY_BRANCH_AFTER_COND(cond, 2);                                       \
        regs.sp--;                                                            \
        regs.sp[-1].setBoolean(cond);                                         \
    JS_END_MACRO

BEGIN_CASE(JSOP_EQ)
    EQUALITY_OP(==, false);
END_CASE(JSOP_EQ)

BEGIN_CASE(JSOP_NE)
    EQUALITY_OP(!=, true);
END_CASE(JSOP_NE)

#undef EQUALITY_OP
#undef XML_EQUALITY_OP
#undef EXTENDED_EQUALITY_OP

#define STRICT_EQUALITY_OP(OP, COND)                                          \
    JS_BEGIN_MACRO                                                            \
        const Value &rref = regs.sp[-1];                                      \
        const Value &lref = regs.sp[-2];                                      \
        COND = StrictlyEqual(cx, lref, rref) OP true;                         \
        regs.sp--;                                                            \
    JS_END_MACRO

BEGIN_CASE(JSOP_STRICTEQ)
{
    bool cond;
    STRICT_EQUALITY_OP(==, cond);
    regs.sp[-1].setBoolean(cond);
}
END_CASE(JSOP_STRICTEQ)

BEGIN_CASE(JSOP_STRICTNE)
{
    bool cond;
    STRICT_EQUALITY_OP(!=, cond);
    regs.sp[-1].setBoolean(cond);
}
END_CASE(JSOP_STRICTNE)

BEGIN_CASE(JSOP_CASE)
{
    bool cond;
    STRICT_EQUALITY_OP(==, cond);
    if (cond) {
        regs.sp--;
        len = GET_JUMP_OFFSET(regs.pc);
        BRANCH(len);
    }
}
END_CASE(JSOP_CASE)

BEGIN_CASE(JSOP_CASEX)
{
    bool cond;
    STRICT_EQUALITY_OP(==, cond);
    if (cond) {
        regs.sp--;
        len = GET_JUMPX_OFFSET(regs.pc);
        BRANCH(len);
    }
}
END_CASE(JSOP_CASEX)

#undef STRICT_EQUALITY_OP

#define RELATIONAL_OP(OP)                                                     \
    JS_BEGIN_MACRO                                                            \
        Value rval = regs.sp[-1];                                             \
        Value lval = regs.sp[-2];                                             \
        bool cond;                                                            \
        /* Optimize for two int-tagged operands (typical loop control). */    \
        if (lval.isInt32() && rval.isInt32()) {                               \
            cond = lval.toInt32() OP rval.toInt32();                          \
        } else {                                                              \
            if (lval.isObject())                                              \
                DEFAULT_VALUE(cx, -2, JSTYPE_NUMBER, lval);                   \
            if (rval.isObject())                                              \
                DEFAULT_VALUE(cx, -1, JSTYPE_NUMBER, rval);                   \
            if (lval.isString() && rval.isString()) {                         \
                JSString *l = lval.toString(), *r = rval.toString();          \
                cond = js_CompareStrings(l, r) OP 0;                          \
            } else {                                                          \
                double l, r;                                                  \
                if (!ValueToNumber(cx, lval, &l) ||                           \
                    !ValueToNumber(cx, rval, &r)) {                           \
                    goto error;                                               \
                }                                                             \
                cond = JSDOUBLE_COMPARE(l, OP, r, false);                     \
            }                                                                 \
        }                                                                     \
        TRY_BRANCH_AFTER_COND(cond, 2);                                       \
        regs.sp--;                                                            \
        regs.sp[-1].setBoolean(cond);                                         \
    JS_END_MACRO

BEGIN_CASE(JSOP_LT)
    RELATIONAL_OP(<);
END_CASE(JSOP_LT)

BEGIN_CASE(JSOP_LE)
    RELATIONAL_OP(<=);
END_CASE(JSOP_LE)

BEGIN_CASE(JSOP_GT)
    RELATIONAL_OP(>);
END_CASE(JSOP_GT)

BEGIN_CASE(JSOP_GE)
    RELATIONAL_OP(>=);
END_CASE(JSOP_GE)

#undef RELATIONAL_OP

#define SIGNED_SHIFT_OP(OP)                                                   \
    JS_BEGIN_MACRO                                                            \
        int32_t i, j;                                                         \
        if (!ValueToECMAInt32(cx, regs.sp[-2], &i))                           \
            goto error;                                                       \
        if (!ValueToECMAInt32(cx, regs.sp[-1], &j))                           \
            goto error;                                                       \
        i = i OP (j & 31);                                                    \
        regs.sp--;                                                            \
        regs.sp[-1].setInt32(i);                                              \
    JS_END_MACRO

BEGIN_CASE(JSOP_LSH)
    SIGNED_SHIFT_OP(<<);
END_CASE(JSOP_LSH)

BEGIN_CASE(JSOP_RSH)
    SIGNED_SHIFT_OP(>>);
END_CASE(JSOP_RSH)

#undef SIGNED_SHIFT_OP

BEGIN_CASE(JSOP_URSH)
{
    uint32_t u;
    if (!ValueToECMAUint32(cx, regs.sp[-2], &u))
        goto error;
    int32_t j;
    if (!ValueToECMAInt32(cx, regs.sp[-1], &j))
        goto error;

    u >>= (j & 31);

    regs.sp--;
	regs.sp[-1].setNumber(uint32(u));
}
END_CASE(JSOP_URSH)

BEGIN_CASE(JSOP_ADD)
{
    Value rval = regs.sp[-1];
    Value lval = regs.sp[-2];

    if (lval.isInt32() && rval.isInt32()) {
        int32_t l = lval.toInt32(), r = rval.toInt32();
        int32_t sum = l + r;
        regs.sp--;
        if (JS_UNLIKELY(bool((l ^ sum) & (r ^ sum) & 0x80000000)))
            regs.sp[-1].setDouble(double(l) + double(r));
        else
            regs.sp[-1].setInt32(sum);
    } else
#if JS_HAS_XML_SUPPORT
    if (IsXML(lval) && IsXML(rval)) {
        if (!js_ConcatenateXML(cx, &lval.toObject(), &rval.toObject(), &rval))
            goto error;
        regs.sp--;
        regs.sp[-1] = rval;
    } else
#endif
    {
        if (lval.isObject())
            DEFAULT_VALUE(cx, -2, JSTYPE_VOID, lval);
        if (rval.isObject())
            DEFAULT_VALUE(cx, -1, JSTYPE_VOID, rval);
        bool lIsString, rIsString;
        if ((lIsString = lval.isString()) | (rIsString = rval.isString())) {
            JSString *lstr, *rstr;
            if (lIsString) {
                lstr = lval.toString();
            } else {
                lstr = js_ValueToString(cx, lval);
                if (!lstr)
                    goto error;
                regs.sp[-2].setString(lstr);
            }
            if (rIsString) {
                rstr = rval.toString();
            } else {
                rstr = js_ValueToString(cx, rval);
                if (!rstr)
                    goto error;
                regs.sp[-1].setString(rstr);
            }
            JSString *str = js_ConcatStrings(cx, lstr, rstr);
            if (!str)
                goto error;
            regs.sp--;
            regs.sp[-1].setString(str);
        } else {
            double l, r;
            if (!ValueToNumber(cx, lval, &l) || !ValueToNumber(cx, rval, &r))
                goto error;
            l += r;
            regs.sp--;
            regs.sp[-1].setNumber(l);
        }
    }
}
END_CASE(JSOP_ADD)

#define BINARY_OP(OP)                                                         \
    JS_BEGIN_MACRO                                                            \
        double d1, d2;                                                        \
        if (!ValueToNumber(cx, regs.sp[-2], &d1) ||                           \
            !ValueToNumber(cx, regs.sp[-1], &d2)) {                           \
            goto error;                                                       \
        }                                                                     \
        double d = d1 OP d2;                                                  \
        regs.sp--;                                                            \
        regs.sp[-1].setNumber(d);                                             \
    JS_END_MACRO

BEGIN_CASE(JSOP_SUB)
    BINARY_OP(-);
END_CASE(JSOP_SUB)

BEGIN_CASE(JSOP_MUL)
    BINARY_OP(*);
END_CASE(JSOP_MUL)

#undef BINARY_OP

BEGIN_CASE(JSOP_DIV)
{
    double d1, d2;
    if (!ValueToNumber(cx, regs.sp[-2], &d1) ||
        !ValueToNumber(cx, regs.sp[-1], &d2)) {
        goto error;
    }
    regs.sp--;
    if (d2 == 0) {
        const Value *vp;
#ifdef XP_WIN
        /* XXX MSVC miscompiles such that (NaN == 0) */
        if (JSDOUBLE_IS_NaN(d2))
            vp = &rt->NaNValue;
        else
#endif
        if (d1 == 0 || JSDOUBLE_IS_NaN(d1))
            vp = &rt->NaNValue;
        else if (JSDOUBLE_IS_NEG(d1) != JSDOUBLE_IS_NEG(d2))
            vp = &rt->negativeInfinityValue;
        else
            vp = &rt->positiveInfinityValue;
        regs.sp[-1] = *vp;
    } else {
        d1 /= d2;
        regs.sp[-1].setNumber(d1);
    }
}
END_CASE(JSOP_DIV)

BEGIN_CASE(JSOP_MOD)
{
    Value &lref = regs.sp[-2];
    Value &rref = regs.sp[-1];
    int32_t l, r;
    if (lref.isInt32() && rref.isInt32() &&
        (l = lref.toInt32()) >= 0 && (r = rref.toInt32()) > 0) {
        int32_t mod = l % r;
        regs.sp--;
        regs.sp[-1].setInt32(mod);
    } else {
        double d1, d2;
        if (!ValueToNumber(cx, regs.sp[-2], &d1) ||
            !ValueToNumber(cx, regs.sp[-1], &d2)) {
            goto error;
        }
        regs.sp--;
        if (d2 == 0) {
            regs.sp[-1].setDouble(js_NaN);
        } else {
            d1 = js_fmod(d1, d2);
            regs.sp[-1].setDouble(d1);
        }
    }
}
END_CASE(JSOP_MOD)

BEGIN_CASE(JSOP_NOT)
{
    Value *_;
    bool cond;
    POP_BOOLEAN(cx, _, cond);
    PUSH_BOOLEAN(!cond);
}
END_CASE(JSOP_NOT)

BEGIN_CASE(JSOP_BITNOT)
{
    int32_t i;
    if (!ValueToECMAInt32(cx, regs.sp[-1], &i))
        goto error;
    i = ~i;
    regs.sp[-1].setInt32(i);
}
END_CASE(JSOP_BITNOT)

BEGIN_CASE(JSOP_NEG)
{
    /*
     * When the operand is int jsval, INT32_FITS_IN_JSVAL(i) implies
     * INT32_FITS_IN_JSVAL(-i) unless i is 0 or INT32_MIN when the
     * results, -0.0 or INT32_MAX + 1, are jsdouble values.
     */
    const Value &ref = regs.sp[-1];
    int32_t i;
    if (ref.isInt32() && (i = ref.toInt32()) != 0 && i != INT32_MIN) {
        i = -i;
        regs.sp[-1].setInt32(i);
    } else {
        double d;
        if (!ValueToNumber(cx, regs.sp[-1], &d))
            goto error;
        d = -d;
        regs.sp[-1].setDouble(d);
    }
}
END_CASE(JSOP_NEG)

BEGIN_CASE(JSOP_POS)
    if (!ValueToNumber(cx, &regs.sp[-1]))
        goto error;
END_CASE(JSOP_POS)

BEGIN_CASE(JSOP_DELNAME)
{
    JSAtom *atom;
    LOAD_ATOM(0, atom);
    jsid id = ATOM_TO_JSID(atom);
    JSObject *obj, *obj2;
    JSProperty *prop;
    if (!js_FindProperty(cx, id, &obj, &obj2, &prop))
        goto error;

    /* ECMA says to return true if name is undefined or inherited. */
    PUSH_BOOLEAN(true);
    if (prop) {
        obj2->dropProperty(cx, prop);
        if (!obj->deleteProperty(cx, id, &regs.sp[-1]))
            goto error;
    }
}
END_CASE(JSOP_DELNAME)

BEGIN_CASE(JSOP_DELPROP)
{
    JSAtom *atom;
    LOAD_ATOM(0, atom);
    jsid id = ATOM_TO_JSID(atom);

    JSObject *obj;
    FETCH_OBJECT(cx, -1, obj);

    Value rval;
    if (!obj->deleteProperty(cx, id, &rval))
        goto error;

    regs.sp[-1] = rval;
}
END_CASE(JSOP_DELPROP)

BEGIN_CASE(JSOP_DELELEM)
{
    /* Fetch the left part and resolve it to a non-null object. */
    JSObject *obj;
    FETCH_OBJECT(cx, -2, obj);

    /* Fetch index and convert it to id suitable for use with obj. */
    jsid id;
    FETCH_ELEMENT_ID(obj, -1, id);

    /* Get or set the element. */
    if (!obj->deleteProperty(cx, id, &regs.sp[-2]))
        goto error;

    regs.sp--;
}
END_CASE(JSOP_DELELEM)

BEGIN_CASE(JSOP_TYPEOFEXPR)
BEGIN_CASE(JSOP_TYPEOF)
{
    const Value &ref = regs.sp[-1];
    JSType type = JS_TypeOfValue(cx, Jsvalify(ref));
    JSAtom *atom = rt->atomState.typeAtoms[type];
    regs.sp[-1].setString(ATOM_TO_STRING(atom));
}
END_CASE(JSOP_TYPEOF)

BEGIN_CASE(JSOP_VOID)
    regs.sp[-1].setUndefined();
END_CASE(JSOP_VOID)

{
    JSObject *obj;
    JSAtom *atom;
    jsid id;
    jsint i;

BEGIN_CASE(JSOP_INCELEM)
BEGIN_CASE(JSOP_DECELEM)
BEGIN_CASE(JSOP_ELEMINC)
BEGIN_CASE(JSOP_ELEMDEC)

    /*
     * Delay fetching of id until we have the object to ensure the proper
     * evaluation order. See bug 372331.
     */
    id = JSID_VOID;
    i = -2;
    goto fetch_incop_obj;

BEGIN_CASE(JSOP_INCPROP)
BEGIN_CASE(JSOP_DECPROP)
BEGIN_CASE(JSOP_PROPINC)
BEGIN_CASE(JSOP_PROPDEC)
    LOAD_ATOM(0, atom);
    id = ATOM_TO_JSID(atom);
    i = -1;

  fetch_incop_obj:
    FETCH_OBJECT(cx, i, obj);
    if (JSID_IS_VOID(id))
        FETCH_ELEMENT_ID(obj, -1, id);
    goto do_incop;

BEGIN_CASE(JSOP_INCNAME)
BEGIN_CASE(JSOP_DECNAME)
BEGIN_CASE(JSOP_NAMEINC)
BEGIN_CASE(JSOP_NAMEDEC)
BEGIN_CASE(JSOP_INCGNAME)
BEGIN_CASE(JSOP_DECGNAME)
BEGIN_CASE(JSOP_GNAMEINC)
BEGIN_CASE(JSOP_GNAMEDEC)
{
    obj = fp->getScopeChain();
    if (js_CodeSpec[op].format & JOF_GNAME)
        obj = obj->getGlobal();

    JSObject *obj2;
    PropertyCacheEntry *entry;
    JS_PROPERTY_CACHE(cx).test(cx, regs.pc, obj, obj2, entry, atom);
    if (!atom) {
        ASSERT_VALID_PROPERTY_CACHE_HIT(0, obj, obj2, entry);
        if (obj == obj2 && entry->vword.isSlot()) {
            uint32 slot = entry->vword.toSlot();
            JS_ASSERT(slot < obj->scope()->freeslot);
            Value &rref = obj->getSlotRef(slot);
            int32_t tmp;
            if (JS_LIKELY(rref.isInt32() && CanIncDecWithoutOverflow(tmp = rref.toInt32()))) {
                int32_t inc = tmp + ((js_CodeSpec[op].format & JOF_INC) ? 1 : -1);
                if (!(js_CodeSpec[op].format & JOF_POST))
                    tmp = inc;
                rref.getInt32Ref() = inc;
                PUSH_INT32(tmp);
                len = JSOP_INCNAME_LENGTH;
                DO_NEXT_OP(len);
            }
        }
        LOAD_ATOM(0, atom);
    }

    id = ATOM_TO_JSID(atom);
    JSProperty *prop;
    if (!js_FindPropertyHelper(cx, id, true, &obj, &obj2, &prop))
        goto error;
    if (!prop) {
        atomNotDefined = atom;
        goto atom_not_defined;
    }
    obj2->dropProperty(cx, prop);
}

do_incop:
{
    /*
     * We need a root to store the value to leave on the stack until
     * we have done with obj->setProperty.
     */
    PUSH_NULL();
    if (!obj->getProperty(cx, id, &regs.sp[-1]))
        goto error;

    const JSCodeSpec *cs = &js_CodeSpec[op];
    JS_ASSERT(cs->ndefs == 1);
    JS_ASSERT((cs->format & JOF_TMPSLOT_MASK) >= JOF_TMPSLOT2);
    Value &ref = regs.sp[-1];
    int32_t tmp;
    if (JS_LIKELY(ref.isInt32() && CanIncDecWithoutOverflow(tmp = ref.toInt32()))) {
        int incr = (cs->format & JOF_INC) ? 1 : -1;
        if (cs->format & JOF_POST)
            ref.getInt32Ref() = tmp + incr;
        else
            ref.getInt32Ref() = tmp += incr;
        fp->flags |= JSFRAME_ASSIGNING;
        JSBool ok = obj->setProperty(cx, id, &ref);
        fp->flags &= ~JSFRAME_ASSIGNING;
        if (!ok)
            goto error;

        /*
         * We must set regs.sp[-1] to tmp for both post and pre increments
         * as the setter overwrites regs.sp[-1].
         */
        ref.setInt32(tmp);
    } else {
        /* We need an extra root for the result. */
        PUSH_NULL();
        if (!js_DoIncDec(cx, cs, &regs.sp[-2], &regs.sp[-1]))
            goto error;
        fp->flags |= JSFRAME_ASSIGNING;
        JSBool ok = obj->setProperty(cx, id, &regs.sp[-1]);
        fp->flags &= ~JSFRAME_ASSIGNING;
        if (!ok)
            goto error;
        regs.sp--;
    }

    if (cs->nuses == 0) {
        /* regs.sp[-1] already contains the result of name increment. */
    } else {
        regs.sp[-1 - cs->nuses] = regs.sp[-1];
        regs.sp -= cs->nuses;
    }
    len = cs->length;
    DO_NEXT_OP(len);
}
}

{
    int incr, incr2;
    Value *vp;

BEGIN_CASE(JSOP_INCGLOBAL)
    incr =  1; incr2 =  1; goto do_bound_global_incop;
BEGIN_CASE(JSOP_DECGLOBAL)
    incr = -1; incr2 = -1; goto do_bound_global_incop;
BEGIN_CASE(JSOP_GLOBALINC)
    incr =  1; incr2 =  0; goto do_bound_global_incop;
BEGIN_CASE(JSOP_GLOBALDEC)
    incr = -1; incr2 =  0; goto do_bound_global_incop;

  do_bound_global_incop:
    uint32 slot;
    slot = GET_SLOTNO(regs.pc);
    slot = script->getGlobalSlot(slot);
    JSObject *obj;
    obj = fp->getScopeChain()->getGlobal();
    vp = &obj->getSlotRef(slot);
    goto do_int_fast_incop;
END_CASE(JSOP_INCGLOBAL)

    /* Position cases so the most frequent i++ does not need a jump. */
BEGIN_CASE(JSOP_DECARG)
    incr = -1; incr2 = -1; goto do_arg_incop;
BEGIN_CASE(JSOP_ARGDEC)
    incr = -1; incr2 =  0; goto do_arg_incop;
BEGIN_CASE(JSOP_INCARG)
    incr =  1; incr2 =  1; goto do_arg_incop;
BEGIN_CASE(JSOP_ARGINC)
    incr =  1; incr2 =  0;

  do_arg_incop:
    // If we initialize in the declaration, MSVC complains that the labels skip init.
    slot = GET_ARGNO(regs.pc);
    JS_ASSERT(slot < fp->fun->nargs);
    METER_SLOT_OP(op, slot);
    vp = fp->argv + slot;
    goto do_int_fast_incop;

BEGIN_CASE(JSOP_DECLOCAL)
    incr = -1; incr2 = -1; goto do_local_incop;
BEGIN_CASE(JSOP_LOCALDEC)
    incr = -1; incr2 =  0; goto do_local_incop;
BEGIN_CASE(JSOP_INCLOCAL)
    incr =  1; incr2 =  1; goto do_local_incop;
BEGIN_CASE(JSOP_LOCALINC)
    incr =  1; incr2 =  0;

  /*
   * do_local_incop comes right before do_int_fast_incop as we want to
   * avoid an extra jump for variable cases as local++ is more frequent
   * than arg++.
   */
  do_local_incop:
    slot = GET_SLOTNO(regs.pc);
    JS_ASSERT(slot < fp->script->nslots);
    vp = fp->slots() + slot;
    METER_SLOT_OP(op, slot);
    vp = fp->slots() + slot;

  do_int_fast_incop:
    int32_t tmp;
    if (JS_LIKELY(vp->isInt32() && CanIncDecWithoutOverflow(tmp = vp->toInt32()))) {
        vp->getInt32Ref() = tmp + incr;
        JS_ASSERT(JSOP_INCARG_LENGTH == js_CodeSpec[op].length);
        SKIP_POP_AFTER_SET(JSOP_INCARG_LENGTH, 0);
        PUSH_INT32(tmp + incr2);
    } else {
        PUSH_COPY(*vp);
        if (!js_DoIncDec(cx, &js_CodeSpec[op], &regs.sp[-1], vp))
            goto error;
    }
    len = JSOP_INCARG_LENGTH;
    JS_ASSERT(len == js_CodeSpec[op].length);
    DO_NEXT_OP(len);
}

BEGIN_CASE(JSOP_THIS)
    if (!fp->getThisObject(cx))
        goto error;
    PUSH_COPY(fp->thisv);
END_CASE(JSOP_THIS)

BEGIN_CASE(JSOP_UNBRANDTHIS)
{
    JSObject *obj = fp->getThisObject(cx);
    if (!obj)
        goto error;
    if (!obj->unbrand(cx))
        goto error;
}
END_CASE(JSOP_UNBRANDTHIS)

{
    JSObject *obj;
    Value *vp;
    jsint i;

BEGIN_CASE(JSOP_GETTHISPROP)
    obj = fp->getThisObject(cx);
    if (!obj)
        goto error;
    i = 0;
    PUSH_NULL();
    goto do_getprop_with_obj;

BEGIN_CASE(JSOP_GETARGPROP)
{
    i = ARGNO_LEN;
    uint32 slot = GET_ARGNO(regs.pc);
    JS_ASSERT(slot < fp->fun->nargs);
    PUSH_COPY(fp->argv[slot]);
    goto do_getprop_body;
}

BEGIN_CASE(JSOP_GETLOCALPROP)
{
    i = SLOTNO_LEN;
    uint32 slot = GET_SLOTNO(regs.pc);
    JS_ASSERT(slot < script->nslots);
    PUSH_COPY(fp->slots()[slot]);
    goto do_getprop_body;
}

BEGIN_CASE(JSOP_GETPROP)
BEGIN_CASE(JSOP_GETXPROP)
    i = 0;

  do_getprop_body:
    vp = &regs.sp[-1];

  do_getprop_with_lval:
    VALUE_TO_OBJECT(cx, vp, obj);

  do_getprop_with_obj:
    {
        Value rval;
        do {
            /*
             * We do not impose the method read barrier if in an imacro,
             * assuming any property gets it does (e.g., for 'toString'
             * from JSOP_NEW) will not be leaked to the calling script.
             */
            JSObject *aobj = js_GetProtoIfDenseArray(obj);

            PropertyCacheEntry *entry;
            JSObject *obj2;
            JSAtom *atom;
            JS_PROPERTY_CACHE(cx).test(cx, regs.pc, aobj, obj2, entry, atom);
            if (!atom) {
                ASSERT_VALID_PROPERTY_CACHE_HIT(i, aobj, obj2, entry);
                if (entry->vword.isFunObj()) {
                    rval.setObject(entry->vword.toFunObj());
                } else if (entry->vword.isSlot()) {
                    uint32 slot = entry->vword.toSlot();
                    JS_ASSERT(slot < obj2->scope()->freeslot);
                    rval = obj2->lockedGetSlot(slot);
                } else {
                    JS_ASSERT(entry->vword.isSprop());
                    JSScopeProperty *sprop = entry->vword.toSprop();
                    NATIVE_GET(cx, obj, obj2, sprop,
                               fp->imacpc ? JSGET_NO_METHOD_BARRIER : JSGET_METHOD_BARRIER,
                               &rval);
                }
                break;
            }

            jsid id = ATOM_TO_JSID(atom);
            if (JS_LIKELY(!aobj->getOps()->getProperty)
                ? !js_GetPropertyHelper(cx, obj, id,
                                        (fp->imacpc ||
                                         regs.pc[JSOP_GETPROP_LENGTH + i] == JSOP_IFEQ)
                                        ? JSGET_CACHE_RESULT | JSGET_NO_METHOD_BARRIER
                                        : JSGET_CACHE_RESULT | JSGET_METHOD_BARRIER,
                                        &rval)
                : !obj->getProperty(cx, id, &rval)) {
                goto error;
            }
        } while (0);

        regs.sp[-1] = rval;
        JS_ASSERT(JSOP_GETPROP_LENGTH + i == js_CodeSpec[op].length);
        len = JSOP_GETPROP_LENGTH + i;
    }
END_VARLEN_CASE

BEGIN_CASE(JSOP_LENGTH)
    vp = &regs.sp[-1];
    if (vp->isString()) {
        vp->setInt32(vp->toString()->length());
    } else if (vp->isObject()) {
        JSObject *obj = &vp->toObject();
        if (obj->isArray()) {
            jsuint length = obj->getArrayLength();
            regs.sp[-1].setNumber(length);
        } else if (obj->isArguments() && !obj->isArgsLengthOverridden()) {
            uint32 length = obj->getArgsLength();
            JS_ASSERT(length < INT32_MAX);
            regs.sp[-1].setInt32(int32_t(length));
        } else {
            i = -2;
            goto do_getprop_with_lval;
        }
    } else {
        i = -2;
        goto do_getprop_with_lval;
    }
END_CASE(JSOP_LENGTH)

}

BEGIN_CASE(JSOP_CALLPROP)
{
    Value lval = regs.sp[-1];

    Value objv;
    if (lval.isObject()) {
        objv = lval;
    } else {
        JSProtoKey protoKey;
        if (lval.isString()) {
            protoKey = JSProto_String;
        } else if (lval.isNumber()) {
            protoKey = JSProto_Number;
        } else if (lval.isBoolean()) {
            protoKey = JSProto_Boolean;
        } else {
            JS_ASSERT(lval.isNull() || lval.isUndefined());
            js_ReportIsNullOrUndefined(cx, -1, lval, NULL);
            goto error;
        }
        JSObject *pobj;
        if (!js_GetClassPrototype(cx, NULL, protoKey, &pobj))
            goto error;
        objv.setObject(*pobj);
    }

    JSObject *aobj = js_GetProtoIfDenseArray(&objv.toObject());
    Value rval;

    PropertyCacheEntry *entry;
    JSObject *obj2;
    JSAtom *atom;
    JS_PROPERTY_CACHE(cx).test(cx, regs.pc, aobj, obj2, entry, atom);
    if (!atom) {
        ASSERT_VALID_PROPERTY_CACHE_HIT(0, aobj, obj2, entry);
        if (entry->vword.isFunObj()) {
            rval.setObject(entry->vword.toFunObj());
        } else if (entry->vword.isSlot()) {
            uint32 slot = entry->vword.toSlot();
            JS_ASSERT(slot < obj2->scope()->freeslot);
            rval = obj2->lockedGetSlot(slot);
        } else {
            JS_ASSERT(entry->vword.isSprop());
            JSScopeProperty *sprop = entry->vword.toSprop();
            NATIVE_GET(cx, &objv.toObject(), obj2, sprop, JSGET_NO_METHOD_BARRIER, &rval);
        }
        regs.sp[-1] = rval;
        PUSH_COPY(lval);
        goto end_callprop;
    }

    /*
     * Cache miss: use the immediate atom that was loaded for us under
     * PropertyCache::test.
     */
    jsid id;
    id = ATOM_TO_JSID(atom);

    PUSH_NULL();
    if (lval.isObject()) {
        if (!js_GetMethod(cx, &objv.toObject(), id,
                          JS_LIKELY(!aobj->getOps()->getProperty)
                          ? JSGET_CACHE_RESULT | JSGET_NO_METHOD_BARRIER
                          : JSGET_NO_METHOD_BARRIER,
                          &rval)) {
            goto error;
        }
        regs.sp[-1] = objv;
        regs.sp[-2] = rval;
    } else {
        JS_ASSERT(!objv.toObject().getOps()->getProperty);
        if (!js_GetPropertyHelper(cx, &objv.toObject(), id,
                                  JSGET_CACHE_RESULT | JSGET_NO_METHOD_BARRIER,
                                  &rval)) {
            goto error;
        }
        regs.sp[-1] = lval;
        regs.sp[-2] = rval;
    }

  end_callprop:
    /* Wrap primitive lval in object clothing if necessary. */
    if (lval.isPrimitive()) {
        /* FIXME: https://bugzilla.mozilla.org/show_bug.cgi?id=412571 */
        JSObject *funobj;
        if (!IsFunctionObject(rval, &funobj) ||
            !PrimitiveThisTest(GET_FUNCTION_PRIVATE(cx, funobj), lval)) {
            if (!js_PrimitiveToObject(cx, &regs.sp[-1]))
                goto error;
        }
    }
#if JS_HAS_NO_SUCH_METHOD
    if (JS_UNLIKELY(rval.isUndefined())) {
        LOAD_ATOM(0, atom);
        regs.sp[-2].setString(ATOM_TO_STRING(atom));
        if (!js_OnUnknownMethod(cx, regs.sp - 2))
            goto error;
    }
#endif
}
END_CASE(JSOP_CALLPROP)

BEGIN_CASE(JSOP_UNBRAND)
    JS_ASSERT(regs.sp - fp->slots() >= 1);
    if (!regs.sp[-1].toObject().unbrand(cx))
        goto error;
END_CASE(JSOP_UNBRAND)

BEGIN_CASE(JSOP_SETGNAME)
BEGIN_CASE(JSOP_SETNAME)
BEGIN_CASE(JSOP_SETPROP)
BEGIN_CASE(JSOP_SETMETHOD)
{
    Value rval = regs.sp[-1];
    JS_ASSERT_IF(op == JSOP_SETMETHOD, IsFunctionObject(rval));
    Value &lref = regs.sp[-2];
    JS_ASSERT_IF(op == JSOP_SETNAME, lref.isObject());
    JSObject *obj;
    VALUE_TO_OBJECT(cx, &lref, obj);

    JS_ASSERT_IF(op == JSOP_SETGNAME, obj == fp->getScopeChain()->getGlobal());

    do {
        PropertyCache *cache = &JS_PROPERTY_CACHE(cx);

        /*
         * Probe the property cache, specializing for two important
         * set-property cases. First:
         *
         *   function f(a, b, c) {
         *     var o = {p:a, q:b, r:c};
         *     return o;
         *   }
         *
         * or similar real-world cases, which evolve a newborn native
         * object predicatably through some bounded number of property
         * additions. And second:
         *
         *   o.p = x;
         *
         * in a frequently executed method or loop body, where p will
         * (possibly after the first iteration) always exist in native
         * object o.
         */
        PropertyCacheEntry *entry;
        JSObject *obj2;
        JSAtom *atom;
        if (cache->testForSet(cx, regs.pc, obj, &entry, &obj2, &atom)) {
            /*
             * Fast property cache hit, only partially confirmed by
             * testForSet. We know that the entry applies to regs.pc and
             * that obj's shape matches.
             *
             * The entry predicts either a new property to be added
             * directly to obj by this set, or on an existing "own"
             * property, or on a prototype property that has a setter.
             */
            JS_ASSERT(entry->vword.isSprop());
            JSScopeProperty *sprop = entry->vword.toSprop();
            JS_ASSERT_IF(sprop->isDataDescriptor(), sprop->writable());
            JS_ASSERT_IF(sprop->hasSlot(), entry->vcapTag() == 0);

            JSScope *scope = obj->scope();
            JS_ASSERT(!scope->sealed());

            /*
             * Fastest path: check whether the cached sprop is already
             * in scope and call NATIVE_SET and break to get out of the
             * do-while(0). But we can call NATIVE_SET only if obj owns
             * scope or sprop is shared.
             */
            bool checkForAdd;
            if (!sprop->hasSlot()) {
                if (entry->vcapTag() == 0 ||
                    ((obj2 = obj->getProto()) &&
                     obj2->isNative() &&
                     obj2->shape() == entry->vshape())) {
                    goto fast_set_propcache_hit;
                }

                /* The cache entry doesn't apply. vshape mismatch. */
                checkForAdd = false;
            } else if (!scope->isSharedEmpty()) {
                if (sprop == scope->lastProperty() || scope->hasProperty(sprop)) {
                  fast_set_propcache_hit:
                    PCMETER(cache->pchits++);
                    PCMETER(cache->setpchits++);
                    NATIVE_SET(cx, obj, sprop, entry, &rval);
                    break;
                }
                checkForAdd = sprop->hasSlot() && sprop->parent == scope->lastProperty();
            } else {
                /*
                 * We check that cx own obj here and will continue to
                 * own it after js_GetMutableScope returns so we can
                 * continue to skip JS_UNLOCK_OBJ calls.
                 */
                JS_ASSERT(CX_OWNS_OBJECT_TITLE(cx, obj));
                scope = js_GetMutableScope(cx, obj);
                JS_ASSERT(CX_OWNS_OBJECT_TITLE(cx, obj));
                if (!scope)
                    goto error;
                checkForAdd = !sprop->parent;
            }

            uint32 slot;
            if (checkForAdd &&
                entry->vshape() == rt->protoHazardShape &&
                sprop->hasDefaultSetter() &&
                (slot = sprop->slot) == scope->freeslot) {
                /*
                 * Fast path: adding a plain old property that was once
                 * at the frontier of the property tree, whose slot is
                 * next to claim among the allocated slots in obj,
                 * where scope->table has not been created yet.
                 *
                 * We may want to remove hazard conditions above and
                 * inline compensation code here, depending on
                 * real-world workloads.
                 */
                PCMETER(cache->pchits++);
                PCMETER(cache->addpchits++);

                if (slot < obj->numSlots()) {
                    ++scope->freeslot;
                } else {
                    if (!js_AllocSlot(cx, obj, &slot))
                        goto error;
                    JS_ASSERT(slot + 1 == scope->freeslot);
                }

                /*
                 * If this obj's number of reserved slots differed, or
                 * if something created a hash table for scope, we must
                 * pay the price of JSScope::putProperty.
                 *
                 * (A built-in object with a pre-allocated but not fixed
                 * population of reserved slots  hook can cause scopes of the
                 * same shape to have different freeslot values. Arguments,
                 * Block, Call, and certain Function objects pre-allocate
                 * reserveds lots this way. This is what causes the slot !=
                 * sprop->slot case. See js_GetMutableScope. FIXME 558451)
                 */
                if (slot == sprop->slot && !scope->table) {
                    scope->extend(cx, sprop);
                } else {
                    JSScopeProperty *sprop2 =
                        scope->putProperty(cx, sprop->id,
                                           sprop->getter(), sprop->setter(),
                                           slot, sprop->attributes(),
                                           sprop->getFlags(), sprop->shortid);
                    if (!sprop2) {
                        js_FreeSlot(cx, obj, slot);
                        goto error;
                    }
                    sprop = sprop2;
                }

                /*
                 * No method change check here because here we are
                 * adding a new property, not updating an existing
                 * slot's value that might contain a method of a
                 * branded scope.
                 */
                TRACE_2(SetPropHit, entry, sprop);
                obj->lockedSetSlot(slot, rval);

                /*
                 * Purge the property cache of the id we may have just
                 * shadowed in obj's scope and proto chains. We do this
                 * after unlocking obj's scope to avoid lock nesting.
                 */
                js_PurgeScopeChain(cx, obj, sprop->id);
                break;
            }
            PCMETER(cache->setpcmisses++);
            atom = NULL;
        } else if (!atom) {
            /*
             * Slower property cache hit, fully confirmed by testForSet (in
             * the slow path, via fullTest).
             */
            ASSERT_VALID_PROPERTY_CACHE_HIT(0, obj, obj2, entry);
            JSScopeProperty *sprop = NULL;
            if (obj == obj2) {
                sprop = entry->vword.toSprop();
                JS_ASSERT(sprop->writable());
                JS_ASSERT(!obj2->scope()->sealed());
                NATIVE_SET(cx, obj, sprop, entry, &rval);
            }
            if (sprop)
                break;
        }

        if (!atom)
            LOAD_ATOM(0, atom);
        jsid id = ATOM_TO_JSID(atom);
        if (entry && JS_LIKELY(!obj->getOps()->setProperty)) {
            uintN defineHow;
            if (op == JSOP_SETMETHOD)
                defineHow = JSDNP_CACHE_RESULT | JSDNP_SET_METHOD;
            else if (op == JSOP_SETNAME)
                defineHow = JSDNP_CACHE_RESULT | JSDNP_UNQUALIFIED;
            else
                defineHow = JSDNP_CACHE_RESULT;
            if (!js_SetPropertyHelper(cx, obj, id, defineHow, &rval))
                goto error;
        } else {
            if (!obj->setProperty(cx, id, &rval))
                goto error;
            ABORT_RECORDING(cx, "Non-native set");
        }
    } while (0);
}
END_SET_CASE_STORE_RVAL(JSOP_SETPROP, 2);

BEGIN_CASE(JSOP_GETELEM)
{
    Value &lref = regs.sp[-2];
    Value &rref = regs.sp[-1];
    if (lref.isString() && rref.isInt32()) {
        JSString *str = lref.toString();
        int32_t i = rref.toInt32();
        if (size_t(i) < str->length()) {
            str = JSString::getUnitString(cx, str, size_t(i));
            if (!str)
                goto error;
            regs.sp--;
            regs.sp[-1].setString(str);
            len = JSOP_GETELEM_LENGTH;
            DO_NEXT_OP(len);
        }
    }

    JSObject *obj;
    VALUE_TO_OBJECT(cx, &lref, obj);

    const Value *copyFrom;
    Value rval;
    jsid id;
    if (rref.isInt32()) {
        int32_t i = rref.toInt32();
        if (obj->isDenseArray()) {
            jsuint idx = jsuint(i);

            if (idx < obj->getDenseArrayCapacity()) {
                copyFrom = obj->addressOfDenseArrayElement(idx);
                if (!copyFrom->isMagic())
                    goto end_getelem;

                /* Reload retval from the stack in the rare hole case. */
                copyFrom = &regs.sp[-1];
            }
        } else if (obj->isArguments()) {
            uint32 arg = uint32(i);

            if (arg < obj->getArgsLength()) {
                JSStackFrame *afp = (JSStackFrame *) obj->getPrivate();
                if (afp) {
                    copyFrom = &afp->argv[arg];
                    goto end_getelem;
                }

                copyFrom = obj->addressOfArgsElement(arg);
                if (!copyFrom->isMagic())
                    goto end_getelem;
                copyFrom = &regs.sp[-1];
            }
        }
        if (JS_LIKELY(INT_FITS_IN_JSID(i)))
            id = INT_TO_JSID(i);
        else
            goto intern_big_int;
    } else {
      intern_big_int:
        if (!js_InternNonIntElementId(cx, obj, rref, &id))
            goto error;
    }

    if (!obj->getProperty(cx, id, &rval))
        goto error;
    copyFrom = &rval;

  end_getelem:
    regs.sp--;
    regs.sp[-1] = *copyFrom;
}
END_CASE(JSOP_GETELEM)

BEGIN_CASE(JSOP_CALLELEM)
{
    /* Fetch the left part and resolve it to a non-null object. */
    JSObject *obj;
    FETCH_OBJECT(cx, -2, obj);

    /* Fetch index and convert it to id suitable for use with obj. */
    jsid id;
    FETCH_ELEMENT_ID(obj, -1, id);

    /* Get or set the element. */
    if (!js_GetMethod(cx, obj, id, JSGET_NO_METHOD_BARRIER, &regs.sp[-2]))
        goto error;

#if JS_HAS_NO_SUCH_METHOD
    if (JS_UNLIKELY(regs.sp[-2].isUndefined())) {
        regs.sp[-2] = regs.sp[-1];
        regs.sp[-1].setObject(*obj);
        if (!js_OnUnknownMethod(cx, regs.sp - 2))
            goto error;
    } else
#endif
    {
        regs.sp[-1].setObject(*obj);
    }
}
END_CASE(JSOP_CALLELEM)

BEGIN_CASE(JSOP_SETELEM)
{
    JSObject *obj;
    FETCH_OBJECT(cx, -3, obj);
    jsid id;
    FETCH_ELEMENT_ID(obj, -2, id);
    Value rval;
    do {
        if (obj->isDenseArray() && JSID_IS_INT(id)) {
            jsuint length = obj->getDenseArrayCapacity();
            jsint i = JSID_TO_INT(id);
            if ((jsuint)i < length) {
                if (obj->getDenseArrayElement(i).isMagic(JS_ARRAY_HOLE)) {
                    if (js_PrototypeHasIndexedProperties(cx, obj))
                        break;
                    if ((jsuint)i >= obj->getArrayLength())
                        obj->setArrayLength(i + 1);
                }
                obj->setDenseArrayElement(i, regs.sp[-1]);
                goto end_setelem;
            }
        }
    } while (0);
    rval = regs.sp[-1];
    if (!obj->setProperty(cx, id, &rval))
        goto error;
  end_setelem:;
}
END_SET_CASE_STORE_RVAL(JSOP_SETELEM, 3)

BEGIN_CASE(JSOP_ENUMELEM)
{
    /* Funky: the value to set is under the [obj, id] pair. */
    JSObject *obj;
    FETCH_OBJECT(cx, -2, obj);
    jsid id;
    FETCH_ELEMENT_ID(obj, -1, id);
    Value rval = regs.sp[-3];
    if (!obj->setProperty(cx, id, &rval))
        goto error;
    regs.sp -= 3;
}
END_CASE(JSOP_ENUMELEM)

{
    JSFunction *fun;
    JSObject *obj;
    uintN flags;
    uintN argc;
    Value *vp;

BEGIN_CASE(JSOP_NEW)
{
    /* Get immediate argc and find the constructor function. */
    argc = GET_ARGC(regs.pc);
    vp = regs.sp - (2 + argc);
    JS_ASSERT(vp >= fp->base());

    /*
     * Assign lval, obj, and fun exactly as the code at inline_call: expects to
     * find them, to avoid nesting a js_Interpret call via js_InvokeConstructor.
     */
    if (IsFunctionObject(vp[0], &obj)) {
        fun = GET_FUNCTION_PRIVATE(cx, obj);
        if (fun->isInterpreted()) {
            /* Root as we go using vp[1]. */
            if (!obj->getProperty(cx,
                                  ATOM_TO_JSID(cx->runtime->atomState.classPrototypeAtom),
                                  &vp[1])) {
                goto error;
            }
            JSObject *proto = vp[1].isObject() ? &vp[1].toObject() : NULL;
            JSObject *obj2 = NewNonFunction<WithProto::Class>(cx, &js_ObjectClass, proto, obj->getParent());
            if (!obj2)
                goto error;

            if (fun->u.i.script->isEmpty()) {
                vp[0].setObject(*obj2);
                regs.sp = vp + 1;
                goto end_new;
            }

            vp[1].setObject(*obj2);
            flags = JSFRAME_CONSTRUCTING;
            goto inline_call;
        }
    }

    if (!InvokeConstructor(cx, InvokeArgsAlreadyOnTheStack(vp, argc)))
        goto error;
    regs.sp = vp + 1;
    CHECK_INTERRUPT_HANDLER();
    TRACE_0(NativeCallComplete);

  end_new:;
}
END_CASE(JSOP_NEW)

BEGIN_CASE(JSOP_CALL)
BEGIN_CASE(JSOP_EVAL)
BEGIN_CASE(JSOP_APPLY)
{
    argc = GET_ARGC(regs.pc);
    vp = regs.sp - (argc + 2);

    if (IsFunctionObject(*vp, &obj)) {
        fun = GET_FUNCTION_PRIVATE(cx, obj);

        /* Clear frame flags since this is not a constructor call. */
        flags = 0;
        if (FUN_INTERPRETED(fun))
      inline_call:
        {
            JSScript *newscript = fun->u.i.script;
            if (JS_UNLIKELY(newscript->isEmpty())) {
                vp->setUndefined();
                regs.sp = vp + 1;
                goto end_call;
            }

            /* Restrict recursion of lightweight functions. */
            if (JS_UNLIKELY(inlineCallCount >= JS_MAX_INLINE_CALL_COUNT)) {
                js_ReportOverRecursed(cx);
                goto error;
            }

            /*
             * Get pointer to new frame/slots, without changing global state.
             * Initialize missing args if there are any.
             */
            StackSpace &stack = cx->stack();
            uintN nfixed = newscript->nslots;
            uintN funargs = fun->nargs;
            JSStackFrame *newfp;
            if (argc < funargs) {
                uintN missing = funargs - argc;
                newfp = stack.getInlineFrame(cx, regs.sp, missing, nfixed);
                if (!newfp)
                    goto error;
                SetValueRangeToUndefined(regs.sp, missing);
            } else {
                newfp = stack.getInlineFrame(cx, regs.sp, 0, nfixed);
                if (!newfp)
                    goto error;
            }

            /* Initialize stack frame. */
            newfp->setCallObj(NULL);
            newfp->setArgsObj(NULL);
            newfp->script = newscript;
            newfp->fun = fun;
            newfp->argc = argc;
            newfp->argv = vp + 2;
            newfp->rval.setUndefined();
            newfp->setAnnotation(NULL);
            newfp->setScopeChain(obj->getParent());
            newfp->flags = flags;
            newfp->setBlockChain(NULL);
            JS_ASSERT(!JSFUN_BOUND_METHOD_TEST(fun->flags));
            JS_ASSERT_IF(!vp[1].isPrimitive(), IsSaneThisObject(vp[1].toObject()));
            newfp->thisv = vp[1];
            newfp->imacpc = NULL;

            /* Push void to initialize local variables. */
            Value *newsp = newfp->base();
            SetValueRangeToUndefined(newfp->slots(), newsp);

            /* Switch version if currentVersion wasn't overridden. */
            newfp->setCallerVersion((JSVersion) cx->version);
            if (JS_LIKELY(cx->version == currentVersion)) {
                currentVersion = (JSVersion) newscript->version;
                if (JS_UNLIKELY(currentVersion != cx->version))
                    js_SetVersion(cx, currentVersion);
            }

            /* Push the frame. */
            stack.pushInlineFrame(cx, fp, regs.pc, newfp);

            /* Initializer regs after pushInlineFrame snapshots pc. */
            regs.pc = newscript->code;
            regs.sp = newsp;

            /* Import into locals. */
            JS_ASSERT(newfp == cx->fp);
            fp = newfp;
            script = newscript;
            atoms = script->atomMap.vector;

            /* Now that the new frame is rooted, maybe create a call object. */
            if (fun->isHeavyweight() && !js_GetCallObject(cx, fp))
                goto error;

            /* Call the debugger hook if present. */
            if (JSInterpreterHook hook = cx->debugHooks->callHook) {
                fp->setHookData(hook(cx, fp, JS_TRUE, 0,
                                     cx->debugHooks->callHookData));
                CHECK_INTERRUPT_HANDLER();
            } else {
                fp->setHookData(NULL);
            }

            inlineCallCount++;
            JS_RUNTIME_METER(rt, inlineCalls);

            DTrace::enterJSFun(cx, fp, fun, fp->down, fp->argc, fp->argv);

#ifdef JS_TRACER
            if (TraceRecorder *tr = TRACE_RECORDER(cx)) {
                AbortableRecordingStatus status = tr->record_EnterFrame(inlineCallCount);
                RESTORE_INTERP_VARS();
                if (StatusAbortsRecorderIfActive(status)) {
                    if (TRACE_RECORDER(cx)) {
                        JS_ASSERT(TRACE_RECORDER(cx) == tr);
                        AbortRecording(cx, "record_EnterFrame failed");
                    }
                    if (status == ARECORD_ERROR)
                        goto error;
                }
            }
#endif

#ifdef JS_METHODJIT
            /* Try to ensure methods are method JIT'd.  */
            {
                JSObject *scope = newfp->getScopeChain();
                mjit::CompileStatus status = mjit::CanMethodJIT(cx, newscript, fun, scope);
                if (status == mjit::Compile_Error)
                    goto error;
                if (!TRACE_RECORDER(cx) && status == mjit::Compile_Okay) {
                    if (!mjit::JaegerShot(cx))
                        goto error;
                    interpReturnOK = true;
                    goto inline_return;
                }
            }
#endif

            /* Load first op and dispatch it (safe since JSOP_STOP). */
            op = (JSOp) *regs.pc;
            DO_OP();
        }

        if (fun->flags & JSFUN_FAST_NATIVE) {
            DTrace::enterJSFun(cx, NULL, fun, fp, argc, vp + 2, vp);

            JS_ASSERT(fun->u.n.extra == 0);
            JS_ASSERT(vp[1].isObjectOrNull() || PrimitiveThisTest(fun, vp[1]));
            JSBool ok = ((FastNative) fun->u.n.native)(cx, argc, vp);
            DTrace::exitJSFun(cx, NULL, fun, *vp, vp);
            regs.sp = vp + 1;
            if (!ok)
                goto error;
            TRACE_0(NativeCallComplete);
            goto end_call;
        }
    }

    bool ok;
    ok = Invoke(cx, InvokeArgsAlreadyOnTheStack(vp, argc), 0);
    regs.sp = vp + 1;
    CHECK_INTERRUPT_HANDLER();
    if (!ok)
        goto error;
    JS_RUNTIME_METER(rt, nonInlineCalls);
    TRACE_0(NativeCallComplete);

  end_call:;
}
END_CASE(JSOP_CALL)
}

BEGIN_CASE(JSOP_SETCALL)
{
    uintN argc = GET_ARGC(regs.pc);
    Value *vp = regs.sp - argc - 2;
    JSBool ok = Invoke(cx, InvokeArgsAlreadyOnTheStack(vp, argc), 0);
    if (ok)
        JS_ReportErrorNumber(cx, js_GetErrorMessage, NULL, JSMSG_BAD_LEFTSIDE_OF_ASS);
    goto error;
}
END_CASE(JSOP_SETCALL)

#define SLOW_PUSH_THISV(cx, obj)                                            \
    JS_BEGIN_MACRO                                                          \
        Class *clasp;                                                       \
        JSObject *thisp = obj;                                              \
        if (!thisp->getParent() ||                                          \
            (clasp = thisp->getClass()) == &js_CallClass ||                 \
            clasp == &js_BlockClass ||                                      \
            clasp == &js_DeclEnvClass) {                                    \
            /* Normal case: thisp is global or an activation record. */     \
            /* Callee determines |this|. */                                 \
            thisp = NULL;                                                   \
        } else {                                                            \
            thisp = thisp->thisObject(cx);                                  \
            if (!thisp)                                                     \
                goto error;                                                 \
        }                                                                   \
        PUSH_OBJECT_OR_NULL(thisp);                                         \
    JS_END_MACRO

BEGIN_CASE(JSOP_GETGNAME)
BEGIN_CASE(JSOP_CALLGNAME)
BEGIN_CASE(JSOP_NAME)
BEGIN_CASE(JSOP_CALLNAME)
{
    JSObject *obj = fp->getScopeChain();
    if (op == JSOP_GETGNAME || op == JSOP_CALLGNAME)
        obj = obj->getGlobal();

    JSScopeProperty *sprop;
    Value rval;

    PropertyCacheEntry *entry;
    JSObject *obj2;
    JSAtom *atom;
    JS_PROPERTY_CACHE(cx).test(cx, regs.pc, obj, obj2, entry, atom);
    if (!atom) {
        ASSERT_VALID_PROPERTY_CACHE_HIT(0, obj, obj2, entry);
        if (entry->vword.isFunObj()) {
            PUSH_OBJECT(entry->vword.toFunObj());
        } else if (entry->vword.isSlot()) {
            uintN slot = entry->vword.toSlot();
            JS_ASSERT(slot < obj2->scope()->freeslot);
            PUSH_COPY(obj2->lockedGetSlot(slot));
        } else {
            JS_ASSERT(entry->vword.isSprop());
            sprop = entry->vword.toSprop();
            NATIVE_GET(cx, obj, obj2, sprop, JSGET_METHOD_BARRIER, &rval);
            PUSH_COPY(rval);
        }

        /*
         * Push results, the same as below, but with a prop$ hit there
         * is no need to test for the unusual and uncacheable case where
         * the caller determines |this|.
         */
#if DEBUG
        Class *clasp;
        JS_ASSERT(!obj->getParent() ||
                  (clasp = obj->getClass()) == &js_CallClass ||
                  clasp == &js_BlockClass ||
                  clasp == &js_DeclEnvClass);
#endif
        if (op == JSOP_CALLNAME || op == JSOP_CALLGNAME)
            PUSH_NULL();
        len = JSOP_NAME_LENGTH;
        DO_NEXT_OP(len);
    }

    jsid id;
    id = ATOM_TO_JSID(atom);
    JSProperty *prop;
    if (!js_FindPropertyHelper(cx, id, true, &obj, &obj2, &prop))
        goto error;
    if (!prop) {
        /* Kludge to allow (typeof foo == "undefined") tests. */
        JSOp op2 = js_GetOpcode(cx, script, regs.pc + JSOP_NAME_LENGTH);
        if (op2 == JSOP_TYPEOF) {
            PUSH_UNDEFINED();
            len = JSOP_NAME_LENGTH;
            DO_NEXT_OP(len);
        }
        atomNotDefined = atom;
        goto atom_not_defined;
    }

    /* Take the slow path if prop was not found in a native object. */
    if (!obj->isNative() || !obj2->isNative()) {
        obj2->dropProperty(cx, prop);
        if (!obj->getProperty(cx, id, &rval))
            goto error;
    } else {
        sprop = (JSScopeProperty *)prop;
        JSObject *normalized = obj;
        if (normalized->getClass() == &js_WithClass && !sprop->hasDefaultGetter())
            normalized = js_UnwrapWithObject(cx, normalized);
        NATIVE_GET(cx, normalized, obj2, sprop, JSGET_METHOD_BARRIER, &rval);
        JS_UNLOCK_OBJ(cx, obj2);
    }

    PUSH_COPY(rval);

    /* obj must be on the scope chain, thus not a function. */
    if (op == JSOP_CALLNAME || op == JSOP_CALLGNAME)
        SLOW_PUSH_THISV(cx, obj);
}
END_CASE(JSOP_NAME)

BEGIN_CASE(JSOP_UINT16)
    PUSH_INT32((int32_t) GET_UINT16(regs.pc));
END_CASE(JSOP_UINT16)

BEGIN_CASE(JSOP_UINT24)
    PUSH_INT32((int32_t) GET_UINT24(regs.pc));
END_CASE(JSOP_UINT24)

BEGIN_CASE(JSOP_INT8)
    PUSH_INT32(GET_INT8(regs.pc));
END_CASE(JSOP_INT8)

BEGIN_CASE(JSOP_INT32)
    PUSH_INT32(GET_INT32(regs.pc));
END_CASE(JSOP_INT32)

BEGIN_CASE(JSOP_INDEXBASE)
    /*
     * Here atoms can exceed script->atomMap.length as we use atoms as a
     * segment register for object literals as well.
     */
    atoms += GET_INDEXBASE(regs.pc);
END_CASE(JSOP_INDEXBASE)

BEGIN_CASE(JSOP_INDEXBASE1)
BEGIN_CASE(JSOP_INDEXBASE2)
BEGIN_CASE(JSOP_INDEXBASE3)
    atoms += (op - JSOP_INDEXBASE1 + 1) << 16;
END_CASE(JSOP_INDEXBASE3)

BEGIN_CASE(JSOP_RESETBASE0)
BEGIN_CASE(JSOP_RESETBASE)
    atoms = script->atomMap.vector;
END_CASE(JSOP_RESETBASE)

BEGIN_CASE(JSOP_DOUBLE)
{
    JS_ASSERT(!fp->imacpc);
    JS_ASSERT(size_t(atoms - script->atomMap.vector) <= script->atomMap.length);
    double dbl;
    LOAD_DOUBLE(0, dbl);
    PUSH_DOUBLE(dbl);
}
END_CASE(JSOP_DOUBLE)

BEGIN_CASE(JSOP_STRING)
{
    JSAtom *atom;
    LOAD_ATOM(0, atom);
    PUSH_STRING(ATOM_TO_STRING(atom));
}
END_CASE(JSOP_STRING)

BEGIN_CASE(JSOP_OBJECT)
{
    JSObject *obj;
    LOAD_OBJECT(0, obj);
    /* Only XML and RegExp objects are emitted. */
    PUSH_OBJECT(*obj);
}
END_CASE(JSOP_OBJECT)

BEGIN_CASE(JSOP_REGEXP)
{
    /*
     * Push a regexp object cloned from the regexp literal object mapped by the
     * bytecode at pc. ES5 finally fixed this bad old ES3 design flaw which was
     * flouted by many browser-based implementations.
     *
     * We avoid the js_GetScopeChain call here and pass fp->scopeChain as
     * js_GetClassPrototype uses the latter only to locate the global.
     */
    jsatomid index = GET_FULL_INDEX(0);
    JSObject *proto;
    if (!js_GetClassPrototype(cx, fp->getScopeChain(), JSProto_RegExp, &proto))
        goto error;
    JS_ASSERT(proto);
    JSObject *obj = js_CloneRegExpObject(cx, script->getRegExp(index), proto);
    if (!obj)
        goto error;
    PUSH_OBJECT(*obj);
}
END_CASE(JSOP_REGEXP)

BEGIN_CASE(JSOP_ZERO)
    PUSH_INT32(0);
END_CASE(JSOP_ZERO)

BEGIN_CASE(JSOP_ONE)
    PUSH_INT32(1);
END_CASE(JSOP_ONE)

BEGIN_CASE(JSOP_NULL)
    PUSH_NULL();
END_CASE(JSOP_NULL)

BEGIN_CASE(JSOP_FALSE)
    PUSH_BOOLEAN(false);
END_CASE(JSOP_FALSE)

BEGIN_CASE(JSOP_TRUE)
    PUSH_BOOLEAN(true);
END_CASE(JSOP_TRUE)

{
BEGIN_CASE(JSOP_TABLESWITCH)
{
    jsbytecode *pc2 = regs.pc;
    len = GET_JUMP_OFFSET(pc2);

    /*
     * ECMAv2+ forbids conversion of discriminant, so we will skip to the
     * default case if the discriminant isn't already an int jsval.  (This
     * opcode is emitted only for dense jsint-domain switches.)
     */
    const Value &rref = *--regs.sp;
    int32_t i;
    if (rref.isInt32()) {
        i = rref.toInt32();
    } else {
        double d;
        /* Don't use JSDOUBLE_IS_INT32; treat -0 (double) as 0. */
        if (!rref.isDouble() || (d = rref.toDouble()) != (i = int32_t(rref.toDouble())))
            DO_NEXT_OP(len);
    }

    pc2 += JUMP_OFFSET_LEN;
    jsint low = GET_JUMP_OFFSET(pc2);
    pc2 += JUMP_OFFSET_LEN;
    jsint high = GET_JUMP_OFFSET(pc2);

    i -= low;
    if ((jsuint)i < (jsuint)(high - low + 1)) {
        pc2 += JUMP_OFFSET_LEN + JUMP_OFFSET_LEN * i;
        jsint off = (jsint) GET_JUMP_OFFSET(pc2);
        if (off)
            len = off;
    }
}
END_VARLEN_CASE
}

{
BEGIN_CASE(JSOP_TABLESWITCHX)
{
    jsbytecode *pc2 = regs.pc;
    len = GET_JUMPX_OFFSET(pc2);

    /*
     * ECMAv2+ forbids conversion of discriminant, so we will skip to the
     * default case if the discriminant isn't already an int jsval.  (This
     * opcode is emitted only for dense jsint-domain switches.)
     */
    const Value &rref = *--regs.sp;
    int32_t i;
    if (rref.isInt32()) {
        i = rref.toInt32();
    } else if (rref.isDouble() && rref.toDouble() == 0) {
        /* Treat -0 (double) as 0. */
        i = 0;
    } else {
        DO_NEXT_OP(len);
    }

    pc2 += JUMPX_OFFSET_LEN;
    jsint low = GET_JUMP_OFFSET(pc2);
    pc2 += JUMP_OFFSET_LEN;
    jsint high = GET_JUMP_OFFSET(pc2);

    i -= low;
    if ((jsuint)i < (jsuint)(high - low + 1)) {
        pc2 += JUMP_OFFSET_LEN + JUMPX_OFFSET_LEN * i;
        jsint off = (jsint) GET_JUMPX_OFFSET(pc2);
        if (off)
            len = off;
    }
}
END_VARLEN_CASE
}

{
BEGIN_CASE(JSOP_LOOKUPSWITCHX)
{
    jsint off;
    off = JUMPX_OFFSET_LEN;
    goto do_lookup_switch;

BEGIN_CASE(JSOP_LOOKUPSWITCH)
    off = JUMP_OFFSET_LEN;

  do_lookup_switch:
    /*
     * JSOP_LOOKUPSWITCH and JSOP_LOOKUPSWITCHX are never used if any atom
     * index in it would exceed 64K limit.
     */
    JS_ASSERT(!fp->imacpc);
    JS_ASSERT(atoms == script->atomMap.vector);
    jsbytecode *pc2 = regs.pc;

    Value lval = regs.sp[-1];
    regs.sp--;

    if (!lval.isPrimitive())
        goto end_lookup_switch;

    pc2 += off;
    jsint npairs;
    npairs = (jsint) GET_UINT16(pc2);
    pc2 += UINT16_LEN;
    JS_ASSERT(npairs);  /* empty switch uses JSOP_TABLESWITCH */

    bool match;
#define SEARCH_PAIRS(MATCH_CODE)                                              \
    for (;;) {                                                                \
        Value rval = script->getConst(GET_INDEX(pc2));                        \
        MATCH_CODE                                                            \
        pc2 += INDEX_LEN;                                                     \
        if (match)                                                            \
            break;                                                            \
        pc2 += off;                                                           \
        if (--npairs == 0) {                                                  \
            pc2 = regs.pc;                                                    \
            break;                                                            \
        }                                                                     \
    }

    if (lval.isString()) {
        JSString *str = lval.toString();
        JSString *str2;
        SEARCH_PAIRS(
            match = (rval.isString() &&
                     ((str2 = rval.toString()) == str ||
                      js_EqualStrings(str2, str)));
        )
    } else if (lval.isNumber()) {
        double ldbl = lval.toNumber();
        SEARCH_PAIRS(
            match = rval.isNumber() && ldbl == rval.toNumber();
        )
    } else {
        SEARCH_PAIRS(
            match = (lval == rval);
        )
    }
#undef SEARCH_PAIRS

  end_lookup_switch:
    len = (op == JSOP_LOOKUPSWITCH)
          ? GET_JUMP_OFFSET(pc2)
          : GET_JUMPX_OFFSET(pc2);
}
END_VARLEN_CASE
}

BEGIN_CASE(JSOP_TRAP)
{
    Value rval;
    JSTrapStatus status = JS_HandleTrap(cx, script, regs.pc, Jsvalify(&rval));
    switch (status) {
      case JSTRAP_ERROR:
        goto error;
      case JSTRAP_RETURN:
        fp->rval = rval;
        interpReturnOK = JS_TRUE;
        goto forced_return;
      case JSTRAP_THROW:
        cx->throwing = JS_TRUE;
        cx->exception = rval;
        goto error;
      default:
        break;
    }
    JS_ASSERT(status == JSTRAP_CONTINUE);
    CHECK_INTERRUPT_HANDLER();
    JS_ASSERT(rval.isInt32());
    op = (JSOp) rval.toInt32();
    JS_ASSERT((uintN)op < (uintN)JSOP_LIMIT);
    DO_OP();
}

BEGIN_CASE(JSOP_ARGUMENTS)
{
    Value rval;
    if (!js_GetArgsValue(cx, fp, &rval))
        goto error;
    PUSH_COPY(rval);
}
END_CASE(JSOP_ARGUMENTS)

BEGIN_CASE(JSOP_ARGSUB)
{
    jsid id = INT_TO_JSID(GET_ARGNO(regs.pc));
    Value rval;
    if (!js_GetArgsProperty(cx, fp, id, &rval))
        goto error;
    PUSH_COPY(rval);
}
END_CASE(JSOP_ARGSUB)

BEGIN_CASE(JSOP_ARGCNT)
{
    jsid id = ATOM_TO_JSID(rt->atomState.lengthAtom);
    Value rval;
    if (!js_GetArgsProperty(cx, fp, id, &rval))
        goto error;
    PUSH_COPY(rval);
}
END_CASE(JSOP_ARGCNT)

BEGIN_CASE(JSOP_GETARG)
BEGIN_CASE(JSOP_CALLARG)
{
    uint32 slot = GET_ARGNO(regs.pc);
    JS_ASSERT(slot < fp->fun->nargs);
    METER_SLOT_OP(op, slot);
    PUSH_COPY(fp->argv[slot]);
    if (op == JSOP_CALLARG)
        PUSH_NULL();
}
END_CASE(JSOP_GETARG)

BEGIN_CASE(JSOP_SETARG)
{
    uint32 slot = GET_ARGNO(regs.pc);
    JS_ASSERT(slot < fp->fun->nargs);
    METER_SLOT_OP(op, slot);
    fp->argv[slot] = regs.sp[-1];
}
END_SET_CASE(JSOP_SETARG)

BEGIN_CASE(JSOP_GETLOCAL)
{
    uint32 slot = GET_SLOTNO(regs.pc);
    JS_ASSERT(slot < script->nslots);
    PUSH_COPY(fp->slots()[slot]);
}
END_CASE(JSOP_GETLOCAL)

BEGIN_CASE(JSOP_CALLLOCAL)
{
    uint32 slot = GET_SLOTNO(regs.pc);
    JS_ASSERT(slot < script->nslots);
    PUSH_COPY(fp->slots()[slot]);
    PUSH_NULL();
}
END_CASE(JSOP_CALLLOCAL)

BEGIN_CASE(JSOP_SETLOCAL)
{
    uint32 slot = GET_SLOTNO(regs.pc);
    JS_ASSERT(slot < script->nslots);
    fp->slots()[slot] = regs.sp[-1];
}
END_SET_CASE(JSOP_SETLOCAL)

BEGIN_CASE(JSOP_GETUPVAR)
BEGIN_CASE(JSOP_CALLUPVAR)
{
    JSUpvarArray *uva = script->upvars();

    uintN index = GET_UINT16(regs.pc);
    JS_ASSERT(index < uva->length);

    const Value &rval = GetUpvar(cx, script->staticLevel, uva->vector[index]);
    PUSH_COPY(rval);

    if (op == JSOP_CALLUPVAR)
        PUSH_NULL();
}
END_CASE(JSOP_GETUPVAR)

BEGIN_CASE(JSOP_GETUPVAR_DBG)
BEGIN_CASE(JSOP_CALLUPVAR_DBG)
{
    JSFunction *fun = fp->fun;
    JS_ASSERT(FUN_KIND(fun) == JSFUN_INTERPRETED);
    JS_ASSERT(fun->u.i.wrapper);

    /* Scope for tempPool mark and local names allocation in it. */
    JSObject *obj, *obj2;
    JSProperty *prop;
    jsid id;
    JSAtom *atom;
    {
        void *mark = JS_ARENA_MARK(&cx->tempPool);
        jsuword *names = js_GetLocalNameArray(cx, fun, &cx->tempPool);
        if (!names)
            goto error;

        uintN index = fun->countArgsAndVars() + GET_UINT16(regs.pc);
        atom = JS_LOCAL_NAME_TO_ATOM(names[index]);
        id = ATOM_TO_JSID(atom);

        JSBool ok = js_FindProperty(cx, id, &obj, &obj2, &prop);
        JS_ARENA_RELEASE(&cx->tempPool, mark);
        if (!ok)
            goto error;
    }

    if (!prop) {
        atomNotDefined = atom;
        goto atom_not_defined;
    }

    /* Minimize footprint with generic code instead of NATIVE_GET. */
    obj2->dropProperty(cx, prop);
    Value *vp = regs.sp;
    PUSH_NULL();
    if (!obj->getProperty(cx, id, vp))
        goto error;

    if (op == JSOP_CALLUPVAR_DBG)
        PUSH_NULL();
}
END_CASE(JSOP_GETUPVAR_DBG)

BEGIN_CASE(JSOP_GETDSLOT)
BEGIN_CASE(JSOP_CALLDSLOT)
{
    JS_ASSERT(fp->argv);
    JSObject *obj = &fp->argv[-2].toObject();
    JS_ASSERT(obj);
    JS_ASSERT(obj->dslots);

    uintN index = GET_UINT16(regs.pc);
    JS_ASSERT(JS_INITIAL_NSLOTS + index < obj->dslots[-1].toPrivateUint32());
    JS_ASSERT_IF(obj->scope()->object == obj,
                 JS_INITIAL_NSLOTS + index < obj->scope()->freeslot);

    PUSH_COPY(obj->dslots[index]);
    if (op == JSOP_CALLDSLOT)
        PUSH_NULL();
}
END_CASE(JSOP_GETDSLOT)

BEGIN_CASE(JSOP_GETGLOBAL)
BEGIN_CASE(JSOP_CALLGLOBAL)
{
    uint32 slot = GET_SLOTNO(regs.pc);
    slot = script->getGlobalSlot(slot);
    JSObject *obj = fp->getScopeChain()->getGlobal();
    JS_ASSERT(slot < obj->scope()->freeslot);
    PUSH_COPY(obj->getSlot(slot));
    if (op == JSOP_CALLGLOBAL)
        PUSH_NULL();
}
END_CASE(JSOP_GETGLOBAL)

BEGIN_CASE(JSOP_FORGLOBAL)
{
    Value rval;
    if (!IteratorNext(cx, &regs.sp[-1].toObject(), &rval))
        goto error;
    PUSH_COPY(rval);
    uint32 slot = GET_SLOTNO(regs.pc);
    slot = script->getGlobalSlot(slot);
    JSObject *obj = fp->getScopeChain()->getGlobal();
    JS_ASSERT(slot < obj->scope()->freeslot);
    JS_LOCK_OBJ(cx, obj);
    {
        JSScope *scope = obj->scope();
        if (!scope->methodWriteBarrier(cx, slot, rval)) {
            JS_UNLOCK_SCOPE(cx, scope);
            goto error;
        }
        obj->lockedSetSlot(slot, rval);
        JS_UNLOCK_SCOPE(cx, scope);
    }
    regs.sp--;
}
END_CASE(JSOP_FORGLOBAL)

BEGIN_CASE(JSOP_SETGLOBAL)
{
    uint32 slot = GET_SLOTNO(regs.pc);
    slot = script->getGlobalSlot(slot);
    JSObject *obj = fp->getScopeChain()->getGlobal();
    JS_ASSERT(slot < obj->scope()->freeslot);
    {
        JS_LOCK_OBJ(cx, obj);
        JSScope *scope = obj->scope();
        if (!scope->methodWriteBarrier(cx, slot, regs.sp[-1])) {
            JS_UNLOCK_SCOPE(cx, scope);
            goto error;
        }
        obj->lockedSetSlot(slot, regs.sp[-1]);
        JS_UNLOCK_SCOPE(cx, scope);
    }
}
END_SET_CASE(JSOP_SETGLOBAL)

BEGIN_CASE(JSOP_DEFCONST)
BEGIN_CASE(JSOP_DEFVAR)
{
    uint32 index = GET_INDEX(regs.pc);
    JSAtom *atom = atoms[index];

    /*
     * index is relative to atoms at this point but for global var
     * code below we need the absolute value.
     */
    index += atoms - script->atomMap.vector;
    JSObject *obj = fp->varobj(cx);
    JS_ASSERT(!obj->getOps()->defineProperty);
    uintN attrs = JSPROP_ENUMERATE;
    if (!(fp->flags & JSFRAME_EVAL))
        attrs |= JSPROP_PERMANENT;
    if (op == JSOP_DEFCONST)
        attrs |= JSPROP_READONLY;

    /* Lookup id in order to check for redeclaration problems. */
    jsid id = ATOM_TO_JSID(atom);
    JSProperty *prop = NULL;
    JSObject *obj2;
    if (op == JSOP_DEFVAR) {
        /*
         * Redundant declaration of a |var|, even one for a non-writable
         * property like |undefined| in ES5, does nothing.
         */
        if (!obj->lookupProperty(cx, id, &obj2, &prop))
            goto error;
    } else {
        if (!CheckRedeclaration(cx, obj, id, attrs, &obj2, &prop))
            goto error;
    }

    /* Bind a variable only if it's not yet defined. */
    if (!prop) {
        if (!js_DefineNativeProperty(cx, obj, id, UndefinedValue(), PropertyStub, PropertyStub,
                                     attrs, 0, 0, &prop)) {
            goto error;
        }
        JS_ASSERT(prop);
        obj2 = obj;
    }

    obj2->dropProperty(cx, prop);
}
END_CASE(JSOP_DEFVAR)

BEGIN_CASE(JSOP_DEFFUN)
{
    /*
     * A top-level function defined in Global or Eval code (see ECMA-262
     * Ed. 3), or else a SpiderMonkey extension: a named function statement in
     * a compound statement (not at the top statement level of global code, or
     * at the top level of a function body).
     */
    JSFunction *fun;
    LOAD_FUNCTION(0);
    JSObject *obj = FUN_OBJECT(fun);

    JSObject *obj2;
    if (FUN_NULL_CLOSURE(fun)) {
        /*
         * Even a null closure needs a parent for principals finding.
         * FIXME: bug 476950, although debugger users may also demand some kind
         * of scope link for debugger-assisted eval-in-frame.
         */
        obj2 = fp->getScopeChain();
    } else {
        JS_ASSERT(!FUN_FLAT_CLOSURE(fun));

        /*
         * Inline js_GetScopeChain a bit to optimize for the case of a
         * top-level function.
         */
        if (!fp->hasBlockChain()) {
            obj2 = fp->getScopeChain();
        } else {
            obj2 = js_GetScopeChain(cx, fp);
            if (!obj2)
                goto error;
        }
    }

    /*
     * If static link is not current scope, clone fun's object to link to the
     * current scope via parent. We do this to enable sharing of compiled
     * functions among multiple equivalent scopes, amortizing the cost of
     * compilation over a number of executions.  Examples include XUL scripts
     * and event handlers shared among Firefox or other Mozilla app chrome
     * windows, and user-defined JS functions precompiled and then shared among
     * requests in server-side JS.
     */
    if (obj->getParent() != obj2) {
        obj = CloneFunctionObject(cx, fun, obj2);
        if (!obj)
            goto error;
    }

    /*
     * Protect obj from any GC hiding below JSObject::setProperty or
     * JSObject::defineProperty.  All paths from here must flow through the
     * fp->scopeChain code below the parent->defineProperty call.
     */
    MUST_FLOW_THROUGH("restore_scope");
    fp->setScopeChain(obj);

    Value rval = ObjectValue(*obj);

    /*
     * ECMA requires functions defined when entering Eval code to be
     * impermanent.
     */
    uintN attrs = (fp->flags & JSFRAME_EVAL)
                  ? JSPROP_ENUMERATE
                  : JSPROP_ENUMERATE | JSPROP_PERMANENT;

    /*
     * We define the function as a property of the variable object and not the
     * current scope chain even for the case of function expression statements
     * and functions defined by eval inside let or with blocks.
     */
    JSObject *parent = fp->varobj(cx);
    JS_ASSERT(parent);

    uint32 old;
    bool doSet;

    /*
     * Check for a const property of the same name -- or any kind of property
     * if executing with the strict option.  We check here at runtime as well
     * as at compile-time, to handle eval as well as multiple HTML script tags.
     */
    jsid id = ATOM_TO_JSID(fun->atom);
    JSProperty *prop = NULL;
    JSObject *pobj;
    JSBool ok = CheckRedeclaration(cx, parent, id, attrs, &pobj, &prop);
    if (!ok)
        goto restore_scope;

    /*
     * We deviate from 10.1.2 in ECMA 262 v3 and under eval use for function
     * declarations JSObject::setProperty, not JSObject::defineProperty, to
     * preserve the JSOP_PERMANENT attribute of existing properties and make
     * sure that such properties cannot be deleted.
     *
     * We also use JSObject::setProperty for the existing properties of Call
     * objects with matching attributes to preserve the native getters and
     * setters that store the value of the property in the interpreter frame,
     * see bug 467495.
     */
    doSet = (attrs == JSPROP_ENUMERATE);
    JS_ASSERT_IF(doSet, fp->flags & JSFRAME_EVAL);
    if (prop) {
        if (parent == pobj &&
            parent->getClass() == &js_CallClass &&
            (old = ((JSScopeProperty *) prop)->attributes(),
             !(old & (JSPROP_GETTER|JSPROP_SETTER)) &&
             (old & (JSPROP_ENUMERATE|JSPROP_PERMANENT)) == attrs)) {
            /*
             * js_CheckRedeclaration must reject attempts to add a getter or
             * setter to an existing property without a getter or setter.
             */
            JS_ASSERT(!(attrs & ~(JSPROP_ENUMERATE|JSPROP_PERMANENT)));
            JS_ASSERT(!(old & JSPROP_READONLY));
            doSet = true;
        }
        pobj->dropProperty(cx, prop);
    }
    ok = doSet
         ? parent->setProperty(cx, id, &rval)
         : parent->defineProperty(cx, id, rval, PropertyStub, PropertyStub, attrs);

  restore_scope:
    /* Restore fp->scopeChain now that obj is defined in fp->callobj. */
    fp->setScopeChain(obj2);
    if (!ok)
        goto error;
}
END_CASE(JSOP_DEFFUN)

BEGIN_CASE(JSOP_DEFFUN_FC)
BEGIN_CASE(JSOP_DEFFUN_DBGFC)
{
    JSFunction *fun;
    LOAD_FUNCTION(0);

    JSObject *obj = (op == JSOP_DEFFUN_FC)
                    ? js_NewFlatClosure(cx, fun)
                    : js_NewDebuggableFlatClosure(cx, fun);
    if (!obj)
        goto error;

    Value rval = ObjectValue(*obj);

    uintN attrs = (fp->flags & JSFRAME_EVAL)
                  ? JSPROP_ENUMERATE
                  : JSPROP_ENUMERATE | JSPROP_PERMANENT;

    JSObject *parent = fp->varobj(cx);
    JS_ASSERT(parent);

    jsid id = ATOM_TO_JSID(fun->atom);
    if (!CheckRedeclaration(cx, parent, id, attrs, NULL, NULL))
        goto error;

    if ((attrs == JSPROP_ENUMERATE)
        ? !parent->setProperty(cx, id, &rval)
        : !parent->defineProperty(cx, id, rval, PropertyStub, PropertyStub, attrs)) {
        goto error;
    }
}
END_CASE(JSOP_DEFFUN_FC)

BEGIN_CASE(JSOP_DEFLOCALFUN)
{
    /*
     * Define a local function (i.e., one nested at the top level of another
     * function), parented by the current scope chain, stored in a local
     * variable slot that the compiler allocated.  This is an optimization over
     * JSOP_DEFFUN that avoids requiring a call object for the outer function's
     * activation.
     */
    JSFunction *fun;
    LOAD_FUNCTION(SLOTNO_LEN);
    JS_ASSERT(fun->isInterpreted());
    JS_ASSERT(!FUN_FLAT_CLOSURE(fun));
    JSObject *obj = FUN_OBJECT(fun);

    if (FUN_NULL_CLOSURE(fun)) {
        obj = CloneFunctionObject(cx, fun, fp->getScopeChain());
        if (!obj)
            goto error;
    } else {
        JSObject *parent = js_GetScopeChain(cx, fp);
        if (!parent)
            goto error;

        if (obj->getParent() != parent) {
#ifdef JS_TRACER
            if (TRACE_RECORDER(cx))
                AbortRecording(cx, "DEFLOCALFUN for closure");
#endif
            obj = CloneFunctionObject(cx, fun, parent);
            if (!obj)
                goto error;
        }
    }

    uint32 slot = GET_SLOTNO(regs.pc);
    TRACE_2(DefLocalFunSetSlot, slot, obj);

    fp->slots()[slot].setObject(*obj);
}
END_CASE(JSOP_DEFLOCALFUN)

BEGIN_CASE(JSOP_DEFLOCALFUN_FC)
{
    JSFunction *fun;
    LOAD_FUNCTION(SLOTNO_LEN);

    JSObject *obj = js_NewFlatClosure(cx, fun);
    if (!obj)
        goto error;

    uint32 slot = GET_SLOTNO(regs.pc);
    TRACE_2(DefLocalFunSetSlot, slot, obj);

    fp->slots()[slot].setObject(*obj);
}
END_CASE(JSOP_DEFLOCALFUN_FC)

BEGIN_CASE(JSOP_DEFLOCALFUN_DBGFC)
{
    JSFunction *fun;
    LOAD_FUNCTION(SLOTNO_LEN);

    JSObject *obj = js_NewDebuggableFlatClosure(cx, fun);
    if (!obj)
        goto error;

    uint32 slot = GET_SLOTNO(regs.pc);
    fp->slots()[slot].setObject(*obj);
}
END_CASE(JSOP_DEFLOCALFUN_DBGFC)

BEGIN_CASE(JSOP_LAMBDA)
{
    /* Load the specified function object literal. */
    JSFunction *fun;
    LOAD_FUNCTION(0);
    JSObject *obj = FUN_OBJECT(fun);

    /* do-while(0) so we can break instead of using a goto. */
    do {
        JSObject *parent;
        if (FUN_NULL_CLOSURE(fun)) {
            parent = fp->getScopeChain();

            if (obj->getParent() == parent) {
                jsbytecode *pc2 = regs.pc + JSOP_LAMBDA_LENGTH;
                JSOp op2 = JSOp(*pc2);

                /*
                 * Optimize var obj = {method: function () { ... }, ...},
                 * this.method = function () { ... }; and other significant
                 * single-use-of-null-closure bytecode sequences.
                 *
                 * WARNING: code in TraceRecorder::record_JSOP_LAMBDA must
                 * match the optimization cases in the following code that
                 * break from the outer do-while(0).
                 */
                if (op2 == JSOP_INITMETHOD) {
#ifdef DEBUG
                    const Value &lref = regs.sp[-1];
                    JS_ASSERT(lref.isObject());
                    JSObject *obj2 = &lref.toObject();
                    JS_ASSERT(obj2->getClass() == &js_ObjectClass);
                    JS_ASSERT(obj2->scope()->object == obj2);
#endif

                    fun->setMethodAtom(script->getAtom(GET_FULL_INDEX(JSOP_LAMBDA_LENGTH)));
                    JS_FUNCTION_METER(cx, joinedinitmethod);
                    break;
                }

                if (op2 == JSOP_SETMETHOD) {
#ifdef DEBUG
                    op2 = JSOp(pc2[JSOP_SETMETHOD_LENGTH]);
                    JS_ASSERT(op2 == JSOP_POP || op2 == JSOP_POPV);
#endif

                    const Value &lref = regs.sp[-1];
                    if (lref.isObject() && lref.toObject().canHaveMethodBarrier()) {
                        fun->setMethodAtom(script->getAtom(GET_FULL_INDEX(JSOP_LAMBDA_LENGTH)));
                        JS_FUNCTION_METER(cx, joinedsetmethod);
                        break;
                    }
                } else if (fun->joinable()) {
                    if (op2 == JSOP_CALL) {
                        /*
                         * Array.prototype.sort and String.prototype.replace are
                         * optimized as if they are special form. We know that they
                         * won't leak the joined function object in obj, therefore
                         * we don't need to clone that compiler- created function
                         * object for identity/mutation reasons.
                         */
                        int iargc = GET_ARGC(pc2);

                        /*
                         * Note that we have not yet pushed obj as the final argument,
                         * so regs.sp[1 - (iargc + 2)], and not regs.sp[-(iargc + 2)],
                         * is the callee for this JSOP_CALL.
                         */
                        const Value &cref = regs.sp[1 - (iargc + 2)];
                        JSObject *callee;

                        if (IsFunctionObject(cref, &callee)) {
                            JSFunction *calleeFun = GET_FUNCTION_PRIVATE(cx, callee);
                            FastNative fastNative = FUN_FAST_NATIVE(calleeFun);

                            if (fastNative) {
                                if (iargc == 1 && fastNative == array_sort) {
                                    JS_FUNCTION_METER(cx, joinedsort);
                                    break;
                                }
                                if (iargc == 2 && fastNative == str_replace) {
                                    JS_FUNCTION_METER(cx, joinedreplace);
                                    break;
                                }
                            }
                        }
                    } else if (op2 == JSOP_NULL) {
                        pc2 += JSOP_NULL_LENGTH;
                        op2 = JSOp(*pc2);

                        if (op2 == JSOP_CALL && GET_ARGC(pc2) == 0) {
                            JS_FUNCTION_METER(cx, joinedmodulepat);
                            break;
                        }
                    }
                }
            }

#ifdef DEBUG
            if (rt->functionMeterFilename) {
                // No locking, this is mainly for js shell testing.
                ++rt->functionMeter.unjoined;

                typedef JSRuntime::FunctionCountMap HM;
                HM &h = rt->unjoinedFunctionCountMap;
                HM::AddPtr p = h.lookupForAdd(fun);
                if (!p) {
                    h.add(p, fun, 1);
                } else {
                    JS_ASSERT(p->key == fun);
                    ++p->value;
                }
            }
#endif
        } else {
            parent = js_GetScopeChain(cx, fp);
            if (!parent)
                goto error;
        }

        obj = CloneFunctionObject(cx, fun, parent);
        if (!obj)
            goto error;
    } while (0);

    PUSH_OBJECT(*obj);
}
END_CASE(JSOP_LAMBDA)

BEGIN_CASE(JSOP_LAMBDA_FC)
{
    JSFunction *fun;
    LOAD_FUNCTION(0);

    JSObject *obj = js_NewFlatClosure(cx, fun);
    if (!obj)
        goto error;

    PUSH_OBJECT(*obj);
}
END_CASE(JSOP_LAMBDA_FC)

BEGIN_CASE(JSOP_LAMBDA_DBGFC)
{
    JSFunction *fun;
    LOAD_FUNCTION(0);

    JSObject *obj = js_NewDebuggableFlatClosure(cx, fun);
    if (!obj)
        goto error;

    PUSH_OBJECT(*obj);
}
END_CASE(JSOP_LAMBDA_DBGFC)

BEGIN_CASE(JSOP_CALLEE)
    PUSH_COPY(fp->argv[-2]);
END_CASE(JSOP_CALLEE)

BEGIN_CASE(JSOP_GETTER)
BEGIN_CASE(JSOP_SETTER)
{
  do_getter_setter:
    JSOp op2 = (JSOp) *++regs.pc;
    jsid id;
    Value rval;
    jsint i;
    JSObject *obj;
    switch (op2) {
      case JSOP_INDEXBASE:
        atoms += GET_INDEXBASE(regs.pc);
        regs.pc += JSOP_INDEXBASE_LENGTH - 1;
        goto do_getter_setter;
      case JSOP_INDEXBASE1:
      case JSOP_INDEXBASE2:
      case JSOP_INDEXBASE3:
        atoms += (op2 - JSOP_INDEXBASE1 + 1) << 16;
        goto do_getter_setter;

      case JSOP_SETNAME:
      case JSOP_SETPROP:
      {
        JSAtom *atom;
        LOAD_ATOM(0, atom);
        id = ATOM_TO_JSID(atom);
        rval = regs.sp[-1];
        i = -1;
        goto gs_pop_lval;
      }
      case JSOP_SETELEM:
        rval = regs.sp[-1];
        id = JSID_VOID;
        i = -2;
      gs_pop_lval:
        FETCH_OBJECT(cx, i - 1, obj);
        break;

      case JSOP_INITPROP:
      {
        JS_ASSERT(regs.sp - fp->base() >= 2);
        rval = regs.sp[-1];
        i = -1;
        JSAtom *atom;
        LOAD_ATOM(0, atom);
        id = ATOM_TO_JSID(atom);
        goto gs_get_lval;
      }
      default:
        JS_ASSERT(op2 == JSOP_INITELEM);

        JS_ASSERT(regs.sp - fp->base() >= 3);
        rval = regs.sp[-1];
        id = JSID_VOID;
        i = -2;
      gs_get_lval:
      {
        const Value &lref = regs.sp[i-1];
        JS_ASSERT(lref.isObject());
        obj = &lref.toObject();
        break;
      }
    }

    /* Ensure that id has a type suitable for use with obj. */
    if (JSID_IS_VOID(id))
        FETCH_ELEMENT_ID(obj, i, id);

    if (!js_IsCallable(rval)) {
        JS_ReportErrorNumber(cx, js_GetErrorMessage, NULL,
                             JSMSG_BAD_GETTER_OR_SETTER,
                             (op == JSOP_GETTER)
                             ? js_getter_str
                             : js_setter_str);
        goto error;
    }

    /*
     * Getters and setters are just like watchpoints from an access control
     * point of view.
     */
    Value rtmp;
    uintN attrs;
    if (!CheckAccess(cx, obj, id, JSACC_WATCH, &rtmp, &attrs))
        goto error;

    PropertyOp getter, setter;
    if (op == JSOP_GETTER) {
        getter = CastAsPropertyOp(&rval.toObject());
        setter = PropertyStub;
        attrs = JSPROP_GETTER;
    } else {
        getter = PropertyStub;
        setter = CastAsPropertyOp(&rval.toObject());
        attrs = JSPROP_SETTER;
    }
    attrs |= JSPROP_ENUMERATE | JSPROP_SHARED;

    /* Check for a readonly or permanent property of the same name. */
    if (!CheckRedeclaration(cx, obj, id, attrs, NULL, NULL))
        goto error;

    if (!obj->defineProperty(cx, id, UndefinedValue(), getter, setter, attrs))
        goto error;

    regs.sp += i;
    if (js_CodeSpec[op2].ndefs > js_CodeSpec[op2].nuses) {
        JS_ASSERT(js_CodeSpec[op2].ndefs == js_CodeSpec[op2].nuses + 1);
        regs.sp[-1] = rval;
    }
    len = js_CodeSpec[op2].length;
    DO_NEXT_OP(len);
}

BEGIN_CASE(JSOP_HOLE)
    PUSH_HOLE();
END_CASE(JSOP_HOLE)

BEGIN_CASE(JSOP_NEWARRAY)
{
    len = GET_UINT16(regs.pc);
    cx->assertValidStackDepth(len);
    JSObject *obj = js_NewArrayObject(cx, len, regs.sp - len);
    if (!obj)
        goto error;
    regs.sp -= len - 1;
    regs.sp[-1].setObject(*obj);
}
END_CASE(JSOP_NEWARRAY)

BEGIN_CASE(JSOP_NEWINIT)
{
    jsint i = GET_INT8(regs.pc);
    JS_ASSERT(i == JSProto_Array || i == JSProto_Object);
    JSObject *obj;
    if (i == JSProto_Array) {
        obj = js_NewArrayObject(cx, 0, NULL);
        if (!obj)
            goto error;
    } else {
        obj = NewBuiltinClassInstance(cx, &js_ObjectClass);
        if (!obj)
            goto error;

        if (regs.pc[JSOP_NEWINIT_LENGTH] != JSOP_ENDINIT) {
            JS_LOCK_OBJ(cx, obj);
            JSScope *scope = js_GetMutableScope(cx, obj);
            if (!scope) {
                JS_UNLOCK_OBJ(cx, obj);
                goto error;
            }

            /*
             * We cannot assume that js_GetMutableScope above creates a scope
             * owned by cx and skip JS_UNLOCK_SCOPE. A new object debugger
             * hook may add properties to the newly created object, suspend
             * the current request and share the object with other threads.
             */
            JS_UNLOCK_SCOPE(cx, scope);
        }
    }

    PUSH_OBJECT(*obj);
    CHECK_INTERRUPT_HANDLER();
}
END_CASE(JSOP_NEWINIT)

BEGIN_CASE(JSOP_ENDINIT)
{
    /* Re-set the newborn root to the top of this object tree. */
    JS_ASSERT(regs.sp - fp->base() >= 1);
    const Value &lref = regs.sp[-1];
    JS_ASSERT(lref.isObject());
    cx->weakRoots.finalizableNewborns[FINALIZE_OBJECT] = &lref.toObject();
}
END_CASE(JSOP_ENDINIT)

BEGIN_CASE(JSOP_INITPROP)
BEGIN_CASE(JSOP_INITMETHOD)
{
    /* Load the property's initial value into rval. */
    JS_ASSERT(regs.sp - fp->base() >= 2);
    Value rval = regs.sp[-1];

    /* Load the object being initialized into lval/obj. */
    JSObject *obj = &regs.sp[-2].toObject();
    JS_ASSERT(obj->isNative());

    JSScope *scope = obj->scope();

    /*
     * Probe the property cache.
     *
     * We can not assume that the object created by JSOP_NEWINIT is still
     * single-threaded as the debugger can access it from other threads.
     * So check first.
     *
     * On a hit, if the cached sprop has a non-default setter, it must be
     * __proto__. If sprop->parent != scope->lastProperty(), there is a
     * repeated property name. The fast path does not handle these two cases.
     */
    PropertyCacheEntry *entry;
    JSScopeProperty *sprop;
    if (CX_OWNS_OBJECT_TITLE(cx, obj) &&
        JS_PROPERTY_CACHE(cx).testForInit(rt, regs.pc, obj, scope, &sprop, &entry) &&
        sprop->hasDefaultSetter() &&
        sprop->parent == scope->lastProperty())
    {
        /* Fast path. Property cache hit. */
        uint32 slot = sprop->slot;
        JS_ASSERT(slot == scope->freeslot);
        if (slot < obj->numSlots()) {
            ++scope->freeslot;
        } else {
            if (!js_AllocSlot(cx, obj, &slot))
                goto error;
            JS_ASSERT(slot == sprop->slot);
        }

        JS_ASSERT(!scope->lastProperty() ||
                  scope->shape == scope->lastProperty()->shape);
        if (scope->table) {
            JSScopeProperty *sprop2 =
                scope->addProperty(cx, sprop->id, sprop->getter(), sprop->setter(), slot,
                                   sprop->attributes(), sprop->getFlags(), sprop->shortid);
            if (!sprop2) {
                js_FreeSlot(cx, obj, slot);
                goto error;
            }
            JS_ASSERT(sprop2 == sprop);
        } else {
            JS_ASSERT(!scope->isSharedEmpty());
            scope->extend(cx, sprop);
        }

        /*
         * No method change check here because here we are adding a new
         * property, not updating an existing slot's value that might
         * contain a method of a branded scope.
         */
        TRACE_2(SetPropHit, entry, sprop);
        obj->lockedSetSlot(slot, rval);
    } else {
        PCMETER(JS_PROPERTY_CACHE(cx).inipcmisses++);

        /* Get the immediate property name into id. */
        JSAtom *atom;
        LOAD_ATOM(0, atom);
        jsid id = ATOM_TO_JSID(atom);

        /* Set the property named by obj[id] to rval. */
        if (!CheckRedeclaration(cx, obj, id, JSPROP_INITIALIZER, NULL, NULL))
            goto error;

        uintN defineHow = (op == JSOP_INITMETHOD)
                          ? JSDNP_CACHE_RESULT | JSDNP_SET_METHOD
                          : JSDNP_CACHE_RESULT;
        if (!(JS_UNLIKELY(atom == cx->runtime->atomState.protoAtom)
              ? js_SetPropertyHelper(cx, obj, id, defineHow, &rval)
              : js_DefineNativeProperty(cx, obj, id, rval, NULL, NULL,
                                        JSPROP_ENUMERATE, 0, 0, NULL,
                                        defineHow))) {
            goto error;
        }
    }

    /* Common tail for property cache hit and miss cases. */
    regs.sp--;
}
END_CASE(JSOP_INITPROP);

BEGIN_CASE(JSOP_INITELEM)
{
    /* Pop the element's value into rval. */
    JS_ASSERT(regs.sp - fp->base() >= 3);
    const Value &rref = regs.sp[-1];

    /* Find the object being initialized at top of stack. */
    const Value &lref = regs.sp[-3];
    JS_ASSERT(lref.isObject());
    JSObject *obj = &lref.toObject();

    /* Fetch id now that we have obj. */
    jsid id;
    FETCH_ELEMENT_ID(obj, -2, id);

    /*
     * Check for property redeclaration strict warning (we may be in an object
     * initialiser, not an array initialiser).
     */
    if (!CheckRedeclaration(cx, obj, id, JSPROP_INITIALIZER, NULL, NULL))
        goto error;

    /*
     * If rref is a hole, do not call JSObject::defineProperty. In this case,
     * obj must be an array, so if the current op is the last element
     * initialiser, set the array length to one greater than id.
     */
    if (rref.isMagic(JS_ARRAY_HOLE)) {
        JS_ASSERT(obj->isArray());
        JS_ASSERT(JSID_IS_INT(id));
        JS_ASSERT(jsuint(JSID_TO_INT(id)) < JS_ARGS_LENGTH_MAX);
        if (js_GetOpcode(cx, script, regs.pc + JSOP_INITELEM_LENGTH) == JSOP_ENDINIT &&
            !js_SetLengthProperty(cx, obj, (jsuint) (JSID_TO_INT(id) + 1))) {
            goto error;
        }
    } else {
        if (!obj->defineProperty(cx, id, rref, NULL, NULL, JSPROP_ENUMERATE))
            goto error;
    }
    regs.sp -= 2;
}
END_CASE(JSOP_INITELEM)

#if JS_HAS_SHARP_VARS

BEGIN_CASE(JSOP_DEFSHARP)
{
    uint32 slot = GET_UINT16(regs.pc);
    JS_ASSERT(slot + 1 < fp->script->nfixed);
    const Value &lref = fp->slots()[slot];
    JSObject *obj;
    if (lref.isObject()) {
        obj = &lref.toObject();
    } else {
        JS_ASSERT(lref.isUndefined());
        obj = js_NewArrayObject(cx, 0, NULL);
        if (!obj)
            goto error;
        fp->slots()[slot].setObject(*obj);
    }
    jsint i = (jsint) GET_UINT16(regs.pc + UINT16_LEN);
    jsid id = INT_TO_JSID(i);
    const Value &rref = regs.sp[-1];
    if (rref.isPrimitive()) {
        char numBuf[12];
        JS_snprintf(numBuf, sizeof numBuf, "%u", (unsigned) i);
        JS_ReportErrorNumber(cx, js_GetErrorMessage, NULL,
                             JSMSG_BAD_SHARP_DEF, numBuf);
        goto error;
    }
    if (!obj->defineProperty(cx, id, rref, NULL, NULL, JSPROP_ENUMERATE))
        goto error;
}
END_CASE(JSOP_DEFSHARP)

BEGIN_CASE(JSOP_USESHARP)
{
    uint32 slot = GET_UINT16(regs.pc);
    JS_ASSERT(slot + 1 < fp->script->nfixed);
    const Value &lref = fp->slots()[slot];
    jsint i = (jsint) GET_UINT16(regs.pc + UINT16_LEN);
    Value rval;
    if (lref.isUndefined()) {
        rval.setUndefined();
    } else {
        JSObject *obj = &fp->slots()[slot].toObject();
        jsid id = INT_TO_JSID(i);
        if (!obj->getProperty(cx, id, &rval))
            goto error;
    }
    if (!rval.isObjectOrNull()) {
        char numBuf[12];

        JS_snprintf(numBuf, sizeof numBuf, "%u", (unsigned) i);
        JS_ReportErrorNumber(cx, js_GetErrorMessage, NULL,
                             JSMSG_BAD_SHARP_USE, numBuf);
        goto error;
    }
    PUSH_COPY(rval);
}
END_CASE(JSOP_USESHARP)

BEGIN_CASE(JSOP_SHARPINIT)
{
    uint32 slot = GET_UINT16(regs.pc);
    JS_ASSERT(slot + 1 < fp->script->nfixed);
    Value *vp = &fp->slots()[slot];
    Value rval = vp[1];

    /*
     * We peek ahead safely here because empty initialisers get zero
     * JSOP_SHARPINIT ops, and non-empty ones get two: the first comes
     * immediately after JSOP_NEWINIT followed by one or more property
     * initialisers; and the second comes directly before JSOP_ENDINIT.
     */
    if (regs.pc[JSOP_SHARPINIT_LENGTH] != JSOP_ENDINIT) {
        rval.setInt32(rval.isUndefined() ? 1 : rval.toInt32() + 1);
    } else {
        JS_ASSERT(rval.isInt32());
        rval.getInt32Ref() -= 1;
        if (rval.toInt32() == 0)
            vp[0].setUndefined();
    }
    vp[1] = rval;
}
END_CASE(JSOP_SHARPINIT)

#endif /* JS_HAS_SHARP_VARS */

{
BEGIN_CASE(JSOP_GOSUB)
    PUSH_BOOLEAN(false);
    jsint i = (regs.pc - script->main) + JSOP_GOSUB_LENGTH;
    PUSH_INT32(i);
    len = GET_JUMP_OFFSET(regs.pc);
END_VARLEN_CASE
}

{
BEGIN_CASE(JSOP_GOSUBX)
    PUSH_BOOLEAN(false);
    jsint i = (regs.pc - script->main) + JSOP_GOSUBX_LENGTH;
    len = GET_JUMPX_OFFSET(regs.pc);
    PUSH_INT32(i);
END_VARLEN_CASE
}

{
BEGIN_CASE(JSOP_RETSUB)
    /* Pop [exception or hole, retsub pc-index]. */
    Value rval, lval;
    POP_COPY_TO(rval);
    POP_COPY_TO(lval);
    JS_ASSERT(lval.isBoolean());
    if (lval.toBoolean()) {
        /*
         * Exception was pending during finally, throw it *before* we adjust
         * pc, because pc indexes into script->trynotes.  This turns out not to
         * be necessary, but it seems clearer.  And it points out a FIXME:
         * 350509, due to Igor Bukanov.
         */
        cx->throwing = JS_TRUE;
        cx->exception = rval;
        goto error;
    }
    JS_ASSERT(rval.isInt32());
    len = rval.toInt32();
    regs.pc = script->main;
END_VARLEN_CASE
}

BEGIN_CASE(JSOP_EXCEPTION)
    JS_ASSERT(cx->throwing);
    PUSH_COPY(cx->exception);
    cx->throwing = JS_FALSE;
    CHECK_BRANCH();
END_CASE(JSOP_EXCEPTION)

BEGIN_CASE(JSOP_FINALLY)
    CHECK_BRANCH();
END_CASE(JSOP_FINALLY)

BEGIN_CASE(JSOP_THROWING)
    JS_ASSERT(!cx->throwing);
    cx->throwing = JS_TRUE;
    POP_COPY_TO(cx->exception);
END_CASE(JSOP_THROWING)

BEGIN_CASE(JSOP_THROW)
    JS_ASSERT(!cx->throwing);
    CHECK_BRANCH();
    cx->throwing = JS_TRUE;
    POP_COPY_TO(cx->exception);
    /* let the code at error try to catch the exception. */
    goto error;

BEGIN_CASE(JSOP_SETLOCALPOP)
{
    /*
     * The stack must have a block with at least one local slot below the
     * exception object.
     */
    JS_ASSERT((size_t) (regs.sp - fp->base()) >= 2);
    uint32 slot = GET_UINT16(regs.pc);
    JS_ASSERT(slot + 1 < script->nslots);
    POP_COPY_TO(fp->slots()[slot]);
}
END_CASE(JSOP_SETLOCALPOP)

BEGIN_CASE(JSOP_IFPRIMTOP)
    /*
     * If the top of stack is of primitive type, jump to our target. Otherwise
     * advance to the next opcode.
     */
    JS_ASSERT(regs.sp > fp->base());
    if (regs.sp[-1].isPrimitive()) {
        len = GET_JUMP_OFFSET(regs.pc);
        BRANCH(len);
    }
END_CASE(JSOP_IFPRIMTOP)

BEGIN_CASE(JSOP_PRIMTOP)
    JS_ASSERT(regs.sp > fp->base());
    if (regs.sp[-1].isObject()) {
        jsint i = GET_INT8(regs.pc);
        js_ReportValueError2(cx, JSMSG_CANT_CONVERT_TO, -2, regs.sp[-2], NULL,
                             (i == JSTYPE_VOID) ? "primitive type" : JS_TYPE_STR(i));
        goto error;
    }
END_CASE(JSOP_PRIMTOP)

BEGIN_CASE(JSOP_OBJTOP)
    if (regs.sp[-1].isPrimitive()) {
        js_ReportValueError(cx, GET_UINT16(regs.pc), -1, regs.sp[-1], NULL);
        goto error;
    }
END_CASE(JSOP_OBJTOP)

BEGIN_CASE(JSOP_INSTANCEOF)
{
    const Value &rref = regs.sp[-1];
    if (rref.isPrimitive()) {
        js_ReportValueError(cx, JSMSG_BAD_INSTANCEOF_RHS, -1, rref, NULL);
        goto error;
    }
    JSObject *obj = &rref.toObject();
    const Value &lref = regs.sp[-2];
    JSBool cond = JS_FALSE;
    if (!HasInstance(cx, obj, &lref, &cond))
        goto error;
    regs.sp--;
    regs.sp[-1].setBoolean(cond);
}
END_CASE(JSOP_INSTANCEOF)

#if JS_HAS_DEBUGGER_KEYWORD
BEGIN_CASE(JSOP_DEBUGGER)
{
    JSDebuggerHandler handler = cx->debugHooks->debuggerHandler;
    if (handler) {
        Value rval;
        switch (handler(cx, script, regs.pc, Jsvalify(&rval), cx->debugHooks->debuggerHandlerData)) {
        case JSTRAP_ERROR:
            goto error;
        case JSTRAP_CONTINUE:
            break;
        case JSTRAP_RETURN:
            fp->rval = rval;
            interpReturnOK = JS_TRUE;
            goto forced_return;
        case JSTRAP_THROW:
            cx->throwing = JS_TRUE;
            cx->exception = rval;
            goto error;
        default:;
        }
        CHECK_INTERRUPT_HANDLER();
    }
}
END_CASE(JSOP_DEBUGGER)
#endif /* JS_HAS_DEBUGGER_KEYWORD */

#if JS_HAS_XML_SUPPORT
BEGIN_CASE(JSOP_DEFXMLNS)
{
    Value rval;
    POP_COPY_TO(rval);
    if (!js_SetDefaultXMLNamespace(cx, rval))
        goto error;
}
END_CASE(JSOP_DEFXMLNS)

BEGIN_CASE(JSOP_ANYNAME)
{
    jsid id;
    if (!js_GetAnyName(cx, &id))
        goto error;
    PUSH_COPY(IdToValue(id));
}
END_CASE(JSOP_ANYNAME)

BEGIN_CASE(JSOP_QNAMEPART)
{
    JSAtom *atom;
    LOAD_ATOM(0, atom);
    PUSH_STRING(ATOM_TO_STRING(atom));
}
END_CASE(JSOP_QNAMEPART)

BEGIN_CASE(JSOP_QNAMECONST)
{
    JSAtom *atom;
    LOAD_ATOM(0, atom);
    Value rval = StringValue(ATOM_TO_STRING(atom));
    Value lval = regs.sp[-1];
    JSObject *obj = js_ConstructXMLQNameObject(cx, lval, rval);
    if (!obj)
        goto error;
    regs.sp[-1].setObject(*obj);
}
END_CASE(JSOP_QNAMECONST)

BEGIN_CASE(JSOP_QNAME)
{
    Value rval = regs.sp[-1];
    Value lval = regs.sp[-2];
    JSObject *obj = js_ConstructXMLQNameObject(cx, lval, rval);
    if (!obj)
        goto error;
    regs.sp--;
    regs.sp[-1].setObject(*obj);
}
END_CASE(JSOP_QNAME)

BEGIN_CASE(JSOP_TOATTRNAME)
{
    Value rval;
    rval = regs.sp[-1];
    if (!js_ToAttributeName(cx, &rval))
        goto error;
    regs.sp[-1] = rval;
}
END_CASE(JSOP_TOATTRNAME)

BEGIN_CASE(JSOP_TOATTRVAL)
{
    Value rval;
    rval = regs.sp[-1];
    JS_ASSERT(rval.isString());
    JSString *str = js_EscapeAttributeValue(cx, rval.toString(), JS_FALSE);
    if (!str)
        goto error;
    regs.sp[-1].setString(str);
}
END_CASE(JSOP_TOATTRVAL)

BEGIN_CASE(JSOP_ADDATTRNAME)
BEGIN_CASE(JSOP_ADDATTRVAL)
{
    Value rval = regs.sp[-1];
    Value lval = regs.sp[-2];
    JSString *str = lval.toString();
    JSString *str2 = rval.toString();
    str = js_AddAttributePart(cx, op == JSOP_ADDATTRNAME, str, str2);
    if (!str)
        goto error;
    regs.sp--;
    regs.sp[-1].setString(str);
}
END_CASE(JSOP_ADDATTRNAME)

BEGIN_CASE(JSOP_BINDXMLNAME)
{
    Value lval;
    lval = regs.sp[-1];
    JSObject *obj;
    jsid id;
    if (!js_FindXMLProperty(cx, lval, &obj, &id))
        goto error;
    regs.sp[-1].setObjectOrNull(obj);
    PUSH_COPY(IdToValue(id));
}
END_CASE(JSOP_BINDXMLNAME)

BEGIN_CASE(JSOP_SETXMLNAME)
{
    JSObject *obj = &regs.sp[-3].toObject();
    Value rval = regs.sp[-1];
    jsid id;
    FETCH_ELEMENT_ID(obj, -2, id);
    if (!obj->setProperty(cx, id, &rval))
        goto error;
    rval = regs.sp[-1];
    regs.sp -= 2;
    regs.sp[-1] = rval;
}
END_CASE(JSOP_SETXMLNAME)

BEGIN_CASE(JSOP_CALLXMLNAME)
BEGIN_CASE(JSOP_XMLNAME)
{
    Value lval = regs.sp[-1];
    JSObject *obj;
    jsid id;
    if (!js_FindXMLProperty(cx, lval, &obj, &id))
        goto error;
    Value rval;
    if (!obj->getProperty(cx, id, &rval))
        goto error;
    regs.sp[-1] = rval;
    if (op == JSOP_CALLXMLNAME)
        PUSH_OBJECT(*obj);
}
END_CASE(JSOP_XMLNAME)

BEGIN_CASE(JSOP_DESCENDANTS)
BEGIN_CASE(JSOP_DELDESC)
{
    JSObject *obj;
    FETCH_OBJECT(cx, -2, obj);
    jsval rval = Jsvalify(regs.sp[-1]);
    if (!js_GetXMLDescendants(cx, obj, rval, &rval))
        goto error;

    if (op == JSOP_DELDESC) {
        regs.sp[-1] = Valueify(rval);   /* set local root */
        if (!js_DeleteXMLListElements(cx, JSVAL_TO_OBJECT(rval)))
            goto error;
        rval = JSVAL_TRUE;                  /* always succeed */
    }

    regs.sp--;
    regs.sp[-1] = Valueify(rval);
}
END_CASE(JSOP_DESCENDANTS)

{
BEGIN_CASE(JSOP_FILTER)
    /*
     * We push the hole value before jumping to [enditer] so we can detect the
     * first iteration and direct js_StepXMLListFilter to initialize filter's
     * state.
     */
    PUSH_HOLE();
    len = GET_JUMP_OFFSET(regs.pc);
    JS_ASSERT(len > 0);
END_VARLEN_CASE
}

BEGIN_CASE(JSOP_ENDFILTER)
{
    bool cond = !regs.sp[-1].isMagic();
    if (cond) {
        /* Exit the "with" block left from the previous iteration. */
        js_LeaveWith(cx);
    }
    if (!js_StepXMLListFilter(cx, cond))
        goto error;
    if (!regs.sp[-1].isNull()) {
        /*
         * Decrease sp after EnterWith returns as we use sp[-1] there to root
         * temporaries.
         */
        JS_ASSERT(IsXML(regs.sp[-1]));
        if (!js_EnterWith(cx, -2))
            goto error;
        regs.sp--;
        len = GET_JUMP_OFFSET(regs.pc);
        JS_ASSERT(len < 0);
        BRANCH(len);
    }
    regs.sp--;
}
END_CASE(JSOP_ENDFILTER);

BEGIN_CASE(JSOP_TOXML)
{
    Value rval = regs.sp[-1];
    JSObject *obj = js_ValueToXMLObject(cx, rval);
    if (!obj)
        goto error;
    regs.sp[-1].setObject(*obj);
}
END_CASE(JSOP_TOXML)

BEGIN_CASE(JSOP_TOXMLLIST)
{
    Value rval = regs.sp[-1];
    JSObject *obj = js_ValueToXMLListObject(cx, rval);
    if (!obj)
        goto error;
    regs.sp[-1].setObject(*obj);
}
END_CASE(JSOP_TOXMLLIST)

BEGIN_CASE(JSOP_XMLTAGEXPR)
{
    Value rval = regs.sp[-1];
    JSString *str = js_ValueToString(cx, rval);
    if (!str)
        goto error;
    regs.sp[-1].setString(str);
}
END_CASE(JSOP_XMLTAGEXPR)

BEGIN_CASE(JSOP_XMLELTEXPR)
{
    Value rval = regs.sp[-1];
    JSString *str;
    if (IsXML(rval)) {
        str = js_ValueToXMLString(cx, rval);
    } else {
        str = js_ValueToString(cx, rval);
        if (str)
            str = js_EscapeElementValue(cx, str);
    }
    if (!str)
        goto error;
    regs.sp[-1].setString(str);
}
END_CASE(JSOP_XMLELTEXPR)

BEGIN_CASE(JSOP_XMLCDATA)
{
    JSAtom *atom;
    LOAD_ATOM(0, atom);
    JSString *str = ATOM_TO_STRING(atom);
    JSObject *obj = js_NewXMLSpecialObject(cx, JSXML_CLASS_TEXT, NULL, str);
    if (!obj)
        goto error;
    PUSH_OBJECT(*obj);
}
END_CASE(JSOP_XMLCDATA)

BEGIN_CASE(JSOP_XMLCOMMENT)
{
    JSAtom *atom;
    LOAD_ATOM(0, atom);
    JSString *str = ATOM_TO_STRING(atom);
    JSObject *obj = js_NewXMLSpecialObject(cx, JSXML_CLASS_COMMENT, NULL, str);
    if (!obj)
        goto error;
    PUSH_OBJECT(*obj);
}
END_CASE(JSOP_XMLCOMMENT)

BEGIN_CASE(JSOP_XMLPI)
{
    JSAtom *atom;
    LOAD_ATOM(0, atom);
    JSString *str = ATOM_TO_STRING(atom);
    Value rval = regs.sp[-1];
    JSString *str2 = rval.toString();
    JSObject *obj = js_NewXMLSpecialObject(cx, JSXML_CLASS_PROCESSING_INSTRUCTION, str, str2);
    if (!obj)
        goto error;
    regs.sp[-1].setObject(*obj);
}
END_CASE(JSOP_XMLPI)

BEGIN_CASE(JSOP_GETFUNNS)
{
    Value rval;
    if (!js_GetFunctionNamespace(cx, &rval))
        goto error;
    PUSH_COPY(rval);
}
END_CASE(JSOP_GETFUNNS)
#endif /* JS_HAS_XML_SUPPORT */

BEGIN_CASE(JSOP_ENTERBLOCK)
{
    JSObject *obj;
    LOAD_OBJECT(0, obj);
    JS_ASSERT(!OBJ_IS_CLONED_BLOCK(obj));
    JS_ASSERT(fp->base() + OBJ_BLOCK_DEPTH(cx, obj) == regs.sp);
    Value *vp = regs.sp + OBJ_BLOCK_COUNT(cx, obj);
    JS_ASSERT(regs.sp < vp);
    JS_ASSERT(vp <= fp->slots() + script->nslots);
    SetValueRangeToUndefined(regs.sp, vp);
    regs.sp = vp;

#ifdef DEBUG
    JS_ASSERT(fp->maybeBlockChain() == obj->getParent());

    /*
     * The young end of fp->scopeChain may omit blocks if we haven't closed
     * over them, but if there are any closure blocks on fp->scopeChain, they'd
     * better be (clones of) ancestors of the block we're entering now;
     * anything else we should have popped off fp->scopeChain when we left its
     * static scope.
     */
    JSObject *obj2 = fp->getScopeChain();
    Class *clasp;
    while ((clasp = obj2->getClass()) == &js_WithClass)
        obj2 = obj2->getParent();
    if (clasp == &js_BlockClass &&
        obj2->getPrivate() == js_FloatingFrameIfGenerator(cx, fp)) {
        JSObject *youngestProto = obj2->getProto();
        JS_ASSERT(!OBJ_IS_CLONED_BLOCK(youngestProto));
        JSObject *parent = obj;
        while ((parent = parent->getParent()) != youngestProto)
            JS_ASSERT(parent);
    }
#endif

    fp->setBlockChain(obj);
}
END_CASE(JSOP_ENTERBLOCK)

BEGIN_CASE(JSOP_LEAVEBLOCKEXPR)
BEGIN_CASE(JSOP_LEAVEBLOCK)
{
#ifdef DEBUG
    JS_ASSERT(fp->getBlockChain()->getClass() == &js_BlockClass);
    uintN blockDepth = OBJ_BLOCK_DEPTH(cx, fp->getBlockChain());

    JS_ASSERT(blockDepth <= StackDepth(script));
#endif
    /*
     * If we're about to leave the dynamic scope of a block that has been
     * cloned onto fp->scopeChain, clear its private data, move its locals from
     * the stack into the clone, and pop it off the chain.
     */
    JSObject *obj = fp->getScopeChain();
    if (obj->getProto() == fp->getBlockChain()) {
        JS_ASSERT(obj->getClass() == &js_BlockClass);
        if (!js_PutBlockObject(cx, JS_TRUE))
            goto error;
    }

    /* Pop the block chain, too.  */
    fp->setBlockChain(fp->getBlockChain()->getParent());

    /* Move the result of the expression to the new topmost stack slot. */
    Value *vp = NULL;  /* silence GCC warnings */
    if (op == JSOP_LEAVEBLOCKEXPR)
        vp = &regs.sp[-1];
    regs.sp -= GET_UINT16(regs.pc);
    if (op == JSOP_LEAVEBLOCKEXPR) {
        JS_ASSERT(fp->base() + blockDepth == regs.sp - 1);
        regs.sp[-1] = *vp;
    } else {
        JS_ASSERT(fp->base() + blockDepth == regs.sp);
    }
}
END_CASE(JSOP_LEAVEBLOCK)

#if JS_HAS_GENERATORS
BEGIN_CASE(JSOP_GENERATOR)
{
    ASSERT_NOT_THROWING(cx);
    regs.pc += JSOP_GENERATOR_LENGTH;
    JSObject *obj = js_NewGenerator(cx);
    if (!obj)
        goto error;
    JS_ASSERT(!fp->hasCallObj() && !fp->hasArgsObj());
    fp->rval.setObject(*obj);
    interpReturnOK = true;
    if (entryFrame != fp)
        goto inline_return;
    goto exit;
}

BEGIN_CASE(JSOP_YIELD)
    ASSERT_NOT_THROWING(cx);
    if (cx->generatorFor(fp)->state == JSGEN_CLOSING) {
        js_ReportValueError(cx, JSMSG_BAD_GENERATOR_YIELD,
                            JSDVG_SEARCH_STACK, fp->argv[-2], NULL);
        goto error;
    }
    fp->rval = regs.sp[-1];
    fp->flags |= JSFRAME_YIELDING;
    regs.pc += JSOP_YIELD_LENGTH;
    interpReturnOK = JS_TRUE;
    goto exit;

BEGIN_CASE(JSOP_ARRAYPUSH)
{
    uint32 slot = GET_UINT16(regs.pc);
    JS_ASSERT(script->nfixed <= slot);
    JS_ASSERT(slot < script->nslots);
    JSObject *obj = &fp->slots()[slot].toObject();
    if (!js_ArrayCompPush(cx, obj, regs.sp[-1]))
        goto error;
    regs.sp--;
}
END_CASE(JSOP_ARRAYPUSH)
#endif /* JS_HAS_GENERATORS */

#if JS_THREADED_INTERP
  L_JSOP_BACKPATCH:
  L_JSOP_BACKPATCH_POP:

# if !JS_HAS_GENERATORS
  L_JSOP_GENERATOR:
  L_JSOP_YIELD:
  L_JSOP_ARRAYPUSH:
# endif

# if !JS_HAS_SHARP_VARS
  L_JSOP_DEFSHARP:
  L_JSOP_USESHARP:
  L_JSOP_SHARPINIT:
# endif

# if !JS_HAS_DESTRUCTURING
  L_JSOP_ENUMCONSTELEM:
# endif

# if !JS_HAS_XML_SUPPORT
  L_JSOP_CALLXMLNAME:
  L_JSOP_STARTXMLEXPR:
  L_JSOP_STARTXML:
  L_JSOP_DELDESC:
  L_JSOP_GETFUNNS:
  L_JSOP_XMLPI:
  L_JSOP_XMLCOMMENT:
  L_JSOP_XMLCDATA:
  L_JSOP_XMLELTEXPR:
  L_JSOP_XMLTAGEXPR:
  L_JSOP_TOXMLLIST:
  L_JSOP_TOXML:
  L_JSOP_ENDFILTER:
  L_JSOP_FILTER:
  L_JSOP_DESCENDANTS:
  L_JSOP_XMLNAME:
  L_JSOP_SETXMLNAME:
  L_JSOP_BINDXMLNAME:
  L_JSOP_ADDATTRVAL:
  L_JSOP_ADDATTRNAME:
  L_JSOP_TOATTRVAL:
  L_JSOP_TOATTRNAME:
  L_JSOP_QNAME:
  L_JSOP_QNAMECONST:
  L_JSOP_QNAMEPART:
  L_JSOP_ANYNAME:
  L_JSOP_DEFXMLNS:
# endif

#endif /* !JS_THREADED_INTERP */
#if !JS_THREADED_INTERP
          default:
#endif
          {
            char numBuf[12];
            JS_snprintf(numBuf, sizeof numBuf, "%d", op);
            JS_ReportErrorNumber(cx, js_GetErrorMessage, NULL,
                                 JSMSG_BAD_BYTECODE, numBuf);
            goto error;
          }

#if !JS_THREADED_INTERP
        } /* switch (op) */
    } /* for (;;) */
#endif /* !JS_THREADED_INTERP */

  error:
    JS_ASSERT(cx->regs == &regs);
#ifdef JS_TRACER
    if (fp->imacpc && cx->throwing) {
        // Handle other exceptions as if they came from the imacro-calling pc.
        regs.pc = fp->imacpc;
        fp->imacpc = NULL;
        atoms = script->atomMap.vector;
    }
#endif

    JS_ASSERT((size_t)((fp->imacpc ? fp->imacpc : regs.pc) - script->code) < script->length);

#ifdef JS_TRACER
    /*
     * This abort could be weakened to permit tracing through exceptions that
     * are thrown and caught within a loop, with the co-operation of the tracer.
     * For now just bail on any sign of trouble.
     */
    if (TRACE_RECORDER(cx))
        AbortRecording(cx, "error or exception while recording");
#endif

    if (!cx->throwing) {
        /* This is an error, not a catchable exception, quit the frame ASAP. */
        interpReturnOK = JS_FALSE;
    } else {
        JSThrowHook handler;
        JSTryNote *tn, *tnlimit;
        uint32 offset;

        /* Call debugger throw hook if set. */
        handler = cx->debugHooks->throwHook;
        if (handler) {
            Value rval;
            switch (handler(cx, script, regs.pc, Jsvalify(&rval),
                            cx->debugHooks->throwHookData)) {
              case JSTRAP_ERROR:
                cx->throwing = JS_FALSE;
                goto error;
              case JSTRAP_RETURN:
                cx->throwing = JS_FALSE;
                fp->rval = rval;
                interpReturnOK = JS_TRUE;
                goto forced_return;
              case JSTRAP_THROW:
                cx->exception = rval;
              case JSTRAP_CONTINUE:
              default:;
            }
            CHECK_INTERRUPT_HANDLER();
        }

        /*
         * Look for a try block in script that can catch this exception.
         */
        if (script->trynotesOffset == 0)
            goto no_catch;

        offset = (uint32)(regs.pc - script->main);
        tn = script->trynotes()->vector;
        tnlimit = tn + script->trynotes()->length;
        do {
            if (offset - tn->start >= tn->length)
                continue;

            /*
             * We have a note that covers the exception pc but we must check
             * whether the interpreter has already executed the corresponding
             * handler. This is possible when the executed bytecode
             * implements break or return from inside a for-in loop.
             *
             * In this case the emitter generates additional [enditer] and
             * [gosub] opcodes to close all outstanding iterators and execute
             * the finally blocks. If such an [enditer] throws an exception,
             * its pc can still be inside several nested for-in loops and
             * try-finally statements even if we have already closed the
             * corresponding iterators and invoked the finally blocks.
             *
             * To address this, we make [enditer] always decrease the stack
             * even when its implementation throws an exception. Thus already
             * executed [enditer] and [gosub] opcodes will have try notes
             * with the stack depth exceeding the current one and this
             * condition is what we use to filter them out.
             */
            if (tn->stackDepth > regs.sp - fp->base())
                continue;

            /*
             * Set pc to the first bytecode after the the try note to point
             * to the beginning of catch or finally or to [enditer] closing
             * the for-in loop.
             */
            regs.pc = (script)->main + tn->start + tn->length;

            JSBool ok = js_UnwindScope(cx, tn->stackDepth, JS_TRUE);
            JS_ASSERT(regs.sp == fp->base() + tn->stackDepth);
            if (!ok) {
                /*
                 * Restart the handler search with updated pc and stack depth
                 * to properly notify the debugger.
                 */
                goto error;
            }

            switch (tn->kind) {
              case JSTRY_CATCH:
                JS_ASSERT(js_GetOpcode(cx, fp->script, regs.pc) == JSOP_ENTERBLOCK);

#if JS_HAS_GENERATORS
                /* Catch cannot intercept the closing of a generator. */
                if (JS_UNLIKELY(cx->exception.isMagic(JS_GENERATOR_CLOSING)))
                    break;
#endif

                /*
                 * Don't clear cx->throwing to save cx->exception from GC
                 * until it is pushed to the stack via [exception] in the
                 * catch block.
                 */
                len = 0;
                DO_NEXT_OP(len);

              case JSTRY_FINALLY:
                /*
                 * Push (true, exception) pair for finally to indicate that
                 * [retsub] should rethrow the exception.
                 */
                PUSH_BOOLEAN(true);
                PUSH_COPY(cx->exception);
                cx->throwing = JS_FALSE;
                len = 0;
                DO_NEXT_OP(len);

              case JSTRY_ITER: {
                /* This is similar to JSOP_ENDITER in the interpreter loop. */
                JS_ASSERT(js_GetOpcode(cx, fp->script, regs.pc) == JSOP_ENDITER);
                AutoValueRooter tvr(cx, cx->exception);
                cx->throwing = false;
                ok = js_CloseIterator(cx, &regs.sp[-1].toObject());
                regs.sp -= 1;
                if (!ok)
                    goto error;
                cx->throwing = true;
                cx->exception = tvr.value();
              }
           }
        } while (++tn != tnlimit);

      no_catch:
        /*
         * Propagate the exception or error to the caller unless the exception
         * is an asynchronous return from a generator.
         */
        interpReturnOK = JS_FALSE;
#if JS_HAS_GENERATORS
        if (JS_UNLIKELY(cx->throwing &&
                        cx->exception.isMagic(JS_GENERATOR_CLOSING))) {
            cx->throwing = JS_FALSE;
            interpReturnOK = JS_TRUE;
            fp->rval.setUndefined();
        }
#endif
    }

  forced_return:
    /*
     * Unwind the scope making sure that interpReturnOK stays false even when
     * js_UnwindScope returns true.
     *
     * When a trap handler returns JSTRAP_RETURN, we jump here with
     * interpReturnOK set to true bypassing any finally blocks.
     */
    interpReturnOK &= js_UnwindScope(cx, 0, interpReturnOK || cx->throwing);
    JS_ASSERT(regs.sp == fp->base());

#ifdef DEBUG
    cx->tracePrevPc = NULL;
#endif

    if (entryFrame != fp)
        goto inline_return;

  exit:
    /*
     * At this point we are inevitably leaving an interpreted function or a
     * top-level script, and returning to one of:
     * (a) an "out of line" call made through js_Invoke;
     * (b) a js_Execute activation;
     * (c) a generator (SendToGenerator, jsiter.c).
     *
     * We must not be in an inline frame. The check above ensures that for the
     * error case and for a normal return, the code jumps directly to parent's
     * frame pc.
     */
    JS_ASSERT(entryFrame == fp);
    JS_ASSERT(cx->regs == &regs);
    *prevContextRegs = regs;
    cx->setCurrentRegs(prevContextRegs);

#ifdef JS_TRACER
    JS_ASSERT_IF(interpReturnOK && wasRecording, !TRACE_RECORDER(cx));
    if (TRACE_RECORDER(cx))
        AbortRecording(cx, "recording out of Interpret");
#endif

    JS_ASSERT_IF(!fp->isGenerator(), !fp->hasBlockChain());
    JS_ASSERT_IF(!fp->isGenerator(), !js_IsActiveWithOrBlock(cx, fp->getScopeChain(), 0));

    /* Undo the remaining effects committed on entry to Interpret. */
    if (cx->version == currentVersion && currentVersion != originalVersion)
        js_SetVersion(cx, originalVersion);
    --cx->interpLevel;

    return interpReturnOK;

  atom_not_defined:
    {
        const char *printable;

        printable = js_AtomToPrintableString(cx, atomNotDefined);
        if (printable)
            js_ReportIsNotDefined(cx, printable);
        goto error;
    }

#ifdef JS_METHODJIT
  stop_recording:
#endif
    JS_ASSERT(cx->regs == &regs);
    *prevContextRegs = regs;
    cx->setCurrentRegs(prevContextRegs);
    return interpReturnOK;
}

} /* namespace js */

#endif /* !defined jsinvoke_cpp___ */<|MERGE_RESOLUTION|>--- conflicted
+++ resolved
@@ -2744,13 +2744,7 @@
     {
         JS_ASSERT(!fp->hasBlockChain());
         JS_ASSERT(!js_IsActiveWithOrBlock(cx, fp->getScopeChain(), 0));
-<<<<<<< HEAD
-        void *hookData = fp->hookData;
-        if (JS_UNLIKELY(hookData != NULL)) {
-=======
-
         if (JS_UNLIKELY(fp->hasHookData())) {
->>>>>>> f55aedf3
             if (JSInterpreterHook hook = cx->debugHooks->callHook) {
                 hook(cx, fp, JS_FALSE, &interpReturnOK, fp->getHookData());
                 CHECK_INTERRUPT_HANDLER();
