/* -*- Mode: C; tab-width: 8; indent-tabs-mode: nil; c-basic-offset: 4 -*-
 * vim: set ts=8 sw=4 et tw=0 ft=c:
 *
 * ***** BEGIN LICENSE BLOCK *****
 * Version: MPL 1.1/GPL 2.0/LGPL 2.1
 *
 * The contents of this file are subject to the Mozilla Public License Version
 * 1.1 (the "License"); you may not use this file except in compliance with
 * the License. You may obtain a copy of the License at
 * http://www.mozilla.org/MPL/
 *
 * Software distributed under the License is distributed on an "AS IS" basis,
 * WITHOUT WARRANTY OF ANY KIND, either express or implied. See the License
 * for the specific language governing rights and limitations under the
 * License.
 *
 * The Original Code is Mozilla Communicator client code, released
 * March 31, 1998.
 *
 * The Initial Developer of the Original Code is
 * Netscape Communications Corporation.
 * Portions created by the Initial Developer are Copyright (C) 1998
 * the Initial Developer. All Rights Reserved.
 *
 * Contributor(s):
 *
 * Alternatively, the contents of this file may be used under the terms of
 * either of the GNU General Public License Version 2 or later (the "GPL"),
 * or the GNU Lesser General Public License Version 2.1 or later (the "LGPL"),
 * in which case the provisions of the GPL or the LGPL are applicable instead
 * of those above. If you wish to allow use of your version of this file only
 * under the terms of either the GPL or the LGPL, and not to allow others to
 * use your version of this file under the terms of the MPL, indicate your
 * decision by deleting the provisions above and replace them with the notice
 * and other provisions required by the GPL or the LGPL. If you do not delete
 * the provisions above, a recipient may use your version of this file under
 * the terms of any one of the MPL, the GPL or the LGPL.
 *
 * ***** END LICENSE BLOCK ***** */

/*
 * JavaScript operation bytecodes.  If you need to allocate a bytecode, look
 * for a name of the form JSOP_UNUSED* and claim it.  Otherwise, always add at
 * the end of the table.
 *
 * When changing the bytecode, don't forget to update JSXDR_BYTECODE_VERSION!
 *
 * Includers must define an OPDEF macro of the following form:
 *
 * #define OPDEF(op,val,name,image,length,nuses,ndefs,prec,format) ...
 *
 * Selected arguments can be expanded in initializers.  The op argument is
 * expanded followed by comma in the JSOp enum (jsopcode.h), e.g.  The value
 * field must be dense for now, because jsopcode.c uses an OPDEF() expansion
 * inside the js_CodeSpec[] initializer.
 *
 * Field        Description
 * op           Bytecode name, which is the JSOp enumerator name
 * value        Bytecode value, which is the JSOp enumerator value
 * name         C string containing name for disassembler
 * image        C string containing "image" for pretty-printer, null if ugly
 * length       Number of bytes including any immediate operands
 * nuses        Number of stack slots consumed by bytecode, -1 if variadic
 * ndefs        Number of stack slots produced by bytecode, -1 if variadic
 * prec         Operator precedence, zero if not an operator
 * format       Bytecode plus immediate operand encoding format
 *
 * Precedence   Operators               Opcodes
 *  1           yield w                 JSOP_YIELD
 *  2           ,                       JSOP_POP with SRC_PCDELTA, JSOP_RETURN
 *  3           =, +=, etc.             JSOP_SETNAME, etc. (all JOF_SET);
 *                let (...) ...           and JSOP_LEAVEBLOCKEXPR
 *  4           ?:                      JSOP_IFEQ, JSOP_IFEQX
 *  5           ||                      JSOP_OR, JSOP_ORX
 *  6           &&                      JSOP_AND, JSOP_ANDX
 *  7           |                       JSOP_BITOR
 *  8           ^                       JSOP_BITXOR
 *  9           &                       JSOP_BITAND
 * 10           ==, !=, etc.            JSOP_EQ, JSOP_NE, etc.
 * 11           <, in, etc.             JSOP_LT, JSOP_IN, etc.
 * 12           <<, >>, >>>             JSOP_LSH, JSOP_RSH, JSOP_URSH
 * 13           +, -, etc.              JSOP_ADD, JSOP_SUB, etc.
 * 14           *, /, %                 JSOP_MUL, JSOP_DIV, JSOP_MOD
 * 15           !, ~, delete, etc.      JSOP_NOT, JSOP_BITNOT, JSOP_DEL*, etc.
 * 16           3.14, 0, etc.           JSOP_DOUBLE, JSOP_ZERO, etc.
 * 17           new                     JSOP_NEW
 * 18           x.y, f(), etc.          JSOP_GETPROP, JSOP_CALL, etc.
 * 19           x, null,                JSOP_NAME, JSOP_NULL, etc.;
 *               function (...) ...       and JSOP_LAMBDA
 *
 * The push-numeric-constant operators, JSOP_ZERO, JSOP_DOUBLE, etc., have
 * lower precedence than the member operators emitted for the . operator, to
 * cause the decompiler to parenthesize the . left operand, e.g. (0).foo.
 * Otherwise the . could be taken as a decimal point.
 *
 * Let expressions are "primary" when viewed from the left, but they eat up ops
 * to the right as if assignment expressions and therefore have precedence 3.
 * This makes the decompiler retain the parentheses in (let (a=0) x) ? a : 0
 * but omit the superfluous ones in (let (a=0) x), a.
 *
 * Yield expressions must be parenthesized even in comma-expressions and
 * argument lists, so they have the lowest precedence.
 *
 * This file is best viewed with 128 columns:
12345678901234567890123456789012345678901234567890123456789012345678901234567890123456789012345678901234567890123456789012345678
 */

/* legend: op         val name          image       len use def prec  format */

/*
 * Generic nop for the decompiler.
 */
OPDEF(JSOP_NOP,       0,  "nop",        NULL,         1,  0,  0,  0,  JOF_BYTE)

/* Long-standing JavaScript bytecodes. */
OPDEF(JSOP_PUSH,      1,  "push",       NULL,         1,  0,  1,  0,  JOF_BYTE)
OPDEF(JSOP_POPV,      2,  "popv",       NULL,         1,  1,  0,  2,  JOF_BYTE)
OPDEF(JSOP_ENTERWITH, 3,  "enterwith",  NULL,         1,  1,  1,  0,  JOF_BYTE|JOF_PARENHEAD)
OPDEF(JSOP_LEAVEWITH, 4,  "leavewith",  NULL,         1,  1,  0,  0,  JOF_BYTE)
OPDEF(JSOP_RETURN,    5,  "return",     NULL,         1,  1,  0,  2,  JOF_BYTE)
OPDEF(JSOP_GOTO,      6,  "goto",       NULL,         3,  0,  0,  0,  JOF_JUMP)
OPDEF(JSOP_IFEQ,      7,  "ifeq",       NULL,         3,  1,  0,  4,  JOF_JUMP|JOF_DETECTING)
OPDEF(JSOP_IFNE,      8,  "ifne",       NULL,         3,  1,  0,  0,  JOF_JUMP|JOF_PARENHEAD)

/* Get the arguments object for the current, lightweight function activation. */
OPDEF(JSOP_ARGUMENTS, 9, js_arguments_str, js_arguments_str, 1, 0, 1, 18, JOF_BYTE)

OPDEF(JSOP_SWAP,      10, "swap",       NULL,         1,  2,  2,  0,  JOF_BYTE)
OPDEF(JSOP_POPN,      11, "popn",       NULL,         3, -1,  0,  0,  JOF_UINT16)

/* More long-standing bytecodes. */
OPDEF(JSOP_DUP,       12, "dup",        NULL,         1,  1,  2,  0,  JOF_BYTE)
OPDEF(JSOP_DUP2,      13, "dup2",       NULL,         1,  2,  4,  0,  JOF_BYTE)
OPDEF(JSOP_SETCONST,  14, "setconst",   NULL,         3,  1,  1,  3,  JOF_ATOM|JOF_NAME|JOF_SET)
OPDEF(JSOP_BITOR,     15, "bitor",      "|",          1,  2,  1,  7,  JOF_BYTE|JOF_LEFTASSOC)
OPDEF(JSOP_BITXOR,    16, "bitxor",     "^",          1,  2,  1,  8,  JOF_BYTE|JOF_LEFTASSOC)
OPDEF(JSOP_BITAND,    17, "bitand",     "&",          1,  2,  1,  9,  JOF_BYTE|JOF_LEFTASSOC)
OPDEF(JSOP_EQ,        18, "eq",         "==",         1,  2,  1,  10,  JOF_BYTE|JOF_LEFTASSOC|JOF_DETECTING)
OPDEF(JSOP_NE,        19, "ne",         "!=",         1,  2,  1,  10,  JOF_BYTE|JOF_LEFTASSOC|JOF_DETECTING)
OPDEF(JSOP_LT,        20, "lt",         "<",          1,  2,  1, 11,  JOF_BYTE|JOF_LEFTASSOC)
OPDEF(JSOP_LE,        21, "le",         "<=",         1,  2,  1, 11,  JOF_BYTE|JOF_LEFTASSOC)
OPDEF(JSOP_GT,        22, "gt",         ">",          1,  2,  1, 11,  JOF_BYTE|JOF_LEFTASSOC)
OPDEF(JSOP_GE,        23, "ge",         ">=",         1,  2,  1, 11,  JOF_BYTE|JOF_LEFTASSOC)
OPDEF(JSOP_LSH,       24, "lsh",        "<<",         1,  2,  1, 12,  JOF_BYTE|JOF_LEFTASSOC)
OPDEF(JSOP_RSH,       25, "rsh",        ">>",         1,  2,  1, 12,  JOF_BYTE|JOF_LEFTASSOC)
OPDEF(JSOP_URSH,      26, "ursh",       ">>>",        1,  2,  1, 12,  JOF_BYTE|JOF_LEFTASSOC)
OPDEF(JSOP_ADD,       27, "add",        "+",          1,  2,  1, 13,  JOF_BYTE|JOF_LEFTASSOC)
OPDEF(JSOP_SUB,       28, "sub",        "-",          1,  2,  1, 13,  JOF_BYTE|JOF_LEFTASSOC)
OPDEF(JSOP_MUL,       29, "mul",        "*",          1,  2,  1, 14,  JOF_BYTE|JOF_LEFTASSOC)
OPDEF(JSOP_DIV,       30, "div",        "/",          1,  2,  1, 14,  JOF_BYTE|JOF_LEFTASSOC)
OPDEF(JSOP_MOD,       31, "mod",        "%",          1,  2,  1, 14,  JOF_BYTE|JOF_LEFTASSOC)
OPDEF(JSOP_NOT,       32, "not",        "!",          1,  1,  1, 15,  JOF_BYTE|JOF_DETECTING)
OPDEF(JSOP_BITNOT,    33, "bitnot",     "~",          1,  1,  1, 15,  JOF_BYTE)
OPDEF(JSOP_NEG,       34, "neg",        "- ",         1,  1,  1, 15,  JOF_BYTE)
OPDEF(JSOP_POS,       35, "pos",        "+ ",         1,  1,  1, 15,  JOF_BYTE)
OPDEF(JSOP_DELNAME,   36, "delname",    NULL,         3,  0,  1, 15,  JOF_ATOM|JOF_NAME|JOF_DEL)
OPDEF(JSOP_DELPROP,   37, "delprop",    NULL,         3,  1,  1, 15,  JOF_ATOM|JOF_PROP|JOF_DEL)
OPDEF(JSOP_DELELEM,   38, "delelem",    NULL,         1,  2,  1, 15,  JOF_BYTE |JOF_ELEM|JOF_DEL)
OPDEF(JSOP_TYPEOF,    39, js_typeof_str,NULL,         1,  1,  1, 15,  JOF_BYTE|JOF_DETECTING)
OPDEF(JSOP_VOID,      40, js_void_str,  NULL,         1,  1,  1, 15,  JOF_BYTE)

OPDEF(JSOP_INCNAME,   41, "incname",    NULL,         4,  0,  1, 15,  JOF_ATOM|JOF_NAME|JOF_INC|JOF_TMPSLOT3|JOF_DECOMPOSE)
OPDEF(JSOP_INCPROP,   42, "incprop",    NULL,         4,  1,  1, 15,  JOF_ATOM|JOF_PROP|JOF_INC|JOF_TMPSLOT3|JOF_DECOMPOSE)
OPDEF(JSOP_INCELEM,   43, "incelem",    NULL,         2,  2,  1, 15,  JOF_BYTE |JOF_ELEM|JOF_INC|JOF_TMPSLOT2|JOF_DECOMPOSE)
OPDEF(JSOP_DECNAME,   44, "decname",    NULL,         4,  0,  1, 15,  JOF_ATOM|JOF_NAME|JOF_DEC|JOF_TMPSLOT3|JOF_DECOMPOSE)
OPDEF(JSOP_DECPROP,   45, "decprop",    NULL,         4,  1,  1, 15,  JOF_ATOM|JOF_PROP|JOF_DEC|JOF_TMPSLOT3|JOF_DECOMPOSE)
OPDEF(JSOP_DECELEM,   46, "decelem",    NULL,         2,  2,  1, 15,  JOF_BYTE |JOF_ELEM|JOF_DEC|JOF_TMPSLOT2|JOF_DECOMPOSE)
OPDEF(JSOP_NAMEINC,   47, "nameinc",    NULL,         4,  0,  1, 15,  JOF_ATOM|JOF_NAME|JOF_INC|JOF_POST|JOF_TMPSLOT3|JOF_DECOMPOSE)
OPDEF(JSOP_PROPINC,   48, "propinc",    NULL,         4,  1,  1, 15,  JOF_ATOM|JOF_PROP|JOF_INC|JOF_POST|JOF_TMPSLOT3|JOF_DECOMPOSE)
OPDEF(JSOP_ELEMINC,   49, "eleminc",    NULL,         2,  2,  1, 15,  JOF_BYTE |JOF_ELEM|JOF_INC|JOF_POST|JOF_TMPSLOT2|JOF_DECOMPOSE)
OPDEF(JSOP_NAMEDEC,   50, "namedec",    NULL,         4,  0,  1, 15,  JOF_ATOM|JOF_NAME|JOF_DEC|JOF_POST|JOF_TMPSLOT3|JOF_DECOMPOSE)
OPDEF(JSOP_PROPDEC,   51, "propdec",    NULL,         4,  1,  1, 15,  JOF_ATOM|JOF_PROP|JOF_DEC|JOF_POST|JOF_TMPSLOT3|JOF_DECOMPOSE)
OPDEF(JSOP_ELEMDEC,   52, "elemdec",    NULL,         2,  2,  1, 15,  JOF_BYTE |JOF_ELEM|JOF_DEC|JOF_POST|JOF_TMPSLOT2|JOF_DECOMPOSE)

OPDEF(JSOP_GETPROP,   53, "getprop",    NULL,         3,  1,  1, 18,  JOF_ATOM|JOF_PROP|JOF_TYPESET)
OPDEF(JSOP_SETPROP,   54, "setprop",    NULL,         3,  2,  1,  3,  JOF_ATOM|JOF_PROP|JOF_SET|JOF_DETECTING)
OPDEF(JSOP_GETELEM,   55, "getelem",    NULL,         1,  2,  1, 18,  JOF_BYTE |JOF_ELEM|JOF_TYPESET|JOF_LEFTASSOC)
OPDEF(JSOP_SETELEM,   56, "setelem",    NULL,         1,  3,  1,  3,  JOF_BYTE |JOF_ELEM|JOF_SET|JOF_DETECTING)
OPDEF(JSOP_CALLNAME,  57, "callname",   NULL,         3,  0,  2, 19,  JOF_ATOM|JOF_NAME|JOF_TYPESET|JOF_CALLOP)
OPDEF(JSOP_CALL,      58, "call",       NULL,         3, -1,  1, 18,  JOF_UINT16|JOF_INVOKE|JOF_TYPESET)
OPDEF(JSOP_NAME,      59, "name",       NULL,         3,  0,  1, 19,  JOF_ATOM|JOF_NAME|JOF_TYPESET)
OPDEF(JSOP_DOUBLE,    60, "double",     NULL,         3,  0,  1, 16,  JOF_ATOM)
OPDEF(JSOP_STRING,    61, "string",     NULL,         3,  0,  1, 19,  JOF_ATOM)
OPDEF(JSOP_ZERO,      62, "zero",       "0",          1,  0,  1, 16,  JOF_BYTE)
OPDEF(JSOP_ONE,       63, "one",        "1",          1,  0,  1, 16,  JOF_BYTE)
OPDEF(JSOP_NULL,      64, js_null_str,  js_null_str,  1,  0,  1, 19,  JOF_BYTE)
OPDEF(JSOP_THIS,      65, js_this_str,  js_this_str,  1,  0,  1, 19,  JOF_BYTE)
OPDEF(JSOP_FALSE,     66, js_false_str, js_false_str, 1,  0,  1, 19,  JOF_BYTE)
OPDEF(JSOP_TRUE,      67, js_true_str,  js_true_str,  1,  0,  1, 19,  JOF_BYTE)
OPDEF(JSOP_OR,        68, "or",         NULL,         3,  1,  0,  5,  JOF_JUMP|JOF_DETECTING|JOF_LEFTASSOC)
OPDEF(JSOP_AND,       69, "and",        NULL,         3,  1,  0,  6,  JOF_JUMP|JOF_DETECTING|JOF_LEFTASSOC)

/* The switch bytecodes have variable length. */
OPDEF(JSOP_TABLESWITCH,  70, "tableswitch",  NULL,   -1,  1,  0,  0,  JOF_TABLESWITCH|JOF_DETECTING|JOF_PARENHEAD)
OPDEF(JSOP_LOOKUPSWITCH, 71, "lookupswitch", NULL,   -1,  1,  0,  0,  JOF_LOOKUPSWITCH|JOF_DETECTING|JOF_PARENHEAD)

/* New, infallible/transitive identity ops. */
OPDEF(JSOP_STRICTEQ,  72, "stricteq",   "===",        1,  2,  1, 10,  JOF_BYTE|JOF_DETECTING|JOF_LEFTASSOC)
OPDEF(JSOP_STRICTNE,  73, "strictne",   "!==",        1,  2,  1, 10,  JOF_BYTE|JOF_DETECTING|JOF_LEFTASSOC)

/*
 * Host object extension: given 'o.item(i) = j', the left-hand side compiles
 * JSOP_SETCALL after JSOP_CALL, JSOP_EVAL, JSOP_FUNAPPLY, or JSOP_FUNCALL.
 */
OPDEF(JSOP_SETCALL,   74, "setcall",    NULL,         1,  1,  2, 18,  JOF_BYTE)

/*
 * JSOP_ITER sets up a for-in or for-each-in loop using the JSITER_* flag bits
 * in this op's uint8 immediate operand. It replaces the top of stack value
 * with an iterator for that value.
 *
 * JSOP_MOREITER stores the next iterated value into cx->iterValue and pushes
 * true if another value is available, and false otherwise. It is followed
 * immediately by JSOP_IFNE{,X}.
 *
 * JSOP_ENDITER cleans up after the loop. It uses the slot above the iterator
 * for temporary GC rooting.
 */
OPDEF(JSOP_ITER,      75, "iter",       NULL,         2,  1,  1,  0,  JOF_UINT8)
OPDEF(JSOP_MOREITER,  76, "moreiter",   NULL,         1,  1,  2,  0,  JOF_BYTE)
OPDEF(JSOP_ITERNEXT,  77, "iternext",   "<next>",     2,  0,  1,  0,  JOF_UINT8)
OPDEF(JSOP_ENDITER,   78, "enditer",    NULL,         1,  1,  0,  0,  JOF_BYTE)

OPDEF(JSOP_FUNAPPLY,  79, "funapply",   NULL,         3, -1,  1, 18,  JOF_UINT16|JOF_INVOKE|JOF_TYPESET)

/* Push object literal: either an XML object or initialiser object. */
OPDEF(JSOP_OBJECT,    80, "object",     NULL,         3,  0,  1, 19,  JOF_OBJECT)

/* Pop value and discard it. */
OPDEF(JSOP_POP,       81, "pop",        NULL,         1,  1,  0,  2,  JOF_BYTE)

/* Call a function as a constructor; operand is argc. */
OPDEF(JSOP_NEW,       82, js_new_str,   NULL,         3, -1,  1, 17,  JOF_UINT16|JOF_INVOKE|JOF_TYPESET)

/* Trap into debugger for breakpoint, etc. */
OPDEF(JSOP_TRAP,      83, "trap",       NULL,         1,  0,  0,  0,  JOF_BYTE)

/* Fast get/set ops for function arguments and local variables. */
OPDEF(JSOP_GETARG,    84, "getarg",     NULL,         3,  0,  1, 19,  JOF_QARG |JOF_NAME)
OPDEF(JSOP_SETARG,    85, "setarg",     NULL,         3,  1,  1,  3,  JOF_QARG |JOF_NAME|JOF_SET)
OPDEF(JSOP_GETLOCAL,  86,"getlocal",    NULL,         3,  0,  1, 19,  JOF_LOCAL|JOF_NAME)
OPDEF(JSOP_SETLOCAL,  87,"setlocal",    NULL,         3,  1,  1,  3,  JOF_LOCAL|JOF_NAME|JOF_SET|JOF_DETECTING)

/* Push unsigned 16-bit int constant. */
OPDEF(JSOP_UINT16,    88, "uint16",     NULL,         3,  0,  1, 16,  JOF_UINT16)

/*
 * Object and array literal support.  NEWINIT takes the kind of initializer
 * (JSProto_Array or JSProto_Object).  NEWARRAY is an array initializer
 * taking the final length, which can be filled in at the start and initialized
 * directly.  NEWOBJECT is an object initializer taking an object with the final
 * shape, which can be set at the start and slots then filled in directly.
 * NEWINIT has an extra byte so it can be exchanged with NEWOBJECT during emit.
 */
OPDEF(JSOP_NEWINIT,   89, "newinit",    NULL,         3,  0,  1, 19,  JOF_UINT8)
OPDEF(JSOP_NEWARRAY,  90, "newarray",   NULL,         4,  0,  1, 19,  JOF_UINT24)
OPDEF(JSOP_NEWOBJECT, 91, "newobject",  NULL,         3,  0,  1, 19,  JOF_OBJECT)
OPDEF(JSOP_ENDINIT,   92, "endinit",    NULL,         1,  0,  0, 19,  JOF_BYTE)
OPDEF(JSOP_INITPROP,  93, "initprop",   NULL,         3,  2,  1,  3,  JOF_ATOM|JOF_PROP|JOF_SET|JOF_DETECTING)
OPDEF(JSOP_INITELEM,  94, "initelem",   NULL,         1,  3,  1,  3,  JOF_BYTE|JOF_ELEM|JOF_SET|JOF_DETECTING)
OPDEF(JSOP_DEFSHARP,  95, "defsharp",   NULL,         5,  0,  0,  0,  JOF_UINT16PAIR|JOF_SHARPSLOT)
OPDEF(JSOP_USESHARP,  96, "usesharp",   NULL,         5,  0,  1,  0,  JOF_UINT16PAIR|JOF_SHARPSLOT)

/* Fast inc/dec ops for args and locals. */
OPDEF(JSOP_INCARG,    97, "incarg",     NULL,         3,  0,  1, 15,  JOF_QARG |JOF_NAME|JOF_INC|JOF_TMPSLOT3)
OPDEF(JSOP_DECARG,    98, "decarg",     NULL,         3,  0,  1, 15,  JOF_QARG |JOF_NAME|JOF_DEC|JOF_TMPSLOT3)
OPDEF(JSOP_ARGINC,    99, "arginc",     NULL,         3,  0,  1, 15,  JOF_QARG |JOF_NAME|JOF_INC|JOF_POST|JOF_TMPSLOT3)
OPDEF(JSOP_ARGDEC,   100, "argdec",     NULL,         3,  0,  1, 15,  JOF_QARG |JOF_NAME|JOF_DEC|JOF_POST|JOF_TMPSLOT3)

OPDEF(JSOP_INCLOCAL,  101,"inclocal",   NULL,         3,  0,  1, 15,  JOF_LOCAL|JOF_NAME|JOF_INC|JOF_TMPSLOT3)
OPDEF(JSOP_DECLOCAL,  102,"declocal",   NULL,         3,  0,  1, 15,  JOF_LOCAL|JOF_NAME|JOF_DEC|JOF_TMPSLOT3)
OPDEF(JSOP_LOCALINC,  103,"localinc",   NULL,         3,  0,  1, 15,  JOF_LOCAL|JOF_NAME|JOF_INC|JOF_POST|JOF_TMPSLOT3)
OPDEF(JSOP_LOCALDEC,  104,"localdec",   NULL,         3,  0,  1, 15,  JOF_LOCAL|JOF_NAME|JOF_DEC|JOF_POST|JOF_TMPSLOT3)

OPDEF(JSOP_IMACOP,    105,"imacop",     NULL,         1,  0,  0,  0,  JOF_BYTE)

/* Static binding for globals. */
OPDEF(JSOP_UNUSED0,   106,"unused0",    NULL,         3,  0,  1, 19,  JOF_BYTE)
OPDEF(JSOP_UNUSED1,   107,"unused1",    NULL,         3,  0,  2, 19,  JOF_BYTE)

/* Like JSOP_FUNAPPLY but for f.call instead of f.apply. */
OPDEF(JSOP_FUNCALL,   108,"funcall",    NULL,         3, -1,  1, 18,  JOF_UINT16|JOF_INVOKE|JOF_TYPESET)

/* This opcode stores an index that is unique to the given loop. */
OPDEF(JSOP_TRACE,     109,"trace",      NULL,         3,  0,  0,  0,  JOF_UINT16)

/* ECMA-compliant assignment ops. */
OPDEF(JSOP_BINDNAME,  110,"bindname",   NULL,         3,  0,  1,  0,  JOF_ATOM|JOF_NAME|JOF_SET)
OPDEF(JSOP_SETNAME,   111,"setname",    NULL,         3,  2,  1,  3,  JOF_ATOM|JOF_NAME|JOF_SET|JOF_DETECTING)

/* Exception handling ops. */
OPDEF(JSOP_THROW,     112,js_throw_str, NULL,         1,  1,  0,  0,  JOF_BYTE)

/* 'in' and 'instanceof' ops. */
OPDEF(JSOP_IN,        113,js_in_str,    js_in_str,    1,  2,  1, 11,  JOF_BYTE|JOF_LEFTASSOC)
OPDEF(JSOP_INSTANCEOF,114,js_instanceof_str,js_instanceof_str,1,2,1,11,JOF_BYTE|JOF_LEFTASSOC|JOF_TMPSLOT)

/* debugger op */
OPDEF(JSOP_DEBUGGER,  115,"debugger",   NULL,         1,  0,  0,  0,  JOF_BYTE)

/* gosub/retsub for finally handling */
OPDEF(JSOP_GOSUB,     116,"gosub",      NULL,         3,  0,  0,  0,  JOF_JUMP)
OPDEF(JSOP_RETSUB,    117,"retsub",     NULL,         1,  2,  0,  0,  JOF_BYTE)

/* More exception handling ops. */
OPDEF(JSOP_EXCEPTION, 118,"exception",  NULL,         1,  0,  1,  0,  JOF_BYTE)

/* Embedded lineno to speedup pc->line mapping. */
OPDEF(JSOP_LINENO,    119,"lineno",     NULL,         3,  0,  0,  0,  JOF_UINT16)

/*
 * ECMA-compliant switch statement ops.
 * CONDSWITCH is a decompilable NOP; CASE is ===, POP, jump if true, re-push
 * lval if false; and DEFAULT is POP lval and GOTO.
 */
OPDEF(JSOP_CONDSWITCH,120,"condswitch", NULL,         1,  0,  0,  0,  JOF_BYTE|JOF_PARENHEAD)
OPDEF(JSOP_CASE,      121,"case",       NULL,         3,  2,  1,  0,  JOF_JUMP|JOF_TMPSLOT2)
OPDEF(JSOP_DEFAULT,   122,"default",    NULL,         3,  1,  0,  0,  JOF_JUMP)

/*
 * ECMA-compliant call to eval op
 */
OPDEF(JSOP_EVAL,      123,"eval",       NULL,         3, -1,  1, 18,  JOF_UINT16|JOF_INVOKE|JOF_TYPESET)

/*
 * ECMA-compliant helper for 'for (x[i] in o)' loops.
 */
OPDEF(JSOP_ENUMELEM,  124,"enumelem",   NULL,         1,  3,  0,  3,  JOF_BYTE |JOF_SET|JOF_TMPSLOT)

/*
 * Getter and setter prefix bytecodes.  These modify the next bytecode, either
 * an assignment or a property initializer code, which then defines a property
 * getter or setter.
 */
OPDEF(JSOP_GETTER,    125,js_getter_str,NULL,         1,  0,  0,  0,  JOF_BYTE)
OPDEF(JSOP_SETTER,    126,js_setter_str,NULL,         1,  0,  0,  0,  JOF_BYTE)

/*
 * Prolog bytecodes for defining function, var, and const names.
 */
OPDEF(JSOP_DEFFUN,    127,"deffun",     NULL,         3,  0,  0,  0,  JOF_OBJECT|JOF_DECLARING)
OPDEF(JSOP_DEFCONST,  128,"defconst",   NULL,         3,  0,  0,  0,  JOF_ATOM|JOF_DECLARING)
OPDEF(JSOP_DEFVAR,    129,"defvar",     NULL,         3,  0,  0,  0,  JOF_ATOM|JOF_DECLARING)

/* Push a closure for a named or anonymous function expression. */
OPDEF(JSOP_LAMBDA,    130, "lambda",    NULL,         3,  0,  1, 19,  JOF_OBJECT)

/* Used for named function expression self-naming, if lightweight. */
OPDEF(JSOP_CALLEE,    131, "callee",    NULL,         1,  0,  1, 19,  JOF_BYTE)

/*
 * Like JSOP_SETLOCAL, but specialized to avoid requiring JSOP_POP immediately
 * after to throw away the exception value.
 */
OPDEF(JSOP_SETLOCALPOP, 132, "setlocalpop", NULL,     3,  1,  0,  3,  JOF_LOCAL|JOF_NAME|JOF_SET)

/* Pick an element from the stack. */
OPDEF(JSOP_PICK,        133, "pick",      NULL,       2,  0,  0,  0,  JOF_UINT8|JOF_TMPSLOT2)

/*
 * Exception handling no-op, for more economical byte-coding than SRC_TRYFIN
 * srcnote-annotated JSOP_NOPs and to simply stack balance handling.
 */
OPDEF(JSOP_TRY,         134,"try",        NULL,       1,  0,  0,  0,  JOF_BYTE)
OPDEF(JSOP_FINALLY,     135,"finally",    NULL,       1,  0,  2,  0,  JOF_BYTE)

/*
 * Get a slot from a flat closure function object that contains a snapshot of
 * the closure-invariant upvar values. The immediate operand indexes the upvar
 * in the function's u.i.script->upvars() array. The CALL variant computes the
 * callee and this-object in preparation for a JSOP_CALL.
 */
OPDEF(JSOP_GETFCSLOT,   136,"getfcslot",  NULL,       3,  0,  1, 19,  JOF_UINT16|JOF_NAME|JOF_TYPESET)
OPDEF(JSOP_CALLFCSLOT,  137,"callfcslot", NULL,       3,  0,  2, 19,  JOF_UINT16|JOF_NAME|JOF_TYPESET|JOF_CALLOP)

/*
 * Define a local function object as a local variable.
 * The local variable's slot number is the first immediate two-byte operand.
 * The function object's atom index is the second immediate operand.
 */
OPDEF(JSOP_DEFLOCALFUN, 138,"deflocalfun",NULL,       5,  0,  0,  0,  JOF_SLOTOBJECT|JOF_DECLARING|JOF_TMPSLOT)

/* Extended jumps. */
OPDEF(JSOP_GOTOX,         139,"gotox",    NULL,       5,  0,  0,  0,  JOF_JUMPX)
OPDEF(JSOP_IFEQX,         140,"ifeqx",    NULL,       5,  1,  0,  4,  JOF_JUMPX|JOF_DETECTING)
OPDEF(JSOP_IFNEX,         141,"ifnex",    NULL,       5,  1,  0,  0,  JOF_JUMPX|JOF_PARENHEAD)
OPDEF(JSOP_ORX,           142,"orx",      NULL,       5,  1,  0,  5,  JOF_JUMPX|JOF_DETECTING)
OPDEF(JSOP_ANDX,          143,"andx",     NULL,       5,  1,  0,  6,  JOF_JUMPX|JOF_DETECTING)
OPDEF(JSOP_GOSUBX,        144,"gosubx",   NULL,       5,  0,  0,  0,  JOF_JUMPX)
OPDEF(JSOP_CASEX,         145,"casex",    NULL,       5,  2,  1,  0,  JOF_JUMPX)
OPDEF(JSOP_DEFAULTX,      146,"defaultx", NULL,       5,  1,  0,  0,  JOF_JUMPX)
OPDEF(JSOP_TABLESWITCHX,  147,"tableswitchx",NULL,   -1,  1,  0,  0,  JOF_TABLESWITCHX|JOF_DETECTING|JOF_PARENHEAD)
OPDEF(JSOP_LOOKUPSWITCHX, 148,"lookupswitchx",NULL,  -1,  1,  0,  0,  JOF_LOOKUPSWITCHX|JOF_DETECTING|JOF_PARENHEAD)

/* Placeholders for a real jump opcode set during backpatch chain fixup. */
OPDEF(JSOP_BACKPATCH,     149,"backpatch",NULL,       3,  0,  0,  0,  JOF_JUMP|JOF_BACKPATCH)
OPDEF(JSOP_BACKPATCH_POP, 150,"backpatch_pop",NULL,   3,  1,  0,  0,  JOF_JUMP|JOF_BACKPATCH)

/* Set pending exception from the stack, to trigger rethrow. */
OPDEF(JSOP_THROWING,      151,"throwing", NULL,       1,  1,  0,  0,  JOF_BYTE)

/* Set and get return value pseudo-register in stack frame. */
OPDEF(JSOP_SETRVAL,       152,"setrval",  NULL,       1,  1,  0,  2,  JOF_BYTE)
OPDEF(JSOP_RETRVAL,       153,"retrval",  NULL,       1,  0,  0,  0,  JOF_BYTE)

/* Free variable references that must either be found on the global or a ReferenceError */
OPDEF(JSOP_GETGNAME,      154,"getgname",  NULL,       3,  0,  1, 19,  JOF_ATOM|JOF_NAME|JOF_TYPESET|JOF_GNAME)
OPDEF(JSOP_SETGNAME,      155,"setgname",  NULL,       3,  2,  1,  3,  JOF_ATOM|JOF_NAME|JOF_SET|JOF_DETECTING|JOF_GNAME)
OPDEF(JSOP_INCGNAME,      156,"incgname",  NULL,       4,  0,  1, 15,  JOF_ATOM|JOF_NAME|JOF_INC|JOF_TMPSLOT3|JOF_GNAME|JOF_DECOMPOSE)
OPDEF(JSOP_DECGNAME,      157,"decgname",  NULL,       4,  0,  1, 15,  JOF_ATOM|JOF_NAME|JOF_DEC|JOF_TMPSLOT3|JOF_GNAME|JOF_DECOMPOSE)
OPDEF(JSOP_GNAMEINC,      158,"gnameinc",  NULL,       4,  0,  1, 15,  JOF_ATOM|JOF_NAME|JOF_INC|JOF_POST|JOF_TMPSLOT3|JOF_GNAME|JOF_DECOMPOSE)
OPDEF(JSOP_GNAMEDEC,      159,"gnamedec",  NULL,       4,  0,  1, 15,  JOF_ATOM|JOF_NAME|JOF_DEC|JOF_POST|JOF_TMPSLOT3|JOF_GNAME|JOF_DECOMPOSE)

/* Regular expression literal requiring special "fork on exec" handling. */
OPDEF(JSOP_REGEXP,        160,"regexp",   NULL,       3,  0,  1, 19,  JOF_REGEXP)

/* XML (ECMA-357, a.k.a. "E4X") support. */
OPDEF(JSOP_DEFXMLNS,      161,"defxmlns",   NULL,     1,  1,  0,  0,  JOF_BYTE)
OPDEF(JSOP_ANYNAME,       162,"anyname",    NULL,     1,  0,  1, 19,  JOF_BYTE|JOF_XMLNAME)
OPDEF(JSOP_QNAMEPART,     163,"qnamepart",  NULL,     3,  0,  1, 19,  JOF_ATOM|JOF_XMLNAME)
OPDEF(JSOP_QNAMECONST,    164,"qnameconst", NULL,     3,  1,  1, 19,  JOF_ATOM|JOF_XMLNAME)
OPDEF(JSOP_QNAME,         165,"qname",      NULL,     1,  2,  1,  0,  JOF_BYTE|JOF_XMLNAME)
OPDEF(JSOP_TOATTRNAME,    166,"toattrname", NULL,     1,  1,  1, 19,  JOF_BYTE|JOF_XMLNAME)
OPDEF(JSOP_TOATTRVAL,     167,"toattrval",  NULL,     1,  1,  1, 19,  JOF_BYTE)
OPDEF(JSOP_ADDATTRNAME,   168,"addattrname",NULL,     1,  2,  1, 13,  JOF_BYTE)
OPDEF(JSOP_ADDATTRVAL,    169,"addattrval", NULL,     1,  2,  1, 13,  JOF_BYTE)
OPDEF(JSOP_BINDXMLNAME,   170,"bindxmlname",NULL,     1,  1,  2,  3,  JOF_BYTE|JOF_SET)
OPDEF(JSOP_SETXMLNAME,    171,"setxmlname", NULL,     1,  3,  1,  3,  JOF_BYTE|JOF_SET|JOF_DETECTING)
OPDEF(JSOP_XMLNAME,       172,"xmlname",    NULL,     1,  1,  1, 19,  JOF_BYTE)
OPDEF(JSOP_DESCENDANTS,   173,"descendants",NULL,     1,  2,  1, 18,  JOF_BYTE)
OPDEF(JSOP_FILTER,        174,"filter",     NULL,     3,  1,  1,  0,  JOF_JUMP)
OPDEF(JSOP_ENDFILTER,     175,"endfilter",  NULL,     3,  2,  1, 18,  JOF_JUMP)
OPDEF(JSOP_TOXML,         176,"toxml",      NULL,     1,  1,  1, 19,  JOF_BYTE)
OPDEF(JSOP_TOXMLLIST,     177,"toxmllist",  NULL,     1,  1,  1, 19,  JOF_BYTE)
OPDEF(JSOP_XMLTAGEXPR,    178,"xmltagexpr", NULL,     1,  1,  1,  0,  JOF_BYTE)
OPDEF(JSOP_XMLELTEXPR,    179,"xmleltexpr", NULL,     1,  1,  1,  0,  JOF_BYTE)
OPDEF(JSOP_NOTRACE,       180,"notrace",    NULL,     3,  0,  0,  0,  JOF_UINT16)
OPDEF(JSOP_XMLCDATA,      181,"xmlcdata",   NULL,     3,  0,  1, 19,  JOF_ATOM)
OPDEF(JSOP_XMLCOMMENT,    182,"xmlcomment", NULL,     3,  0,  1, 19,  JOF_ATOM)
OPDEF(JSOP_XMLPI,         183,"xmlpi",      NULL,     3,  1,  1, 19,  JOF_ATOM)
OPDEF(JSOP_DELDESC,       184,"deldesc",    NULL,     1,  2,  1, 15,  JOF_BYTE|JOF_ELEM|JOF_DEL)

OPDEF(JSOP_CALLPROP,      185,"callprop",   NULL,     3,  1,  2, 18,  JOF_ATOM|JOF_PROP|JOF_TYPESET|JOF_CALLOP|JOF_TMPSLOT3)

/*
 * These opcodes contain a reference to the current blockChain object.
 * They are emitted directly after instructions, such as DEFFUN, that need fast access to
 * the blockChain. The special NULLBLOCKCHAIN is needed because the JOF_OBJECT
 * does not permit NULL object references, since it stores an index into a table of
 * objects.
 */
OPDEF(JSOP_BLOCKCHAIN,    186,"blockchain",    NULL,  3,  0,  0,  0, JOF_OBJECT)
OPDEF(JSOP_NULLBLOCKCHAIN,187,"nullblockchain",NULL,  1,  0,  0,  0, JOF_BYTE)

/*
 * Opcode to hold 24-bit immediate integer operands.
 */
OPDEF(JSOP_UINT24,        188,"uint24",     NULL,     4,  0,  1, 16,  JOF_UINT24)

/*
 * Opcodes to allow 24-bit atom or object indexes. Whenever an index exceeds
 * the 16-bit limit, the index-accessing bytecode must be bracketed by
 * JSOP_INDEXBASE and JSOP_RESETBASE to provide the upper bits of the index.
 * See jsemit.c, EmitIndexOp.
 */
OPDEF(JSOP_INDEXBASE,     189,"indexbase",  NULL,     2,  0,  0,  0,  JOF_UINT8|JOF_INDEXBASE)
OPDEF(JSOP_RESETBASE,     190,"resetbase",  NULL,     1,  0,  0,  0,  JOF_BYTE)
OPDEF(JSOP_RESETBASE0,    191,"resetbase0", NULL,     1,  0,  0,  0,  JOF_BYTE)

/*
 * Opcodes to help the decompiler deal with XML.
 */
OPDEF(JSOP_STARTXML,      192,"startxml",    NULL,    1,  0,  0,  0,  JOF_BYTE)
OPDEF(JSOP_STARTXMLEXPR,  193,"startxmlexpr",NULL,    1,  0,  0,  0,  JOF_BYTE)

OPDEF(JSOP_CALLELEM,      194, "callelem",   NULL,    1,  2,  2, 18,  JOF_BYTE |JOF_ELEM|JOF_TYPESET|JOF_LEFTASSOC|JOF_CALLOP)

/*
 * Stop interpretation, emitted at end of script to save the threaded bytecode
 * interpreter an extra branch test on every DO_NEXT_OP (see jsinterp.c).
 */
OPDEF(JSOP_STOP,          195,"stop",        NULL,    1,  0,  0,  0,  JOF_BYTE)

/*
 * Get an extant property value, throwing ReferenceError if the identified
 * property does not exist.
 */
OPDEF(JSOP_GETXPROP,      196,"getxprop",    NULL,    3,  1,  1, 18,  JOF_ATOM|JOF_PROP|JOF_TYPESET)

OPDEF(JSOP_CALLXMLNAME,   197, "callxmlname",  NULL,  1,  1,  2, 19,  JOF_BYTE|JOF_CALLOP)

/*
 * Specialized JSOP_TYPEOF to avoid reporting undefined for typeof(0, undef).
 */
OPDEF(JSOP_TYPEOFEXPR,    198,"typeofexpr",  NULL,    1,  1,  1, 15,  JOF_BYTE|JOF_DETECTING)

/*
 * Block-local scope support.
 */
OPDEF(JSOP_ENTERBLOCK,    199,"enterblock",  NULL,    3,  0, -1,  0,  JOF_OBJECT)
OPDEF(JSOP_LEAVEBLOCK,    200,"leaveblock",  NULL,    5, -1,  0,  0,  JOF_UINT16)

/* Jump to target if top of stack value isn't callable. */
OPDEF(JSOP_IFCANTCALLTOP, 201,"ifcantcalltop",NULL,   3,  1,  1,  0,  JOF_JUMP|JOF_DETECTING)

/* Throws a TypeError if the value at the top of the stack is not primitive. */
OPDEF(JSOP_PRIMTOP,       202,"primtop",     NULL,    2,  1,  1,  0,  JOF_INT8)

/*
 * Generator and array comprehension support.
 */
OPDEF(JSOP_GENERATOR,     203,"generator",   NULL,    1,  0,  0,  0,  JOF_BYTE)
OPDEF(JSOP_YIELD,         204,"yield",       NULL,    1,  1,  1,  1,  JOF_BYTE)
OPDEF(JSOP_ARRAYPUSH,     205,"arraypush",   NULL,    3,  1,  0,  3,  JOF_LOCAL)

/*
 * Get the built-in function::foo namespace and push it.
 */
OPDEF(JSOP_GETFUNNS,      206,"getfunns",   NULL,     1,  0,  1, 19,  JOF_BYTE)

/*
 * Variant of JSOP_ENUMELEM for destructuring const (const [a, b] = ...).
 */
OPDEF(JSOP_ENUMCONSTELEM, 207,"enumconstelem",NULL,   1,  3,  0,  3,  JOF_BYTE|JOF_SET)

/*
 * Variant of JSOP_LEAVEBLOCK has a result on the stack above the locals,
 * which must be moved down when the block pops.
 */
OPDEF(JSOP_LEAVEBLOCKEXPR,208,"leaveblockexpr",NULL,  5, -1,  1,  3,  JOF_UINT16)
\
/*
 * Optimize atom segments 1-3.  These must be followed by JSOP_RESETBASE0 after
 * the opcode that they prefix.
 */
OPDEF(JSOP_INDEXBASE1,    209,"indexbase1",    NULL,  1,  0,  0,  0,  JOF_BYTE |JOF_INDEXBASE)
OPDEF(JSOP_INDEXBASE2,    210,"indexbase2",    NULL,  1,  0,  0,  0,  JOF_BYTE |JOF_INDEXBASE)
OPDEF(JSOP_INDEXBASE3,    211,"indexbase3",    NULL,  1,  0,  0,  0,  JOF_BYTE |JOF_INDEXBASE)

OPDEF(JSOP_CALLGNAME,     212, "callgname",    NULL,  3,  0,  2, 19,  JOF_ATOM|JOF_NAME|JOF_TYPESET|JOF_CALLOP|JOF_GNAME)
OPDEF(JSOP_CALLLOCAL,     213, "calllocal",    NULL,  3,  0,  2, 19,  JOF_LOCAL|JOF_NAME|JOF_CALLOP)
OPDEF(JSOP_CALLARG,       214, "callarg",      NULL,  3,  0,  2, 19,  JOF_QARG |JOF_NAME|JOF_CALLOP)
OPDEF(JSOP_BINDGNAME,     215, "bindgname",    NULL,  3,  0,  1,  0,  JOF_ATOM|JOF_NAME|JOF_SET|JOF_GNAME)

/*
 * Opcodes to hold 8-bit and 32-bit immediate integer operands.
 */
OPDEF(JSOP_INT8,          216, "int8",         NULL,  2,  0,  1, 16,  JOF_INT8)
OPDEF(JSOP_INT32,         217, "int32",        NULL,  5,  0,  1, 16,  JOF_INT32)

/*
 * Get the value of the 'length' property from a stacked object.
 */
OPDEF(JSOP_LENGTH,        218, "length",       NULL,  3,  1,  1, 18,  JOF_ATOM|JOF_PROP|JOF_TYPESET)

/*
 * Push a JSVAL_HOLE value onto the stack, representing an omitted property in
 * an array literal (e.g. property 0 in the array [, 1]).  This opcode is used
 * with the JSOP_NEWARRAY opcode.
 */
OPDEF(JSOP_HOLE,          219, "hole",         NULL,  1,  0,  1,  0,  JOF_BYTE)

/*
 * Variants of JSOP_{DEF{,LOCAL}FUN,LAMBDA} optimized for the flat closure case.
 */
OPDEF(JSOP_DEFFUN_FC,     220,"deffun_fc",     NULL,  3,  0,  0,  0,  JOF_OBJECT|JOF_DECLARING)
OPDEF(JSOP_DEFLOCALFUN_FC,221,"deflocalfun_fc",NULL,  5,  0,  0,  0,  JOF_SLOTOBJECT|JOF_DECLARING|JOF_TMPSLOT)
OPDEF(JSOP_LAMBDA_FC,     222,"lambda_fc",     NULL,  3,  0,  1, 19,  JOF_OBJECT)

/*
 * Ensure that the value on the top of the stack is an object. The one
 * argument is an error message, defined in js.msg, that takes one parameter
 * (the decompilation of the primitive value).
 */
OPDEF(JSOP_OBJTOP,        223,"objtop",        NULL,  3,  0,  0,  0,  JOF_UINT16)

/*
 * Joined function object as method optimization support.
 */
<<<<<<< HEAD
OPDEF(JSOP_SETMETHOD,     226,"setmethod",     NULL,  3,  2,  1,  3,  JOF_ATOM|JOF_PROP|JOF_SET|JOF_DETECTING)
OPDEF(JSOP_INITMETHOD,    227,"initmethod",    NULL,  3,  2,  1,  3,  JOF_ATOM|JOF_PROP|JOF_SET|JOF_DETECTING)
=======
OPDEF(JSOP_SETMETHOD,     224,"setmethod",     NULL,  3,  2,  1,  3,  JOF_ATOM|JOF_PROP|JOF_SET|JOF_DETECTING)
OPDEF(JSOP_INITMETHOD,    225,"initmethod",    NULL,  3,  2,  1,  3,  JOF_ATOM|JOF_PROP|JOF_SET|JOF_DETECTING)
OPDEF(JSOP_UNBRAND,       226,"unbrand",       NULL,  1,  1,  1,  0,  JOF_BYTE)
OPDEF(JSOP_UNBRANDTHIS,   227,"unbrandthis",   NULL,  1,  0,  0,  0,  JOF_BYTE)
>>>>>>> b7b9c37f

OPDEF(JSOP_SHARPINIT,     228,"sharpinit",     NULL,  3,  0,  0,  0,  JOF_UINT16|JOF_SHARPSLOT)

/* Pop the stack, convert to a jsid (int or string), and push back. */
OPDEF(JSOP_TOID,          229, "toid",         NULL,  1,  1,  1,  0,  JOF_BYTE)<|MERGE_RESOLUTION|>--- conflicted
+++ resolved
@@ -577,17 +577,10 @@
 /*
  * Joined function object as method optimization support.
  */
-<<<<<<< HEAD
-OPDEF(JSOP_SETMETHOD,     226,"setmethod",     NULL,  3,  2,  1,  3,  JOF_ATOM|JOF_PROP|JOF_SET|JOF_DETECTING)
-OPDEF(JSOP_INITMETHOD,    227,"initmethod",    NULL,  3,  2,  1,  3,  JOF_ATOM|JOF_PROP|JOF_SET|JOF_DETECTING)
-=======
 OPDEF(JSOP_SETMETHOD,     224,"setmethod",     NULL,  3,  2,  1,  3,  JOF_ATOM|JOF_PROP|JOF_SET|JOF_DETECTING)
 OPDEF(JSOP_INITMETHOD,    225,"initmethod",    NULL,  3,  2,  1,  3,  JOF_ATOM|JOF_PROP|JOF_SET|JOF_DETECTING)
-OPDEF(JSOP_UNBRAND,       226,"unbrand",       NULL,  1,  1,  1,  0,  JOF_BYTE)
-OPDEF(JSOP_UNBRANDTHIS,   227,"unbrandthis",   NULL,  1,  0,  0,  0,  JOF_BYTE)
->>>>>>> b7b9c37f
-
-OPDEF(JSOP_SHARPINIT,     228,"sharpinit",     NULL,  3,  0,  0,  0,  JOF_UINT16|JOF_SHARPSLOT)
+
+OPDEF(JSOP_SHARPINIT,     226,"sharpinit",     NULL,  3,  0,  0,  0,  JOF_UINT16|JOF_SHARPSLOT)
 
 /* Pop the stack, convert to a jsid (int or string), and push back. */
-OPDEF(JSOP_TOID,          229, "toid",         NULL,  1,  1,  1,  0,  JOF_BYTE)+OPDEF(JSOP_TOID,          227, "toid",         NULL,  1,  1,  1,  0,  JOF_BYTE)