--- conflicted
+++ resolved
@@ -169,19 +169,11 @@
      * starting at funbox, recursively walking its kids, then following its
      * siblings, their kids, etc.
      */
-<<<<<<< HEAD
-    bool analyzeFunctions(JSTreeContext *tc);
-    void cleanFunctionList(JSFunctionBox **funbox);
-    bool markFunArgs(JSFunctionBox *funbox);
-    bool markExtensibleScopeDescendants(JSFunctionBox *funbox, bool hasExtensibleParent);
-    void setFunctionKinds(JSFunctionBox *funbox, uint32 *tcflags);
-=======
     bool analyzeFunctions(TreeContext *tc);
     void cleanFunctionList(FunctionBox **funbox);
     bool markFunArgs(FunctionBox *funbox);
-    void markExtensibleScopeDescendants(FunctionBox *funbox, bool hasExtensibleParent);
+    bool markExtensibleScopeDescendants(FunctionBox *funbox, bool hasExtensibleParent);
     void setFunctionKinds(FunctionBox *funbox, uint32 *tcflags);
->>>>>>> e2a35c8c
 
     void trace(JSTracer *trc);
 
