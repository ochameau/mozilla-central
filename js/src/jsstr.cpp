/* -*- Mode: C++; tab-width: 8; indent-tabs-mode: nil; c-basic-offset: 4 -*-
 * vim: set ts=8 sw=4 et tw=99:
 *
 * ***** BEGIN LICENSE BLOCK *****
 * Version: MPL 1.1/GPL 2.0/LGPL 2.1
 *
 * The contents of this file are subject to the Mozilla Public License Version
 * 1.1 (the "License"); you may not use this file except in compliance with
 * the License. You may obtain a copy of the License at
 * http://www.mozilla.org/MPL/
 *
 * Software distributed under the License is distributed on an "AS IS" basis,
 * WITHOUT WARRANTY OF ANY KIND, either express or implied. See the License
 * for the specific language governing rights and limitations under the
 * License.
 *
 * The Original Code is Mozilla Communicator client code, released
 * March 31, 1998.
 *
 * The Initial Developer of the Original Code is
 * Netscape Communications Corporation.
 * Portions created by the Initial Developer are Copyright (C) 1998
 * the Initial Developer. All Rights Reserved.
 *
 * Contributor(s):
 *
 * Alternatively, the contents of this file may be used under the terms of
 * either of the GNU General Public License Version 2 or later (the "GPL"),
 * or the GNU Lesser General Public License Version 2.1 or later (the "LGPL"),
 * in which case the provisions of the GPL or the LGPL are applicable instead
 * of those above. If you wish to allow use of your version of this file only
 * under the terms of either the GPL or the LGPL, and not to allow others to
 * use your version of this file under the terms of the MPL, indicate your
 * decision by deleting the provisions above and replace them with the notice
 * and other provisions required by the GPL or the LGPL. If you do not delete
 * the provisions above, a recipient may use your version of this file under
 * the terms of any one of the MPL, the GPL or the LGPL.
 *
 * ***** END LICENSE BLOCK ***** */

#define __STDC_LIMIT_MACROS

/*
 * JS string type implementation.
 *
 * In order to avoid unnecessary js_LockGCThing/js_UnlockGCThing calls, these
 * native methods store strings (possibly newborn) converted from their 'this'
 * parameter and arguments on the stack: 'this' conversions at argv[-1], arg
 * conversions at their index (argv[0], argv[1]).  This is a legitimate method
 * of rooting things that might lose their newborn root due to subsequent GC
 * allocations in the same native method.
 */

#include <stdlib.h>
#include <string.h>
#include "jstypes.h"
#include "jsstdint.h"
#include "jsutil.h" /* Added by JSIFY */
#include "jshash.h" /* Added by JSIFY */
#include "jsprf.h"
#include "jsapi.h"
#include "jsarray.h"
#include "jsatom.h"
#include "jsbool.h"
#include "jsbuiltins.h"
#include "jscntxt.h"
#include "jsfun.h"      /* for JS_ARGS_LENGTH_MAX */
#include "jsgc.h"
#include "jsinterp.h"
#include "jslock.h"
#include "jsnum.h"
#include "jsobj.h"
#include "jsopcode.h"
#include "jsregexp.h"
#include "jsscope.h"
#include "jsstaticcheck.h"
#include "jsstr.h"
#include "jsbit.h"
#include "jsvector.h"
#include "jsversion.h"

#include "jscntxtinlines.h"
#include "jsobjinlines.h"
#include "jsstrinlines.h"
#include "jscntxtinlines.h"

using namespace js;

#define JSSTRDEP_RECURSION_LIMIT        100

JS_STATIC_ASSERT(size_t(JSString::MAX_LENGTH) <= size_t(JSVAL_INT_MAX));
JS_STATIC_ASSERT(JSString::MAX_LENGTH <= JSVAL_INT_MAX);

static size_t
MinimizeDependentStrings(JSString *str, int level, JSString **basep)
{
    JSString *base;
    size_t start, length;

    JS_ASSERT(str->isDependent());
    base = str->dependentBase();
    start = str->dependentStart();
    if (base->isDependent()) {
        if (level < JSSTRDEP_RECURSION_LIMIT) {
            start += MinimizeDependentStrings(base, level + 1, &base);
        } else {
            do {
                start += base->dependentStart();
                base = base->dependentBase();
            } while (base->isDependent());
        }
        length = str->dependentLength();
        str->initDependent(base, start, length);
    }
    *basep = base;
    return start;
}

jschar *
js_GetDependentStringChars(JSString *str)
{
    size_t start;
    JSString *base;

    start = MinimizeDependentStrings(str, 0, &base);
    JS_ASSERT(start < base->flatLength());
    return base->flatChars() + start;
}

const jschar *
js_GetStringChars(JSContext *cx, JSString *str)
{
    if (!js_MakeStringImmutable(cx, str))
        return NULL;
    return str->flatChars();
}

JSString * JS_FASTCALL
js_ConcatStrings(JSContext *cx, JSString *left, JSString *right)
{
    size_t rn, ln, lrdist, n;
    jschar *ls, *s;
    const jschar *rs;
    JSString *ldep;             /* non-null if left should become dependent */
    JSString *str;

    right->getCharsAndLength(rs, rn);
    if (rn == 0)
        return left;

    left->getCharsAndLength(const_cast<const jschar *&>(ls), ln);
    if (ln == 0)
        return right;

    if (!left->isMutable()) {
        /* We must copy if left does not own a buffer to realloc. */
        s = (jschar *) cx->malloc((ln + rn + 1) * sizeof(jschar));
        if (!s)
            return NULL;
        js_strncpy(s, ls, ln);
        ldep = NULL;
    } else {
        /* We can realloc left's space and make it depend on our result. */
        JS_ASSERT(left->isFlat());
        s = (jschar *) cx->realloc(ls, (ln + rn + 1) * sizeof(jschar));
        if (!s)
            return NULL;

        /* Take care: right could depend on left! */
        lrdist = (size_t)(rs - ls);
        if (lrdist < ln)
            rs = s + lrdist;
        left->mChars = ls = s;
        ldep = left;
    }

    js_strncpy(s + ln, rs, rn);
    n = ln + rn;
    s[n] = 0;

    str = js_NewString(cx, s, n);
    if (!str) {
        /* Out of memory: clean up any space we (re-)allocated. */
        if (!ldep) {
            cx->free(s);
        } else {
            s = (jschar *) cx->realloc(ls, (ln + 1) * sizeof(jschar));
            if (s)
                left->mChars = s;
        }
    } else {
        str->flatSetMutable();

        /* Morph left into a dependent string if we realloc'd its buffer. */
        if (ldep) {
            ldep->initDependent(str, 0, ln);
#ifdef DEBUG
            {
                JSRuntime *rt = cx->runtime;
                JS_RUNTIME_METER(rt, liveDependentStrings);
                JS_RUNTIME_METER(rt, totalDependentStrings);
                JS_LOCK_RUNTIME_VOID(rt,
                    (rt->strdepLengthSum += (double)ln,
                     rt->strdepLengthSquaredSum += (double)ln * (double)ln));
            }
#endif
        }
    }

    return str;
}

const jschar *
js_UndependString(JSContext *cx, JSString *str)
{
    size_t n, size;
    jschar *s;

    if (str->isDependent()) {
        n = str->dependentLength();
        size = (n + 1) * sizeof(jschar);
        s = (jschar *) cx->malloc(size);
        if (!s)
            return NULL;

        js_strncpy(s, str->dependentChars(), n);
        s[n] = 0;
        str->initFlat(s, n);

#ifdef DEBUG
        {
            JSRuntime *rt = cx->runtime;
            JS_RUNTIME_UNMETER(rt, liveDependentStrings);
            JS_RUNTIME_UNMETER(rt, totalDependentStrings);
            JS_LOCK_RUNTIME_VOID(rt,
                (rt->strdepLengthSum -= (double)n,
                 rt->strdepLengthSquaredSum -= (double)n * (double)n));
        }
#endif
    }

    return str->flatChars();
}

JSBool
js_MakeStringImmutable(JSContext *cx, JSString *str)
{
    if (str->isDependent() && !js_UndependString(cx, str)) {
        JS_RUNTIME_METER(cx->runtime, badUndependStrings);
        return JS_FALSE;
    }
    str->flatClearMutable();
    return JS_TRUE;
}

static JSString *
ArgToRootedString(JSContext *cx, uintN argc, Value *vp, uintN arg)
{
    if (arg >= argc)
        return ATOM_TO_STRING(cx->runtime->atomState.typeAtoms[JSTYPE_VOID]);
    vp += 2 + arg;

    if (vp->isObject() && !vp->asObject().defaultValue(cx, JSTYPE_STRING, vp))
        return NULL;

    JSString *str;
    if (vp->isString()) {
        str = vp->asString();
    } else if (vp->isBoolean()) {
        str = ATOM_TO_STRING(cx->runtime->atomState.booleanAtoms[
                                  (int)vp->asBoolean()]);
    } else if (vp->isNull()) {
        str = ATOM_TO_STRING(cx->runtime->atomState.nullAtom);
    } else if (vp->isUndefined()) {
        str = ATOM_TO_STRING(cx->runtime->atomState.typeAtoms[JSTYPE_VOID]);
    }
    else {
        str = js_NumberToString(cx, vp->asNumber());
        if (str)
            vp->setString(str);
    }
    return str;
}

/*
 * Forward declarations for URI encode/decode and helper routines
 */
static JSBool
str_decodeURI(JSContext *cx, uintN argc, Value *vp);

static JSBool
str_decodeURI_Component(JSContext *cx, uintN argc, Value *vp);

static JSBool
str_encodeURI(JSContext *cx, uintN argc, Value *vp);

static JSBool
str_encodeURI_Component(JSContext *cx, uintN argc, Value *vp);

static const uint32 OVERLONG_UTF8 = UINT32_MAX;

static uint32
Utf8ToOneUcs4Char(const uint8 *utf8Buffer, int utf8Length);

/*
 * Contributions from the String class to the set of methods defined for the
 * global object.  escape and unescape used to be defined in the Mocha library,
 * but as ECMA decided to spec them, they've been moved to the core engine
 * and made ECMA-compliant.  (Incomplete escapes are interpreted as literal
 * characters by unescape.)
 */

/*
 * Stuff to emulate the old libmocha escape, which took a second argument
 * giving the type of escape to perform.  Retained for compatibility, and
 * copied here to avoid reliance on net.h, mkparse.c/NET_EscapeBytes.
 */

#define URL_XALPHAS     ((uint8) 1)
#define URL_XPALPHAS    ((uint8) 2)
#define URL_PATH        ((uint8) 4)

static const uint8 urlCharType[256] =
/*      Bit 0           xalpha          -- the alphas
 *      Bit 1           xpalpha         -- as xalpha but
 *                             converts spaces to plus and plus to %20
 *      Bit 2 ...       path            -- as xalphas but doesn't escape '/'
 */
    /*   0 1 2 3 4 5 6 7 8 9 A B C D E F */
    {    0,0,0,0,0,0,0,0,0,0,0,0,0,0,0,0,       /* 0x */
         0,0,0,0,0,0,0,0,0,0,0,0,0,0,0,0,       /* 1x */
         0,0,0,0,0,0,0,0,0,0,7,4,0,7,7,4,       /* 2x   !"#$%&'()*+,-./  */
         7,7,7,7,7,7,7,7,7,7,0,0,0,0,0,0,       /* 3x  0123456789:;<=>?  */
         7,7,7,7,7,7,7,7,7,7,7,7,7,7,7,7,       /* 4x  @ABCDEFGHIJKLMNO  */
         7,7,7,7,7,7,7,7,7,7,7,0,0,0,0,7,       /* 5X  PQRSTUVWXYZ[\]^_  */
         0,7,7,7,7,7,7,7,7,7,7,7,7,7,7,7,       /* 6x  `abcdefghijklmno  */
         7,7,7,7,7,7,7,7,7,7,7,0,0,0,0,0,       /* 7X  pqrstuvwxyz{\}~  DEL */
         0, };

/* This matches the ECMA escape set when mask is 7 (default.) */

#define IS_OK(C, mask) (urlCharType[((uint8) (C))] & (mask))

/* See ECMA-262 Edition 3 B.2.1 */
JSBool
js_str_escape(JSContext *cx, JSObject *obj, uintN argc, Value *argv, Value *rval)
{
    JSString *str;
    size_t i, ni, length, newlength;
    const jschar *chars;
    jschar *newchars;
    jschar ch;
    jsint mask;
    jsdouble d;
    const char digits[] = {'0', '1', '2', '3', '4', '5', '6', '7',
                           '8', '9', 'A', 'B', 'C', 'D', 'E', 'F' };

    mask = URL_XALPHAS | URL_XPALPHAS | URL_PATH;
    if (argc > 1) {
        if (!ValueToNumber(cx, argv[1], &d))
            return JS_FALSE;
        if (!JSDOUBLE_IS_FINITE(d) ||
            (mask = (jsint)d) != d ||
            mask & ~(URL_XALPHAS | URL_XPALPHAS | URL_PATH))
        {
            char numBuf[12];
            JS_snprintf(numBuf, sizeof numBuf, "%lx", (unsigned long) mask);
            JS_ReportErrorNumber(cx, js_GetErrorMessage, NULL,
                                 JSMSG_BAD_STRING_MASK, numBuf);
            return JS_FALSE;
        }
    }

    str = ArgToRootedString(cx, argc, argv - 2, 0);
    if (!str)
        return JS_FALSE;

    str->getCharsAndLength(chars, length);
    newlength = length;

    /* Take a first pass and see how big the result string will need to be. */
    for (i = 0; i < length; i++) {
        if ((ch = chars[i]) < 128 && IS_OK(ch, mask))
            continue;
        if (ch < 256) {
            if (mask == URL_XPALPHAS && ch == ' ')
                continue;   /* The character will be encoded as '+' */
            newlength += 2; /* The character will be encoded as %XX */
        } else {
            newlength += 5; /* The character will be encoded as %uXXXX */
        }

        /*
         * This overflow test works because newlength is incremented by at
         * most 5 on each iteration.
         */
        if (newlength < length) {
            js_ReportAllocationOverflow(cx);
            return JS_FALSE;
        }
    }

    if (newlength >= ~(size_t)0 / sizeof(jschar)) {
        js_ReportAllocationOverflow(cx);
        return JS_FALSE;
    }

    newchars = (jschar *) cx->malloc((newlength + 1) * sizeof(jschar));
    if (!newchars)
        return JS_FALSE;
    for (i = 0, ni = 0; i < length; i++) {
        if ((ch = chars[i]) < 128 && IS_OK(ch, mask)) {
            newchars[ni++] = ch;
        } else if (ch < 256) {
            if (mask == URL_XPALPHAS && ch == ' ') {
                newchars[ni++] = '+'; /* convert spaces to pluses */
            } else {
                newchars[ni++] = '%';
                newchars[ni++] = digits[ch >> 4];
                newchars[ni++] = digits[ch & 0xF];
            }
        } else {
            newchars[ni++] = '%';
            newchars[ni++] = 'u';
            newchars[ni++] = digits[ch >> 12];
            newchars[ni++] = digits[(ch & 0xF00) >> 8];
            newchars[ni++] = digits[(ch & 0xF0) >> 4];
            newchars[ni++] = digits[ch & 0xF];
        }
    }
    JS_ASSERT(ni == newlength);
    newchars[newlength] = 0;

    str = js_NewString(cx, newchars, newlength);
    if (!str) {
        cx->free(newchars);
        return JS_FALSE;
    }
    rval->setString(str);
    return JS_TRUE;
}
#undef IS_OK

static JSBool
str_escape(JSContext *cx, uintN argc, Value *vp)
{
    JSObject *obj = ComputeThisObjectFromVp(cx, vp);
    return obj && js_str_escape(cx, obj, argc, vp + 2, vp);
}

/* See ECMA-262 Edition 3 B.2.2 */
static JSBool
str_unescape(JSContext *cx, uintN argc, Value *vp)
{
    JSString *str;
    size_t i, ni, length;
    const jschar *chars;
    jschar *newchars;
    jschar ch;

    str = ArgToRootedString(cx, argc, vp, 0);
    if (!str)
        return JS_FALSE;

    str->getCharsAndLength(chars, length);

    /* Don't bother allocating less space for the new string. */
    newchars = (jschar *) cx->malloc((length + 1) * sizeof(jschar));
    if (!newchars)
        return JS_FALSE;
    ni = i = 0;
    while (i < length) {
        ch = chars[i++];
        if (ch == '%') {
            if (i + 1 < length &&
                JS7_ISHEX(chars[i]) && JS7_ISHEX(chars[i + 1]))
            {
                ch = JS7_UNHEX(chars[i]) * 16 + JS7_UNHEX(chars[i + 1]);
                i += 2;
            } else if (i + 4 < length && chars[i] == 'u' &&
                       JS7_ISHEX(chars[i + 1]) && JS7_ISHEX(chars[i + 2]) &&
                       JS7_ISHEX(chars[i + 3]) && JS7_ISHEX(chars[i + 4]))
            {
                ch = (((((JS7_UNHEX(chars[i + 1]) << 4)
                        + JS7_UNHEX(chars[i + 2])) << 4)
                      + JS7_UNHEX(chars[i + 3])) << 4)
                    + JS7_UNHEX(chars[i + 4]);
                i += 5;
            }
        }
        newchars[ni++] = ch;
    }
    newchars[ni] = 0;

    str = js_NewString(cx, newchars, ni);
    if (!str) {
        cx->free(newchars);
        return JS_FALSE;
    }
    vp->setString(str);
    return JS_TRUE;
}

#if JS_HAS_UNEVAL
static JSBool
str_uneval(JSContext *cx, uintN argc, Value *vp)
{
    JSString *str;

    str = js_ValueToSource(cx, argc != 0 ? vp[2] : undefinedValue());
    if (!str)
        return JS_FALSE;
    vp->setString(str);
    return JS_TRUE;
}
#endif

const char js_escape_str[] = "escape";
const char js_unescape_str[] = "unescape";
#if JS_HAS_UNEVAL
const char js_uneval_str[] = "uneval";
#endif
const char js_decodeURI_str[] = "decodeURI";
const char js_encodeURI_str[] = "encodeURI";
const char js_decodeURIComponent_str[] = "decodeURIComponent";
const char js_encodeURIComponent_str[] = "encodeURIComponent";

static JSFunctionSpec string_functions[] = {
    JS_FN(js_escape_str,             str_escape,                1,0),
    JS_FN(js_unescape_str,           str_unescape,              1,0),
#if JS_HAS_UNEVAL
    JS_FN(js_uneval_str,             str_uneval,                1,0),
#endif
    JS_FN(js_decodeURI_str,          str_decodeURI,             1,0),
    JS_FN(js_encodeURI_str,          str_encodeURI,             1,0),
    JS_FN(js_decodeURIComponent_str, str_decodeURI_Component,   1,0),
    JS_FN(js_encodeURIComponent_str, str_encodeURI_Component,   1,0),

    JS_FS_END
};

jschar      js_empty_ucstr[]  = {0};
JSSubString js_EmptySubString = {0, js_empty_ucstr};

static JSBool
str_getProperty(JSContext *cx, JSObject *obj, jsid id, Value *vp)
{
    JSString *str;

    if (JSID_IS_ATOM(id, cx->runtime->atomState.lengthAtom)) {
        if (obj->getClass() == &js_StringClass) {
            /* Follow ECMA-262 by fetching intrinsic length of our string. */
            str = obj->getPrimitiveThis().asString();
        } else {
            /* Preserve compatibility: convert obj to a string primitive. */
            str = js_ValueToString(cx, ObjectTag(*obj));
            if (!str)
                return JS_FALSE;
        }

        vp->setInt32(str->length());
    }

    return JS_TRUE;
}

#define STRING_ELEMENT_ATTRS (JSPROP_ENUMERATE|JSPROP_READONLY|JSPROP_PERMANENT)

static JSBool
str_enumerate(JSContext *cx, JSObject *obj)
{
    JSString *str, *str1;
    size_t i, length;

    str = obj->getPrimitiveThis().asString();

    length = str->length();
    for (i = 0; i < length; i++) {
        str1 = js_NewDependentString(cx, str, i, 1);
        if (!str1)
            return JS_FALSE;
        if (!obj->defineProperty(cx, INT_TO_JSID(i), StringTag(str1), NULL, NULL,
                                 STRING_ELEMENT_ATTRS)) {
            return JS_FALSE;
        }
    }
    return JS_TRUE;
}

static JSBool
str_resolve(JSContext *cx, JSObject *obj, jsid id, uintN flags,
            JSObject **objp)
{
    if (!JSID_IS_INT(id) || (flags & JSRESOLVE_ASSIGNING))
        return JS_TRUE;

    JSString *str = obj->getPrimitiveThis().asString();

    jsint slot = JSID_TO_INT(id);
    if ((size_t)slot < str->length()) {
        JSString *str1 = JSString::getUnitString(cx, str, size_t(slot));
        if (!str1)
            return JS_FALSE;
        if (!obj->defineProperty(cx, id, StringTag(str1), NULL, NULL,
                                 STRING_ELEMENT_ATTRS)) {
            return JS_FALSE;
        }
        *objp = obj;
    }
    return JS_TRUE;
}

Class js_StringClass = {
    js_String_str,
    JSCLASS_HAS_RESERVED_SLOTS(1) | JSCLASS_NEW_RESOLVE |
    JSCLASS_HAS_CACHED_PROTO(JSProto_String),
    PropertyStub,    PropertyStub,     str_getProperty,     PropertyStub,
    str_enumerate,   (JSResolveOp)str_resolve, ConvertStub, NULL,
    JSCLASS_NO_OPTIONAL_MEMBERS
};

#define NORMALIZE_THIS(cx,vp,str)                                             \
    JS_BEGIN_MACRO                                                            \
        if (vp[1].isString()) {                                               \
            str = vp[1].asString();                                           \
        } else {                                                              \
            str = NormalizeThis(cx, vp);                                      \
            if (!str)                                                         \
                return JS_FALSE;                                              \
        }                                                                     \
    JS_END_MACRO

static JSString *
NormalizeThis(JSContext *cx, Value *vp)
{
    if (vp[1].isNull() && (!ComputeThisFromVpInPlace(cx, vp) || vp[1].isNull()))
        return NULL;

    /*
     * js_GetPrimitiveThis seems to do a bunch of work (like calls to
     * JS_THIS_OBJECT) which we don't need in the common case (where
     * vp[1] is a String object) here.  Note that vp[1] can still be a
     * primitive value at this point.
     */
    if (vp[1].isObject()) {
        JSObject *obj = &vp[1].asObject();
        if (obj->getClass() == &js_StringClass) {
            vp[1] = obj->getPrimitiveThis();
            return vp[1].asString();
        }
    }

    JSString *str = js_ValueToString(cx, vp[1]);
    if (!str)
        return NULL;
    vp[1].setString(str);
    return str;
}

#if JS_HAS_TOSOURCE

/*
 * String.prototype.quote is generic (as are most string methods), unlike
 * toSource, toString, and valueOf.
 */
static JSBool
str_quote(JSContext *cx, uintN argc, Value *vp)
{
    JSString *str;

    NORMALIZE_THIS(cx, vp, str);
    str = js_QuoteString(cx, str, '"');
    if (!str)
        return JS_FALSE;
    vp->setString(str);
    return JS_TRUE;
}

static JSBool
str_toSource(JSContext *cx, uintN argc, Value *vp)
{
    JSString *str;
    size_t i, j, k, n;
    char buf[16];
    const jschar *s;
    jschar *t;

    const Value *primp;
    if (!js_GetPrimitiveThis(cx, vp, &js_StringClass, &primp))
        return JS_FALSE;
    str = js_QuoteString(cx, primp->asString(), '"');
    if (!str)
        return JS_FALSE;
    j = JS_snprintf(buf, sizeof buf, "(new %s(", js_StringClass.name);
    str->getCharsAndLength(s, k);
    n = j + k + 2;
    t = (jschar *) cx->malloc((n + 1) * sizeof(jschar));
    if (!t)
        return JS_FALSE;
    for (i = 0; i < j; i++)
        t[i] = buf[i];
    for (j = 0; j < k; i++, j++)
        t[i] = s[j];
    t[i++] = ')';
    t[i++] = ')';
    t[i] = 0;
    str = js_NewString(cx, t, n);
    if (!str) {
        cx->free(t);
        return JS_FALSE;
    }
    vp->setString(str);
    return JS_TRUE;
}

#endif /* JS_HAS_TOSOURCE */

JSBool
js_str_toString(JSContext *cx, uintN argc, Value *vp)
{
    const Value *primp;
    if (!js_GetPrimitiveThis(cx, vp, &js_StringClass, &primp))
        return false;
    *vp = *primp;
    return true;
}

/*
 * Java-like string native methods.
 */

static JSString *
SubstringTail(JSContext *cx, JSString *str, jsdouble length, jsdouble begin, jsdouble end)
{
    if (begin < 0)
        begin = 0;
    else if (begin > length)
        begin = length;

    if (end < 0)
        end = 0;
    else if (end > length)
        end = length;
    if (end < begin) {
        /* ECMA emulates old JDK1.0 java.lang.String.substring. */
        jsdouble tmp = begin;
        begin = end;
        end = tmp;
    }

    return js_NewDependentString(cx, str, (size_t)begin, (size_t)(end - begin));
}

static JSBool
str_substring(JSContext *cx, uintN argc, Value *vp)
{
    JSString *str;
    jsdouble d;
    jsdouble length, begin, end;

    NORMALIZE_THIS(cx, vp, str);
    if (argc != 0) {
        if (!ValueToNumber(cx, vp[2], &d))
            return JS_FALSE;
        length = str->length();
        begin = js_DoubleToInteger(d);
        if (argc == 1) {
            end = length;
        } else {
            if (!ValueToNumber(cx, vp[3], &d))
                return JS_FALSE;
            end = js_DoubleToInteger(d);
        }

        str = SubstringTail(cx, str, length, begin, end);
        if (!str)
            return JS_FALSE;
    }
    vp->setString(str);
    return JS_TRUE;
}

#ifdef JS_TRACER
static JSString* FASTCALL
String_p_toString(JSContext* cx, JSObject* obj)
{
    if (!InstanceOf(cx, obj, &js_StringClass, NULL))
        return NULL;
    Value v = obj->getPrimitiveThis();
    return v.asString();
}
#endif

JSString* JS_FASTCALL
js_toLowerCase(JSContext *cx, JSString *str)
{
    size_t i, n;
    const jschar *s;
    jschar *news;

    str->getCharsAndLength(s, n);
    news = (jschar *) cx->malloc((n + 1) * sizeof(jschar));
    if (!news)
        return NULL;
    for (i = 0; i < n; i++)
        news[i] = JS_TOLOWER(s[i]);
    news[n] = 0;
    str = js_NewString(cx, news, n);
    if (!str) {
        cx->free(news);
        return NULL;
    }
    return str;
}

static JSBool
str_toLowerCase(JSContext *cx, uintN argc, Value *vp)
{
    JSString *str;

    NORMALIZE_THIS(cx, vp, str);
    str = js_toLowerCase(cx, str);
    if (!str)
        return JS_FALSE;
    vp->setString(str);
    return JS_TRUE;
}

static JSBool
str_toLocaleLowerCase(JSContext *cx, uintN argc, Value *vp)
{
    JSString *str;

    /*
     * Forcefully ignore the first (or any) argument and return toLowerCase(),
     * ECMA has reserved that argument, presumably for defining the locale.
     */
    if (cx->localeCallbacks && cx->localeCallbacks->localeToLowerCase) {
        NORMALIZE_THIS(cx, vp, str);
        return cx->localeCallbacks->localeToLowerCase(cx, str, Jsvalify(vp));
    }
    return str_toLowerCase(cx, 0, vp);
}

JSString* JS_FASTCALL
js_toUpperCase(JSContext *cx, JSString *str)
{
    size_t i, n;
    const jschar *s;
    jschar *news;

    str->getCharsAndLength(s, n);
    news = (jschar *) cx->malloc((n + 1) * sizeof(jschar));
    if (!news)
        return NULL;
    for (i = 0; i < n; i++)
        news[i] = JS_TOUPPER(s[i]);
    news[n] = 0;
    str = js_NewString(cx, news, n);
    if (!str) {
        cx->free(news);
        return NULL;
    }
    return str;
}

static JSBool
str_toUpperCase(JSContext *cx, uintN argc, Value *vp)
{
    JSString *str;

    NORMALIZE_THIS(cx, vp, str);
    str = js_toUpperCase(cx, str);
    if (!str)
        return JS_FALSE;
    vp->setString(str);
    return JS_TRUE;
}

static JSBool
str_toLocaleUpperCase(JSContext *cx, uintN argc, Value *vp)
{
    JSString *str;

    /*
     * Forcefully ignore the first (or any) argument and return toUpperCase(),
     * ECMA has reserved that argument, presumably for defining the locale.
     */
    if (cx->localeCallbacks && cx->localeCallbacks->localeToUpperCase) {
        NORMALIZE_THIS(cx, vp, str);
        return cx->localeCallbacks->localeToUpperCase(cx, str, Jsvalify(vp));
    }
    return str_toUpperCase(cx, 0, vp);
}

static JSBool
str_localeCompare(JSContext *cx, uintN argc, Value *vp)
{
    JSString *str, *thatStr;

    NORMALIZE_THIS(cx, vp, str);
    if (argc == 0) {
        vp->setInt32(0);
    } else {
        thatStr = js_ValueToString(cx, vp[2]);
        if (!thatStr)
            return JS_FALSE;
        if (cx->localeCallbacks && cx->localeCallbacks->localeCompare) {
            vp[2].setString(thatStr);
            return cx->localeCallbacks->localeCompare(cx, str, thatStr, Jsvalify(vp));
        }
        vp->setInt32(js_CompareStrings(str, thatStr));
    }
    return JS_TRUE;
}

static JSBool
str_charAt(JSContext *cx, uintN argc, Value *vp)
{
    JSString *str;
    jsint i;
    jsdouble d;

    if (vp[1].isString() && argc != 0 && vp[2].isInt32()) {
        str = vp[1].asString();
        i = vp[2].asInt32();
        if ((size_t)i >= str->length())
            goto out_of_range;
    } else {
        NORMALIZE_THIS(cx, vp, str);

        if (argc == 0) {
            d = 0.0;
        } else {
            if (!ValueToNumber(cx, vp[2], &d))
                return JS_FALSE;
            d = js_DoubleToInteger(d);
        }

        if (d < 0 || str->length() <= d)
            goto out_of_range;
        i = (jsint) d;
    }

    str = JSString::getUnitString(cx, str, size_t(i));
    if (!str)
        return JS_FALSE;
    vp->setString(str);
    return JS_TRUE;

out_of_range:
    vp->setString(cx->runtime->emptyString);
    return JS_TRUE;
}

static JSBool
str_charCodeAt(JSContext *cx, uintN argc, Value *vp)
{
    Value t;
    JSString *str;
    jsint i;
    jsdouble d;

    if (vp[1].isString() && argc != 0 && vp[2].isInt32()) {
        str = vp[1].asString();
        i = vp[2].asInt32();
        if ((size_t)i >= str->length())
            goto out_of_range;
    } else {
        NORMALIZE_THIS(cx, vp, str);

        if (argc == 0) {
            d = 0.0;
        } else {
            if (!ValueToNumber(cx, vp[2], &d))
                return JS_FALSE;
            d = js_DoubleToInteger(d);
        }

        if (d < 0 || str->length() <= d)
            goto out_of_range;
        i = (jsint) d;
    }

    vp->setInt32(str->chars()[i]);
    return JS_TRUE;

out_of_range:
    vp->setDouble(js_NaN);
    return JS_TRUE;
}

#ifdef JS_TRACER

jsdouble FASTCALL
js_String_p_charCodeAt(JSString* str, jsdouble d)
{
    d = js_DoubleToInteger(d);
    if (d < 0 || (int32)str->length() <= d)
        return js_NaN;
    return jsdouble(str->chars()[jsuint(d)]);
}

int32 FASTCALL
js_String_p_charCodeAt_int_int(JSString* str, jsint i)
{
    if (i < 0 || (int32)str->length() <= i)
        return 0;
    return str->chars()[i];
}
JS_DEFINE_CALLINFO_2(extern, INT32, js_String_p_charCodeAt_int_int,  STRING, INT32, 1,
                     nanojit::ACC_NONE)

int32 FASTCALL
js_String_p_charCodeAt_double_int(JSString* str, double d)
{
    d = js_DoubleToInteger(d);
    if (d < 0 || (int32)str->length() <= d)
        return 0;
    return str->chars()[jsuint(d)];
}
JS_DEFINE_CALLINFO_2(extern, INT32, js_String_p_charCodeAt_double_int,  STRING, DOUBLE, 1,
                     nanojit::ACC_NONE)

jsdouble FASTCALL
js_String_p_charCodeAt0(JSString* str)
{
    if ((int32)str->length() == 0)
        return js_NaN;
    return jsdouble(str->chars()[0]);
}

/*
 * The FuncFilter replaces the generic double version of charCodeAt with the
 * integer fast path if appropriate.
 */
int32 FASTCALL
js_String_p_charCodeAt0_int(JSString* str)
{
    if ((int32)str->length() == 0)
        return 0;
    return str->chars()[0];
}
JS_DEFINE_CALLINFO_1(extern, INT32, js_String_p_charCodeAt0_int, STRING, 1, nanojit::ACC_NONE)
#endif

jsint
js_BoyerMooreHorspool(const jschar *text, jsuint textlen,
                      const jschar *pat, jsuint patlen)
{
    uint8 skip[sBMHCharSetSize];

    JS_ASSERT(0 < patlen && patlen <= sBMHPatLenMax);
    for (jsuint i = 0; i < sBMHCharSetSize; i++)
        skip[i] = (uint8)patlen;
    jsuint m = patlen - 1;
    for (jsuint i = 0; i < m; i++) {
        jschar c = pat[i];
        if (c >= sBMHCharSetSize)
            return sBMHBadPattern;
        skip[c] = (uint8)(m - i);
    }
    jschar c;
    for (jsuint k = m;
         k < textlen;
         k += ((c = text[k]) >= sBMHCharSetSize) ? patlen : skip[c]) {
        for (jsuint i = k, j = m; ; i--, j--) {
            if (text[i] != pat[j])
                break;
            if (j == 0)
                return static_cast<jsint>(i);  /* safe: max string size */
        }
    }
    return -1;
}

namespace {

struct MemCmp {
    typedef jsuint Extent;
    static JS_ALWAYS_INLINE Extent computeExtent(const jschar *, jsuint patlen) {
        return (patlen - 1) * sizeof(jschar);
    }
    static JS_ALWAYS_INLINE bool match(const jschar *p, const jschar *t, Extent extent) {
        return memcmp(p, t, extent) == 0;
    }
};

struct ManualCmp {
    typedef const jschar *Extent;
    static JS_ALWAYS_INLINE Extent computeExtent(const jschar *pat, jsuint patlen) {
        return pat + patlen;
    }
    static JS_ALWAYS_INLINE bool match(const jschar *p, const jschar *t, Extent extent) {
        for (; p != extent; ++p, ++t) {
            if (*p != *t)
                return false;
        }
        return true;
    }
};

}

template <class InnerMatch>
static jsint
UnrolledMatch(const jschar *text, jsuint textlen, const jschar *pat, jsuint patlen)
{
    JS_ASSERT(patlen > 0 && textlen > 0);
    const jschar *textend = text + textlen - (patlen - 1);
    const jschar p0 = *pat;
    const jschar *const patNext = pat + 1;
    const typename InnerMatch::Extent extent = InnerMatch::computeExtent(pat, patlen);
    uint8 fixup;

    const jschar *t = text;
    switch ((textend - t) & 7) {
      case 0: if (*t++ == p0) { fixup = 8; goto match; }
      case 7: if (*t++ == p0) { fixup = 7; goto match; }
      case 6: if (*t++ == p0) { fixup = 6; goto match; }
      case 5: if (*t++ == p0) { fixup = 5; goto match; }
      case 4: if (*t++ == p0) { fixup = 4; goto match; }
      case 3: if (*t++ == p0) { fixup = 3; goto match; }
      case 2: if (*t++ == p0) { fixup = 2; goto match; }
      case 1: if (*t++ == p0) { fixup = 1; goto match; }
    }
    while (t != textend) {
      if (t[0] == p0) { t += 1; fixup = 8; goto match; }
      if (t[1] == p0) { t += 2; fixup = 7; goto match; }
      if (t[2] == p0) { t += 3; fixup = 6; goto match; }
      if (t[3] == p0) { t += 4; fixup = 5; goto match; }
      if (t[4] == p0) { t += 5; fixup = 4; goto match; }
      if (t[5] == p0) { t += 6; fixup = 3; goto match; }
      if (t[6] == p0) { t += 7; fixup = 2; goto match; }
      if (t[7] == p0) { t += 8; fixup = 1; goto match; }
        t += 8;
        continue;
        do {
            if (*t++ == p0) {
              match:
                if (!InnerMatch::match(patNext, t, extent))
                    goto failed_match;
                return t - text - 1;
            }
          failed_match:;
        } while (--fixup > 0);
    }
    return -1;
}

static JS_ALWAYS_INLINE jsint
StringMatch(const jschar *text, jsuint textlen,
            const jschar *pat, jsuint patlen)
{
    if (patlen == 0)
        return 0;
    if (textlen < patlen)
        return -1;

#if defined(__i386__) || defined(_M_IX86) || defined(__i386)
    /*
     * Given enough registers, the unrolled loop below is faster than the
     * following loop. 32-bit x86 does not have enough registers.
     */
    if (patlen == 1) {
        const jschar p0 = *pat;
        for (const jschar *c = text, *end = text + textlen; c != end; ++c) {
            if (*c == p0)
                return c - text;
        }
        return -1;
    }
#endif

    /*
     * If the text or pattern string is short, BMH will be more expensive than
     * the basic linear scan due to initialization cost and a more complex loop
     * body. While the correct threshold is input-dependent, we can make a few
     * conservative observations:
     *  - When |textlen| is "big enough", the initialization time will be
     *    proportionally small, so the worst-case slowdown is minimized.
     *  - When |patlen| is "too small", even the best case for BMH will be
     *    slower than a simple scan for large |textlen| due to the more complex
     *    loop body of BMH.
     * From this, the values for "big enough" and "too small" are determined
     * empirically. See bug 526348.
     */
    if (textlen >= 512 && patlen >= 11 && patlen <= sBMHPatLenMax) {
        jsint index = js_BoyerMooreHorspool(text, textlen, pat, patlen);
        if (index != sBMHBadPattern)
            return index;
    }

    /*
     * For big patterns with large potential overlap we want the SIMD-optimized
     * speed of memcmp. For small patterns, a simple loop is faster.
     *
     * FIXME: Linux memcmp performance is sad and the manual loop is faster.
     */
    return
#if !defined(__linux__)
           patlen > 128 ? UnrolledMatch<MemCmp>(text, textlen, pat, patlen)
                        :
#endif
                          UnrolledMatch<ManualCmp>(text, textlen, pat, patlen);
}

static JSBool
str_indexOf(JSContext *cx, uintN argc, Value *vp)
{

    JSString *str;
    NORMALIZE_THIS(cx, vp, str);

    JSString *patstr = ArgToRootedString(cx, argc, vp, 0);
    if (!patstr)
        return JS_FALSE;

    const jschar *text = str->chars();
    jsuint textlen = str->length();
    const jschar *pat = patstr->chars();
    jsuint patlen = patstr->length();

    jsuint start;
    if (argc > 1) {
        if (vp[3].isInt32()) {
            jsint i = vp[3].asInt32();
            if (i <= 0) {
                start = 0;
            } else if (jsuint(i) > textlen) {
                start = 0;
                textlen = 0;
            } else {
                start = i;
                text += start;
                textlen -= start;
            }
        } else {
            jsdouble d;
            if (!ValueToNumber(cx, vp[3], &d))
                return JS_FALSE;
            d = js_DoubleToInteger(d);
            if (d <= 0) {
                start = 0;
            } else if (d > textlen) {
                start = 0;
                textlen = 0;
            } else {
                start = (jsint)d;
                text += start;
                textlen -= start;
            }
        }
    } else {
        start = 0;
    }

    jsint match = StringMatch(text, textlen, pat, patlen);
    vp->setInt32((match == -1) ? -1 : start + match);
    return true;
}

static JSBool
str_lastIndexOf(JSContext *cx, uintN argc, Value *vp)
{
    JSString *str, *str2;
    const jschar *text, *pat;
    jsint i, j, textlen, patlen;
    jsdouble d;

    NORMALIZE_THIS(cx, vp, str);
    text = str->chars();
    textlen = (jsint) str->length();

    if (argc != 0 && vp[2].isString()) {
        str2 = vp[2].asString();
    } else {
        str2 = ArgToRootedString(cx, argc, vp, 0);
        if (!str2)
            return JS_FALSE;
    }
    pat = str2->chars();
    patlen = (jsint) str2->length();

    i = textlen - patlen; // Start searching here
    if (i < 0) {
        vp->setInt32(-1);
        return JS_TRUE;
    }

    if (argc > 1) {
        if (vp[3].isInt32()) {
            j = vp[3].asInt32();
            if (j <= 0)
                i = 0;
            else if (j < i)
                i = j;
        } else {
            if (!ValueToNumber(cx, vp[3], &d))
                return JS_FALSE;
            if (!JSDOUBLE_IS_NaN(d)) {
                d = js_DoubleToInteger(d);
                if (d <= 0)
                    i = 0;
                else if (d < i)
                    i = (jsint)d;
            }
        }
    }

    if (patlen == 0) {
        vp->setInt32(i);
        return JS_TRUE;
    }

    const jschar *t = text + i;
    const jschar *textend = text - 1;
    const jschar p0 = *pat;
    const jschar *patNext = pat + 1;
    const jschar *patEnd = pat + patlen;

    for (; t != textend; --t) {
        if (*t == p0) {
            const jschar *t1 = t + 1;
            for (const jschar *p1 = patNext; p1 != patEnd; ++p1, ++t1) {
                if (*t1 != *p1)
                    goto break_continue;
            }
            vp->setInt32(t - text);
            return JS_TRUE;
        }
      break_continue:;
    }

    vp->setInt32(-1);
    return JS_TRUE;
}

static JSBool
js_TrimString(JSContext *cx, Value *vp, JSBool trimLeft, JSBool trimRight)
{
    JSString *str;
    const jschar *chars;
    size_t length, begin, end;

    NORMALIZE_THIS(cx, vp, str);
    str->getCharsAndLength(chars, length);
    begin = 0;
    end = length;

    if (trimLeft) {
        while (begin < length && JS_ISSPACE(chars[begin]))
            ++begin;
    }

    if (trimRight) {
        while (end > begin && JS_ISSPACE(chars[end-1]))
            --end;
    }

    str = js_NewDependentString(cx, str, begin, end - begin);
    if (!str)
        return JS_FALSE;

    vp->setString(str);
    return JS_TRUE;
}

static JSBool
str_trim(JSContext *cx, uintN argc, Value *vp)
{
    return js_TrimString(cx, vp, JS_TRUE, JS_TRUE);
}

static JSBool
str_trimLeft(JSContext *cx, uintN argc, Value *vp)
{
    return js_TrimString(cx, vp, JS_TRUE, JS_FALSE);
}

static JSBool
str_trimRight(JSContext *cx, uintN argc, Value *vp)
{
    return js_TrimString(cx, vp, JS_FALSE, JS_TRUE);
}

/*
 * Perl-inspired string functions.
 */

/*
 * RegExpGuard factors logic out of String regexp operations. After each
 * operation completes, RegExpGuard data members become available, according to
 * the comments below.
 *
 * Notes on parameters to RegExpGuard member functions:
 *  - 'optarg' indicates in which argument position RegExp flags will be found,
 *    if present. This is a Mozilla extension and not part of any ECMA spec.
 *  - 'flat' indicates that the given pattern string will not be interpreted as
 *    a regular expression, hence regexp meta-characters are ignored.
 */
class RegExpGuard
{
    RegExpGuard(const RegExpGuard &);
    void operator=(const RegExpGuard &);

    JSContext *mCx;
    JSObject *mReobj;
    JSRegExp *mRe;

  public:
    RegExpGuard(JSContext *cx) : mCx(cx), mRe(NULL) {}

    ~RegExpGuard() {
        if (mRe)
            DROP_REGEXP(mCx, mRe);
    }

    JSContext* cx() const { return mCx; }

    /* init must succeed in order to call tryFlatMatch or normalizeRegExp. */
    bool
    init(uintN argc, Value *vp)
    {
        if (argc != 0 && VALUE_IS_REGEXP(mCx, vp[2])) {
            mReobj = &vp[2].asObject();
            mRe = (JSRegExp *) mReobj->getPrivate();
            HOLD_REGEXP(mCx, mRe);
        } else {
            patstr = ArgToRootedString(mCx, argc, vp, 0);
            if (!patstr)
                return false;
        }
        return true;
    }

    /*
     * Upper bound on the number of characters we are willing to potentially
     * waste on searching for RegExp meta-characters.
     */
    static const size_t sMaxFlatPatLen = 256;

    /*
     * Attempt to match |patstr| with |textstr|.  Return false if flat matching
     * could not be used.
     */
    bool
    tryFlatMatch(JSString *textstr, bool flat, uintN optarg, uintN argc)
    {
        if (mRe)
            return false;
        patstr->getCharsAndLength(pat, patlen);
        if (optarg < argc ||
            (!flat &&
             (patlen > sMaxFlatPatLen || js_ContainsRegExpMetaChars(pat, patlen)))) {
            return false;
        }
        textstr->getCharsAndLength(text, textlen);
        match = StringMatch(text, textlen, pat, patlen);
        return true;
    }

    /* Data available on successful return from |tryFlatMatch|. */
    JSString *patstr;
    const jschar *pat;
    size_t patlen;
    const jschar *text;
    size_t textlen;
    jsint match;

    /* If the pattern is not already a regular expression, make it so. */
    bool
    normalizeRegExp(bool flat, uintN optarg, uintN argc, Value *vp)
    {
        /* If we don't have a RegExp, build RegExp from pattern string. */
        if (mRe)
            return true;
        JSString *opt;
        if (optarg < argc) {
            opt = js_ValueToString(mCx, vp[2 + optarg]);
            if (!opt)
                return false;
        } else {
            opt = NULL;
        }
        mRe = js_NewRegExpOpt(mCx, patstr, opt, flat);
        if (!mRe)
            return false;
        mReobj = NULL;
        return true;
    }

    /* Data available on successful return from |normalizeRegExp|. */
    JSObject *reobj() const { return mReobj; }  /* nullable */
    JSRegExp *re() const { return mRe; }        /* non-null */
};

/* js_ExecuteRegExp indicates success in two ways, based on the 'test' flag. */
static JS_ALWAYS_INLINE bool
Matched(bool test, const Value &v)
{
    return test ? v.isTrue() : !v.isNull();
}

typedef bool (*DoMatchCallback)(JSContext *cx, size_t count, void *data);

/*
 * BitOR-ing these flags allows the DoMatch caller to control when how the
 * RegExp engine is called and when callbacks are fired.
 */
enum MatchControlFlags {
   TEST_GLOBAL_BIT         = 0x1, /* use RegExp.test for global regexps */
   TEST_SINGLE_BIT         = 0x2, /* use RegExp.test for non-global regexps */
   CALLBACK_ON_SINGLE_BIT  = 0x4, /* fire callback on non-global match */

   MATCH_ARGS    = TEST_GLOBAL_BIT,
   MATCHALL_ARGS = CALLBACK_ON_SINGLE_BIT,
   REPLACE_ARGS  = TEST_GLOBAL_BIT | TEST_SINGLE_BIT | CALLBACK_ON_SINGLE_BIT
};

/* Factor out looping and matching logic. */
static bool
DoMatch(JSContext *cx, Value *vp, JSString *str, const RegExpGuard &g,
        DoMatchCallback callback, void *data, MatchControlFlags flags)
{
    if (g.re()->flags & JSREG_GLOB) {
        /* global matching ('g') */
        bool testGlobal = flags & TEST_GLOBAL_BIT;
        if (g.reobj())
            g.reobj()->zeroRegExpLastIndex();
        for (size_t count = 0, i = 0, length = str->length(); i <= length; ++count) {
            if (!js_ExecuteRegExp(cx, g.re(), str, &i, testGlobal, vp))
                return false;
            if (!Matched(testGlobal, *vp))
                break;
            if (!callback(cx, count, data))
                return false;
            if (cx->regExpStatics.lastMatch.length == 0)
                ++i;
        }
    } else {
        /* single match */
        bool testSingle = !!(flags & TEST_SINGLE_BIT),
             callbackOnSingle = !!(flags & CALLBACK_ON_SINGLE_BIT);
        size_t i = 0;
        if (!js_ExecuteRegExp(cx, g.re(), str, &i, testSingle, vp))
            return false;
        if (callbackOnSingle && Matched(testSingle, *vp) &&
            !callback(cx, 0, data)) {
            return false;
        }
    }
    return true;
}

typedef JSObject **MatchArgType;

/*
 * DoMatch will only callback on global matches, hence this function builds
 * only the "array of matches" returned by match on global regexps.
 */
static bool
MatchCallback(JSContext *cx, size_t count, void *p)
{
    JS_ASSERT(count <= JSID_INT_MAX);  /* by max string length */

    JSObject *&arrayobj = *static_cast<MatchArgType>(p);
    if (!arrayobj) {
        arrayobj = js_NewArrayObject(cx, 0, NULL);
        if (!arrayobj)
            return false;
    }

    JSString *str = cx->regExpStatics.input;
    JSSubString &match = cx->regExpStatics.lastMatch;
    ptrdiff_t off = match.chars - str->chars();
    JS_ASSERT(off >= 0 && size_t(off) <= str->length());
    JSString *matchstr = js_NewDependentString(cx, str, off, match.length);
    if (!matchstr)
        return false;

    Value v = StringTag(matchstr);

    JSAutoResolveFlags rf(cx, JSRESOLVE_QUALIFIED | JSRESOLVE_ASSIGNING);
    return !!arrayobj->setProperty(cx, INT_TO_JSID(count), &v);
}

static bool
BuildFlatMatchArray(JSContext *cx, JSString *textstr, const RegExpGuard &g,
                    Value *vp)
{
    if (g.match < 0) {
        vp->setNull();
        return true;
    }

    /* For this non-global match, produce a RegExp.exec-style array. */
    JSObject *obj = js_NewSlowArrayObject(cx);
    if (!obj)
        return false;
    vp->setObject(*obj);

    return obj->defineProperty(cx, INT_TO_JSID(0), StringTag(g.patstr)) &&
           obj->defineProperty(cx, ATOM_TO_JSID(cx->runtime->atomState.indexAtom),
                               Int32Tag(g.match)) &&
           obj->defineProperty(cx, ATOM_TO_JSID(cx->runtime->atomState.inputAtom),
                               StringTag(textstr));
}

static JSBool
str_match(JSContext *cx, uintN argc, Value *vp)
{
    JSString *str;
    NORMALIZE_THIS(cx, vp, str);

    RegExpGuard g(cx);
    if (!g.init(argc, vp))
        return false;
    if (g.tryFlatMatch(str, false, 1, argc))
        return BuildFlatMatchArray(cx, str, g, vp);
    if (!g.normalizeRegExp(false, 1, argc, vp))
        return false;

    AutoObjectRooter array(cx);
    MatchArgType arg = array.addr();
    if (!DoMatch(cx, vp, str, g, MatchCallback, arg, MATCH_ARGS))
        return false;

    /* When not global, DoMatch will leave |RegEx.exec()| in *vp. */
    if (g.re()->flags & JSREG_GLOB)
        vp->setObjectOrNull(array.object());
    return true;
}

static JSBool
str_search(JSContext *cx, uintN argc, Value *vp)
{
    JSString *str;
    NORMALIZE_THIS(cx, vp, str);

    RegExpGuard g(cx);
    if (!g.init(argc, vp))
        return false;
    if (g.tryFlatMatch(str, false, 1, argc)) {
        vp->setInt32(g.match);
        return true;
    }
    if (!g.normalizeRegExp(false, 1, argc, vp))
        return false;

    size_t i = 0;
    if (!js_ExecuteRegExp(cx, g.re(), str, &i, true, vp))
        return false;

    if (vp->isTrue())
        vp->setInt32(cx->regExpStatics.leftContext.length);
    else
        vp->setInt32(-1);
    return true;
}

struct ReplaceData
{
    ReplaceData(JSContext *cx)
     : g(cx), cb(cx)
    {}

    bool argsPushed() const {
        return args.getvp() != NULL;
    }

    JSString        *str;           /* 'this' parameter object as a string */
    RegExpGuard     g;              /* regexp parameter object and private data */
    JSObject        *lambda;        /* replacement function object or null */
    JSString        *repstr;        /* replacement string */
    jschar          *dollar;        /* null or pointer to first $ in repstr */
    jschar          *dollarEnd;     /* limit pointer for js_strchr_limit */
    jsint           index;          /* index in result of next replacement */
    jsint           leftIndex;      /* left context index in str->chars */
    JSSubString     dollarStr;      /* for "$$" InterpretDollar result */
    bool            calledBack;     /* record whether callback has been called */
    InvokeArgsGuard args;           /* arguments for lambda's js_Invoke call */
    JSCharBuffer    cb;             /* buffer built during DoMatch */
};

static JSSubString *
InterpretDollar(JSContext *cx, jschar *dp, jschar *ep, ReplaceData &rdata,
                size_t *skip)
{
    JSRegExpStatics *res;
    jschar dc, *cp;
    uintN num, tmp;

    JS_ASSERT(*dp == '$');

    /* If there is only a dollar, bail now */
    if (dp + 1 >= ep)
        return NULL;

    /* Interpret all Perl match-induced dollar variables. */
    res = &cx->regExpStatics;
    dc = dp[1];
    if (JS7_ISDEC(dc)) {
        /* ECMA-262 Edition 3: 1-9 or 01-99 */
        num = JS7_UNDEC(dc);
        if (num > res->parens.length())
            return NULL;

        cp = dp + 2;
        if (cp < ep && (dc = *cp, JS7_ISDEC(dc))) {
            tmp = 10 * num + JS7_UNDEC(dc);
            if (tmp <= res->parens.length()) {
                cp++;
                num = tmp;
            }
        }
        if (num == 0)
            return NULL;

        /* Adjust num from 1 $n-origin to 0 array-index-origin. */
        num--;
        *skip = cp - dp;
        return (num < res->parens.length()) ? &res->parens[num] : &js_EmptySubString;
    }

    *skip = 2;
    switch (dc) {
      case '$':
        rdata.dollarStr.chars = dp;
        rdata.dollarStr.length = 1;
        return &rdata.dollarStr;
      case '&':
        return &res->lastMatch;
      case '+':
        return &res->lastParen;
      case '`':
        return &res->leftContext;
      case '\'':
        return &res->rightContext;
    }
    return NULL;
}

static JS_ALWAYS_INLINE bool
PushRegExpSubstr(JSContext *cx, const JSSubString &sub, Value *&sp)
{
    JSString *whole = cx->regExpStatics.input;
    size_t off = sub.chars - whole->chars();
    JSString *str = js_NewDependentString(cx, whole, off, sub.length);
    if (!str)
        return false;
    sp++->setString(str);
    return true;
}

class PreserveRegExpStatics {
    JSContext *cx;
    JSRegExpStatics save;

  public:
    PreserveRegExpStatics(JSContext *cx) : cx(cx), save(cx) {
        save.copy(cx->regExpStatics);
    }

    ~PreserveRegExpStatics() {
        cx->regExpStatics.copy(save);
    }
};

static bool
FindReplaceLength(JSContext *cx, ReplaceData &rdata, size_t *sizep)
{
    JSString *repstr;
    size_t replen, skip;
    jschar *dp, *ep;
    JSSubString *sub;
    JSObject *lambda;

    lambda = rdata.lambda;
    if (lambda) {
        LeaveTrace(cx);

        /*
         * In the lambda case, not only do we find the replacement string's
         * length, we compute repstr and return it via rdata for use within
         * DoReplace.  The lambda is called with arguments ($&, $1, $2, ...,
         * index, input), i.e., all the properties of a regexp match array.
         * For $&, etc., we must create string jsvals from cx->regExpStatics.
         * We grab up stack space to keep the newborn strings GC-rooted.
         */
        uintN p = rdata.g.re()->parenCount;
        uintN argc = 1 + p + 2;

        if (!rdata.argsPushed() && !cx->stack().pushInvokeArgs(cx, argc, rdata.args))
            return false;

        PreserveRegExpStatics save(cx);

        /* Push lambda and its 'this' parameter. */
        Value *sp = rdata.args.getvp();
        sp++->setObject(*lambda);
<<<<<<< HEAD
        sp++->setNull();
=======
        sp++->setObjectOrNull(lambda->getParent());
>>>>>>> 22d0137d

        /* Push $&, $1, $2, ... */
        if (!PushRegExpSubstr(cx, cx->regExpStatics.lastMatch, sp))
            return false;

        uintN i = 0;
        for (uintN n = cx->regExpStatics.parens.length(); i < n; i++) {
            if (!PushRegExpSubstr(cx, cx->regExpStatics.parens[i], sp))
                return false;
        }

        /* Make sure to push undefined for any unmatched parens. */
        for (; i < p; i++)
            sp++->setUndefined();

        /* Push match index and input string. */
        sp++->setInt32(cx->regExpStatics.leftContext.length);
        sp++->setString(rdata.str);

        if (!Invoke(cx, rdata.args, 0))
            return false;

        /*
         * NB: we count on the newborn string root to hold any string
         * created by this js_ValueToString that would otherwise be GC-
         * able, until we use rdata.repstr in DoReplace.
         */
        repstr = js_ValueToString(cx, *rdata.args.getvp());
        if (!repstr)
            return false;

        rdata.repstr = repstr;
        *sizep = repstr->length();

        return true;
    }

    repstr = rdata.repstr;
    replen = repstr->length();
    for (dp = rdata.dollar, ep = rdata.dollarEnd; dp;
         dp = js_strchr_limit(dp, '$', ep)) {
        sub = InterpretDollar(cx, dp, ep, rdata, &skip);
        if (sub) {
            replen += sub->length - skip;
            dp += skip;
        }
        else
            dp++;
    }
    *sizep = replen;
    return true;
}

static void
DoReplace(JSContext *cx, ReplaceData &rdata, jschar *chars)
{
    JSString *repstr;
    jschar *bp, *cp, *dp, *ep;
    size_t len, skip;
    JSSubString *sub;

    repstr = rdata.repstr;
    bp = cp = repstr->chars();
    for (dp = rdata.dollar, ep = rdata.dollarEnd; dp;
         dp = js_strchr_limit(dp, '$', ep)) {
        len = dp - cp;
        js_strncpy(chars, cp, len);
        chars += len;
        cp = dp;
        sub = InterpretDollar(cx, dp, ep, rdata, &skip);
        if (sub) {
            len = sub->length;
            js_strncpy(chars, sub->chars, len);
            chars += len;
            cp += skip;
            dp += skip;
        } else {
            dp++;
        }
    }
    js_strncpy(chars, cp, repstr->length() - (cp - bp));
}

static bool
ReplaceCallback(JSContext *cx, size_t count, void *p)
{
    ReplaceData &rdata = *static_cast<ReplaceData *>(p);

    rdata.calledBack = true;
    JSString *str = rdata.str;
    size_t leftoff = rdata.leftIndex;
    const jschar *left = str->chars() + leftoff;
    size_t leftlen = cx->regExpStatics.lastMatch.chars - left;
    rdata.leftIndex = cx->regExpStatics.lastMatch.chars - str->chars();
    rdata.leftIndex += cx->regExpStatics.lastMatch.length;

    size_t replen = 0;  /* silence 'unused' warning */
    if (!FindReplaceLength(cx, rdata, &replen))
        return false;

    size_t growth = leftlen + replen;
    if (!rdata.cb.growByUninitialized(growth))
        return false;

    jschar *chars = rdata.cb.begin() + rdata.index;
    rdata.index += growth;
    js_strncpy(chars, left, leftlen);
    chars += leftlen;
    DoReplace(cx, rdata, chars);
    return true;
}

static bool
BuildFlatReplacement(JSContext *cx, JSString *textstr, JSString *repstr,
                     const RegExpGuard &g, Value *vp)
{
    if (g.match == -1) {
        vp->setString(textstr);
        return true;
    }

    const jschar *rep;
    size_t replen;
    repstr->getCharsAndLength(rep, replen);

    JSCharBuffer cb(cx);
    if (!cb.reserve(g.textlen - g.patlen + replen) ||
        !cb.append(g.text, static_cast<size_t>(g.match)) ||
        !cb.append(rep, replen) ||
        !cb.append(g.text + g.match + g.patlen, g.text + g.textlen)) {
        return false;
    }

    JSString *str = js_NewStringFromCharBuffer(cx, cb);
    if (!str)
        return false;
    vp->setString(str);
    return true;
}

static JSBool
str_replace(JSContext *cx, uintN argc, Value *vp)
{
    ReplaceData rdata(cx);
    NORMALIZE_THIS(cx, vp, rdata.str);

    /* Extract replacement string/function. */
    if (argc >= 2 && js_IsCallable(vp[3])) {
        rdata.lambda = &vp[3].asObject();
        rdata.repstr = NULL;
        rdata.dollar = rdata.dollarEnd = NULL;
    } else {
        rdata.lambda = NULL;
        rdata.repstr = ArgToRootedString(cx, argc, vp, 1);
        if (!rdata.repstr)
            return false;

        /* We're about to store pointers into the middle of our string. */
        if (!js_MakeStringImmutable(cx, rdata.repstr))
            return false;
        rdata.dollarEnd = rdata.repstr->chars() + rdata.repstr->length();
        rdata.dollar = js_strchr_limit(rdata.repstr->chars(), '$',
                                       rdata.dollarEnd);
    }

    if (!rdata.g.init(argc, vp))
        return false;
    if (!rdata.dollar && !rdata.lambda &&
        rdata.g.tryFlatMatch(rdata.str, true, 2, argc)) {
        return BuildFlatReplacement(cx, rdata.str, rdata.repstr, rdata.g, vp);
    }
    if (!rdata.g.normalizeRegExp(true, 2, argc, vp))
        return false;

    rdata.index = 0;
    rdata.leftIndex = 0;
    rdata.calledBack = false;

    if (!DoMatch(cx, vp, rdata.str, rdata.g, ReplaceCallback, &rdata, REPLACE_ARGS))
        return false;

    if (!rdata.calledBack) {
        /* Didn't match, so the string is unmodified. */
        vp->setString(rdata.str);
        return true;
    }

    JSSubString *sub = &cx->regExpStatics.rightContext;
    if (!rdata.cb.append(sub->chars, sub->length))
        return false;

    JSString *retstr = js_NewStringFromCharBuffer(cx, rdata.cb);
    if (!retstr)
        return false;

    vp->setString(retstr);
    return true;
}

/*
 * Subroutine used by str_split to find the next split point in str, starting
 * at offset *ip and looking either for the separator substring given by sep, or
 * for the next re match.  In the re case, return the matched separator in *sep,
 * and the possibly updated offset in *ip.
 *
 * Return -2 on error, -1 on end of string, >= 0 for a valid index of the next
 * separator occurrence if found, or str->length if no separator is found.
 */
static jsint
find_split(JSContext *cx, JSString *str, JSRegExp *re, jsint *ip,
           JSSubString *sep)
{
    jsint i;
    size_t length;
    jschar *chars;

    /*
     * Stop if past end of string.  If at end of string, we will compare the
     * null char stored there (by js_NewString*) to sep->chars[j] in the while
     * loop at the end of this function, so that
     *
     *  "ab,".split(',') => ["ab", ""]
     *
     * and the resulting array converts back to the string "ab," for symmetry.
     * However, we ape Perl and do this only if there is a sufficiently large
     * limit argument (see str_split).
     */
    i = *ip;
    length = str->length();
    if ((size_t)i > length)
        return -1;

    chars = str->chars();

    /*
     * Match a regular expression against the separator at or above index i.
     * Call js_ExecuteRegExp with true for the test argument.  On successful
     * match, get the separator from cx->regExpStatics.lastMatch.
     */
    if (re) {
        size_t index;
        Value rval;

      again:
        /* JS1.2 deviated from Perl by never matching at end of string. */
        index = (size_t)i;
        if (!js_ExecuteRegExp(cx, re, str, &index, JS_TRUE, &rval))
            return -2;
        if (!rval.isTrue()) {
            /* Mismatch: ensure our caller advances i past end of string. */
            sep->length = 1;
            return length;
        }
        i = (jsint)index;
        *sep = cx->regExpStatics.lastMatch;
        if (sep->length == 0) {
            /*
             * Empty string match: never split on an empty match at the start
             * of a find_split cycle.  Same rule as for an empty global match
             * in DoMatch.
             */
            if (i == *ip) {
                /*
                 * "Bump-along" to avoid sticking at an empty match, but don't
                 * bump past end of string -- our caller must do that by adding
                 * sep->length to our return value.
                 */
                if ((size_t)i == length)
                    return -1;
                i++;
                goto again;
            }
            if ((size_t)i == length) {
                /*
                 * If there was a trivial zero-length match at the end of the
                 * split, then we shouldn't output the matched string at the end
                 * of the split array. See ECMA-262 Ed. 3, 15.5.4.14, Step 15.
                 */
                sep->chars = NULL;
            }
        }
        JS_ASSERT((size_t)i >= sep->length);
        return i - sep->length;
    }

    /*
     * Special case: if sep is the empty string, split str into one character
     * substrings.  Let our caller worry about whether to split once at end of
     * string into an empty substring.
     */
    if (sep->length == 0)
        return ((size_t)i == length) ? -1 : i + 1;

    /*
     * Now that we know sep is non-empty, search starting at i in str for an
     * occurrence of all of sep's chars.  If we find them, return the index of
     * the first separator char.  Otherwise, return length.
     */
    jsint match = StringMatch(chars + i, length - i, sep->chars, sep->length);
    return match == -1 ? length : match + i;
}

static JSBool
str_split(JSContext *cx, uintN argc, Value *vp)
{
    JSString *str;
    NORMALIZE_THIS(cx, vp, str);

    if (argc == 0) {
        Value v = StringTag(str);
        JSObject *aobj = js_NewArrayObject(cx, 1, &v);
        if (!aobj)
            return false;
        vp->setObject(*aobj);
        return true;
    }

    JSRegExp *re;
    JSSubString *sep, tmp;
    if (VALUE_IS_REGEXP(cx, vp[2])) {
        re = (JSRegExp *) vp[2].asObject().getPrivate();
        sep = &tmp;

        /* Set a magic value so we can detect a successful re match. */
        sep->chars = NULL;
        sep->length = 0;
    } else {
        JSString *str2 = js_ValueToString(cx, vp[2]);
        if (!str2)
            return false;
        vp[2].setString(str2);

        /*
         * Point sep at a local copy of str2's header because find_split
         * will modify sep->length.
         */
        str2->getCharsAndLength(tmp.chars, tmp.length);
        sep = &tmp;
        re = NULL;
    }

    /* Use the second argument as the split limit, if given. */
    uint32 limit = 0; /* Avoid warning. */
    bool limited = (argc > 1) && !vp[3].isUndefined();
    if (limited) {
        jsdouble d;
        if (!ValueToNumber(cx, vp[3], &d))
            return false;

        /* Clamp limit between 0 and 1 + string length. */
        limit = js_DoubleToECMAUint32(d);
        if (limit > str->length())
            limit = 1 + str->length();
    }

    AutoValueVector splits(cx);

    jsint i, j;
    uint32 len = i = 0;
    while ((j = find_split(cx, str, re, &i, sep)) >= 0) {
        if (limited && len >= limit)
            break;

        JSString *sub = js_NewDependentString(cx, str, i, size_t(j - i));
        if (!sub || !splits.append(StringTag(sub)))
            return false;
        len++;

        /*
         * Imitate perl's feature of including parenthesized substrings that
         * matched part of the delimiter in the new array, after the split
         * substring that was delimited.
         */
        if (re && sep->chars) {
            JSRegExpStatics *res = &cx->regExpStatics;
            for (uintN num = 0; num < res->parens.length(); num++) {
                if (limited && len >= limit)
                    break;
                JSSubString *parsub = &res->parens[num];
                sub = js_NewStringCopyN(cx, parsub->chars, parsub->length);
                if (!sub || !splits.append(StringTag(sub)))
                    return false;
                len++;
            }
            sep->chars = NULL;
        }
        i = j + sep->length;
    }

    if (j == -2)
        return false;

    JSObject *aobj = js_NewArrayObject(cx, splits.length(), splits.begin());
    if (!aobj)
        return false;
    vp->setObject(*aobj);
    return true;
}

#if JS_HAS_PERL_SUBSTR
static JSBool
str_substr(JSContext *cx, uintN argc, Value *vp)
{
    JSString *str;
    jsdouble d;
    jsdouble length, begin, end;

    NORMALIZE_THIS(cx, vp, str);
    if (argc != 0) {
        if (!ValueToNumber(cx, vp[2], &d))
            return JS_FALSE;
        length = str->length();
        begin = js_DoubleToInteger(d);
        if (begin < 0) {
            begin += length;
            if (begin < 0)
                begin = 0;
        } else if (begin > length) {
            begin = length;
        }

        if (argc == 1) {
            end = length;
        } else {
            if (!ValueToNumber(cx, vp[3], &d))
                return JS_FALSE;
            end = js_DoubleToInteger(d);
            if (end < 0)
                end = 0;
            end += begin;
            if (end > length)
                end = length;
        }

        str = js_NewDependentString(cx, str,
                                    (size_t)begin,
                                    (size_t)(end - begin));
        if (!str)
            return JS_FALSE;
    }
    vp->setString(str);
    return JS_TRUE;
}
#endif /* JS_HAS_PERL_SUBSTR */

/*
 * Python-esque sequence operations.
 */
static JSBool
str_concat(JSContext *cx, uintN argc, Value *vp)
{
    JSString *str, *str2;
    Value *argv;
    uintN i;

    NORMALIZE_THIS(cx, vp, str);

    /* Set vp (aka rval) early to handle the argc == 0 case. */
    vp->setString(str);

    for (i = 0, argv = vp + 2; i < argc; i++) {
        str2 = js_ValueToString(cx, argv[i]);
        if (!str2)
            return JS_FALSE;
        argv[i].setString(str2);

        str = js_ConcatStrings(cx, str, str2);
        if (!str)
            return JS_FALSE;
        vp->setString(str);
    }

    return JS_TRUE;
}

static JSBool
str_slice(JSContext *cx, uintN argc, Value *vp)
{
    if (argc == 1 && vp[1].isString() && vp[2].isInt32()) {
        size_t begin, end, length;

        JSString *str = vp[1].asString();
        begin = vp[2].asInt32();
        end = str->length();
        if (begin <= end) {
            length = end - begin;
            if (length == 0) {
                str = cx->runtime->emptyString;
            } else {
                str = (length == 1)
                      ? JSString::getUnitString(cx, str, begin)
                      : js_NewDependentString(cx, str, begin, length);
                if (!str)
                    return JS_FALSE;
            }
            vp->setString(str);
            return JS_TRUE;
        }
    }

    JSString *str;
    NORMALIZE_THIS(cx, vp, str);

    if (argc != 0) {
        double begin, end, length;

        if (!ValueToNumber(cx, vp[2], &begin))
            return JS_FALSE;
        begin = js_DoubleToInteger(begin);
        length = str->length();
        if (begin < 0) {
            begin += length;
            if (begin < 0)
                begin = 0;
        } else if (begin > length) {
            begin = length;
        }

        if (argc == 1) {
            end = length;
        } else {
            if (!ValueToNumber(cx, vp[3], &end))
                return JS_FALSE;
            end = js_DoubleToInteger(end);
            if (end < 0) {
                end += length;
                if (end < 0)
                    end = 0;
            } else if (end > length) {
                end = length;
            }
            if (end < begin)
                end = begin;
        }

        str = js_NewDependentString(cx, str,
                                    (size_t)begin,
                                    (size_t)(end - begin));
        if (!str)
            return JS_FALSE;
    }
    vp->setString(str);
    return JS_TRUE;
}

#if JS_HAS_STR_HTML_HELPERS
/*
 * HTML composition aids.
 */
static JSBool
tagify(JSContext *cx, const char *begin, JSString *param, const char *end,
       Value *vp)
{
    JSString *str;
    jschar *tagbuf;
    size_t beglen, endlen, parlen, taglen;
    size_t i, j;

    NORMALIZE_THIS(cx, vp, str);

    if (!end)
        end = begin;

    beglen = strlen(begin);
    taglen = 1 + beglen + 1;                            /* '<begin' + '>' */
    parlen = 0; /* Avoid warning. */
    if (param) {
        parlen = param->length();
        taglen += 2 + parlen + 1;                       /* '="param"' */
    }
    endlen = strlen(end);
    taglen += str->length() + 2 + endlen + 1;    /* 'str</end>' */

    if (taglen >= ~(size_t)0 / sizeof(jschar)) {
        js_ReportAllocationOverflow(cx);
        return JS_FALSE;
    }

    tagbuf = (jschar *) cx->malloc((taglen + 1) * sizeof(jschar));
    if (!tagbuf)
        return JS_FALSE;

    j = 0;
    tagbuf[j++] = '<';
    for (i = 0; i < beglen; i++)
        tagbuf[j++] = (jschar)begin[i];
    if (param) {
        tagbuf[j++] = '=';
        tagbuf[j++] = '"';
        js_strncpy(&tagbuf[j], param->chars(), parlen);
        j += parlen;
        tagbuf[j++] = '"';
    }
    tagbuf[j++] = '>';
    js_strncpy(&tagbuf[j], str->chars(), str->length());
    j += str->length();
    tagbuf[j++] = '<';
    tagbuf[j++] = '/';
    for (i = 0; i < endlen; i++)
        tagbuf[j++] = (jschar)end[i];
    tagbuf[j++] = '>';
    JS_ASSERT(j == taglen);
    tagbuf[j] = 0;

    str = js_NewString(cx, tagbuf, taglen);
    if (!str) {
        js_free((char *)tagbuf);
        return JS_FALSE;
    }
    vp->setString(str);
    return JS_TRUE;
}

static JSBool
tagify_value(JSContext *cx, uintN argc, Value *vp,
             const char *begin, const char *end)
{
    JSString *param;

    param = ArgToRootedString(cx, argc, vp, 0);
    if (!param)
        return JS_FALSE;
    return tagify(cx, begin, param, end, vp);
}

static JSBool
str_bold(JSContext *cx, uintN argc, Value *vp)
{
    return tagify(cx, "b", NULL, NULL, vp);
}

static JSBool
str_italics(JSContext *cx, uintN argc, Value *vp)
{
    return tagify(cx, "i", NULL, NULL, vp);
}

static JSBool
str_fixed(JSContext *cx, uintN argc, Value *vp)
{
    return tagify(cx, "tt", NULL, NULL, vp);
}

static JSBool
str_fontsize(JSContext *cx, uintN argc, Value *vp)
{
    return tagify_value(cx, argc, vp, "font size", "font");
}

static JSBool
str_fontcolor(JSContext *cx, uintN argc, Value *vp)
{
    return tagify_value(cx, argc, vp, "font color", "font");
}

static JSBool
str_link(JSContext *cx, uintN argc, Value *vp)
{
    return tagify_value(cx, argc, vp, "a href", "a");
}

static JSBool
str_anchor(JSContext *cx, uintN argc, Value *vp)
{
    return tagify_value(cx, argc, vp, "a name", "a");
}

static JSBool
str_strike(JSContext *cx, uintN argc, Value *vp)
{
    return tagify(cx, "strike", NULL, NULL, vp);
}

static JSBool
str_small(JSContext *cx, uintN argc, Value *vp)
{
    return tagify(cx, "small", NULL, NULL, vp);
}

static JSBool
str_big(JSContext *cx, uintN argc, Value *vp)
{
    return tagify(cx, "big", NULL, NULL, vp);
}

static JSBool
str_blink(JSContext *cx, uintN argc, Value *vp)
{
    return tagify(cx, "blink", NULL, NULL, vp);
}

static JSBool
str_sup(JSContext *cx, uintN argc, Value *vp)
{
    return tagify(cx, "sup", NULL, NULL, vp);
}

static JSBool
str_sub(JSContext *cx, uintN argc, Value *vp)
{
    return tagify(cx, "sub", NULL, NULL, vp);
}
#endif /* JS_HAS_STR_HTML_HELPERS */

#ifdef JS_TRACER
JSString* FASTCALL
js_String_getelem(JSContext* cx, JSString* str, int32 i)
{
    if ((size_t)i >= str->length())
        return NULL;
    return JSString::getUnitString(cx, str, size_t(i));
}
#endif

JS_DEFINE_TRCINFO_1(js_str_toString,
    (2, (extern, STRING_RETRY,      String_p_toString, CONTEXT, THIS,               1,
         nanojit::ACC_NONE)))
JS_DEFINE_TRCINFO_1(str_charAt,
    (3, (extern, STRING_RETRY,      js_String_getelem, CONTEXT, THIS_STRING, INT32, 1,
         nanojit::ACC_NONE)))
JS_DEFINE_TRCINFO_2(str_charCodeAt,
    (1, (extern, DOUBLE,            js_String_p_charCodeAt0, THIS_STRING,           1,
         nanojit::ACC_NONE)),
    (2, (extern, DOUBLE,            js_String_p_charCodeAt, THIS_STRING, DOUBLE,    1,
         nanojit::ACC_NONE)))
JS_DEFINE_TRCINFO_1(str_concat,
    (3, (extern, STRING_RETRY,      js_ConcatStrings, CONTEXT, THIS_STRING, STRING, 1,
         nanojit::ACC_NONE)))

#define GENERIC           JSFUN_GENERIC_NATIVE
#define PRIMITIVE         JSFUN_THISP_PRIMITIVE
#define GENERIC_PRIMITIVE (GENERIC | PRIMITIVE)

static JSFunctionSpec string_methods[] = {
#if JS_HAS_TOSOURCE
    JS_FN("quote",             str_quote,             0,GENERIC_PRIMITIVE),
    JS_FN(js_toSource_str,     str_toSource,          0,JSFUN_THISP_STRING),
#endif

    /* Java-like methods. */
    JS_TN(js_toString_str,     js_str_toString,       0,JSFUN_THISP_STRING, &js_str_toString_trcinfo),
    JS_FN(js_valueOf_str,      js_str_toString,       0,JSFUN_THISP_STRING),
    JS_FN(js_toJSON_str,       js_str_toString,       0,JSFUN_THISP_STRING),
    JS_FN("substring",         str_substring,         2,GENERIC_PRIMITIVE),
    JS_FN("toLowerCase",       str_toLowerCase,       0,GENERIC_PRIMITIVE),
    JS_FN("toUpperCase",       str_toUpperCase,       0,GENERIC_PRIMITIVE),
    JS_TN("charAt",            str_charAt,            1,GENERIC_PRIMITIVE, &str_charAt_trcinfo),
    JS_TN("charCodeAt",        str_charCodeAt,        1,GENERIC_PRIMITIVE, &str_charCodeAt_trcinfo),
    JS_FN("indexOf",           str_indexOf,           1,GENERIC_PRIMITIVE),
    JS_FN("lastIndexOf",       str_lastIndexOf,       1,GENERIC_PRIMITIVE),
    JS_FN("trim",              str_trim,              0,GENERIC_PRIMITIVE),
    JS_FN("trimLeft",          str_trimLeft,          0,GENERIC_PRIMITIVE),
    JS_FN("trimRight",         str_trimRight,         0,GENERIC_PRIMITIVE),
    JS_FN("toLocaleLowerCase", str_toLocaleLowerCase, 0,GENERIC_PRIMITIVE),
    JS_FN("toLocaleUpperCase", str_toLocaleUpperCase, 0,GENERIC_PRIMITIVE),
    JS_FN("localeCompare",     str_localeCompare,     1,GENERIC_PRIMITIVE),

    /* Perl-ish methods (search is actually Python-esque). */
    JS_FN("match",             str_match,             1,GENERIC_PRIMITIVE),
    JS_FN("search",            str_search,            1,GENERIC_PRIMITIVE),
    JS_FN("replace",           str_replace,           2,GENERIC_PRIMITIVE),
    JS_FN("split",             str_split,             2,GENERIC_PRIMITIVE),
#if JS_HAS_PERL_SUBSTR
    JS_FN("substr",            str_substr,            2,GENERIC_PRIMITIVE),
#endif

    /* Python-esque sequence methods. */
    JS_TN("concat",            str_concat,            1,GENERIC_PRIMITIVE, &str_concat_trcinfo),
    JS_FN("slice",             str_slice,             2,GENERIC_PRIMITIVE),

    /* HTML string methods. */
#if JS_HAS_STR_HTML_HELPERS
    JS_FN("bold",              str_bold,              0,PRIMITIVE),
    JS_FN("italics",           str_italics,           0,PRIMITIVE),
    JS_FN("fixed",             str_fixed,             0,PRIMITIVE),
    JS_FN("fontsize",          str_fontsize,          1,PRIMITIVE),
    JS_FN("fontcolor",         str_fontcolor,         1,PRIMITIVE),
    JS_FN("link",              str_link,              1,PRIMITIVE),
    JS_FN("anchor",            str_anchor,            1,PRIMITIVE),
    JS_FN("strike",            str_strike,            0,PRIMITIVE),
    JS_FN("small",             str_small,             0,PRIMITIVE),
    JS_FN("big",               str_big,               0,PRIMITIVE),
    JS_FN("blink",             str_blink,             0,PRIMITIVE),
    JS_FN("sup",               str_sup,               0,PRIMITIVE),
    JS_FN("sub",               str_sub,               0,PRIMITIVE),
#endif

    JS_FS_END
};

#define C(c) c, 0x00

/*
 * String data for all unit strings (including zero-char backstop required for independent strings),
 * packed into single array.
 */
static const jschar UnitStringData[] = {
    C(0x00), C(0x01), C(0x02), C(0x03), C(0x04), C(0x05), C(0x06), C(0x07),
    C(0x08), C(0x09), C(0x0a), C(0x0b), C(0x0c), C(0x0d), C(0x0e), C(0x0f),
    C(0x10), C(0x11), C(0x12), C(0x13), C(0x14), C(0x15), C(0x16), C(0x17),
    C(0x18), C(0x19), C(0x1a), C(0x1b), C(0x1c), C(0x1d), C(0x1e), C(0x1f),
    C(0x20), C(0x21), C(0x22), C(0x23), C(0x24), C(0x25), C(0x26), C(0x27),
    C(0x28), C(0x29), C(0x2a), C(0x2b), C(0x2c), C(0x2d), C(0x2e), C(0x2f),
    C(0x30), C(0x31), C(0x32), C(0x33), C(0x34), C(0x35), C(0x36), C(0x37),
    C(0x38), C(0x39), C(0x3a), C(0x3b), C(0x3c), C(0x3d), C(0x3e), C(0x3f),
    C(0x40), C(0x41), C(0x42), C(0x43), C(0x44), C(0x45), C(0x46), C(0x47),
    C(0x48), C(0x49), C(0x4a), C(0x4b), C(0x4c), C(0x4d), C(0x4e), C(0x4f),
    C(0x50), C(0x51), C(0x52), C(0x53), C(0x54), C(0x55), C(0x56), C(0x57),
    C(0x58), C(0x59), C(0x5a), C(0x5b), C(0x5c), C(0x5d), C(0x5e), C(0x5f),
    C(0x60), C(0x61), C(0x62), C(0x63), C(0x64), C(0x65), C(0x66), C(0x67),
    C(0x68), C(0x69), C(0x6a), C(0x6b), C(0x6c), C(0x6d), C(0x6e), C(0x6f),
    C(0x70), C(0x71), C(0x72), C(0x73), C(0x74), C(0x75), C(0x76), C(0x77),
    C(0x78), C(0x79), C(0x7a), C(0x7b), C(0x7c), C(0x7d), C(0x7e), C(0x7f),
    C(0x80), C(0x81), C(0x82), C(0x83), C(0x84), C(0x85), C(0x86), C(0x87),
    C(0x88), C(0x89), C(0x8a), C(0x8b), C(0x8c), C(0x8d), C(0x8e), C(0x8f),
    C(0x90), C(0x91), C(0x92), C(0x93), C(0x94), C(0x95), C(0x96), C(0x97),
    C(0x98), C(0x99), C(0x9a), C(0x9b), C(0x9c), C(0x9d), C(0x9e), C(0x9f),
    C(0xa0), C(0xa1), C(0xa2), C(0xa3), C(0xa4), C(0xa5), C(0xa6), C(0xa7),
    C(0xa8), C(0xa9), C(0xaa), C(0xab), C(0xac), C(0xad), C(0xae), C(0xaf),
    C(0xb0), C(0xb1), C(0xb2), C(0xb3), C(0xb4), C(0xb5), C(0xb6), C(0xb7),
    C(0xb8), C(0xb9), C(0xba), C(0xbb), C(0xbc), C(0xbd), C(0xbe), C(0xbf),
    C(0xc0), C(0xc1), C(0xc2), C(0xc3), C(0xc4), C(0xc5), C(0xc6), C(0xc7),
    C(0xc8), C(0xc9), C(0xca), C(0xcb), C(0xcc), C(0xcd), C(0xce), C(0xcf),
    C(0xd0), C(0xd1), C(0xd2), C(0xd3), C(0xd4), C(0xd5), C(0xd6), C(0xd7),
    C(0xd8), C(0xd9), C(0xda), C(0xdb), C(0xdc), C(0xdd), C(0xde), C(0xdf),
    C(0xe0), C(0xe1), C(0xe2), C(0xe3), C(0xe4), C(0xe5), C(0xe6), C(0xe7),
    C(0xe8), C(0xe9), C(0xea), C(0xeb), C(0xec), C(0xed), C(0xee), C(0xef),
    C(0xf0), C(0xf1), C(0xf2), C(0xf3), C(0xf4), C(0xf5), C(0xf6), C(0xf7),
    C(0xf8), C(0xf9), C(0xfa), C(0xfb), C(0xfc), C(0xfd), C(0xfe), C(0xff)
};

#define U(c) { 1, 0, JSString::ATOMIZED, {(jschar *)UnitStringData + (c) * 2} }

#ifdef __SUNPRO_CC
#pragma pack(8)
#else
#pragma pack(push, 8)
#endif

JSString JSString::unitStringTable[]
#ifdef __GNUC__
__attribute__ ((aligned (8)))
#endif
= {
    U(0x00), U(0x01), U(0x02), U(0x03), U(0x04), U(0x05), U(0x06), U(0x07),
    U(0x08), U(0x09), U(0x0a), U(0x0b), U(0x0c), U(0x0d), U(0x0e), U(0x0f),
    U(0x10), U(0x11), U(0x12), U(0x13), U(0x14), U(0x15), U(0x16), U(0x17),
    U(0x18), U(0x19), U(0x1a), U(0x1b), U(0x1c), U(0x1d), U(0x1e), U(0x1f),
    U(0x20), U(0x21), U(0x22), U(0x23), U(0x24), U(0x25), U(0x26), U(0x27),
    U(0x28), U(0x29), U(0x2a), U(0x2b), U(0x2c), U(0x2d), U(0x2e), U(0x2f),
    U(0x30), U(0x31), U(0x32), U(0x33), U(0x34), U(0x35), U(0x36), U(0x37),
    U(0x38), U(0x39), U(0x3a), U(0x3b), U(0x3c), U(0x3d), U(0x3e), U(0x3f),
    U(0x40), U(0x41), U(0x42), U(0x43), U(0x44), U(0x45), U(0x46), U(0x47),
    U(0x48), U(0x49), U(0x4a), U(0x4b), U(0x4c), U(0x4d), U(0x4e), U(0x4f),
    U(0x50), U(0x51), U(0x52), U(0x53), U(0x54), U(0x55), U(0x56), U(0x57),
    U(0x58), U(0x59), U(0x5a), U(0x5b), U(0x5c), U(0x5d), U(0x5e), U(0x5f),
    U(0x60), U(0x61), U(0x62), U(0x63), U(0x64), U(0x65), U(0x66), U(0x67),
    U(0x68), U(0x69), U(0x6a), U(0x6b), U(0x6c), U(0x6d), U(0x6e), U(0x6f),
    U(0x70), U(0x71), U(0x72), U(0x73), U(0x74), U(0x75), U(0x76), U(0x77),
    U(0x78), U(0x79), U(0x7a), U(0x7b), U(0x7c), U(0x7d), U(0x7e), U(0x7f),
    U(0x80), U(0x81), U(0x82), U(0x83), U(0x84), U(0x85), U(0x86), U(0x87),
    U(0x88), U(0x89), U(0x8a), U(0x8b), U(0x8c), U(0x8d), U(0x8e), U(0x8f),
    U(0x90), U(0x91), U(0x92), U(0x93), U(0x94), U(0x95), U(0x96), U(0x97),
    U(0x98), U(0x99), U(0x9a), U(0x9b), U(0x9c), U(0x9d), U(0x9e), U(0x9f),
    U(0xa0), U(0xa1), U(0xa2), U(0xa3), U(0xa4), U(0xa5), U(0xa6), U(0xa7),
    U(0xa8), U(0xa9), U(0xaa), U(0xab), U(0xac), U(0xad), U(0xae), U(0xaf),
    U(0xb0), U(0xb1), U(0xb2), U(0xb3), U(0xb4), U(0xb5), U(0xb6), U(0xb7),
    U(0xb8), U(0xb9), U(0xba), U(0xbb), U(0xbc), U(0xbd), U(0xbe), U(0xbf),
    U(0xc0), U(0xc1), U(0xc2), U(0xc3), U(0xc4), U(0xc5), U(0xc6), U(0xc7),
    U(0xc8), U(0xc9), U(0xca), U(0xcb), U(0xcc), U(0xcd), U(0xce), U(0xcf),
    U(0xd0), U(0xd1), U(0xd2), U(0xd3), U(0xd4), U(0xd5), U(0xd6), U(0xd7),
    U(0xd8), U(0xd9), U(0xda), U(0xdb), U(0xdc), U(0xdd), U(0xde), U(0xdf),
    U(0xe0), U(0xe1), U(0xe2), U(0xe3), U(0xe4), U(0xe5), U(0xe6), U(0xe7),
    U(0xe8), U(0xe9), U(0xea), U(0xeb), U(0xec), U(0xed), U(0xee), U(0xef),
    U(0xf0), U(0xf1), U(0xf2), U(0xf3), U(0xf4), U(0xf5), U(0xf6), U(0xf7),
    U(0xf8), U(0xf9), U(0xfa), U(0xfb), U(0xfc), U(0xfd), U(0xfe), U(0xff)
};

#ifdef __SUNPRO_CC
#pragma pack(0)
#else
#pragma pack(pop)
#endif

#undef U

#define O0(c) 0x30, C(c)
#define O1(c) 0x31, C(c) /* template for 10 .. 19 */
#define O2(c) 0x32, C(c) /* template for 20 .. 29 */
#define O3(c) 0x33, C(c)
#define O4(c) 0x34, C(c)
#define O5(c) 0x35, C(c)
#define O6(c) 0x36, C(c)
#define O7(c) 0x37, C(c)
#define O8(c) 0x38, C(c)
#define O9(c) 0x39, C(c)

#define O10(c) 0x31, O0(c) /* template for 100 .. 109 */
#define O11(c) 0x31, O1(c) /* template for 110 .. 119 */
#define O12(c) 0x31, O2(c)
#define O13(c) 0x31, O3(c)
#define O14(c) 0x31, O4(c)
#define O15(c) 0x31, O5(c)
#define O16(c) 0x31, O6(c)
#define O17(c) 0x31, O7(c)
#define O18(c) 0x31, O8(c)
#define O19(c) 0x31, O9(c)
#define O20(c) 0x32, O0(c)
#define O21(c) 0x32, O1(c)
#define O22(c) 0x32, O2(c)
#define O23(c) 0x32, O3(c)
#define O24(c) 0x32, O4(c)
#define O25(c) 0x32, O5(c)

/*
 * Array starts with 100, 101, 102... (0x31 0x30 0x30 0x00 for 100\0)
 * 100, 101, 102 also share the pointers to 0, 1, 2 ...
 * 110, 111, 112 also share the pointers to 10, 11, 12...
 */
static const jschar Hundreds[] = {
    O10(0x30), O10(0x31), O10(0x32), O10(0x33), O10(0x34), O10(0x35), O10(0x36), O10(0x37), O10(0x38), O10(0x39),
    O11(0x30), O11(0x31), O11(0x32), O11(0x33), O11(0x34), O11(0x35), O11(0x36), O11(0x37), O11(0x38), O11(0x39),
    O12(0x30), O12(0x31), O12(0x32), O12(0x33), O12(0x34), O12(0x35), O12(0x36), O12(0x37), O12(0x38), O12(0x39),
    O13(0x30), O13(0x31), O13(0x32), O13(0x33), O13(0x34), O13(0x35), O13(0x36), O13(0x37), O13(0x38), O13(0x39),
    O14(0x30), O14(0x31), O14(0x32), O14(0x33), O14(0x34), O14(0x35), O14(0x36), O14(0x37), O14(0x38), O14(0x39),
    O15(0x30), O15(0x31), O15(0x32), O15(0x33), O15(0x34), O15(0x35), O15(0x36), O15(0x37), O15(0x38), O15(0x39),
    O16(0x30), O16(0x31), O16(0x32), O16(0x33), O16(0x34), O16(0x35), O16(0x36), O16(0x37), O16(0x38), O16(0x39),
    O17(0x30), O17(0x31), O17(0x32), O17(0x33), O17(0x34), O17(0x35), O17(0x36), O17(0x37), O17(0x38), O17(0x39),
    O18(0x30), O18(0x31), O18(0x32), O18(0x33), O18(0x34), O18(0x35), O18(0x36), O18(0x37), O18(0x38), O18(0x39),
    O19(0x30), O19(0x31), O19(0x32), O19(0x33), O19(0x34), O19(0x35), O19(0x36), O19(0x37), O19(0x38), O19(0x39),
    O20(0x30), O20(0x31), O20(0x32), O20(0x33), O20(0x34), O20(0x35), O20(0x36), O20(0x37), O20(0x38), O20(0x39),
    O21(0x30), O21(0x31), O21(0x32), O21(0x33), O21(0x34), O21(0x35), O21(0x36), O21(0x37), O21(0x38), O21(0x39),
    O22(0x30), O22(0x31), O22(0x32), O22(0x33), O22(0x34), O22(0x35), O22(0x36), O22(0x37), O22(0x38), O22(0x39),
    O23(0x30), O23(0x31), O23(0x32), O23(0x33), O23(0x34), O23(0x35), O23(0x36), O23(0x37), O23(0x38), O23(0x39),
    O24(0x30), O24(0x31), O24(0x32), O24(0x33), O24(0x34), O24(0x35), O24(0x36), O24(0x37), O24(0x38), O24(0x39),
    O25(0x30), O25(0x31), O25(0x32), O25(0x33), O25(0x34), O25(0x35)
};

#define L1(c) { 1, 0, JSString::ATOMIZED, {(jschar *)Hundreds + 2 + (c) * 4} } /* length 1: 0..9 */
#define L2(c) { 2, 0, JSString::ATOMIZED, {(jschar *)Hundreds + 41 + (c - 10) * 4} } /* length 2: 10..99 */
#define L3(c) { 3, 0, JSString::ATOMIZED, {(jschar *)Hundreds + (c - 100) * 4} } /* length 3: 100..255 */

#ifdef __SUNPRO_CC
#pragma pack(8)
#else
#pragma pack(push, 8)
#endif

JSString JSString::intStringTable[]
#ifdef __GNUC__
__attribute__ ((aligned (8)))
#endif
= {
    L1(0x00), L1(0x01), L1(0x02), L1(0x03), L1(0x04), L1(0x05), L1(0x06), L1(0x07),
    L1(0x08), L1(0x09), L2(0x0a), L2(0x0b), L2(0x0c), L2(0x0d), L2(0x0e), L2(0x0f),
    L2(0x10), L2(0x11), L2(0x12), L2(0x13), L2(0x14), L2(0x15), L2(0x16), L2(0x17),
    L2(0x18), L2(0x19), L2(0x1a), L2(0x1b), L2(0x1c), L2(0x1d), L2(0x1e), L2(0x1f),
    L2(0x20), L2(0x21), L2(0x22), L2(0x23), L2(0x24), L2(0x25), L2(0x26), L2(0x27),
    L2(0x28), L2(0x29), L2(0x2a), L2(0x2b), L2(0x2c), L2(0x2d), L2(0x2e), L2(0x2f),
    L2(0x30), L2(0x31), L2(0x32), L2(0x33), L2(0x34), L2(0x35), L2(0x36), L2(0x37),
    L2(0x38), L2(0x39), L2(0x3a), L2(0x3b), L2(0x3c), L2(0x3d), L2(0x3e), L2(0x3f),
    L2(0x40), L2(0x41), L2(0x42), L2(0x43), L2(0x44), L2(0x45), L2(0x46), L2(0x47),
    L2(0x48), L2(0x49), L2(0x4a), L2(0x4b), L2(0x4c), L2(0x4d), L2(0x4e), L2(0x4f),
    L2(0x50), L2(0x51), L2(0x52), L2(0x53), L2(0x54), L2(0x55), L2(0x56), L2(0x57),
    L2(0x58), L2(0x59), L2(0x5a), L2(0x5b), L2(0x5c), L2(0x5d), L2(0x5e), L2(0x5f),
    L2(0x60), L2(0x61), L2(0x62), L2(0x63), L3(0x64), L3(0x65), L3(0x66), L3(0x67),
    L3(0x68), L3(0x69), L3(0x6a), L3(0x6b), L3(0x6c), L3(0x6d), L3(0x6e), L3(0x6f),
    L3(0x70), L3(0x71), L3(0x72), L3(0x73), L3(0x74), L3(0x75), L3(0x76), L3(0x77),
    L3(0x78), L3(0x79), L3(0x7a), L3(0x7b), L3(0x7c), L3(0x7d), L3(0x7e), L3(0x7f),
    L3(0x80), L3(0x81), L3(0x82), L3(0x83), L3(0x84), L3(0x85), L3(0x86), L3(0x87),
    L3(0x88), L3(0x89), L3(0x8a), L3(0x8b), L3(0x8c), L3(0x8d), L3(0x8e), L3(0x8f),
    L3(0x90), L3(0x91), L3(0x92), L3(0x93), L3(0x94), L3(0x95), L3(0x96), L3(0x97),
    L3(0x98), L3(0x99), L3(0x9a), L3(0x9b), L3(0x9c), L3(0x9d), L3(0x9e), L3(0x9f),
    L3(0xa0), L3(0xa1), L3(0xa2), L3(0xa3), L3(0xa4), L3(0xa5), L3(0xa6), L3(0xa7),
    L3(0xa8), L3(0xa9), L3(0xaa), L3(0xab), L3(0xac), L3(0xad), L3(0xae), L3(0xaf),
    L3(0xb0), L3(0xb1), L3(0xb2), L3(0xb3), L3(0xb4), L3(0xb5), L3(0xb6), L3(0xb7),
    L3(0xb8), L3(0xb9), L3(0xba), L3(0xbb), L3(0xbc), L3(0xbd), L3(0xbe), L3(0xbf),
    L3(0xc0), L3(0xc1), L3(0xc2), L3(0xc3), L3(0xc4), L3(0xc5), L3(0xc6), L3(0xc7),
    L3(0xc8), L3(0xc9), L3(0xca), L3(0xcb), L3(0xcc), L3(0xcd), L3(0xce), L3(0xcf),
    L3(0xd0), L3(0xd1), L3(0xd2), L3(0xd3), L3(0xd4), L3(0xd5), L3(0xd6), L3(0xd7),
    L3(0xd8), L3(0xd9), L3(0xda), L3(0xdb), L3(0xdc), L3(0xdd), L3(0xde), L3(0xdf),
    L3(0xe0), L3(0xe1), L3(0xe2), L3(0xe3), L3(0xe4), L3(0xe5), L3(0xe6), L3(0xe7),
    L3(0xe8), L3(0xe9), L3(0xea), L3(0xeb), L3(0xec), L3(0xed), L3(0xee), L3(0xef),
    L3(0xf0), L3(0xf1), L3(0xf2), L3(0xf3), L3(0xf4), L3(0xf5), L3(0xf6), L3(0xf7),
    L3(0xf8), L3(0xf9), L3(0xfa), L3(0xfb), L3(0xfc), L3(0xfd), L3(0xfe), L3(0xff)
};

#ifdef __SUNPRO_CC
#pragma pack(0)
#else
#pragma pack(pop)
#endif

#undef L1
#undef L2
#undef L3

static const char AsciiHundreds[] = {
    O10(0x30), O10(0x31), O10(0x32), O10(0x33), O10(0x34), O10(0x35), O10(0x36), O10(0x37), O10(0x38), O10(0x39),
    O11(0x30), O11(0x31), O11(0x32), O11(0x33), O11(0x34), O11(0x35), O11(0x36), O11(0x37), O11(0x38), O11(0x39),
    O12(0x30), O12(0x31), O12(0x32), O12(0x33), O12(0x34), O12(0x35), O12(0x36), O12(0x37), O12(0x38), O12(0x39),
    O13(0x30), O13(0x31), O13(0x32), O13(0x33), O13(0x34), O13(0x35), O13(0x36), O13(0x37), O13(0x38), O13(0x39),
    O14(0x30), O14(0x31), O14(0x32), O14(0x33), O14(0x34), O14(0x35), O14(0x36), O14(0x37), O14(0x38), O14(0x39),
    O15(0x30), O15(0x31), O15(0x32), O15(0x33), O15(0x34), O15(0x35), O15(0x36), O15(0x37), O15(0x38), O15(0x39),
    O16(0x30), O16(0x31), O16(0x32), O16(0x33), O16(0x34), O16(0x35), O16(0x36), O16(0x37), O16(0x38), O16(0x39),
    O17(0x30), O17(0x31), O17(0x32), O17(0x33), O17(0x34), O17(0x35), O17(0x36), O17(0x37), O17(0x38), O17(0x39),
    O18(0x30), O18(0x31), O18(0x32), O18(0x33), O18(0x34), O18(0x35), O18(0x36), O18(0x37), O18(0x38), O18(0x39),
    O19(0x30), O19(0x31), O19(0x32), O19(0x33), O19(0x34), O19(0x35), O19(0x36), O19(0x37), O19(0x38), O19(0x39),
    O20(0x30), O20(0x31), O20(0x32), O20(0x33), O20(0x34), O20(0x35), O20(0x36), O20(0x37), O20(0x38), O20(0x39),
    O21(0x30), O21(0x31), O21(0x32), O21(0x33), O21(0x34), O21(0x35), O21(0x36), O21(0x37), O21(0x38), O21(0x39),
    O22(0x30), O22(0x31), O22(0x32), O22(0x33), O22(0x34), O22(0x35), O22(0x36), O22(0x37), O22(0x38), O22(0x39),
    O23(0x30), O23(0x31), O23(0x32), O23(0x33), O23(0x34), O23(0x35), O23(0x36), O23(0x37), O23(0x38), O23(0x39),
    O24(0x30), O24(0x31), O24(0x32), O24(0x33), O24(0x34), O24(0x35), O24(0x36), O24(0x37), O24(0x38), O24(0x39),
    O25(0x30), O25(0x31), O25(0x32), O25(0x33), O25(0x34), O25(0x35)
};

#define L1(c) (AsciiHundreds + 2 + (c) * 4)             /* length 1: 0..9 */
#define L2(c) (AsciiHundreds + 41 + (c - 10) * 4)       /* length 2: 10..99 */
#define L3(c) (AsciiHundreds + (c - 100) * 4)           /* length 3: 100..255 */

const char *JSString::deflatedIntStringTable[] = {
    L1(0x00), L1(0x01), L1(0x02), L1(0x03), L1(0x04), L1(0x05), L1(0x06), L1(0x07),
    L1(0x08), L1(0x09), L2(0x0a), L2(0x0b), L2(0x0c), L2(0x0d), L2(0x0e), L2(0x0f),
    L2(0x10), L2(0x11), L2(0x12), L2(0x13), L2(0x14), L2(0x15), L2(0x16), L2(0x17),
    L2(0x18), L2(0x19), L2(0x1a), L2(0x1b), L2(0x1c), L2(0x1d), L2(0x1e), L2(0x1f),
    L2(0x20), L2(0x21), L2(0x22), L2(0x23), L2(0x24), L2(0x25), L2(0x26), L2(0x27),
    L2(0x28), L2(0x29), L2(0x2a), L2(0x2b), L2(0x2c), L2(0x2d), L2(0x2e), L2(0x2f),
    L2(0x30), L2(0x31), L2(0x32), L2(0x33), L2(0x34), L2(0x35), L2(0x36), L2(0x37),
    L2(0x38), L2(0x39), L2(0x3a), L2(0x3b), L2(0x3c), L2(0x3d), L2(0x3e), L2(0x3f),
    L2(0x40), L2(0x41), L2(0x42), L2(0x43), L2(0x44), L2(0x45), L2(0x46), L2(0x47),
    L2(0x48), L2(0x49), L2(0x4a), L2(0x4b), L2(0x4c), L2(0x4d), L2(0x4e), L2(0x4f),
    L2(0x50), L2(0x51), L2(0x52), L2(0x53), L2(0x54), L2(0x55), L2(0x56), L2(0x57),
    L2(0x58), L2(0x59), L2(0x5a), L2(0x5b), L2(0x5c), L2(0x5d), L2(0x5e), L2(0x5f),
    L2(0x60), L2(0x61), L2(0x62), L2(0x63), L3(0x64), L3(0x65), L3(0x66), L3(0x67),
    L3(0x68), L3(0x69), L3(0x6a), L3(0x6b), L3(0x6c), L3(0x6d), L3(0x6e), L3(0x6f),
    L3(0x70), L3(0x71), L3(0x72), L3(0x73), L3(0x74), L3(0x75), L3(0x76), L3(0x77),
    L3(0x78), L3(0x79), L3(0x7a), L3(0x7b), L3(0x7c), L3(0x7d), L3(0x7e), L3(0x7f),
    L3(0x80), L3(0x81), L3(0x82), L3(0x83), L3(0x84), L3(0x85), L3(0x86), L3(0x87),
    L3(0x88), L3(0x89), L3(0x8a), L3(0x8b), L3(0x8c), L3(0x8d), L3(0x8e), L3(0x8f),
    L3(0x90), L3(0x91), L3(0x92), L3(0x93), L3(0x94), L3(0x95), L3(0x96), L3(0x97),
    L3(0x98), L3(0x99), L3(0x9a), L3(0x9b), L3(0x9c), L3(0x9d), L3(0x9e), L3(0x9f),
    L3(0xa0), L3(0xa1), L3(0xa2), L3(0xa3), L3(0xa4), L3(0xa5), L3(0xa6), L3(0xa7),
    L3(0xa8), L3(0xa9), L3(0xaa), L3(0xab), L3(0xac), L3(0xad), L3(0xae), L3(0xaf),
    L3(0xb0), L3(0xb1), L3(0xb2), L3(0xb3), L3(0xb4), L3(0xb5), L3(0xb6), L3(0xb7),
    L3(0xb8), L3(0xb9), L3(0xba), L3(0xbb), L3(0xbc), L3(0xbd), L3(0xbe), L3(0xbf),
    L3(0xc0), L3(0xc1), L3(0xc2), L3(0xc3), L3(0xc4), L3(0xc5), L3(0xc6), L3(0xc7),
    L3(0xc8), L3(0xc9), L3(0xca), L3(0xcb), L3(0xcc), L3(0xcd), L3(0xce), L3(0xcf),
    L3(0xd0), L3(0xd1), L3(0xd2), L3(0xd3), L3(0xd4), L3(0xd5), L3(0xd6), L3(0xd7),
    L3(0xd8), L3(0xd9), L3(0xda), L3(0xdb), L3(0xdc), L3(0xdd), L3(0xde), L3(0xdf),
    L3(0xe0), L3(0xe1), L3(0xe2), L3(0xe3), L3(0xe4), L3(0xe5), L3(0xe6), L3(0xe7),
    L3(0xe8), L3(0xe9), L3(0xea), L3(0xeb), L3(0xec), L3(0xed), L3(0xee), L3(0xef),
    L3(0xf0), L3(0xf1), L3(0xf2), L3(0xf3), L3(0xf4), L3(0xf5), L3(0xf6), L3(0xf7),
    L3(0xf8), L3(0xf9), L3(0xfa), L3(0xfb), L3(0xfc), L3(0xfd), L3(0xfe), L3(0xff)
};

#undef L1
#undef L2
#undef L3

/* Static table for common UTF8 encoding */
#define U8(c)   char(((c) >> 6) | 0xc0), char(((c) & 0x3f) | 0x80), 0
#define U(c)    U8(c), U8(c+1), U8(c+2), U8(c+3), U8(c+4), U8(c+5), U8(c+6), U8(c+7)

const char JSString::deflatedUnitStringTable[] = {
    U(0x80), U(0x88), U(0x90), U(0x98), U(0xa0), U(0xa8), U(0xb0), U(0xb8),
    U(0xc0), U(0xc8), U(0xd0), U(0xd8), U(0xe0), U(0xe8), U(0xf0), U(0xf8)
};

#undef U
#undef U8

#undef C

#undef O0
#undef O1
#undef O2
#undef O3
#undef O4
#undef O5
#undef O6
#undef O7
#undef O8
#undef O9
#undef O10
#undef O11
#undef O12
#undef O13
#undef O14
#undef O15
#undef O16
#undef O17
#undef O18
#undef O19
#undef O20
#undef O21
#undef O22
#undef O23
#undef O24
#undef O25

JSBool
js_String(JSContext *cx, JSObject *obj, uintN argc, Value *argv, Value *rval)
{
    JSString *str;

    if (argc > 0) {
        str = js_ValueToString(cx, argv[0]);
        if (!str)
            return JS_FALSE;
        argv[0].setString(str);
    } else {
        str = cx->runtime->emptyString;
    }
    if (!JS_IsConstructing(cx)) {
        rval->setString(str);
        return JS_TRUE;
    }
    obj->setPrimitiveThis(StringTag(str));
    return JS_TRUE;
}

#ifdef JS_TRACER

JSObject* FASTCALL
js_String_tn(JSContext* cx, JSObject* proto, JSString* str)
{
    JS_ASSERT(JS_ON_TRACE(cx));
    return js_NewObjectWithClassProto(cx, &js_StringClass, proto, StringTag(str));
}
JS_DEFINE_CALLINFO_3(extern, OBJECT, js_String_tn, CONTEXT, CALLEE_PROTOTYPE, STRING, 0,
                     nanojit::ACC_STORE_ANY)

#endif /* !JS_TRACER */

static JSBool
str_fromCharCode(JSContext *cx, uintN argc, Value *vp)
{
    Value *argv;
    uintN i;
    jschar *chars;
    JSString *str;

    argv = vp + 2;
    JS_ASSERT(argc <= JS_ARGS_LENGTH_MAX);
    if (argc == 1) {
        uint16_t code;
        if (!ValueToUint16(cx, argv[0], &code))
            return JS_FALSE;
        if (code < UNIT_STRING_LIMIT) {
            str = JSString::unitString(code);
            if (!str)
                return JS_FALSE;
            vp->setString(str);
            return JS_TRUE;
        }
        argv[0].setInt32(code);
    }
    chars = (jschar *) cx->malloc((argc + 1) * sizeof(jschar));
    if (!chars)
        return JS_FALSE;
    for (i = 0; i < argc; i++) {
        uint16_t code;
        if (!ValueToUint16(cx, argv[i], &code)) {
            cx->free(chars);
            return JS_FALSE;
        }
        chars[i] = (jschar)code;
    }
    chars[i] = 0;
    str = js_NewString(cx, chars, argc);
    if (!str) {
        cx->free(chars);
        return JS_FALSE;
    }
    vp->setString(str);
    return JS_TRUE;
}

#ifdef JS_TRACER
static JSString* FASTCALL
String_fromCharCode(JSContext* cx, int32 i)
{
    JS_ASSERT(JS_ON_TRACE(cx));
    jschar c = (jschar)i;
    if (c < UNIT_STRING_LIMIT)
        return JSString::unitString(c);
    return js_NewStringCopyN(cx, &c, 1);
}
#endif

JS_DEFINE_TRCINFO_1(str_fromCharCode,
    (2, (static, STRING_RETRY, String_fromCharCode, CONTEXT, INT32, 1, nanojit::ACC_NONE)))

static JSFunctionSpec string_static_methods[] = {
    JS_TN("fromCharCode", str_fromCharCode, 1, 0, &str_fromCharCode_trcinfo),
    JS_FS_END
};

JSObject *
js_InitStringClass(JSContext *cx, JSObject *obj)
{
    JSObject *proto;

    /* Define the escape, unescape functions in the global object. */
    if (!JS_DefineFunctions(cx, obj, string_functions))
        return NULL;

    proto = js_InitClass(cx, obj, NULL, &js_StringClass, js_String, 1,
                         NULL, string_methods,
                         NULL, string_static_methods);
    if (!proto)
        return NULL;
    proto->setPrimitiveThis(StringTag(cx->runtime->emptyString));
    if (!js_DefineNativeProperty(cx, proto, ATOM_TO_JSID(cx->runtime->atomState.lengthAtom),
                                 undefinedValue(), NULL, NULL,
                                 JSPROP_READONLY | JSPROP_PERMANENT | JSPROP_SHARED, 0, 0,
                                 NULL)) {
        return JS_FALSE;
    }

    return proto;
}

JSString *
js_NewString(JSContext *cx, jschar *chars, size_t length)
{
    JSString *str;

    if (length > JSString::MAX_LENGTH) {
        if (JS_ON_TRACE(cx)) {
            /*
             * If we can't leave the trace, signal OOM condition, otherwise
             * exit from trace before throwing.
             */
            if (!CanLeaveTrace(cx))
                return NULL;

            LeaveTrace(cx);
        }
        js_ReportAllocationOverflow(cx);
        return NULL;
    }

    str = js_NewGCString(cx);
    if (!str)
        return NULL;
    str->initFlat(chars, length);
#ifdef DEBUG
  {
    JSRuntime *rt = cx->runtime;
    JS_RUNTIME_METER(rt, liveStrings);
    JS_RUNTIME_METER(rt, totalStrings);
    JS_LOCK_RUNTIME_VOID(rt,
        (rt->lengthSum += (double)length,
         rt->lengthSquaredSum += (double)length * (double)length));
  }
#endif
    return str;
}

static const size_t sMinWasteSize = 16;

JSString *
js_NewStringFromCharBuffer(JSContext *cx, JSCharBuffer &cb)
{
    if (cb.empty())
        return ATOM_TO_STRING(cx->runtime->atomState.emptyAtom);

    size_t length = cb.length();
    if (!cb.append('\0'))
        return NULL;

    size_t capacity = cb.capacity();

    jschar *buf = cb.extractRawBuffer();
    if (!buf)
        return NULL;

    /* For medium/big buffers, avoid wasting more than 1/4 of the memory. */
    JS_ASSERT(capacity >= length);
    if (capacity > sMinWasteSize && capacity - length > (length >> 2)) {
        size_t bytes = sizeof(jschar) * (length + 1);
        jschar *tmp = (jschar *)cx->realloc(buf, bytes);
        if (!tmp) {
            cx->free(buf);
            return NULL;
        }
        buf = tmp;
    }

    JSString *str = js_NewString(cx, buf, length);
    if (!str)
        cx->free(buf);
    return str;
}

JSString *
js_NewDependentString(JSContext *cx, JSString *base, size_t start,
                      size_t length)
{
    JSString *ds;

    if (length == 0)
        return cx->runtime->emptyString;

    if (start == 0 && length == base->length())
        return base;

    ds = js_NewGCString(cx);
    if (!ds)
        return NULL;
    ds->initDependent(base, start, length);
#ifdef DEBUG
  {
    JSRuntime *rt = cx->runtime;
    JS_RUNTIME_METER(rt, liveDependentStrings);
    JS_RUNTIME_METER(rt, totalDependentStrings);
    JS_RUNTIME_METER(rt, liveStrings);
    JS_RUNTIME_METER(rt, totalStrings);
    JS_LOCK_RUNTIME_VOID(rt,
        (rt->strdepLengthSum += (double)length,
         rt->strdepLengthSquaredSum += (double)length * (double)length));
    JS_LOCK_RUNTIME_VOID(rt,
        (rt->lengthSum += (double)length,
         rt->lengthSquaredSum += (double)length * (double)length));
  }
#endif
    return ds;
}

#ifdef DEBUG
#include <math.h>

void printJSStringStats(JSRuntime *rt)
{
    double mean, sigma;

    mean = JS_MeanAndStdDev(rt->totalStrings, rt->lengthSum,
                            rt->lengthSquaredSum, &sigma);

    fprintf(stderr, "%lu total strings, mean length %g (sigma %g)\n",
            (unsigned long)rt->totalStrings, mean, sigma);

    mean = JS_MeanAndStdDev(rt->totalDependentStrings, rt->strdepLengthSum,
                            rt->strdepLengthSquaredSum, &sigma);

    fprintf(stderr, "%lu total dependent strings, mean length %g (sigma %g)\n",
            (unsigned long)rt->totalDependentStrings, mean, sigma);
}
#endif

JSString *
js_NewStringCopyN(JSContext *cx, const jschar *s, size_t n)
{
    jschar *news;
    JSString *str;

    news = (jschar *) cx->malloc((n + 1) * sizeof(jschar));
    if (!news)
        return NULL;
    js_strncpy(news, s, n);
    news[n] = 0;
    str = js_NewString(cx, news, n);
    if (!str)
        cx->free(news);
    return str;
}

JSString *
js_NewStringCopyZ(JSContext *cx, const jschar *s)
{
    size_t n, m;
    jschar *news;
    JSString *str;

    n = js_strlen(s);
    m = (n + 1) * sizeof(jschar);
    news = (jschar *) cx->malloc(m);
    if (!news)
        return NULL;
    memcpy(news, s, m);
    str = js_NewString(cx, news, n);
    if (!str)
        cx->free(news);
    return str;
}

JS_FRIEND_API(const char *)
js_ValueToPrintable(JSContext *cx, const Value &v, JSValueToStringFun v2sfun)
{
    JSString *str;

    str = v2sfun(cx, v);
    if (!str)
        return NULL;
    str = js_QuoteString(cx, str, 0);
    if (!str)
        return NULL;
    return js_GetStringBytes(cx, str);
}

JSString *
js_ValueToString(JSContext *cx, const Value &arg)
{
    Value v = arg;
    if (v.isObject() && !v.asObject().defaultValue(cx, JSTYPE_STRING, &v))
        return NULL;

    JSString *str;
    if (v.isString()) {
        str = v.asString();
    } else if (v.isInt32()) {
        str = js_NumberToString(cx, v.asInt32());
    } else if (v.isDouble()) {
        str = js_NumberToString(cx, v.asDouble());
    } else if (v.isBoolean()) {
        str = js_BooleanToString(cx, v.asBoolean());
    } else if (v.isNull()) {
        str = ATOM_TO_STRING(cx->runtime->atomState.nullAtom);
    } else {
        str = ATOM_TO_STRING(cx->runtime->atomState.typeAtoms[JSTYPE_VOID]);
    }
    return str;
}

static inline JSBool
AppendAtom(JSAtom *atom, JSCharBuffer &cb)
{
    JSString *str = ATOM_TO_STRING(atom);
    const jschar *chars;
    size_t length;
    str->getCharsAndLength(chars, length);
    return cb.append(chars, length);
}

/* This function implements E-262-3 section 9.8, toString. */
JSBool
js_ValueToCharBuffer(JSContext *cx, const Value &arg, JSCharBuffer &cb)
{
    Value v = arg;
    if (v.isObject() && !v.asObject().defaultValue(cx, JSTYPE_STRING, &v))
        return JS_FALSE;

    if (v.isString()) {
        const jschar *chars;
        size_t length;
        v.asString()->getCharsAndLength(chars, length);
        return cb.append(chars, length);
    }
    if (v.isNumber())
        return js_NumberValueToCharBuffer(cx, v, cb);
    if (v.isBoolean())
        return js_BooleanToCharBuffer(cx, v.asBoolean(), cb);
    if (v.isNull())
        return AppendAtom(cx->runtime->atomState.nullAtom, cb);
    JS_ASSERT(v.isUndefined());
    return AppendAtom(cx->runtime->atomState.typeAtoms[JSTYPE_VOID], cb);
}

JS_FRIEND_API(JSString *)
js_ValueToSource(JSContext *cx, const Value &v)
{
    if (v.isUndefined())
        return ATOM_TO_STRING(cx->runtime->atomState.void0Atom);
    if (v.isString())
        return js_QuoteString(cx, v.asString(), '"');
    if (v.isPrimitive()) {
        /* Special case to preserve negative zero, _contra_ toString. */
        if (v.isDouble() && JSDOUBLE_IS_NEGZERO(v.asDouble())) {
            /* NB: _ucNstr rather than _ucstr to indicate non-terminated. */
            static const jschar js_negzero_ucNstr[] = {'-', '0'};

            return js_NewStringCopyN(cx, js_negzero_ucNstr, 2);
        }
        return js_ValueToString(cx, v);
    }

    JSAtom *atom = cx->runtime->atomState.toSourceAtom;
    AutoValueRooter tvr(cx);
    if (!js_TryMethod(cx, &v.asObject(), atom, 0, NULL, tvr.addr()))
        return NULL;
    return js_ValueToString(cx, tvr.value());
}

/*
 * str is not necessarily a GC thing here.
 */
uint32
js_HashString(JSString *str)
{
    const jschar *s;
    size_t n;
    uint32 h;

    str->getCharsAndLength(s, n);
    for (h = 0; n; s++, n--)
        h = JS_ROTATE_LEFT32(h, 4) ^ *s;
    return h;
}

/*
 * str is not necessarily a GC thing here.
 */
JSBool JS_FASTCALL
js_EqualStrings(JSString *str1, JSString *str2)
{
    size_t n;
    const jschar *s1, *s2;

    JS_ASSERT(str1);
    JS_ASSERT(str2);

    /* Fast case: pointer equality could be a quick win. */
    if (str1 == str2)
        return JS_TRUE;

    n = str1->length();
    if (n != str2->length())
        return JS_FALSE;

    if (n == 0)
        return JS_TRUE;

    s1 = str1->chars(), s2 = str2->chars();
    do {
        if (*s1 != *s2)
            return JS_FALSE;
        ++s1, ++s2;
    } while (--n != 0);

    return JS_TRUE;
}
JS_DEFINE_CALLINFO_2(extern, BOOL, js_EqualStrings, STRING, STRING, 1, nanojit::ACC_NONE)

int32 JS_FASTCALL
js_CompareStrings(JSString *str1, JSString *str2)
{
    size_t l1, l2, n, i;
    const jschar *s1, *s2;
    intN cmp;

    JS_ASSERT(str1);
    JS_ASSERT(str2);

    /* Fast case: pointer equality could be a quick win. */
    if (str1 == str2)
        return 0;

    str1->getCharsAndLength(s1, l1);
    str2->getCharsAndLength(s2, l2);
    n = JS_MIN(l1, l2);
    for (i = 0; i < n; i++) {
        cmp = s1[i] - s2[i];
        if (cmp != 0)
            return cmp;
    }
    return (intN)(l1 - l2);
}
JS_DEFINE_CALLINFO_2(extern, INT32, js_CompareStrings, STRING, STRING, 1, nanojit::ACC_NONE)

size_t
js_strlen(const jschar *s)
{
    const jschar *t;

    for (t = s; *t != 0; t++)
        continue;
    return (size_t)(t - s);
}

jschar *
js_strchr(const jschar *s, jschar c)
{
    while (*s != 0) {
        if (*s == c)
            return (jschar *)s;
        s++;
    }
    return NULL;
}

jschar *
js_strchr_limit(const jschar *s, jschar c, const jschar *limit)
{
    while (s < limit) {
        if (*s == c)
            return (jschar *)s;
        s++;
    }
    return NULL;
}

jschar *
js_InflateString(JSContext *cx, const char *bytes, size_t *lengthp)
{
    size_t nbytes, nchars, i;
    jschar *chars;
#ifdef DEBUG
    JSBool ok;
#endif

    nbytes = *lengthp;
    if (js_CStringsAreUTF8) {
        if (!js_InflateStringToBuffer(cx, bytes, nbytes, NULL, &nchars))
            goto bad;
        chars = (jschar *) cx->malloc((nchars + 1) * sizeof (jschar));
        if (!chars)
            goto bad;
#ifdef DEBUG
        ok =
#endif
            js_InflateStringToBuffer(cx, bytes, nbytes, chars, &nchars);
        JS_ASSERT(ok);
    } else {
        nchars = nbytes;
        chars = (jschar *) cx->malloc((nchars + 1) * sizeof(jschar));
        if (!chars)
            goto bad;
        for (i = 0; i < nchars; i++)
            chars[i] = (unsigned char) bytes[i];
    }
    *lengthp = nchars;
    chars[nchars] = 0;
    return chars;

  bad:
    /*
     * For compatibility with callers of JS_DecodeBytes we must zero lengthp
     * on errors.
     */
    *lengthp = 0;
    return NULL;
}

/*
 * May be called with null cx by js_GetStringBytes, see below.
 */
char *
js_DeflateString(JSContext *cx, const jschar *chars, size_t nchars)
{
    size_t nbytes, i;
    char *bytes;
#ifdef DEBUG
    JSBool ok;
#endif

    if (js_CStringsAreUTF8) {
        nbytes = js_GetDeflatedStringLength(cx, chars, nchars);
        if (nbytes == (size_t) -1)
            return NULL;
        bytes = (char *) (cx ? cx->malloc(nbytes + 1) : js_malloc(nbytes + 1));
        if (!bytes)
            return NULL;
#ifdef DEBUG
        ok =
#endif
            js_DeflateStringToBuffer(cx, chars, nchars, bytes, &nbytes);
        JS_ASSERT(ok);
    } else {
        nbytes = nchars;
        bytes = (char *) (cx ? cx->malloc(nbytes + 1) : js_malloc(nbytes + 1));
        if (!bytes)
            return NULL;
        for (i = 0; i < nbytes; i++)
            bytes[i] = (char) chars[i];
    }
    bytes[nbytes] = 0;
    return bytes;
}

size_t
js_GetDeflatedStringLength(JSContext *cx, const jschar *chars, size_t nchars)
{
    if (!js_CStringsAreUTF8)
        return nchars;

    return js_GetDeflatedUTF8StringLength(cx, chars, nchars);
}

/*
 * May be called with null cx through js_GetStringBytes, see below.
 */
size_t
js_GetDeflatedUTF8StringLength(JSContext *cx, const jschar *chars, size_t nchars)
{
    size_t nbytes;
    const jschar *end;
    uintN c, c2;
    char buffer[10];

    nbytes = nchars;
    for (end = chars + nchars; chars != end; chars++) {
        c = *chars;
        if (c < 0x80)
            continue;
        if (0xD800 <= c && c <= 0xDFFF) {
            /* Surrogate pair. */
            chars++;
            if (c >= 0xDC00 || chars == end)
                goto bad_surrogate;
            c2 = *chars;
            if (c2 < 0xDC00 || c2 > 0xDFFF)
                goto bad_surrogate;
            c = ((c - 0xD800) << 10) + (c2 - 0xDC00) + 0x10000;
        }
        c >>= 11;
        nbytes++;
        while (c) {
            c >>= 5;
            nbytes++;
        }
    }
    return nbytes;

  bad_surrogate:
    if (cx) {
        JS_snprintf(buffer, 10, "0x%x", c);
        JS_ReportErrorFlagsAndNumber(cx, JSREPORT_ERROR, js_GetErrorMessage,
                                     NULL, JSMSG_BAD_SURROGATE_CHAR, buffer);
    }
    return (size_t) -1;
}

JSBool
js_DeflateStringToBuffer(JSContext *cx, const jschar *src, size_t srclen,
                         char *dst, size_t *dstlenp)
{
    size_t dstlen, i;

    dstlen = *dstlenp;
    if (!js_CStringsAreUTF8) {
        if (srclen > dstlen) {
            for (i = 0; i < dstlen; i++)
                dst[i] = (char) src[i];
            if (cx) {
                JS_ReportErrorNumber(cx, js_GetErrorMessage, NULL,
                                     JSMSG_BUFFER_TOO_SMALL);
            }
            return JS_FALSE;
        }
        for (i = 0; i < srclen; i++)
            dst[i] = (char) src[i];
        *dstlenp = srclen;
        return JS_TRUE;
    }

    return js_DeflateStringToUTF8Buffer(cx, src, srclen, dst, dstlenp);
}

JSBool
js_DeflateStringToUTF8Buffer(JSContext *cx, const jschar *src, size_t srclen,
                             char *dst, size_t *dstlenp)
{
    size_t dstlen, i, origDstlen, utf8Len;
    jschar c, c2;
    uint32 v;
    uint8 utf8buf[6];

    dstlen = *dstlenp;
    origDstlen = dstlen;
    while (srclen) {
        c = *src++;
        srclen--;
        if ((c >= 0xDC00) && (c <= 0xDFFF))
            goto badSurrogate;
        if (c < 0xD800 || c > 0xDBFF) {
            v = c;
        } else {
            if (srclen < 1)
                goto badSurrogate;
            c2 = *src;
            if ((c2 < 0xDC00) || (c2 > 0xDFFF))
                goto badSurrogate;
            src++;
            srclen--;
            v = ((c - 0xD800) << 10) + (c2 - 0xDC00) + 0x10000;
        }
        if (v < 0x0080) {
            /* no encoding necessary - performance hack */
            if (dstlen == 0)
                goto bufferTooSmall;
            *dst++ = (char) v;
            utf8Len = 1;
        } else {
            utf8Len = js_OneUcs4ToUtf8Char(utf8buf, v);
            if (utf8Len > dstlen)
                goto bufferTooSmall;
            for (i = 0; i < utf8Len; i++)
                *dst++ = (char) utf8buf[i];
        }
        dstlen -= utf8Len;
    }
    *dstlenp = (origDstlen - dstlen);
    return JS_TRUE;

badSurrogate:
    *dstlenp = (origDstlen - dstlen);
    /* Delegate error reporting to the measurement function. */
    if (cx)
        js_GetDeflatedStringLength(cx, src - 1, srclen + 1);
    return JS_FALSE;

bufferTooSmall:
    *dstlenp = (origDstlen - dstlen);
    if (cx) {
        JS_ReportErrorNumber(cx, js_GetErrorMessage, NULL,
                             JSMSG_BUFFER_TOO_SMALL);
    }
    return JS_FALSE;
}

JSBool
js_InflateStringToBuffer(JSContext *cx, const char *src, size_t srclen,
                         jschar *dst, size_t *dstlenp)
{
    size_t dstlen, i;

    if (!js_CStringsAreUTF8) {
        if (dst) {
            dstlen = *dstlenp;
            if (srclen > dstlen) {
                for (i = 0; i < dstlen; i++)
                    dst[i] = (unsigned char) src[i];
                if (cx) {
                    JS_ReportErrorNumber(cx, js_GetErrorMessage, NULL,
                                         JSMSG_BUFFER_TOO_SMALL);
                }
                return JS_FALSE;
            }
            for (i = 0; i < srclen; i++)
                dst[i] = (unsigned char) src[i];
        }
        *dstlenp = srclen;
        return JS_TRUE;
    }

    return js_InflateUTF8StringToBuffer(cx, src, srclen, dst, dstlenp);
}

JSBool
js_InflateUTF8StringToBuffer(JSContext *cx, const char *src, size_t srclen,
                             jschar *dst, size_t *dstlenp)
{
    size_t dstlen, origDstlen, offset, j, n;
    uint32 v;

    dstlen = dst ? *dstlenp : (size_t) -1;
    origDstlen = dstlen;
    offset = 0;

    while (srclen) {
        v = (uint8) *src;
        n = 1;
        if (v & 0x80) {
            while (v & (0x80 >> n))
                n++;
            if (n > srclen)
                goto bufferTooSmall;
            if (n == 1 || n > 4)
                goto badCharacter;
            for (j = 1; j < n; j++) {
                if ((src[j] & 0xC0) != 0x80)
                    goto badCharacter;
            }
            v = Utf8ToOneUcs4Char((uint8 *)src, n);
            if (v >= 0x10000) {
                v -= 0x10000;
                if (v > 0xFFFFF || dstlen < 2) {
                    *dstlenp = (origDstlen - dstlen);
                    if (cx) {
                        char buffer[10];
                        JS_snprintf(buffer, 10, "0x%x", v + 0x10000);
                        JS_ReportErrorFlagsAndNumber(cx,
                                                     JSREPORT_ERROR,
                                                     js_GetErrorMessage, NULL,
                                                     JSMSG_UTF8_CHAR_TOO_LARGE,
                                                     buffer);
                    }
                    return JS_FALSE;
                }
                if (dst) {
                    *dst++ = (jschar)((v >> 10) + 0xD800);
                    v = (jschar)((v & 0x3FF) + 0xDC00);
                }
                dstlen--;
            }
        }
        if (!dstlen)
            goto bufferTooSmall;
        if (dst)
            *dst++ = (jschar) v;
        dstlen--;
        offset += n;
        src += n;
        srclen -= n;
    }
    *dstlenp = (origDstlen - dstlen);
    return JS_TRUE;

badCharacter:
    *dstlenp = (origDstlen - dstlen);
    if (cx) {
        char buffer[10];
        JS_snprintf(buffer, 10, "%d", offset);
        JS_ReportErrorFlagsAndNumber(cx, JSREPORT_ERROR,
                                     js_GetErrorMessage, NULL,
                                     JSMSG_MALFORMED_UTF8_CHAR,
                                     buffer);
    }
    return JS_FALSE;

bufferTooSmall:
    *dstlenp = (origDstlen - dstlen);
    if (cx) {
        JS_ReportErrorNumber(cx, js_GetErrorMessage, NULL,
                             JSMSG_BUFFER_TOO_SMALL);
    }
    return JS_FALSE;
}

namespace js {

DeflatedStringCache::DeflatedStringCache()
{
#ifdef JS_THREADSAFE
    lock = NULL;
#endif
}

bool
DeflatedStringCache::init()
{
#ifdef JS_THREADSAFE
    JS_ASSERT(!lock);
    lock = JS_NEW_LOCK();
    if (!lock)
        return false;
#endif

    /*
     * Make room for 2K deflated strings that a typical browser session
     * creates.
     */
    return map.init(2048);
}

DeflatedStringCache::~DeflatedStringCache()
{
#ifdef JS_THREADSAFE
    if (lock)
        JS_DESTROY_LOCK(lock);
#endif
}

void
DeflatedStringCache::sweep(JSContext *cx)
{
    /*
     * We must take a lock even during the GC as JS_GetStringBytes() can be
     * called outside the request.
     */
    JS_ACQUIRE_LOCK(lock);

    for (Map::Enum e(map); !e.empty(); e.popFront()) {
        JSString *str = e.front().key;
        if (js_IsAboutToBeFinalized(str)) {
            char *bytes = e.front().value;
            e.removeFront();

            /*
             * We cannot use cx->free here as bytes may come from the
             * embedding that calls JS_NewString(cx, bytes, length). Those
             * bytes may not be allocated via js_malloc and may not have
             * space for the background free list.
             */
            js_free(bytes);
        }
    }

    JS_RELEASE_LOCK(lock);
}

void
DeflatedStringCache::remove(JSString *str)
{
    JS_ACQUIRE_LOCK(lock);

    Map::Ptr p = map.lookup(str);
    if (p) {
        js_free(p->value);
        map.remove(p);
    }

    JS_RELEASE_LOCK(lock);
}

bool
DeflatedStringCache::setBytes(JSContext *cx, JSString *str, char *bytes)
{
    JS_ACQUIRE_LOCK(lock);

    Map::AddPtr p = map.lookupForAdd(str);
    JS_ASSERT(!p);
    bool ok = map.add(p, str, bytes);

    JS_RELEASE_LOCK(lock);

    if (!ok)
        js_ReportOutOfMemory(cx);
    return ok;
}

char *
DeflatedStringCache::getBytes(JSContext *cx, JSString *str)
{
    JS_ACQUIRE_LOCK(lock);
    Map::AddPtr p = map.lookupForAdd(str);
    char *bytes = p ? p->value : NULL;
    JS_RELEASE_LOCK(lock);

    if (bytes)
        return bytes;

    bytes = js_DeflateString(cx, str->chars(), str->length());
    if (!bytes)
        return NULL;

    /*
     * In the single-threaded case we use the add method as js_DeflateString
     * cannot mutate the map. In particular, it cannot run the GC that may
     * delete entries from the map. But the JS_THREADSAFE version requires to
     * deal with other threads adding the entries to the map.
     */
    char *bytesToFree = NULL;
    JSBool ok;
#ifdef JS_THREADSAFE
    JS_ACQUIRE_LOCK(lock);
    ok = map.relookupOrAdd(p, str, bytes);
    if (ok && p->value != bytes) {
        /* Some other thread has asked for str bytes .*/
        JS_ASSERT(!strcmp(p->value, bytes));
        bytesToFree = bytes;
        bytes = p->value;
    }
    JS_RELEASE_LOCK(lock);
#else  /* !JS_THREADSAFE */
    ok = map.add(p, str, bytes);
#endif
    if (!ok) {
        bytesToFree = bytes;
        bytes = NULL;
        if (cx)
            js_ReportOutOfMemory(cx);
    }

    if (bytesToFree) {
        if (cx)
            cx->free(bytesToFree);
        else
            js_free(bytesToFree);
    }
    return bytes;
}

} /* namespace js */

const char *
js_GetStringBytes(JSContext *cx, JSString *str)
{
    JSRuntime *rt;
    char *bytes;

    if (JSString::isUnitString(str)) {
#ifdef IS_LITTLE_ENDIAN
        /* Unit string data is {c, 0, 0, 0} so we can just cast. */
        bytes = (char *)str->chars();
#else
        /* Unit string data is {0, c, 0, 0} so we can point into the middle. */
        bytes = (char *)str->chars() + 1;
#endif
        return ((*bytes & 0x80) && js_CStringsAreUTF8)
               ? JSString::deflatedUnitStringTable + ((*bytes & 0x7f) * 3)
               : bytes;
    }

    if (JSString::isIntString(str)) {
        /*
         * We must burn some space on deflated int strings to preserve static
         * allocation (which is to say, JSRuntime independence).
         */
        return JSString::deflatedIntStringTable[str - JSString::intStringTable];
    }

    if (cx) {
        rt = cx->runtime;
    } else {
        /* JS_GetStringBytes calls us with null cx. */
        rt = js_GetGCThingRuntime(str);
    }

    return rt->deflatedStringCache->getBytes(cx, str);
}

/*
 * From java.lang.Character.java:
 *
 * The character properties are currently encoded into 32 bits in the
 * following manner:
 *
 * 10 bits      signed offset used for converting case
 *  1 bit       if 1, adding the signed offset converts the character to
 *              lowercase
 *  1 bit       if 1, subtracting the signed offset converts the character to
 *              uppercase
 *  1 bit       if 1, character has a titlecase equivalent (possibly itself)
 *  3 bits      0  may not be part of an identifier
 *              1  ignorable control; may continue a Unicode identifier or JS
 *                 identifier
 *              2  may continue a JS identifier but not a Unicode identifier
 *                 (unused)
 *              3  may continue a Unicode identifier or JS identifier
 *              4  is a JS whitespace character
 *              5  may start or continue a JS identifier;
 *                 may continue but not start a Unicode identifier (_)
 *              6  may start or continue a JS identifier but not a Unicode
 *                 identifier ($)
 *              7  may start or continue a Unicode identifier or JS identifier
 *              Thus:
 *                 5, 6, 7 may start a JS identifier
 *                 1, 2, 3, 5, 6, 7 may continue a JS identifier
 *                 7 may start a Unicode identifier
 *                 1, 3, 5, 7 may continue a Unicode identifier
 *                 1 is ignorable within an identifier
 *                 4 is JS whitespace
 *  2 bits      0  this character has no numeric property
 *              1  adding the digit offset to the character code and then
 *                 masking with 0x1F will produce the desired numeric value
 *              2  this character has a "strange" numeric value
 *              3  a JS supradecimal digit: adding the digit offset to the
 *                 character code, then masking with 0x1F, then adding 10
 *                 will produce the desired numeric value
 *  5 bits      digit offset
 *  1 bit       XML 1.0 name start character
 *  1 bit       XML 1.0 name character
 *  2 bits      reserved for future use
 *  5 bits      character type
 */

/* The X table has 1024 entries for a total of 1024 bytes. */

const uint8 js_X[] = {
  0,   1,   2,   3,   4,   5,   6,   7,  /*  0x0000 */
  8,   9,  10,  11,  12,  13,  14,  15,  /*  0x0200 */
 16,  17,  18,  19,  20,  21,  22,  23,  /*  0x0400 */
 24,  25,  26,  27,  28,  28,  28,  28,  /*  0x0600 */
 28,  28,  28,  28,  29,  30,  31,  32,  /*  0x0800 */
 33,  34,  35,  36,  37,  38,  39,  40,  /*  0x0A00 */
 41,  42,  43,  44,  45,  46,  28,  28,  /*  0x0C00 */
 47,  48,  49,  50,  51,  52,  53,  28,  /*  0x0E00 */
 28,  28,  54,  55,  56,  57,  58,  59,  /*  0x1000 */
 28,  28,  28,  28,  28,  28,  28,  28,  /*  0x1200 */
 28,  28,  28,  28,  28,  28,  28,  28,  /*  0x1400 */
 28,  28,  28,  28,  28,  28,  28,  28,  /*  0x1600 */
 28,  28,  28,  28,  28,  28,  28,  28,  /*  0x1800 */
 28,  28,  28,  28,  28,  28,  28,  28,  /*  0x1A00 */
 28,  28,  28,  28,  28,  28,  28,  28,  /*  0x1C00 */
 60,  60,  61,  62,  63,  64,  65,  66,  /*  0x1E00 */
 67,  68,  69,  70,  71,  72,  73,  74,  /*  0x2000 */
 75,  75,  75,  76,  77,  78,  28,  28,  /*  0x2200 */
 79,  80,  81,  82,  83,  83,  84,  85,  /*  0x2400 */
 86,  85,  28,  28,  87,  88,  89,  28,  /*  0x2600 */
 28,  28,  28,  28,  28,  28,  28,  28,  /*  0x2800 */
 28,  28,  28,  28,  28,  28,  28,  28,  /*  0x2A00 */
 28,  28,  28,  28,  28,  28,  28,  28,  /*  0x2C00 */
 28,  28,  28,  28,  28,  28,  28,  28,  /*  0x2E00 */
 90,  91,  92,  93,  94,  56,  95,  28,  /*  0x3000 */
 96,  97,  98,  99,  83, 100,  83, 101,  /*  0x3200 */
 28,  28,  28,  28,  28,  28,  28,  28,  /*  0x3400 */
 28,  28,  28,  28,  28,  28,  28,  28,  /*  0x3600 */
 28,  28,  28,  28,  28,  28,  28,  28,  /*  0x3800 */
 28,  28,  28,  28,  28,  28,  28,  28,  /*  0x3A00 */
 28,  28,  28,  28,  28,  28,  28,  28,  /*  0x3C00 */
 28,  28,  28,  28,  28,  28,  28,  28,  /*  0x3E00 */
 28,  28,  28,  28,  28,  28,  28,  28,  /*  0x4000 */
 28,  28,  28,  28,  28,  28,  28,  28,  /*  0x4200 */
 28,  28,  28,  28,  28,  28,  28,  28,  /*  0x4400 */
 28,  28,  28,  28,  28,  28,  28,  28,  /*  0x4600 */
 28,  28,  28,  28,  28,  28,  28,  28,  /*  0x4800 */
 28,  28,  28,  28,  28,  28,  28,  28,  /*  0x4A00 */
 28,  28,  28,  28,  28,  28,  28,  28,  /*  0x4C00 */
 56,  56,  56,  56,  56,  56,  56,  56,  /*  0x4E00 */
 56,  56,  56,  56,  56,  56,  56,  56,  /*  0x5000 */
 56,  56,  56,  56,  56,  56,  56,  56,  /*  0x5200 */
 56,  56,  56,  56,  56,  56,  56,  56,  /*  0x5400 */
 56,  56,  56,  56,  56,  56,  56,  56,  /*  0x5600 */
 56,  56,  56,  56,  56,  56,  56,  56,  /*  0x5800 */
 56,  56,  56,  56,  56,  56,  56,  56,  /*  0x5A00 */
 56,  56,  56,  56,  56,  56,  56,  56,  /*  0x5C00 */
 56,  56,  56,  56,  56,  56,  56,  56,  /*  0x5E00 */
 56,  56,  56,  56,  56,  56,  56,  56,  /*  0x6000 */
 56,  56,  56,  56,  56,  56,  56,  56,  /*  0x6200 */
 56,  56,  56,  56,  56,  56,  56,  56,  /*  0x6400 */
 56,  56,  56,  56,  56,  56,  56,  56,  /*  0x6600 */
 56,  56,  56,  56,  56,  56,  56,  56,  /*  0x6800 */
 56,  56,  56,  56,  56,  56,  56,  56,  /*  0x6A00 */
 56,  56,  56,  56,  56,  56,  56,  56,  /*  0x6C00 */
 56,  56,  56,  56,  56,  56,  56,  56,  /*  0x6E00 */
 56,  56,  56,  56,  56,  56,  56,  56,  /*  0x7000 */
 56,  56,  56,  56,  56,  56,  56,  56,  /*  0x7200 */
 56,  56,  56,  56,  56,  56,  56,  56,  /*  0x7400 */
 56,  56,  56,  56,  56,  56,  56,  56,  /*  0x7600 */
 56,  56,  56,  56,  56,  56,  56,  56,  /*  0x7800 */
 56,  56,  56,  56,  56,  56,  56,  56,  /*  0x7A00 */
 56,  56,  56,  56,  56,  56,  56,  56,  /*  0x7C00 */
 56,  56,  56,  56,  56,  56,  56,  56,  /*  0x7E00 */
 56,  56,  56,  56,  56,  56,  56,  56,  /*  0x8000 */
 56,  56,  56,  56,  56,  56,  56,  56,  /*  0x8200 */
 56,  56,  56,  56,  56,  56,  56,  56,  /*  0x8400 */
 56,  56,  56,  56,  56,  56,  56,  56,  /*  0x8600 */
 56,  56,  56,  56,  56,  56,  56,  56,  /*  0x8800 */
 56,  56,  56,  56,  56,  56,  56,  56,  /*  0x8A00 */
 56,  56,  56,  56,  56,  56,  56,  56,  /*  0x8C00 */
 56,  56,  56,  56,  56,  56,  56,  56,  /*  0x8E00 */
 56,  56,  56,  56,  56,  56,  56,  56,  /*  0x9000 */
 56,  56,  56,  56,  56,  56,  56,  56,  /*  0x9200 */
 56,  56,  56,  56,  56,  56,  56,  56,  /*  0x9400 */
 56,  56,  56,  56,  56,  56,  56,  56,  /*  0x9600 */
 56,  56,  56,  56,  56,  56,  56,  56,  /*  0x9800 */
 56,  56,  56,  56,  56,  56,  56,  56,  /*  0x9A00 */
 56,  56,  56,  56,  56,  56,  56,  56,  /*  0x9C00 */
 56,  56,  56,  56,  56,  56, 102,  28,  /*  0x9E00 */
 28,  28,  28,  28,  28,  28,  28,  28,  /*  0xA000 */
 28,  28,  28,  28,  28,  28,  28,  28,  /*  0xA200 */
 28,  28,  28,  28,  28,  28,  28,  28,  /*  0xA400 */
 28,  28,  28,  28,  28,  28,  28,  28,  /*  0xA600 */
 28,  28,  28,  28,  28,  28,  28,  28,  /*  0xA800 */
 28,  28,  28,  28,  28,  28,  28,  28,  /*  0xAA00 */
 56,  56,  56,  56,  56,  56,  56,  56,  /*  0xAC00 */
 56,  56,  56,  56,  56,  56,  56,  56,  /*  0xAE00 */
 56,  56,  56,  56,  56,  56,  56,  56,  /*  0xB000 */
 56,  56,  56,  56,  56,  56,  56,  56,  /*  0xB200 */
 56,  56,  56,  56,  56,  56,  56,  56,  /*  0xB400 */
 56,  56,  56,  56,  56,  56,  56,  56,  /*  0xB600 */
 56,  56,  56,  56,  56,  56,  56,  56,  /*  0xB800 */
 56,  56,  56,  56,  56,  56,  56,  56,  /*  0xBA00 */
 56,  56,  56,  56,  56,  56,  56,  56,  /*  0xBC00 */
 56,  56,  56,  56,  56,  56,  56,  56,  /*  0xBE00 */
 56,  56,  56,  56,  56,  56,  56,  56,  /*  0xC000 */
 56,  56,  56,  56,  56,  56,  56,  56,  /*  0xC200 */
 56,  56,  56,  56,  56,  56,  56,  56,  /*  0xC400 */
 56,  56,  56,  56,  56,  56,  56,  56,  /*  0xC600 */
 56,  56,  56,  56,  56,  56,  56,  56,  /*  0xC800 */
 56,  56,  56,  56,  56,  56,  56,  56,  /*  0xCA00 */
 56,  56,  56,  56,  56,  56,  56,  56,  /*  0xCC00 */
 56,  56,  56,  56,  56,  56,  56,  56,  /*  0xCE00 */
 56,  56,  56,  56,  56,  56,  56,  56,  /*  0xD000 */
 56,  56,  56,  56,  56,  56,  56,  56,  /*  0xD200 */
 56,  56,  56,  56,  56,  56,  56,  56,  /*  0xD400 */
 56,  56,  56,  56,  56,  56, 103,  28,  /*  0xD600 */
104, 104, 104, 104, 104, 104, 104, 104,  /*  0xD800 */
104, 104, 104, 104, 104, 104, 104, 104,  /*  0xDA00 */
104, 104, 104, 104, 104, 104, 104, 104,  /*  0xDC00 */
104, 104, 104, 104, 104, 104, 104, 104,  /*  0xDE00 */
105, 105, 105, 105, 105, 105, 105, 105,  /*  0xE000 */
105, 105, 105, 105, 105, 105, 105, 105,  /*  0xE200 */
105, 105, 105, 105, 105, 105, 105, 105,  /*  0xE400 */
105, 105, 105, 105, 105, 105, 105, 105,  /*  0xE600 */
105, 105, 105, 105, 105, 105, 105, 105,  /*  0xE800 */
105, 105, 105, 105, 105, 105, 105, 105,  /*  0xEA00 */
105, 105, 105, 105, 105, 105, 105, 105,  /*  0xEC00 */
105, 105, 105, 105, 105, 105, 105, 105,  /*  0xEE00 */
105, 105, 105, 105, 105, 105, 105, 105,  /*  0xF000 */
105, 105, 105, 105, 105, 105, 105, 105,  /*  0xF200 */
105, 105, 105, 105, 105, 105, 105, 105,  /*  0xF400 */
105, 105, 105, 105, 105, 105, 105, 105,  /*  0xF600 */
105, 105, 105, 105,  56,  56,  56,  56,  /*  0xF800 */
106,  28,  28,  28, 107, 108, 109, 110,  /*  0xFA00 */
 56,  56,  56,  56, 111, 112, 113, 114,  /*  0xFC00 */
115, 116,  56, 117, 118, 119, 120, 121   /*  0xFE00 */
};

/* The Y table has 7808 entries for a total of 7808 bytes. */

const uint8 js_Y[] = {
  0,   0,   0,   0,   0,   0,   0,   0,  /*    0 */
  0,   1,   1,   1,   1,   1,   0,   0,  /*    0 */
  0,   0,   0,   0,   0,   0,   0,   0,  /*    0 */
  0,   0,   0,   0,   0,   0,   0,   0,  /*    0 */
  2,   3,   3,   3,   4,   3,   3,   3,  /*    0 */
  5,   6,   3,   7,   3,   8,   3,   3,  /*    0 */
  9,   9,   9,   9,   9,   9,   9,   9,  /*    0 */
  9,   9,   3,   3,   7,   7,   7,   3,  /*    0 */
  3,  10,  10,  10,  10,  10,  10,  10,  /*    1 */
 10,  10,  10,  10,  10,  10,  10,  10,  /*    1 */
 10,  10,  10,  10,  10,  10,  10,  10,  /*    1 */
 10,  10,  10,   5,   3,   6,  11,  12,  /*    1 */
 11,  13,  13,  13,  13,  13,  13,  13,  /*    1 */
 13,  13,  13,  13,  13,  13,  13,  13,  /*    1 */
 13,  13,  13,  13,  13,  13,  13,  13,  /*    1 */
 13,  13,  13,   5,   7,   6,   7,   0,  /*    1 */
  0,   0,   0,   0,   0,   0,   0,   0,  /*    2 */
  0,   0,   0,   0,   0,   0,   0,   0,  /*    2 */
  0,   0,   0,   0,   0,   0,   0,   0,  /*    2 */
  0,   0,   0,   0,   0,   0,   0,   0,  /*    2 */
  2,   3,   4,   4,   4,   4,  15,  15,  /*    2 */
 11,  15,  16,   5,   7,   8,  15,  11,  /*    2 */
 15,   7,  17,  17,  11,  16,  15,   3,  /*    2 */
 11,  18,  16,   6,  19,  19,  19,   3,  /*    2 */
 20,  20,  20,  20,  20,  20,  20,  20,  /*    3 */
 20,  20,  20,  20,  20,  20,  20,  20,  /*    3 */
 20,  20,  20,  20,  20,  20,  20,   7,  /*    3 */
 20,  20,  20,  20,  20,  20,  20,  16,  /*    3 */
 21,  21,  21,  21,  21,  21,  21,  21,  /*    3 */
 21,  21,  21,  21,  21,  21,  21,  21,  /*    3 */
 21,  21,  21,  21,  21,  21,  21,   7,  /*    3 */
 21,  21,  21,  21,  21,  21,  21,  22,  /*    3 */
 23,  24,  23,  24,  23,  24,  23,  24,  /*    4 */
 23,  24,  23,  24,  23,  24,  23,  24,  /*    4 */
 23,  24,  23,  24,  23,  24,  23,  24,  /*    4 */
 23,  24,  23,  24,  23,  24,  23,  24,  /*    4 */
 23,  24,  23,  24,  23,  24,  23,  24,  /*    4 */
 23,  24,  23,  24,  23,  24,  23,  24,  /*    4 */
 25,  26,  23,  24,  23,  24,  23,  24,  /*    4 */
 16,  23,  24,  23,  24,  23,  24,  23,  /*    4 */
 24,  23,  24,  23,  24,  23,  24,  23,  /*    5 */
 24,  16,  23,  24,  23,  24,  23,  24,  /*    5 */
 23,  24,  23,  24,  23,  24,  23,  24,  /*    5 */
 23,  24,  23,  24,  23,  24,  23,  24,  /*    5 */
 23,  24,  23,  24,  23,  24,  23,  24,  /*    5 */
 23,  24,  23,  24,  23,  24,  23,  24,  /*    5 */
 23,  24,  23,  24,  23,  24,  23,  24,  /*    5 */
 27,  23,  24,  23,  24,  23,  24,  28,  /*    5 */
 16,  29,  23,  24,  23,  24,  30,  23,  /*    6 */
 24,  31,  31,  23,  24,  16,  32,  32,  /*    6 */
 33,  23,  24,  31,  34,  16,  35,  36,  /*    6 */
 23,  24,  16,  16,  35,  37,  16,  38,  /*    6 */
 23,  24,  23,  24,  23,  24,  38,  23,  /*    6 */
 24,  39,  40,  16,  23,  24,  39,  23,  /*    6 */
 24,  41,  41,  23,  24,  23,  24,  42,  /*    6 */
 23,  24,  16,  40,  23,  24,  40,  40,  /*    6 */
 40,  40,  40,  40,  43,  44,  45,  43,  /*    7 */
 44,  45,  43,  44,  45,  23,  24,  23,  /*    7 */
 24,  23,  24,  23,  24,  23,  24,  23,  /*    7 */
 24,  23,  24,  23,  24,  16,  23,  24,  /*    7 */
 23,  24,  23,  24,  23,  24,  23,  24,  /*    7 */
 23,  24,  23,  24,  23,  24,  23,  24,  /*    7 */
 16,  43,  44,  45,  23,  24,  46,  46,  /*    7 */
 46,  46,  23,  24,  23,  24,  23,  24,  /*    7 */
 23,  24,  23,  24,  23,  24,  23,  24,  /*    8 */
 23,  24,  23,  24,  23,  24,  23,  24,  /*    8 */
 23,  24,  23,  24,  23,  24,  23,  24,  /*    8 */
 46,  46,  46,  46,  46,  46,  46,  46,  /*    8 */
 46,  46,  46,  46,  46,  46,  46,  46,  /*    8 */
 46,  46,  46,  46,  46,  46,  46,  46,  /*    8 */
 46,  46,  46,  46,  46,  46,  46,  46,  /*    8 */
 46,  46,  46,  46,  46,  46,  46,  46,  /*    8 */
 46,  46,  46,  46,  46,  46,  46,  46,  /*    9 */
 46,  46,  46,  46,  46,  46,  46,  46,  /*    9 */
 16,  16,  16,  47,  48,  16,  49,  49,  /*    9 */
 50,  50,  16,  51,  16,  16,  16,  16,  /*    9 */
 49,  16,  16,  52,  16,  16,  16,  16,  /*    9 */
 53,  54,  16,  16,  16,  16,  16,  54,  /*    9 */
 16,  16,  55,  16,  16,  16,  16,  16,  /*    9 */
 16,  16,  16,  16,  16,  16,  16,  16,  /*    9 */
 16,  16,  16,  56,  16,  16,  16,  16,  /*   10 */
 56,  16,  57,  57,  16,  16,  16,  16,  /*   10 */
 16,  16,  58,  16,  16,  16,  16,  16,  /*   10 */
 16,  16,  16,  16,  16,  16,  16,  16,  /*   10 */
 16,  16,  16,  16,  16,  16,  16,  16,  /*   10 */
 16,  46,  46,  46,  46,  46,  46,  46,  /*   10 */
 59,  59,  59,  59,  59,  59,  59,  59,  /*   10 */
 59,  11,  11,  59,  59,  59,  59,  59,  /*   10 */
 59,  59,  11,  11,  11,  11,  11,  11,  /*   11 */
 11,  11,  11,  11,  11,  11,  11,  11,  /*   11 */
 59,  59,  11,  11,  11,  11,  11,  11,  /*   11 */
 11,  11,  11,  11,  11,  11,  11,  46,  /*   11 */
 59,  59,  59,  59,  59,  11,  11,  11,  /*   11 */
 11,  11,  46,  46,  46,  46,  46,  46,  /*   11 */
 46,  46,  46,  46,  46,  46,  46,  46,  /*   11 */
 46,  46,  46,  46,  46,  46,  46,  46,  /*   11 */
 60,  60,  60,  60,  60,  60,  60,  60,  /*   12 */
 60,  60,  60,  60,  60,  60,  60,  60,  /*   12 */
 60,  60,  60,  60,  60,  60,  60,  60,  /*   12 */
 60,  60,  60,  60,  60,  60,  60,  60,  /*   12 */
 60,  60,  60,  60,  60,  60,  60,  60,  /*   12 */
 60,  60,  60,  60,  60,  60,  60,  60,  /*   12 */
 60,  60,  60,  60,  60,  60,  60,  60,  /*   12 */
 60,  60,  60,  60,  60,  60,  60,  60,  /*   12 */
 60,  60,  60,  60,  60,  60,  46,  46,  /*   13 */
 46,  46,  46,  46,  46,  46,  46,  46,  /*   13 */
 46,  46,  46,  46,  46,  46,  46,  46,  /*   13 */
 46,  46,  46,  46,  46,  46,  46,  46,  /*   13 */
 60,  60,  46,  46,  46,  46,  46,  46,  /*   13 */
 46,  46,  46,  46,  46,  46,  46,  46,  /*   13 */
 46,  46,  46,  46,   3,   3,  46,  46,  /*   13 */
 46,  46,  59,  46,  46,  46,   3,  46,  /*   13 */
 46,  46,  46,  46,  11,  11,  61,   3,  /*   14 */
 62,  62,  62,  46,  63,  46,  64,  64,  /*   14 */
 16,  20,  20,  20,  20,  20,  20,  20,  /*   14 */
 20,  20,  20,  20,  20,  20,  20,  20,  /*   14 */
 20,  20,  46,  20,  20,  20,  20,  20,  /*   14 */
 20,  20,  20,  20,  65,  66,  66,  66,  /*   14 */
 16,  21,  21,  21,  21,  21,  21,  21,  /*   14 */
 21,  21,  21,  21,  21,  21,  21,  21,  /*   14 */
 21,  21,  16,  21,  21,  21,  21,  21,  /*   15 */
 21,  21,  21,  21,  67,  68,  68,  46,  /*   15 */
 69,  70,  38,  38,  38,  71,  72,  46,  /*   15 */
 46,  46,  38,  46,  38,  46,  38,  46,  /*   15 */
 38,  46,  23,  24,  23,  24,  23,  24,  /*   15 */
 23,  24,  23,  24,  23,  24,  23,  24,  /*   15 */
 73,  74,  16,  40,  46,  46,  46,  46,  /*   15 */
 46,  46,  46,  46,  46,  46,  46,  46,  /*   15 */
 46,  75,  75,  75,  75,  75,  75,  75,  /*   16 */
 75,  75,  75,  75,  75,  46,  75,  75,  /*   16 */
 20,  20,  20,  20,  20,  20,  20,  20,  /*   16 */
 20,  20,  20,  20,  20,  20,  20,  20,  /*   16 */
 20,  20,  20,  20,  20,  20,  20,  20,  /*   16 */
 20,  20,  20,  20,  20,  20,  20,  20,  /*   16 */
 21,  21,  21,  21,  21,  21,  21,  21,  /*   16 */
 21,  21,  21,  21,  21,  21,  21,  21,  /*   16 */
 21,  21,  21,  21,  21,  21,  21,  21,  /*   17 */
 21,  21,  21,  21,  21,  21,  21,  21,  /*   17 */
 46,  74,  74,  74,  74,  74,  74,  74,  /*   17 */
 74,  74,  74,  74,  74,  46,  74,  74,  /*   17 */
 23,  24,  23,  24,  23,  24,  23,  24,  /*   17 */
 23,  24,  23,  24,  23,  24,  23,  24,  /*   17 */
 23,  24,  23,  24,  23,  24,  23,  24,  /*   17 */
 23,  24,  23,  24,  23,  24,  23,  24,  /*   17 */
 23,  24,  15,  60,  60,  60,  60,  46,  /*   18 */
 46,  46,  46,  46,  46,  46,  46,  46,  /*   18 */
 23,  24,  23,  24,  23,  24,  23,  24,  /*   18 */
 23,  24,  23,  24,  23,  24,  23,  24,  /*   18 */
 23,  24,  23,  24,  23,  24,  23,  24,  /*   18 */
 23,  24,  23,  24,  23,  24,  23,  24,  /*   18 */
 23,  24,  23,  24,  23,  24,  23,  24,  /*   18 */
 23,  24,  23,  24,  23,  24,  23,  24,  /*   18 */
 40,  23,  24,  23,  24,  46,  46,  23,  /*   19 */
 24,  46,  46,  23,  24,  46,  46,  46,  /*   19 */
 23,  24,  23,  24,  23,  24,  23,  24,  /*   19 */
 23,  24,  23,  24,  23,  24,  23,  24,  /*   19 */
 23,  24,  23,  24,  23,  24,  23,  24,  /*   19 */
 23,  24,  23,  24,  46,  46,  23,  24,  /*   19 */
 23,  24,  23,  24,  23,  24,  46,  46,  /*   19 */
 23,  24,  46,  46,  46,  46,  46,  46,  /*   19 */
 46,  46,  46,  46,  46,  46,  46,  46,  /*   20 */
 46,  46,  46,  46,  46,  46,  46,  46,  /*   20 */
 46,  46,  46,  46,  46,  46,  46,  46,  /*   20 */
 46,  46,  46,  46,  46,  46,  46,  46,  /*   20 */
 46,  46,  46,  46,  46,  46,  46,  46,  /*   20 */
 46,  46,  46,  46,  46,  46,  46,  46,  /*   20 */
 46,  76,  76,  76,  76,  76,  76,  76,  /*   20 */
 76,  76,  76,  76,  76,  76,  76,  76,  /*   20 */
 76,  76,  76,  76,  76,  76,  76,  76,  /*   21 */
 76,  76,  76,  76,  76,  76,  76,  76,  /*   21 */
 76,  76,  76,  76,  76,  76,  76,  46,  /*   21 */
 46,  59,   3,   3,   3,   3,   3,   3,  /*   21 */
 46,  77,  77,  77,  77,  77,  77,  77,  /*   21 */
 77,  77,  77,  77,  77,  77,  77,  77,  /*   21 */
 77,  77,  77,  77,  77,  77,  77,  77,  /*   21 */
 77,  77,  77,  77,  77,  77,  77,  77,  /*   21 */
 77,  77,  77,  77,  77,  77,  77,  16,  /*   22 */
 46,   3,  46,  46,  46,  46,  46,  46,  /*   22 */
 46,  60,  60,  60,  60,  60,  60,  60,  /*   22 */
 60,  60,  60,  60,  60,  60,  60,  60,  /*   22 */
 60,  60,  46,  60,  60,  60,  60,  60,  /*   22 */
 60,  60,  60,  60,  60,  60,  60,  60,  /*   22 */
 60,  60,  60,  60,  60,  60,  60,  60,  /*   22 */
 60,  60,  46,  60,  60,  60,   3,  60,  /*   22 */
  3,  60,  60,   3,  60,  46,  46,  46,  /*   23 */
 46,  46,  46,  46,  46,  46,  46,  46,  /*   23 */
 40,  40,  40,  40,  40,  40,  40,  40,  /*   23 */
 40,  40,  40,  40,  40,  40,  40,  40,  /*   23 */
 40,  40,  40,  40,  40,  40,  40,  40,  /*   23 */
 40,  40,  40,  46,  46,  46,  46,  46,  /*   23 */
 40,  40,  40,   3,   3,  46,  46,  46,  /*   23 */
 46,  46,  46,  46,  46,  46,  46,  46,  /*   23 */
 46,  46,  46,  46,  46,  46,  46,  46,  /*   24 */
 46,  46,  46,  46,   3,  46,  46,  46,  /*   24 */
 46,  46,  46,  46,  46,  46,  46,  46,  /*   24 */
 46,  46,  46,   3,  46,  46,  46,   3,  /*   24 */
 46,  40,  40,  40,  40,  40,  40,  40,  /*   24 */
 40,  40,  40,  40,  40,  40,  40,  40,  /*   24 */
 40,  40,  40,  40,  40,  40,  40,  40,  /*   24 */
 40,  40,  40,  46,  46,  46,  46,  46,  /*   24 */
 59,  40,  40,  40,  40,  40,  40,  40,  /*   25 */
 40,  40,  40,  60,  60,  60,  60,  60,  /*   25 */
 60,  60,  60,  46,  46,  46,  46,  46,  /*   25 */
 46,  46,  46,  46,  46,  46,  46,  46,  /*   25 */
 78,  78,  78,  78,  78,  78,  78,  78,  /*   25 */
 78,  78,   3,   3,   3,   3,  46,  46,  /*   25 */
 60,  40,  40,  40,  40,  40,  40,  40,  /*   25 */
 40,  40,  40,  40,  40,  40,  40,  40,  /*   25 */
 40,  40,  40,  40,  40,  40,  40,  40,  /*   26 */
 40,  40,  40,  40,  40,  40,  40,  40,  /*   26 */
 40,  40,  40,  40,  40,  40,  40,  40,  /*   26 */
 40,  40,  40,  40,  40,  40,  40,  40,  /*   26 */
 40,  40,  40,  40,  40,  40,  40,  40,  /*   26 */
 40,  40,  40,  40,  40,  40,  40,  40,  /*   26 */
 40,  40,  40,  40,  40,  40,  40,  40,  /*   26 */
 46,  46,  40,  40,  40,  40,  40,  46,  /*   26 */
 40,  40,  40,  40,  40,  40,  40,  40,  /*   27 */
 40,  40,  40,  40,  40,  40,  40,  46,  /*   27 */
 40,  40,  40,  40,   3,  40,  60,  60,  /*   27 */
 60,  60,  60,  60,  60,  79,  79,  60,  /*   27 */
 60,  60,  60,  60,  60,  59,  59,  60,  /*   27 */
 60,  15,  60,  60,  60,  60,  46,  46,  /*   27 */
  9,   9,   9,   9,   9,   9,   9,   9,  /*   27 */
  9,   9,  46,  46,  46,  46,  46,  46,  /*   27 */
 46,  46,  46,  46,  46,  46,  46,  46,  /*   28 */
 46,  46,  46,  46,  46,  46,  46,  46,  /*   28 */
 46,  46,  46,  46,  46,  46,  46,  46,  /*   28 */
 46,  46,  46,  46,  46,  46,  46,  46,  /*   28 */
 46,  46,  46,  46,  46,  46,  46,  46,  /*   28 */
 46,  46,  46,  46,  46,  46,  46,  46,  /*   28 */
 46,  46,  46,  46,  46,  46,  46,  46,  /*   28 */
 46,  46,  46,  46,  46,  46,  46,  46,  /*   28 */
 46,  60,  60,  80,  46,  40,  40,  40,  /*   29 */
 40,  40,  40,  40,  40,  40,  40,  40,  /*   29 */
 40,  40,  40,  40,  40,  40,  40,  40,  /*   29 */
 40,  40,  40,  40,  40,  40,  40,  40,  /*   29 */
 40,  40,  40,  40,  40,  40,  40,  40,  /*   29 */
 40,  40,  40,  40,  40,  40,  40,  40,  /*   29 */
 40,  40,  40,  40,  40,  40,  40,  40,  /*   29 */
 40,  40,  46,  46,  60,  40,  80,  80,  /*   29 */
 80,  60,  60,  60,  60,  60,  60,  60,  /*   30 */
 60,  80,  80,  80,  80,  60,  46,  46,  /*   30 */
 15,  60,  60,  60,  60,  46,  46,  46,  /*   30 */
 40,  40,  40,  40,  40,  40,  40,  40,  /*   30 */
 40,  40,  60,  60,   3,   3,  81,  81,  /*   30 */
 81,  81,  81,  81,  81,  81,  81,  81,  /*   30 */
  3,  46,  46,  46,  46,  46,  46,  46,  /*   30 */
 46,  46,  46,  46,  46,  46,  46,  46,  /*   30 */
 46,  60,  80,  80,  46,  40,  40,  40,  /*   31 */
 40,  40,  40,  40,  40,  46,  46,  40,  /*   31 */
 40,  46,  46,  40,  40,  40,  40,  40,  /*   31 */
 40,  40,  40,  40,  40,  40,  40,  40,  /*   31 */
 40,  40,  40,  40,  40,  40,  40,  40,  /*   31 */
 40,  46,  40,  40,  40,  40,  40,  40,  /*   31 */
 40,  46,  40,  46,  46,  46,  40,  40,  /*   31 */
 40,  40,  46,  46,  60,  46,  80,  80,  /*   31 */
 80,  60,  60,  60,  60,  46,  46,  80,  /*   32 */
 80,  46,  46,  80,  80,  60,  46,  46,  /*   32 */
 46,  46,  46,  46,  46,  46,  46,  80,  /*   32 */
 46,  46,  46,  46,  40,  40,  46,  40,  /*   32 */
 40,  40,  60,  60,  46,  46,  81,  81,  /*   32 */
 81,  81,  81,  81,  81,  81,  81,  81,  /*   32 */
 40,  40,   4,   4,  82,  82,  82,  82,  /*   32 */
 19,  83,  15,  46,  46,  46,  46,  46,  /*   32 */
 46,  46,  60,  46,  46,  40,  40,  40,  /*   33 */
 40,  40,  40,  46,  46,  46,  46,  40,  /*   33 */
 40,  46,  46,  40,  40,  40,  40,  40,  /*   33 */
 40,  40,  40,  40,  40,  40,  40,  40,  /*   33 */
 40,  40,  40,  40,  40,  40,  40,  40,  /*   33 */
 40,  46,  40,  40,  40,  40,  40,  40,  /*   33 */
 40,  46,  40,  40,  46,  40,  40,  46,  /*   33 */
 40,  40,  46,  46,  60,  46,  80,  80,  /*   33 */
 80,  60,  60,  46,  46,  46,  46,  60,  /*   34 */
 60,  46,  46,  60,  60,  60,  46,  46,  /*   34 */
 46,  46,  46,  46,  46,  46,  46,  46,  /*   34 */
 46,  40,  40,  40,  40,  46,  40,  46,  /*   34 */
 46,  46,  46,  46,  46,  46,  81,  81,  /*   34 */
 81,  81,  81,  81,  81,  81,  81,  81,  /*   34 */
 60,  60,  40,  40,  40,  46,  46,  46,  /*   34 */
 46,  46,  46,  46,  46,  46,  46,  46,  /*   34 */
 46,  60,  60,  80,  46,  40,  40,  40,  /*   35 */
 40,  40,  40,  40,  46,  40,  46,  40,  /*   35 */
 40,  40,  46,  40,  40,  40,  40,  40,  /*   35 */
 40,  40,  40,  40,  40,  40,  40,  40,  /*   35 */
 40,  40,  40,  40,  40,  40,  40,  40,  /*   35 */
 40,  46,  40,  40,  40,  40,  40,  40,  /*   35 */
 40,  46,  40,  40,  46,  40,  40,  40,  /*   35 */
 40,  40,  46,  46,  60,  40,  80,  80,  /*   35 */
 80,  60,  60,  60,  60,  60,  46,  60,  /*   36 */
 60,  80,  46,  80,  80,  60,  46,  46,  /*   36 */
 15,  46,  46,  46,  46,  46,  46,  46,  /*   36 */
 46,  46,  46,  46,  46,  46,  46,  46,  /*   36 */
 40,  46,  46,  46,  46,  46,  81,  81,  /*   36 */
 81,  81,  81,  81,  81,  81,  81,  81,  /*   36 */
 46,  46,  46,  46,  46,  46,  46,  46,  /*   36 */
 46,  46,  46,  46,  46,  46,  46,  46,  /*   36 */
 46,  60,  80,  80,  46,  40,  40,  40,  /*   37 */
 40,  40,  40,  40,  40,  46,  46,  40,  /*   37 */
 40,  46,  46,  40,  40,  40,  40,  40,  /*   37 */
 40,  40,  40,  40,  40,  40,  40,  40,  /*   37 */
 40,  40,  40,  40,  40,  40,  40,  40,  /*   37 */
 40,  46,  40,  40,  40,  40,  40,  40,  /*   37 */
 40,  46,  40,  40,  46,  46,  40,  40,  /*   37 */
 40,  40,  46,  46,  60,  40,  80,  60,  /*   37 */
 80,  60,  60,  60,  46,  46,  46,  80,  /*   38 */
 80,  46,  46,  80,  80,  60,  46,  46,  /*   38 */
 46,  46,  46,  46,  46,  46,  60,  80,  /*   38 */
 46,  46,  46,  46,  40,  40,  46,  40,  /*   38 */
 40,  40,  46,  46,  46,  46,  81,  81,  /*   38 */
 81,  81,  81,  81,  81,  81,  81,  81,  /*   38 */
 15,  46,  46,  46,  46,  46,  46,  46,  /*   38 */
 46,  46,  46,  46,  46,  46,  46,  46,  /*   38 */
 46,  46,  60,  80,  46,  40,  40,  40,  /*   39 */
 40,  40,  40,  46,  46,  46,  40,  40,  /*   39 */
 40,  46,  40,  40,  40,  40,  46,  46,  /*   39 */
 46,  40,  40,  46,  40,  46,  40,  40,  /*   39 */
 46,  46,  46,  40,  40,  46,  46,  46,  /*   39 */
 40,  40,  40,  46,  46,  46,  40,  40,  /*   39 */
 40,  40,  40,  40,  40,  40,  46,  40,  /*   39 */
 40,  40,  46,  46,  46,  46,  80,  80,  /*   39 */
 60,  80,  80,  46,  46,  46,  80,  80,  /*   40 */
 80,  46,  80,  80,  80,  60,  46,  46,  /*   40 */
 46,  46,  46,  46,  46,  46,  46,  80,  /*   40 */
 46,  46,  46,  46,  46,  46,  46,  46,  /*   40 */
 46,  46,  46,  46,  46,  46,  46,  81,  /*   40 */
 81,  81,  81,  81,  81,  81,  81,  81,  /*   40 */
 84,  19,  19,  46,  46,  46,  46,  46,  /*   40 */
 46,  46,  46,  46,  46,  46,  46,  46,  /*   40 */
 46,  80,  80,  80,  46,  40,  40,  40,  /*   41 */
 40,  40,  40,  40,  40,  46,  40,  40,  /*   41 */
 40,  46,  40,  40,  40,  40,  40,  40,  /*   41 */
 40,  40,  40,  40,  40,  40,  40,  40,  /*   41 */
 40,  40,  40,  40,  40,  40,  40,  40,  /*   41 */
 40,  46,  40,  40,  40,  40,  40,  40,  /*   41 */
 40,  40,  40,  40,  46,  40,  40,  40,  /*   41 */
 40,  40,  46,  46,  46,  46,  60,  60,  /*   41 */
 60,  80,  80,  80,  80,  46,  60,  60,  /*   42 */
 60,  46,  60,  60,  60,  60,  46,  46,  /*   42 */
 46,  46,  46,  46,  46,  60,  60,  46,  /*   42 */
 46,  46,  46,  46,  46,  46,  46,  46,  /*   42 */
 40,  40,  46,  46,  46,  46,  81,  81,  /*   42 */
 81,  81,  81,  81,  81,  81,  81,  81,  /*   42 */
 46,  46,  46,  46,  46,  46,  46,  46,  /*   42 */
 46,  46,  46,  46,  46,  46,  46,  46,  /*   42 */
 46,  46,  80,  80,  46,  40,  40,  40,  /*   43 */
 40,  40,  40,  40,  40,  46,  40,  40,  /*   43 */
 40,  46,  40,  40,  40,  40,  40,  40,  /*   43 */
 40,  40,  40,  40,  40,  40,  40,  40,  /*   43 */
 40,  40,  40,  40,  40,  40,  40,  40,  /*   43 */
 40,  46,  40,  40,  40,  40,  40,  40,  /*   43 */
 40,  40,  40,  40,  46,  40,  40,  40,  /*   43 */
 40,  40,  46,  46,  46,  46,  80,  60,  /*   43 */
 80,  80,  80,  80,  80,  46,  60,  80,  /*   44 */
 80,  46,  80,  80,  60,  60,  46,  46,  /*   44 */
 46,  46,  46,  46,  46,  80,  80,  46,  /*   44 */
 46,  46,  46,  46,  46,  46,  40,  46,  /*   44 */
 40,  40,  46,  46,  46,  46,  81,  81,  /*   44 */
 81,  81,  81,  81,  81,  81,  81,  81,  /*   44 */
 46,  46,  46,  46,  46,  46,  46,  46,  /*   44 */
 46,  46,  46,  46,  46,  46,  46,  46,  /*   44 */
 46,  46,  80,  80,  46,  40,  40,  40,  /*   45 */
 40,  40,  40,  40,  40,  46,  40,  40,  /*   45 */
 40,  46,  40,  40,  40,  40,  40,  40,  /*   45 */
 40,  40,  40,  40,  40,  40,  40,  40,  /*   45 */
 40,  40,  40,  40,  40,  40,  40,  40,  /*   45 */
 40,  46,  40,  40,  40,  40,  40,  40,  /*   45 */
 40,  40,  40,  40,  40,  40,  40,  40,  /*   45 */
 40,  40,  46,  46,  46,  46,  80,  80,  /*   45 */
 80,  60,  60,  60,  46,  46,  80,  80,  /*   46 */
 80,  46,  80,  80,  80,  60,  46,  46,  /*   46 */
 46,  46,  46,  46,  46,  46,  46,  80,  /*   46 */
 46,  46,  46,  46,  46,  46,  46,  46,  /*   46 */
 40,  40,  46,  46,  46,  46,  81,  81,  /*   46 */
 81,  81,  81,  81,  81,  81,  81,  81,  /*   46 */
 46,  46,  46,  46,  46,  46,  46,  46,  /*   46 */
 46,  46,  46,  46,  46,  46,  46,  46,  /*   46 */
 46,  40,  40,  40,  40,  40,  40,  40,  /*   47 */
 40,  40,  40,  40,  40,  40,  40,  40,  /*   47 */
 40,  40,  40,  40,  40,  40,  40,  40,  /*   47 */
 40,  40,  40,  40,  40,  40,  40,  40,  /*   47 */
 40,  40,  40,  40,  40,  40,  40,  40,  /*   47 */
 40,  40,  40,  40,  40,  40,  40,   3,  /*   47 */
 40,  60,  40,  40,  60,  60,  60,  60,  /*   47 */
 60,  60,  60,  46,  46,  46,  46,   4,  /*   47 */
 40,  40,  40,  40,  40,  40,  59,  60,  /*   48 */
 60,  60,  60,  60,  60,  60,  60,  15,  /*   48 */
  9,   9,   9,   9,   9,   9,   9,   9,  /*   48 */
  9,   9,   3,   3,  46,  46,  46,  46,  /*   48 */
 46,  46,  46,  46,  46,  46,  46,  46,  /*   48 */
 46,  46,  46,  46,  46,  46,  46,  46,  /*   48 */
 46,  46,  46,  46,  46,  46,  46,  46,  /*   48 */
 46,  46,  46,  46,  46,  46,  46,  46,  /*   48 */
 46,  40,  40,  46,  40,  46,  46,  40,  /*   49 */
 40,  46,  40,  46,  46,  40,  46,  46,  /*   49 */
 46,  46,  46,  46,  40,  40,  40,  40,  /*   49 */
 46,  40,  40,  40,  40,  40,  40,  40,  /*   49 */
 46,  40,  40,  40,  46,  40,  46,  40,  /*   49 */
 46,  46,  40,  40,  46,  40,  40,   3,  /*   49 */
 40,  60,  40,  40,  60,  60,  60,  60,  /*   49 */
 60,  60,  46,  60,  60,  40,  46,  46,  /*   49 */
 40,  40,  40,  40,  40,  46,  59,  46,  /*   50 */
 60,  60,  60,  60,  60,  60,  46,  46,  /*   50 */
  9,   9,   9,   9,   9,   9,   9,   9,  /*   50 */
  9,   9,  46,  46,  40,  40,  46,  46,  /*   50 */
 46,  46,  46,  46,  46,  46,  46,  46,  /*   50 */
 46,  46,  46,  46,  46,  46,  46,  46,  /*   50 */
 46,  46,  46,  46,  46,  46,  46,  46,  /*   50 */
 46,  46,  46,  46,  46,  46,  46,  46,  /*   50 */
 15,  15,  15,  15,   3,   3,   3,   3,  /*   51 */
  3,   3,   3,   3,   3,   3,   3,   3,  /*   51 */
  3,   3,   3,  15,  15,  15,  15,  15,  /*   51 */
 60,  60,  15,  15,  15,  15,  15,  15,  /*   51 */
 78,  78,  78,  78,  78,  78,  78,  78,  /*   51 */
 78,  78,  85,  85,  85,  85,  85,  85,  /*   51 */
 85,  85,  85,  85,  15,  60,  15,  60,  /*   51 */
 15,  60,   5,   6,   5,   6,  80,  80,  /*   51 */
 40,  40,  40,  40,  40,  40,  40,  40,  /*   52 */
 46,  40,  40,  40,  40,  40,  40,  40,  /*   52 */
 40,  40,  40,  40,  40,  40,  40,  40,  /*   52 */
 40,  40,  40,  40,  40,  40,  40,  40,  /*   52 */
 40,  40,  40,  40,  40,  40,  40,  40,  /*   52 */
 40,  40,  46,  46,  46,  46,  46,  46,  /*   52 */
 46,  60,  60,  60,  60,  60,  60,  60,  /*   52 */
 60,  60,  60,  60,  60,  60,  60,  80,  /*   52 */
 60,  60,  60,  60,  60,   3,  60,  60,  /*   53 */
 60,  60,  60,  60,  46,  46,  46,  46,  /*   53 */
 60,  60,  60,  60,  60,  60,  46,  60,  /*   53 */
 46,  60,  60,  60,  60,  60,  60,  60,  /*   53 */
 60,  60,  60,  60,  60,  60,  60,  60,  /*   53 */
 60,  60,  60,  60,  60,  60,  46,  46,  /*   53 */
 46,  60,  60,  60,  60,  60,  60,  60,  /*   53 */
 46,  60,  46,  46,  46,  46,  46,  46,  /*   53 */
 46,  46,  46,  46,  46,  46,  46,  46,  /*   54 */
 46,  46,  46,  46,  46,  46,  46,  46,  /*   54 */
 46,  46,  46,  46,  46,  46,  46,  46,  /*   54 */
 46,  46,  46,  46,  46,  46,  46,  46,  /*   54 */
 76,  76,  76,  76,  76,  76,  76,  76,  /*   54 */
 76,  76,  76,  76,  76,  76,  76,  76,  /*   54 */
 76,  76,  76,  76,  76,  76,  76,  76,  /*   54 */
 76,  76,  76,  76,  76,  76,  76,  76,  /*   54 */
 76,  76,  76,  76,  76,  76,  46,  46,  /*   55 */
 46,  46,  46,  46,  46,  46,  46,  46,  /*   55 */
 16,  16,  16,  16,  16,  16,  16,  16,  /*   55 */
 16,  16,  16,  16,  16,  16,  16,  16,  /*   55 */
 16,  16,  16,  16,  16,  16,  16,  16,  /*   55 */
 16,  16,  16,  16,  16,  16,  16,  16,  /*   55 */
 16,  16,  16,  16,  16,  16,  16,  46,  /*   55 */
 46,  46,  46,   3,  46,  46,  46,  46,  /*   55 */
 40,  40,  40,  40,  40,  40,  40,  40,  /*   56 */
 40,  40,  40,  40,  40,  40,  40,  40,  /*   56 */
 40,  40,  40,  40,  40,  40,  40,  40,  /*   56 */
 40,  40,  40,  40,  40,  40,  40,  40,  /*   56 */
 40,  40,  40,  40,  40,  40,  40,  40,  /*   56 */
 40,  40,  40,  40,  40,  40,  40,  40,  /*   56 */
 40,  40,  40,  40,  40,  40,  40,  40,  /*   56 */
 40,  40,  40,  40,  40,  40,  40,  40,  /*   56 */
 40,  40,  40,  40,  40,  40,  40,  40,  /*   57 */
 40,  40,  40,  40,  40,  40,  40,  40,  /*   57 */
 40,  40,  40,  40,  40,  40,  40,  40,  /*   57 */
 40,  40,  46,  46,  46,  46,  46,  40,  /*   57 */
 40,  40,  40,  40,  40,  40,  40,  40,  /*   57 */
 40,  40,  40,  40,  40,  40,  40,  40,  /*   57 */
 40,  40,  40,  40,  40,  40,  40,  40,  /*   57 */
 40,  40,  40,  40,  40,  40,  40,  40,  /*   57 */
 40,  40,  40,  40,  40,  40,  40,  40,  /*   58 */
 40,  40,  40,  40,  40,  40,  40,  40,  /*   58 */
 40,  40,  40,  40,  40,  40,  40,  40,  /*   58 */
 40,  40,  40,  40,  40,  40,  40,  40,  /*   58 */
 40,  40,  40,  46,  46,  46,  46,  46,  /*   58 */
 40,  40,  40,  40,  40,  40,  40,  40,  /*   58 */
 40,  40,  40,  40,  40,  40,  40,  40,  /*   58 */
 40,  40,  40,  40,  40,  40,  40,  40,  /*   58 */
 40,  40,  40,  40,  40,  40,  40,  40,  /*   59 */
 40,  40,  40,  40,  40,  40,  40,  40,  /*   59 */
 40,  40,  40,  40,  40,  40,  40,  40,  /*   59 */
 40,  40,  40,  40,  40,  40,  40,  40,  /*   59 */
 40,  40,  40,  40,  40,  40,  40,  40,  /*   59 */
 40,  40,  40,  40,  40,  40,  40,  40,  /*   59 */
 40,  40,  40,  40,  40,  40,  40,  40,  /*   59 */
 40,  40,  46,  46,  46,  46,  46,  46,  /*   59 */
 23,  24,  23,  24,  23,  24,  23,  24,  /*   60 */
 23,  24,  23,  24,  23,  24,  23,  24,  /*   60 */
 23,  24,  23,  24,  23,  24,  23,  24,  /*   60 */
 23,  24,  23,  24,  23,  24,  23,  24,  /*   60 */
 23,  24,  23,  24,  23,  24,  23,  24,  /*   60 */
 23,  24,  23,  24,  23,  24,  23,  24,  /*   60 */
 23,  24,  23,  24,  23,  24,  23,  24,  /*   60 */
 23,  24,  23,  24,  23,  24,  23,  24,  /*   60 */
 23,  24,  23,  24,  23,  24,  23,  24,  /*   61 */
 23,  24,  23,  24,  23,  24,  23,  24,  /*   61 */
 23,  24,  23,  24,  23,  24,  16,  16,  /*   61 */
 16,  16,  16,  16,  46,  46,  46,  46,  /*   61 */
 23,  24,  23,  24,  23,  24,  23,  24,  /*   61 */
 23,  24,  23,  24,  23,  24,  23,  24,  /*   61 */
 23,  24,  23,  24,  23,  24,  23,  24,  /*   61 */
 23,  24,  23,  24,  23,  24,  23,  24,  /*   61 */
 23,  24,  23,  24,  23,  24,  23,  24,  /*   62 */
 23,  24,  23,  24,  23,  24,  23,  24,  /*   62 */
 23,  24,  23,  24,  23,  24,  23,  24,  /*   62 */
 23,  24,  23,  24,  23,  24,  23,  24,  /*   62 */
 23,  24,  23,  24,  23,  24,  23,  24,  /*   62 */
 23,  24,  23,  24,  23,  24,  23,  24,  /*   62 */
 23,  24,  23,  24,  23,  24,  23,  24,  /*   62 */
 23,  24,  46,  46,  46,  46,  46,  46,  /*   62 */
 86,  86,  86,  86,  86,  86,  86,  86,  /*   63 */
 87,  87,  87,  87,  87,  87,  87,  87,  /*   63 */
 86,  86,  86,  86,  86,  86,  46,  46,  /*   63 */
 87,  87,  87,  87,  87,  87,  46,  46,  /*   63 */
 86,  86,  86,  86,  86,  86,  86,  86,  /*   63 */
 87,  87,  87,  87,  87,  87,  87,  87,  /*   63 */
 86,  86,  86,  86,  86,  86,  86,  86,  /*   63 */
 87,  87,  87,  87,  87,  87,  87,  87,  /*   63 */
 86,  86,  86,  86,  86,  86,  46,  46,  /*   64 */
 87,  87,  87,  87,  87,  87,  46,  46,  /*   64 */
 16,  86,  16,  86,  16,  86,  16,  86,  /*   64 */
 46,  87,  46,  87,  46,  87,  46,  87,  /*   64 */
 86,  86,  86,  86,  86,  86,  86,  86,  /*   64 */
 87,  87,  87,  87,  87,  87,  87,  87,  /*   64 */
 88,  88,  89,  89,  89,  89,  90,  90,  /*   64 */
 91,  91,  92,  92,  93,  93,  46,  46,  /*   64 */
 86,  86,  86,  86,  86,  86,  86,  86,  /*   65 */
 87,  87,  87,  87,  87,  87,  87,  87,  /*   65 */
 86,  86,  86,  86,  86,  86,  86,  86,  /*   65 */
 87,  87,  87,  87,  87,  87,  87,  87,  /*   65 */
 86,  86,  86,  86,  86,  86,  86,  86,  /*   65 */
 87,  87,  87,  87,  87,  87,  87,  87,  /*   65 */
 86,  86,  16,  94,  16,  46,  16,  16,  /*   65 */
 87,  87,  95,  95,  96,  11,  38,  11,  /*   65 */
 11,  11,  16,  94,  16,  46,  16,  16,  /*   66 */
 97,  97,  97,  97,  96,  11,  11,  11,  /*   66 */
 86,  86,  16,  16,  46,  46,  16,  16,  /*   66 */
 87,  87,  98,  98,  46,  11,  11,  11,  /*   66 */
 86,  86,  16,  16,  16,  99,  16,  16,  /*   66 */
 87,  87, 100, 100, 101,  11,  11,  11,  /*   66 */
 46,  46,  16,  94,  16,  46,  16,  16,  /*   66 */
102, 102, 103, 103,  96,  11,  11,  46,  /*   66 */
  2,   2,   2,   2,   2,   2,   2,   2,  /*   67 */
  2,   2,   2,   2, 104, 104, 104, 104,  /*   67 */
  8,   8,   8,   8,   8,   8,   3,   3,  /*   67 */
  5,   6,   5,   5,   5,   6,   5,   5,  /*   67 */
  3,   3,   3,   3,   3,   3,   3,   3,  /*   67 */
105, 106, 104, 104, 104, 104, 104,  46,  /*   67 */
  3,   3,   3,   3,   3,   3,   3,   3,  /*   67 */
  3,   5,   6,   3,   3,   3,   3,  12,  /*   67 */
 12,   3,   3,   3,   7,   5,   6,  46,  /*   68 */
 46,  46,  46,  46,  46,  46,  46,  46,  /*   68 */
 46,  46,  46,  46,  46,  46,  46,  46,  /*   68 */
 46,  46,  46,  46,  46,  46,  46,  46,  /*   68 */
 46,  46,  46,  46,  46,  46,  46,  46,  /*   68 */
 46,  46, 104, 104, 104, 104, 104, 104,  /*   68 */
 17,  46,  46,  46,  17,  17,  17,  17,  /*   68 */
 17,  17,   7,   7,   7,   5,   6,  16,  /*   68 */
107, 107, 107, 107, 107, 107, 107, 107,  /*   69 */
107, 107,   7,   7,   7,   5,   6,  46,  /*   69 */
 46,  46,  46,  46,  46,  46,  46,  46,  /*   69 */
 46,  46,  46,  46,  46,  46,  46,  46,  /*   69 */
  4,   4,   4,   4,   4,   4,   4,   4,  /*   69 */
  4,   4,   4,   4,  46,  46,  46,  46,  /*   69 */
 46,  46,  46,  46,  46,  46,  46,  46,  /*   69 */
 46,  46,  46,  46,  46,  46,  46,  46,  /*   69 */
 46,  46,  46,  46,  46,  46,  46,  46,  /*   70 */
 46,  46,  46,  46,  46,  46,  46,  46,  /*   70 */
 60,  60,  60,  60,  60,  60,  60,  60,  /*   70 */
 60,  60,  60,  60,  60,  79,  79,  79,  /*   70 */
 79,  60,  46,  46,  46,  46,  46,  46,  /*   70 */
 46,  46,  46,  46,  46,  46,  46,  46,  /*   70 */
 46,  46,  46,  46,  46,  46,  46,  46,  /*   70 */
 46,  46,  46,  46,  46,  46,  46,  46,  /*   70 */
 15,  15,  38,  15,  15,  15,  15,  38,  /*   71 */
 15,  15,  16,  38,  38,  38,  16,  16,  /*   71 */
 38,  38,  38,  16,  15,  38,  15,  15,  /*   71 */
 38,  38,  38,  38,  38,  38,  15,  15,  /*   71 */
 15,  15,  15,  15,  38,  15,  38,  15,  /*   71 */
 38,  15,  38,  38,  38,  38,  16,  16,  /*   71 */
 38,  38,  15,  38,  16,  40,  40,  40,  /*   71 */
 40,  46,  46,  46,  46,  46,  46,  46,  /*   71 */
 46,  46,  46,  46,  46,  46,  46,  46,  /*   72 */
 46,  46,  46,  46,  46,  46,  46,  46,  /*   72 */
 46,  46,  46,  19,  19,  19,  19,  19,  /*   72 */
 19,  19,  19,  19,  19,  19,  19, 108,  /*   72 */
109, 109, 109, 109, 109, 109, 109, 109,  /*   72 */
109, 109, 109, 109, 110, 110, 110, 110,  /*   72 */
111, 111, 111, 111, 111, 111, 111, 111,  /*   72 */
111, 111, 111, 111, 112, 112, 112, 112,  /*   72 */
113, 113, 113,  46,  46,  46,  46,  46,  /*   73 */
 46,  46,  46,  46,  46,  46,  46,  46,  /*   73 */
  7,   7,   7,   7,   7,  15,  15,  15,  /*   73 */
 15,  15,  15,  15,  15,  15,  15,  15,  /*   73 */
 15,  15,  15,  15,  15,  15,  15,  15,  /*   73 */
 15,  15,  15,  15,  15,  15,  15,  15,  /*   73 */
 15,  15,  15,  15,  15,  15,  15,  15,  /*   73 */
 15,  15,  15,  15,  15,  15,  15,  15,  /*   73 */
 15,  15,  15,  15,  15,  15,  15,  15,  /*   74 */
 15,  15,  15,  15,  15,  15,  15,  15,  /*   74 */
 15,  15,   7,  15,   7,  15,  15,  15,  /*   74 */
 15,  15,  15,  15,  15,  15,  15,  15,  /*   74 */
 15,  15,  15,  15,  15,  15,  15,  15,  /*   74 */
 15,  15,  15,  46,  46,  46,  46,  46,  /*   74 */
 46,  46,  46,  46,  46,  46,  46,  46,  /*   74 */
 46,  46,  46,  46,  46,  46,  46,  46,  /*   74 */
  7,   7,   7,   7,   7,   7,   7,   7,  /*   75 */
  7,   7,   7,   7,   7,   7,   7,   7,  /*   75 */
  7,   7,   7,   7,   7,   7,   7,   7,  /*   75 */
  7,   7,   7,   7,   7,   7,   7,   7,  /*   75 */
  7,   7,   7,   7,   7,   7,   7,   7,  /*   75 */
  7,   7,   7,   7,   7,   7,   7,   7,  /*   75 */
  7,   7,   7,   7,   7,   7,   7,   7,  /*   75 */
  7,   7,   7,   7,   7,   7,   7,   7,  /*   75 */
  7,   7,   7,   7,   7,   7,   7,   7,  /*   76 */
  7,   7,   7,   7,   7,   7,   7,   7,  /*   76 */
  7,   7,   7,   7,   7,   7,   7,   7,  /*   76 */
  7,   7,   7,   7,   7,   7,   7,   7,  /*   76 */
  7,   7,   7,   7,   7,   7,   7,   7,  /*   76 */
  7,   7,   7,   7,   7,   7,   7,   7,  /*   76 */
  7,   7,  46,  46,  46,  46,  46,  46,  /*   76 */
 46,  46,  46,  46,  46,  46,  46,  46,  /*   76 */
 15,  46,  15,  15,  15,  15,  15,  15,  /*   77 */
  7,   7,   7,   7,  15,  15,  15,  15,  /*   77 */
 15,  15,  15,  15,  15,  15,  15,  15,  /*   77 */
 15,  15,  15,  15,  15,  15,  15,  15,  /*   77 */
  7,   7,  15,  15,  15,  15,  15,  15,  /*   77 */
 15,   5,   6,  15,  15,  15,  15,  15,  /*   77 */
 15,  15,  15,  15,  15,  15,  15,  15,  /*   77 */
 15,  15,  15,  15,  15,  15,  15,  15,  /*   77 */
 15,  15,  15,  15,  15,  15,  15,  15,  /*   78 */
 15,  15,  15,  15,  15,  15,  15,  15,  /*   78 */
 15,  15,  15,  15,  15,  15,  15,  15,  /*   78 */
 15,  15,  15,  15,  15,  15,  15,  15,  /*   78 */
 15,  15,  15,  15,  15,  15,  15,  15,  /*   78 */
 15,  15,  15,  15,  15,  15,  15,  15,  /*   78 */
 15,  15,  15,  15,  15,  15,  15,  15,  /*   78 */
 15,  15,  15,  46,  46,  46,  46,  46,  /*   78 */
 15,  15,  15,  15,  15,  15,  15,  15,  /*   79 */
 15,  15,  15,  15,  15,  15,  15,  15,  /*   79 */
 15,  15,  15,  15,  15,  15,  15,  15,  /*   79 */
 15,  15,  15,  15,  15,  15,  15,  15,  /*   79 */
 15,  15,  15,  15,  15,  46,  46,  46,  /*   79 */
 46,  46,  46,  46,  46,  46,  46,  46,  /*   79 */
 46,  46,  46,  46,  46,  46,  46,  46,  /*   79 */
 46,  46,  46,  46,  46,  46,  46,  46,  /*   79 */
 15,  15,  15,  15,  15,  15,  15,  15,  /*   80 */
 15,  15,  15,  46,  46,  46,  46,  46,  /*   80 */
 46,  46,  46,  46,  46,  46,  46,  46,  /*   80 */
 46,  46,  46,  46,  46,  46,  46,  46,  /*   80 */
114, 114, 114, 114, 114, 114, 114, 114,  /*   80 */
114, 114, 114, 114, 114, 114, 114, 114,  /*   80 */
114, 114, 114, 114,  82,  82,  82,  82,  /*   80 */
 82,  82,  82,  82,  82,  82,  82,  82,  /*   80 */
 82,  82,  82,  82,  82,  82,  82,  82,  /*   81 */
115, 115, 115, 115, 115, 115, 115, 115,  /*   81 */
115, 115, 115, 115, 115, 115, 115, 115,  /*   81 */
115, 115, 115, 115,  15,  15,  15,  15,  /*   81 */
 15,  15,  15,  15,  15,  15,  15,  15,  /*   81 */
 15,  15,  15,  15,  15,  15,  15,  15,  /*   81 */
 15,  15,  15,  15,  15,  15, 116, 116,  /*   81 */
116, 116, 116, 116, 116, 116, 116, 116,  /*   81 */
116, 116, 116, 116, 116, 116, 116, 116,  /*   82 */
116, 116, 116, 116, 116, 116, 116, 116,  /*   82 */
117, 117, 117, 117, 117, 117, 117, 117,  /*   82 */
117, 117, 117, 117, 117, 117, 117, 117,  /*   82 */
117, 117, 117, 117, 117, 117, 117, 117,  /*   82 */
117, 117, 118,  46,  46,  46,  46,  46,  /*   82 */
 46,  46,  46,  46,  46,  46,  46,  46,  /*   82 */
 46,  46,  46,  46,  46,  46,  46,  46,  /*   82 */
 15,  15,  15,  15,  15,  15,  15,  15,  /*   83 */
 15,  15,  15,  15,  15,  15,  15,  15,  /*   83 */
 15,  15,  15,  15,  15,  15,  15,  15,  /*   83 */
 15,  15,  15,  15,  15,  15,  15,  15,  /*   83 */
 15,  15,  15,  15,  15,  15,  15,  15,  /*   83 */
 15,  15,  15,  15,  15,  15,  15,  15,  /*   83 */
 15,  15,  15,  15,  15,  15,  15,  15,  /*   83 */
 15,  15,  15,  15,  15,  15,  15,  15,  /*   83 */
 15,  15,  15,  15,  15,  15,  15,  15,  /*   84 */
 15,  15,  15,  15,  15,  15,  15,  15,  /*   84 */
 15,  15,  15,  15,  15,  15,  46,  46,  /*   84 */
 46,  46,  46,  46,  46,  46,  46,  46,  /*   84 */
 15,  15,  15,  15,  15,  15,  15,  15,  /*   84 */
 15,  15,  15,  15,  15,  15,  15,  15,  /*   84 */
 15,  15,  15,  15,  15,  15,  15,  15,  /*   84 */
 15,  15,  15,  15,  15,  15,  15,  15,  /*   84 */
 15,  15,  15,  15,  15,  15,  15,  15,  /*   85 */
 15,  15,  15,  15,  15,  15,  15,  15,  /*   85 */
 15,  15,  15,  15,  15,  15,  15,  15,  /*   85 */
 15,  15,  15,  15,  15,  15,  15,  15,  /*   85 */
 15,  15,  15,  15,  15,  15,  15,  15,  /*   85 */
 15,  15,  15,  15,  15,  15,  15,  15,  /*   85 */
 46,  46,  46,  46,  46,  46,  46,  46,  /*   85 */
 46,  46,  46,  46,  46,  46,  46,  46,  /*   85 */
 15,  15,  15,  15,  15,  15,  15,  15,  /*   86 */
 15,  15,  15,  15,  15,  15,  15,  15,  /*   86 */
 15,  15,  15,  15,  46,  46,  46,  46,  /*   86 */
 46,  46,  15,  15,  15,  15,  15,  15,  /*   86 */
 15,  15,  15,  15,  15,  15,  15,  15,  /*   86 */
 15,  15,  15,  15,  15,  15,  15,  15,  /*   86 */
 15,  15,  15,  15,  15,  15,  15,  15,  /*   86 */
 15,  15,  15,  15,  15,  15,  15,  15,  /*   86 */
 46,  15,  15,  15,  15,  46,  15,  15,  /*   87 */
 15,  15,  46,  46,  15,  15,  15,  15,  /*   87 */
 15,  15,  15,  15,  15,  15,  15,  15,  /*   87 */
 15,  15,  15,  15,  15,  15,  15,  15,  /*   87 */
 15,  15,  15,  15,  15,  15,  15,  15,  /*   87 */
 46,  15,  15,  15,  15,  15,  15,  15,  /*   87 */
 15,  15,  15,  15,  15,  15,  15,  15,  /*   87 */
 15,  15,  15,  15,  15,  15,  15,  15,  /*   87 */
 15,  15,  15,  15,  15,  15,  15,  15,  /*   88 */
 15,  15,  15,  15,  46,  15,  46,  15,  /*   88 */
 15,  15,  15,  46,  46,  46,  15,  46,  /*   88 */
 15,  15,  15,  15,  15,  15,  15,  46,  /*   88 */
 46,  15,  15,  15,  15,  15,  15,  15,  /*   88 */
 46,  46,  46,  46,  46,  46,  46,  46,  /*   88 */
 46,  46,  46,  46,  46,  46, 119, 119,  /*   88 */
119, 119, 119, 119, 119, 119, 119, 119,  /*   88 */
114, 114, 114, 114, 114, 114, 114, 114,  /*   89 */
114, 114,  83,  83,  83,  83,  83,  83,  /*   89 */
 83,  83,  83,  83,  15,  46,  46,  46,  /*   89 */
 15,  15,  15,  15,  15,  15,  15,  15,  /*   89 */
 15,  15,  15,  15,  15,  15,  15,  15,  /*   89 */
 15,  15,  15,  15,  15,  15,  15,  15,  /*   89 */
 46,  15,  15,  15,  15,  15,  15,  15,  /*   89 */
 15,  15,  15,  15,  15,  15,  15,  46,  /*   89 */
  2,   3,   3,   3,  15,  59,   3, 120,  /*   90 */
  5,   6,   5,   6,   5,   6,   5,   6,  /*   90 */
  5,   6,  15,  15,   5,   6,   5,   6,  /*   90 */
  5,   6,   5,   6,   8,   5,   6,   5,  /*   90 */
 15, 121, 121, 121, 121, 121, 121, 121,  /*   90 */
121, 121,  60,  60,  60,  60,  60,  60,  /*   90 */
  8,  59,  59,  59,  59,  59,  15,  15,  /*   90 */
 46,  46,  46,  46,  46,  46,  46,  15,  /*   90 */
 46,  40,  40,  40,  40,  40,  40,  40,  /*   91 */
 40,  40,  40,  40,  40,  40,  40,  40,  /*   91 */
 40,  40,  40,  40,  40,  40,  40,  40,  /*   91 */
 40,  40,  40,  40,  40,  40,  40,  40,  /*   91 */
 40,  40,  40,  40,  40,  40,  40,  40,  /*   91 */
 40,  40,  40,  40,  40,  40,  40,  40,  /*   91 */
 40,  40,  40,  40,  40,  40,  40,  40,  /*   91 */
 40,  40,  40,  40,  40,  40,  40,  40,  /*   91 */
 40,  40,  40,  40,  40,  40,  40,  40,  /*   92 */
 40,  40,  40,  40,  40,  40,  40,  40,  /*   92 */
 40,  40,  40,  40,  40,  46,  46,  46,  /*   92 */
 46,  60,  60,  59,  59,  59,  59,  46,  /*   92 */
 46,  40,  40,  40,  40,  40,  40,  40,  /*   92 */
 40,  40,  40,  40,  40,  40,  40,  40,  /*   92 */
 40,  40,  40,  40,  40,  40,  40,  40,  /*   92 */
 40,  40,  40,  40,  40,  40,  40,  40,  /*   92 */
 40,  40,  40,  40,  40,  40,  40,  40,  /*   93 */
 40,  40,  40,  40,  40,  40,  40,  40,  /*   93 */
 40,  40,  40,  40,  40,  40,  40,  40,  /*   93 */
 40,  40,  40,  40,  40,  40,  40,  40,  /*   93 */
 40,  40,  40,  40,  40,  40,  40,  40,  /*   93 */
 40,  40,  40,  40,  40,  40,  40,  40,  /*   93 */
 40,  40,  40,  40,  40,  40,  40,  40,  /*   93 */
 40,  40,  40,   3,  59,  59,  59,  46,  /*   93 */
 46,  46,  46,  46,  46,  40,  40,  40,  /*   94 */
 40,  40,  40,  40,  40,  40,  40,  40,  /*   94 */
 40,  40,  40,  40,  40,  40,  40,  40,  /*   94 */
 40,  40,  40,  40,  40,  40,  40,  40,  /*   94 */
 40,  40,  40,  40,  40,  40,  40,  40,  /*   94 */
 40,  40,  40,  40,  40,  46,  46,  46,  /*   94 */
 46,  40,  40,  40,  40,  40,  40,  40,  /*   94 */
 40,  40,  40,  40,  40,  40,  40,  40,  /*   94 */
 40,  40,  40,  40,  40,  40,  40,  40,  /*   95 */
 40,  40,  40,  40,  40,  40,  40,  46,  /*   95 */
 15,  15,  85,  85,  85,  85,  15,  15,  /*   95 */
 15,  15,  15,  15,  15,  15,  15,  15,  /*   95 */
 46,  46,  46,  46,  46,  46,  46,  46,  /*   95 */
 46,  46,  46,  46,  46,  46,  46,  46,  /*   95 */
 46,  46,  46,  46,  46,  46,  46,  46,  /*   95 */
 46,  46,  46,  46,  46,  46,  46,  46,  /*   95 */
 15,  15,  15,  15,  15,  15,  15,  15,  /*   96 */
 15,  15,  15,  15,  15,  15,  15,  15,  /*   96 */
 15,  15,  15,  15,  15,  15,  15,  15,  /*   96 */
 15,  15,  15,  15,  15,  46,  46,  46,  /*   96 */
 85,  85,  85,  85,  85,  85,  85,  85,  /*   96 */
 85,  85,  15,  15,  15,  15,  15,  15,  /*   96 */
 15,  15,  15,  15,  15,  15,  15,  15,  /*   96 */
 15,  15,  15,  15,  15,  15,  15,  15,  /*   96 */
 15,  15,  15,  15,  46,  46,  46,  46,  /*   97 */
 46,  46,  46,  46,  46,  46,  46,  46,  /*   97 */
 46,  46,  46,  46,  46,  46,  46,  46,  /*   97 */
 46,  46,  46,  46,  46,  46,  46,  46,  /*   97 */
 15,  15,  15,  15,  15,  15,  15,  15,  /*   97 */
 15,  15,  15,  15,  15,  15,  15,  15,  /*   97 */
 15,  15,  15,  15,  15,  15,  15,  15,  /*   97 */
 15,  15,  15,  15,  46,  46,  46,  15,  /*   97 */
114, 114, 114, 114, 114, 114, 114, 114,  /*   98 */
114, 114,  15,  15,  15,  15,  15,  15,  /*   98 */
 15,  15,  15,  15,  15,  15,  15,  15,  /*   98 */
 15,  15,  15,  15,  15,  15,  15,  15,  /*   98 */
 15,  15,  15,  15,  15,  15,  15,  15,  /*   98 */
 15,  15,  15,  15,  15,  15,  15,  15,  /*   98 */
 15,  46,  46,  46,  46,  46,  46,  46,  /*   98 */
 46,  46,  46,  46,  46,  46,  46,  46,  /*   98 */
 15,  15,  15,  15,  15,  15,  15,  15,  /*   99 */
 15,  15,  15,  15,  46,  46,  46,  46,  /*   99 */
 15,  15,  15,  15,  15,  15,  15,  15,  /*   99 */
 15,  15,  15,  15,  15,  15,  15,  15,  /*   99 */
 15,  15,  15,  15,  15,  15,  15,  15,  /*   99 */
 15,  15,  15,  15,  15,  15,  15,  15,  /*   99 */
 15,  15,  15,  15,  15,  15,  15,  15,  /*   99 */
 15,  15,  15,  15,  15,  15,  15,  46,  /*   99 */
 15,  15,  15,  15,  15,  15,  15,  15,  /*  100 */
 15,  15,  15,  15,  15,  15,  15,  15,  /*  100 */
 15,  15,  15,  15,  15,  15,  15,  15,  /*  100 */
 15,  15,  15,  15,  15,  15,  15,  15,  /*  100 */
 15,  15,  15,  15,  15,  15,  15,  15,  /*  100 */
 15,  15,  15,  15,  15,  15,  15,  15,  /*  100 */
 15,  15,  15,  15,  15,  15,  15,  46,  /*  100 */
 46,  46,  46,  15,  15,  15,  15,  15,  /*  100 */
 15,  15,  15,  15,  15,  15,  15,  15,  /*  101 */
 15,  15,  15,  15,  15,  15,  15,  15,  /*  101 */
 15,  15,  15,  15,  15,  15,  15,  15,  /*  101 */
 15,  15,  15,  15,  15,  15,  46,  46,  /*  101 */
 15,  15,  15,  15,  15,  15,  15,  15,  /*  101 */
 15,  15,  15,  15,  15,  15,  15,  15,  /*  101 */
 15,  15,  15,  15,  15,  15,  15,  15,  /*  101 */
 15,  15,  15,  15,  15,  15,  15,  46,  /*  101 */
 40,  40,  40,  40,  40,  40,  40,  40,  /*  102 */
 40,  40,  40,  40,  40,  40,  40,  40,  /*  102 */
 40,  40,  40,  40,  40,  40,  40,  40,  /*  102 */
 40,  40,  40,  40,  40,  40,  40,  40,  /*  102 */
 40,  40,  40,  40,  40,  40,  46,  46,  /*  102 */
 46,  46,  46,  46,  46,  46,  46,  46,  /*  102 */
 46,  46,  46,  46,  46,  46,  46,  46,  /*  102 */
 46,  46,  46,  46,  46,  46,  46,  46,  /*  102 */
 40,  40,  40,  40,  40,  40,  40,  40,  /*  103 */
 40,  40,  40,  40,  40,  40,  40,  40,  /*  103 */
 40,  40,  40,  40,  40,  40,  40,  40,  /*  103 */
 40,  40,  40,  40,  40,  40,  40,  40,  /*  103 */
 40,  40,  40,  40,  46,  46,  46,  46,  /*  103 */
 46,  46,  46,  46,  46,  46,  46,  46,  /*  103 */
 46,  46,  46,  46,  46,  46,  46,  46,  /*  103 */
 46,  46,  46,  46,  46,  46,  46,  46,  /*  103 */
122, 122, 122, 122, 122, 122, 122, 122,  /*  104 */
122, 122, 122, 122, 122, 122, 122, 122,  /*  104 */
122, 122, 122, 122, 122, 122, 122, 122,  /*  104 */
122, 122, 122, 122, 122, 122, 122, 122,  /*  104 */
122, 122, 122, 122, 122, 122, 122, 122,  /*  104 */
122, 122, 122, 122, 122, 122, 122, 122,  /*  104 */
122, 122, 122, 122, 122, 122, 122, 122,  /*  104 */
122, 122, 122, 122, 122, 122, 122, 122,  /*  104 */
123, 123, 123, 123, 123, 123, 123, 123,  /*  105 */
123, 123, 123, 123, 123, 123, 123, 123,  /*  105 */
123, 123, 123, 123, 123, 123, 123, 123,  /*  105 */
123, 123, 123, 123, 123, 123, 123, 123,  /*  105 */
123, 123, 123, 123, 123, 123, 123, 123,  /*  105 */
123, 123, 123, 123, 123, 123, 123, 123,  /*  105 */
123, 123, 123, 123, 123, 123, 123, 123,  /*  105 */
123, 123, 123, 123, 123, 123, 123, 123,  /*  105 */
 40,  40,  40,  40,  40,  40,  40,  40,  /*  106 */
 40,  40,  40,  40,  40,  40,  40,  40,  /*  106 */
 40,  40,  40,  40,  40,  40,  40,  40,  /*  106 */
 40,  40,  40,  40,  40,  40,  40,  40,  /*  106 */
 40,  40,  40,  40,  40,  40,  40,  40,  /*  106 */
 40,  40,  40,  40,  40,  40,  46,  46,  /*  106 */
 46,  46,  46,  46,  46,  46,  46,  46,  /*  106 */
 46,  46,  46,  46,  46,  46,  46,  46,  /*  106 */
 16,  16,  16,  16,  16,  16,  16,  46,  /*  107 */
 46,  46,  46,  46,  46,  46,  46,  46,  /*  107 */
 46,  46,  46,  16,  16,  16,  16,  16,  /*  107 */
 46,  46,  46,  46,  46,  46,  60,  40,  /*  107 */
 40,  40,  40,  40,  40,  40,  40,  40,  /*  107 */
 40,   7,  40,  40,  40,  40,  40,  40,  /*  107 */
 40,  40,  40,  40,  40,  40,  40,  46,  /*  107 */
 40,  40,  40,  40,  40,  46,  40,  46,  /*  107 */
 40,  40,  46,  40,  40,  46,  40,  40,  /*  108 */
 40,  40,  40,  40,  40,  40,  40,  40,  /*  108 */
 40,  40,  40,  40,  40,  40,  40,  40,  /*  108 */
 40,  40,  40,  40,  40,  40,  40,  40,  /*  108 */
 40,  40,  40,  40,  40,  40,  40,  40,  /*  108 */
 40,  40,  40,  40,  40,  40,  40,  40,  /*  108 */
 40,  40,  40,  40,  40,  40,  40,  40,  /*  108 */
 40,  40,  40,  40,  40,  40,  40,  40,  /*  108 */
 40,  40,  40,  40,  40,  40,  40,  40,  /*  109 */
 40,  40,  40,  40,  40,  40,  40,  40,  /*  109 */
 40,  40,  40,  40,  40,  40,  40,  40,  /*  109 */
 40,  40,  40,  40,  40,  40,  40,  40,  /*  109 */
 40,  40,  40,  40,  40,  40,  40,  40,  /*  109 */
 40,  40,  40,  40,  40,  40,  40,  40,  /*  109 */
 40,  40,  46,  46,  46,  46,  46,  46,  /*  109 */
 46,  46,  46,  46,  46,  46,  46,  46,  /*  109 */
 46,  46,  46,  46,  46,  46,  46,  46,  /*  110 */
 46,  46,  46,  46,  46,  46,  46,  46,  /*  110 */
 46,  46,  46,  40,  40,  40,  40,  40,  /*  110 */
 40,  40,  40,  40,  40,  40,  40,  40,  /*  110 */
 40,  40,  40,  40,  40,  40,  40,  40,  /*  110 */
 40,  40,  40,  40,  40,  40,  40,  40,  /*  110 */
 40,  40,  40,  40,  40,  40,  40,  40,  /*  110 */
 40,  40,  40,  40,  40,  40,  40,  40,  /*  110 */
 40,  40,  40,  40,  40,  40,  40,  40,  /*  111 */
 40,  40,  40,  40,  40,  40,  40,  40,  /*  111 */
 40,  40,  40,  40,  40,  40,  40,  40,  /*  111 */
 40,  40,  40,  40,  40,  40,  40,  40,  /*  111 */
 40,  40,  40,  40,  40,  40,  40,  40,  /*  111 */
 40,  40,  40,  40,  40,  40,  40,  40,  /*  111 */
 40,  40,  40,  40,  40,  40,  40,  40,  /*  111 */
 40,  40,  40,  40,  40,  40,   5,   6,  /*  111 */
 46,  46,  46,  46,  46,  46,  46,  46,  /*  112 */
 46,  46,  46,  46,  46,  46,  46,  46,  /*  112 */
 40,  40,  40,  40,  40,  40,  40,  40,  /*  112 */
 40,  40,  40,  40,  40,  40,  40,  40,  /*  112 */
 40,  40,  40,  40,  40,  40,  40,  40,  /*  112 */
 40,  40,  40,  40,  40,  40,  40,  40,  /*  112 */
 40,  40,  40,  40,  40,  40,  40,  40,  /*  112 */
 40,  40,  40,  40,  40,  40,  40,  40,  /*  112 */
 40,  40,  40,  40,  40,  40,  40,  40,  /*  113 */
 40,  40,  40,  40,  40,  40,  40,  40,  /*  113 */
 46,  46,  40,  40,  40,  40,  40,  40,  /*  113 */
 40,  40,  40,  40,  40,  40,  40,  40,  /*  113 */
 40,  40,  40,  40,  40,  40,  40,  40,  /*  113 */
 40,  40,  40,  40,  40,  40,  40,  40,  /*  113 */
 40,  40,  40,  40,  40,  40,  40,  40,  /*  113 */
 40,  40,  40,  40,  40,  40,  40,  40,  /*  113 */
 40,  40,  40,  40,  40,  40,  40,  40,  /*  114 */
 46,  46,  46,  46,  46,  46,  46,  46,  /*  114 */
 46,  46,  46,  46,  46,  46,  46,  46,  /*  114 */
 46,  46,  46,  46,  46,  46,  46,  46,  /*  114 */
 46,  46,  46,  46,  46,  46,  46,  46,  /*  114 */
 46,  46,  46,  46,  46,  46,  46,  46,  /*  114 */
 40,  40,  40,  40,  40,  40,  40,  40,  /*  114 */
 40,  40,  40,  40,  46,  46,  46,  46,  /*  114 */
 46,  46,  46,  46,  46,  46,  46,  46,  /*  115 */
 46,  46,  46,  46,  46,  46,  46,  46,  /*  115 */
 46,  46,  46,  46,  46,  46,  46,  46,  /*  115 */
 46,  46,  46,  46,  46,  46,  46,  46,  /*  115 */
 60,  60,  60,  60,  46,  46,  46,  46,  /*  115 */
 46,  46,  46,  46,  46,  46,  46,  46,  /*  115 */
  3,   8,   8,  12,  12,   5,   6,   5,  /*  115 */
  6,   5,   6,   5,   6,   5,   6,   5,  /*  115 */
  6,   5,   6,   5,   6,  46,  46,  46,  /*  116 */
 46,   3,   3,   3,   3,  12,  12,  12,  /*  116 */
  3,   3,   3,  46,   3,   3,   3,   3,  /*  116 */
  8,   5,   6,   5,   6,   5,   6,   3,  /*  116 */
  3,   3,   7,   8,   7,   7,   7,  46,  /*  116 */
  3,   4,   3,   3,  46,  46,  46,  46,  /*  116 */
 40,  40,  40,  46,  40,  46,  40,  40,  /*  116 */
 40,  40,  40,  40,  40,  40,  40,  40,  /*  116 */
 40,  40,  40,  40,  40,  40,  40,  40,  /*  117 */
 40,  40,  40,  40,  40,  40,  40,  40,  /*  117 */
 40,  40,  40,  40,  40,  40,  40,  40,  /*  117 */
 40,  40,  40,  40,  40,  40,  40,  40,  /*  117 */
 40,  40,  40,  40,  40,  40,  40,  40,  /*  117 */
 40,  40,  40,  40,  40,  40,  40,  40,  /*  117 */
 40,  40,  40,  40,  40,  40,  40,  40,  /*  117 */
 40,  40,  40,  40,  40,  46,  46, 104,  /*  117 */
 46,   3,   3,   3,   4,   3,   3,   3,  /*  118 */
  5,   6,   3,   7,   3,   8,   3,   3,  /*  118 */
  9,   9,   9,   9,   9,   9,   9,   9,  /*  118 */
  9,   9,   3,   3,   7,   7,   7,   3,  /*  118 */
  3,  10,  10,  10,  10,  10,  10,  10,  /*  118 */
 10,  10,  10,  10,  10,  10,  10,  10,  /*  118 */
 10,  10,  10,  10,  10,  10,  10,  10,  /*  118 */
 10,  10,  10,   5,   3,   6,  11,  12,  /*  118 */
 11,  13,  13,  13,  13,  13,  13,  13,  /*  119 */
 13,  13,  13,  13,  13,  13,  13,  13,  /*  119 */
 13,  13,  13,  13,  13,  13,  13,  13,  /*  119 */
 13,  13,  13,   5,   7,   6,   7,  46,  /*  119 */
 46,   3,   5,   6,   3,   3,  40,  40,  /*  119 */
 40,  40,  40,  40,  40,  40,  40,  40,  /*  119 */
 59,  40,  40,  40,  40,  40,  40,  40,  /*  119 */
 40,  40,  40,  40,  40,  40,  40,  40,  /*  119 */
 40,  40,  40,  40,  40,  40,  40,  40,  /*  120 */
 40,  40,  40,  40,  40,  40,  40,  40,  /*  120 */
 40,  40,  40,  40,  40,  40,  40,  40,  /*  120 */
 40,  40,  40,  40,  40,  40,  59,  59,  /*  120 */
 40,  40,  40,  40,  40,  40,  40,  40,  /*  120 */
 40,  40,  40,  40,  40,  40,  40,  40,  /*  120 */
 40,  40,  40,  40,  40,  40,  40,  40,  /*  120 */
 40,  40,  40,  40,  40,  40,  40,  46,  /*  120 */
 46,  46,  40,  40,  40,  40,  40,  40,  /*  121 */
 46,  46,  40,  40,  40,  40,  40,  40,  /*  121 */
 46,  46,  40,  40,  40,  40,  40,  40,  /*  121 */
 46,  46,  40,  40,  40,  46,  46,  46,  /*  121 */
  4,   4,   7,  11,  15,   4,   4,  46,  /*  121 */
  7,   7,   7,   7,   7,  15,  15,  46,  /*  121 */
 46,  46,  46,  46,  46,  46,  46,  46,  /*  121 */
 46,  46,  46,  46,  46,  15,  46,  46   /*  121 */
};

/* The A table has 124 entries for a total of 496 bytes. */

const uint32 js_A[] = {
0x0001000F,  /*    0   Cc, ignorable */
0x0004000F,  /*    1   Cc, whitespace */
0x0004000C,  /*    2   Zs, whitespace */
0x00000018,  /*    3   Po */
0x0006001A,  /*    4   Sc, currency */
0x00000015,  /*    5   Ps */
0x00000016,  /*    6   Pe */
0x00000019,  /*    7   Sm */
0x00000014,  /*    8   Pd */
0x00036089,  /*    9   Nd, identifier part, decimal 16 */
0x0827FF81,  /*   10   Lu, hasLower (add 32), identifier start, supradecimal 31 */
0x0000001B,  /*   11   Sk */
0x00050017,  /*   12   Pc, underscore */
0x0817FF82,  /*   13   Ll, hasUpper (subtract 32), identifier start, supradecimal 31 */
0x0000000C,  /*   14   Zs */
0x0000001C,  /*   15   So */
0x00070182,  /*   16   Ll, identifier start */
0x0000600B,  /*   17   No, decimal 16 */
0x0000500B,  /*   18   No, decimal 8 */
0x0000800B,  /*   19   No, strange */
0x08270181,  /*   20   Lu, hasLower (add 32), identifier start */
0x08170182,  /*   21   Ll, hasUpper (subtract 32), identifier start */
0xE1D70182,  /*   22   Ll, hasUpper (subtract -121), identifier start */
0x00670181,  /*   23   Lu, hasLower (add 1), identifier start */
0x00570182,  /*   24   Ll, hasUpper (subtract 1), identifier start */
0xCE670181,  /*   25   Lu, hasLower (add -199), identifier start */
0x3A170182,  /*   26   Ll, hasUpper (subtract 232), identifier start */
0xE1E70181,  /*   27   Lu, hasLower (add -121), identifier start */
0x4B170182,  /*   28   Ll, hasUpper (subtract 300), identifier start */
0x34A70181,  /*   29   Lu, hasLower (add 210), identifier start */
0x33A70181,  /*   30   Lu, hasLower (add 206), identifier start */
0x33670181,  /*   31   Lu, hasLower (add 205), identifier start */
0x32A70181,  /*   32   Lu, hasLower (add 202), identifier start */
0x32E70181,  /*   33   Lu, hasLower (add 203), identifier start */
0x33E70181,  /*   34   Lu, hasLower (add 207), identifier start */
0x34E70181,  /*   35   Lu, hasLower (add 211), identifier start */
0x34670181,  /*   36   Lu, hasLower (add 209), identifier start */
0x35670181,  /*   37   Lu, hasLower (add 213), identifier start */
0x00070181,  /*   38   Lu, identifier start */
0x36A70181,  /*   39   Lu, hasLower (add 218), identifier start */
0x00070185,  /*   40   Lo, identifier start */
0x36670181,  /*   41   Lu, hasLower (add 217), identifier start */
0x36E70181,  /*   42   Lu, hasLower (add 219), identifier start */
0x00AF0181,  /*   43   Lu, hasLower (add 2), hasTitle, identifier start */
0x007F0183,  /*   44   Lt, hasUpper (subtract 1), hasLower (add 1), hasTitle, identifier start */
0x009F0182,  /*   45   Ll, hasUpper (subtract 2), hasTitle, identifier start */
0x00000000,  /*   46   unassigned */
0x34970182,  /*   47   Ll, hasUpper (subtract 210), identifier start */
0x33970182,  /*   48   Ll, hasUpper (subtract 206), identifier start */
0x33570182,  /*   49   Ll, hasUpper (subtract 205), identifier start */
0x32970182,  /*   50   Ll, hasUpper (subtract 202), identifier start */
0x32D70182,  /*   51   Ll, hasUpper (subtract 203), identifier start */
0x33D70182,  /*   52   Ll, hasUpper (subtract 207), identifier start */
0x34570182,  /*   53   Ll, hasUpper (subtract 209), identifier start */
0x34D70182,  /*   54   Ll, hasUpper (subtract 211), identifier start */
0x35570182,  /*   55   Ll, hasUpper (subtract 213), identifier start */
0x36970182,  /*   56   Ll, hasUpper (subtract 218), identifier start */
0x36570182,  /*   57   Ll, hasUpper (subtract 217), identifier start */
0x36D70182,  /*   58   Ll, hasUpper (subtract 219), identifier start */
0x00070084,  /*   59   Lm, identifier start */
0x00030086,  /*   60   Mn, identifier part */
0x09A70181,  /*   61   Lu, hasLower (add 38), identifier start */
0x09670181,  /*   62   Lu, hasLower (add 37), identifier start */
0x10270181,  /*   63   Lu, hasLower (add 64), identifier start */
0x0FE70181,  /*   64   Lu, hasLower (add 63), identifier start */
0x09970182,  /*   65   Ll, hasUpper (subtract 38), identifier start */
0x09570182,  /*   66   Ll, hasUpper (subtract 37), identifier start */
0x10170182,  /*   67   Ll, hasUpper (subtract 64), identifier start */
0x0FD70182,  /*   68   Ll, hasUpper (subtract 63), identifier start */
0x0F970182,  /*   69   Ll, hasUpper (subtract 62), identifier start */
0x0E570182,  /*   70   Ll, hasUpper (subtract 57), identifier start */
0x0BD70182,  /*   71   Ll, hasUpper (subtract 47), identifier start */
0x0D970182,  /*   72   Ll, hasUpper (subtract 54), identifier start */
0x15970182,  /*   73   Ll, hasUpper (subtract 86), identifier start */
0x14170182,  /*   74   Ll, hasUpper (subtract 80), identifier start */
0x14270181,  /*   75   Lu, hasLower (add 80), identifier start */
0x0C270181,  /*   76   Lu, hasLower (add 48), identifier start */
0x0C170182,  /*   77   Ll, hasUpper (subtract 48), identifier start */
0x00034089,  /*   78   Nd, identifier part, decimal 0 */
0x00000087,  /*   79   Me */
0x00030088,  /*   80   Mc, identifier part */
0x00037489,  /*   81   Nd, identifier part, decimal 26 */
0x00005A0B,  /*   82   No, decimal 13 */
0x00006E0B,  /*   83   No, decimal 23 */
0x0000740B,  /*   84   No, decimal 26 */
0x0000000B,  /*   85   No */
0xFE170182,  /*   86   Ll, hasUpper (subtract -8), identifier start */
0xFE270181,  /*   87   Lu, hasLower (add -8), identifier start */
0xED970182,  /*   88   Ll, hasUpper (subtract -74), identifier start */
0xEA970182,  /*   89   Ll, hasUpper (subtract -86), identifier start */
0xE7170182,  /*   90   Ll, hasUpper (subtract -100), identifier start */
0xE0170182,  /*   91   Ll, hasUpper (subtract -128), identifier start */
0xE4170182,  /*   92   Ll, hasUpper (subtract -112), identifier start */
0xE0970182,  /*   93   Ll, hasUpper (subtract -126), identifier start */
0xFDD70182,  /*   94   Ll, hasUpper (subtract -9), identifier start */
0xEDA70181,  /*   95   Lu, hasLower (add -74), identifier start */
0xFDE70181,  /*   96   Lu, hasLower (add -9), identifier start */
0xEAA70181,  /*   97   Lu, hasLower (add -86), identifier start */
0xE7270181,  /*   98   Lu, hasLower (add -100), identifier start */
0xFE570182,  /*   99   Ll, hasUpper (subtract -7), identifier start */
0xE4270181,  /*  100   Lu, hasLower (add -112), identifier start */
0xFE670181,  /*  101   Lu, hasLower (add -7), identifier start */
0xE0270181,  /*  102   Lu, hasLower (add -128), identifier start */
0xE0A70181,  /*  103   Lu, hasLower (add -126), identifier start */
0x00010010,  /*  104   Cf, ignorable */
0x0004000D,  /*  105   Zl, whitespace */
0x0004000E,  /*  106   Zp, whitespace */
0x0000400B,  /*  107   No, decimal 0 */
0x0000440B,  /*  108   No, decimal 2 */
0x0427438A,  /*  109   Nl, hasLower (add 16), identifier start, decimal 1 */
0x0427818A,  /*  110   Nl, hasLower (add 16), identifier start, strange */
0x0417638A,  /*  111   Nl, hasUpper (subtract 16), identifier start, decimal 17 */
0x0417818A,  /*  112   Nl, hasUpper (subtract 16), identifier start, strange */
0x0007818A,  /*  113   Nl, identifier start, strange */
0x0000420B,  /*  114   No, decimal 1 */
0x0000720B,  /*  115   No, decimal 25 */
0x06A0001C,  /*  116   So, hasLower (add 26) */
0x0690001C,  /*  117   So, hasUpper (subtract 26) */
0x00006C0B,  /*  118   No, decimal 22 */
0x0000560B,  /*  119   No, decimal 11 */
0x0007738A,  /*  120   Nl, identifier start, decimal 25 */
0x0007418A,  /*  121   Nl, identifier start, decimal 0 */
0x00000013,  /*  122   Cs */
0x00000012   /*  123   Co */
};

const jschar js_uriReservedPlusPound_ucstr[] =
    {';', '/', '?', ':', '@', '&', '=', '+', '$', ',', '#', 0};
const jschar js_uriUnescaped_ucstr[] =
    {'0', '1', '2', '3', '4', '5', '6', '7', '8', '9',
     'A', 'B', 'C', 'D', 'E', 'F', 'G', 'H', 'I', 'J', 'K', 'L', 'M',
     'N', 'O', 'P', 'Q', 'R', 'S', 'T', 'U', 'V', 'W', 'X', 'Y', 'Z',
     'a', 'b', 'c', 'd', 'e', 'f', 'g', 'h', 'i', 'j', 'k', 'l', 'm',
     'n', 'o', 'p', 'q', 'r', 's', 't', 'u', 'v', 'w', 'x', 'y', 'z',
     '-', '_', '.', '!', '~', '*', '\'', '(', ')', 0};

/*
 * This table allows efficient testing for the regular expression \w which is
 * defined by ECMA-262 15.10.2.6 to be [0-9A-Z_a-z].
 */
const bool js_alnum[] = {
/*       0      1      2      3      4      5      5      7      8      9      */
/*  0 */ false, false, false, false, false, false, false, false, false, false,
/*  1 */ false, false, false, false, false, false, false, false, false, false,
/*  2 */ false, false, false, false, false, false, false, false, false, false,
/*  3 */ false, false, false, false, false, false, false, false, false, false,
/*  4 */ false, false, false, false, false, false, false, false, true,  true,
/*  5 */ true,  true,  true,  true,  true,  true,  true,  true,  false, false,
/*  6 */ false, false, false, false, false, true,  true,  true,  true,  true,
/*  7 */ true,  true,  true,  true,  true,  true,  true,  true,  true,  true,
/*  8 */ true,  true,  true,  true,  true,  true,  true,  true,  true,  true,
/*  9 */ true,  false, false, false, false, true,  false, true,  true,  true,
/* 10 */ true,  true,  true,  true,  true,  true,  true,  true,  true,  true,
/* 11 */ true,  true,  true,  true,  true,  true,  true,  true,  true,  true,
/* 12 */ true,  true,  true,  false, false, false, false, false
};

#define URI_CHUNK 64U

static inline bool
TransferBufferToString(JSContext *cx, JSCharBuffer &cb, Value *rval)
{
    JSString *str = js_NewStringFromCharBuffer(cx, cb);
    if (!str)
        return false;
    rval->setString(str);
    return true;;
}

/*
 * ECMA 3, 15.1.3 URI Handling Function Properties
 *
 * The following are implementations of the algorithms
 * given in the ECMA specification for the hidden functions
 * 'Encode' and 'Decode'.
 */
static JSBool
Encode(JSContext *cx, JSString *str, const jschar *unescapedSet,
       const jschar *unescapedSet2, Value *rval)
{
    size_t length, j, k, L;
    JSCharBuffer cb(cx);
    const jschar *chars;
    jschar c, c2;
    uint32 v;
    uint8 utf8buf[4];
    jschar hexBuf[4];
    static const char HexDigits[] = "0123456789ABCDEF"; /* NB: uppercase */

    str->getCharsAndLength(chars, length);
    if (length == 0) {
        rval->setString(cx->runtime->emptyString);
        return JS_TRUE;
    }

    /* From this point the control must goto bad on failures. */
    hexBuf[0] = '%';
    hexBuf[3] = 0;
    for (k = 0; k < length; k++) {
        c = chars[k];
        if (js_strchr(unescapedSet, c) ||
            (unescapedSet2 && js_strchr(unescapedSet2, c))) {
            if (!cb.append(c))
                return JS_FALSE;
        } else {
            if ((c >= 0xDC00) && (c <= 0xDFFF)) {
                JS_ReportErrorNumber(cx, js_GetErrorMessage, NULL,
                                 JSMSG_BAD_URI, NULL);
                return JS_FALSE;
            }
            if (c < 0xD800 || c > 0xDBFF) {
                v = c;
            } else {
                k++;
                if (k == length) {
                    JS_ReportErrorNumber(cx, js_GetErrorMessage, NULL,
                                     JSMSG_BAD_URI, NULL);
                    return JS_FALSE;
                }
                c2 = chars[k];
                if ((c2 < 0xDC00) || (c2 > 0xDFFF)) {
                    JS_ReportErrorNumber(cx, js_GetErrorMessage, NULL,
                                     JSMSG_BAD_URI, NULL);
                    return JS_FALSE;
                }
                v = ((c - 0xD800) << 10) + (c2 - 0xDC00) + 0x10000;
            }
            L = js_OneUcs4ToUtf8Char(utf8buf, v);
            for (j = 0; j < L; j++) {
                hexBuf[1] = HexDigits[utf8buf[j] >> 4];
                hexBuf[2] = HexDigits[utf8buf[j] & 0xf];
                if (!cb.append(hexBuf, 3))
                    return JS_FALSE;
            }
        }
    }

    return TransferBufferToString(cx, cb, rval);
}

static JSBool
Decode(JSContext *cx, JSString *str, const jschar *reservedSet, Value *rval)
{
    size_t length, start, k;
    JSCharBuffer cb(cx);
    const jschar *chars;
    jschar c, H;
    uint32 v;
    jsuint B;
    uint8 octets[4];
    intN j, n;

    str->getCharsAndLength(chars, length);
    if (length == 0) {
        rval->setString(cx->runtime->emptyString);
        return JS_TRUE;
    }

    /* From this point the control must goto bad on failures. */
    for (k = 0; k < length; k++) {
        c = chars[k];
        if (c == '%') {
            start = k;
            if ((k + 2) >= length)
                goto report_bad_uri;
            if (!JS7_ISHEX(chars[k+1]) || !JS7_ISHEX(chars[k+2]))
                goto report_bad_uri;
            B = JS7_UNHEX(chars[k+1]) * 16 + JS7_UNHEX(chars[k+2]);
            k += 2;
            if (!(B & 0x80)) {
                c = (jschar)B;
            } else {
                n = 1;
                while (B & (0x80 >> n))
                    n++;
                if (n == 1 || n > 4)
                    goto report_bad_uri;
                octets[0] = (uint8)B;
                if (k + 3 * (n - 1) >= length)
                    goto report_bad_uri;
                for (j = 1; j < n; j++) {
                    k++;
                    if (chars[k] != '%')
                        goto report_bad_uri;
                    if (!JS7_ISHEX(chars[k+1]) || !JS7_ISHEX(chars[k+2]))
                        goto report_bad_uri;
                    B = JS7_UNHEX(chars[k+1]) * 16 + JS7_UNHEX(chars[k+2]);
                    if ((B & 0xC0) != 0x80)
                        goto report_bad_uri;
                    k += 2;
                    octets[j] = (char)B;
                }
                v = Utf8ToOneUcs4Char(octets, n);
                if (v >= 0x10000) {
                    v -= 0x10000;
                    if (v > 0xFFFFF)
                        goto report_bad_uri;
                    c = (jschar)((v & 0x3FF) + 0xDC00);
                    H = (jschar)((v >> 10) + 0xD800);
                    if (!cb.append(H))
                        return JS_FALSE;
                } else {
                    c = (jschar)v;
                }
            }
            if (js_strchr(reservedSet, c)) {
                if (!cb.append(chars + start, k - start + 1))
                    return JS_FALSE;
            } else {
                if (!cb.append(c))
                    return JS_FALSE;
            }
        } else {
            if (!cb.append(c))
                return JS_FALSE;
        }
    }

    return TransferBufferToString(cx, cb, rval);

  report_bad_uri:
    JS_ReportErrorNumber(cx, js_GetErrorMessage, NULL, JSMSG_BAD_URI);
    /* FALL THROUGH */

    return JS_FALSE;
}

static JSBool
str_decodeURI(JSContext *cx, uintN argc, Value *vp)
{
    JSString *str;

    str = ArgToRootedString(cx, argc, vp, 0);
    if (!str)
        return JS_FALSE;
    return Decode(cx, str, js_uriReservedPlusPound_ucstr, vp);
}

static JSBool
str_decodeURI_Component(JSContext *cx, uintN argc, Value *vp)
{
    JSString *str;

    str = ArgToRootedString(cx, argc, vp, 0);
    if (!str)
        return JS_FALSE;
    return Decode(cx, str, js_empty_ucstr, vp);
}

static JSBool
str_encodeURI(JSContext *cx, uintN argc, Value *vp)
{
    JSString *str;

    str = ArgToRootedString(cx, argc, vp, 0);
    if (!str)
        return JS_FALSE;
    return Encode(cx, str, js_uriReservedPlusPound_ucstr, js_uriUnescaped_ucstr,
                  vp);
}

static JSBool
str_encodeURI_Component(JSContext *cx, uintN argc, Value *vp)
{
    JSString *str;

    str = ArgToRootedString(cx, argc, vp, 0);
    if (!str)
        return JS_FALSE;
    return Encode(cx, str, js_uriUnescaped_ucstr, NULL, vp);
}

/*
 * Convert one UCS-4 char and write it into a UTF-8 buffer, which must be at
 * least 4 bytes long.  Return the number of UTF-8 bytes of data written.
 */
int
js_OneUcs4ToUtf8Char(uint8 *utf8Buffer, uint32 ucs4Char)
{
    int utf8Length = 1;

    JS_ASSERT(ucs4Char <= 0x10FFFF);
    if (ucs4Char < 0x80) {
        *utf8Buffer = (uint8)ucs4Char;
    } else {
        int i;
        uint32 a = ucs4Char >> 11;
        utf8Length = 2;
        while (a) {
            a >>= 5;
            utf8Length++;
        }
        i = utf8Length;
        while (--i) {
            utf8Buffer[i] = (uint8)((ucs4Char & 0x3F) | 0x80);
            ucs4Char >>= 6;
        }
        *utf8Buffer = (uint8)(0x100 - (1 << (8-utf8Length)) + ucs4Char);
    }
    return utf8Length;
}

/*
 * Convert a utf8 character sequence into a UCS-4 character and return that
 * character.  It is assumed that the caller already checked that the sequence
 * is valid.
 */
static uint32
Utf8ToOneUcs4Char(const uint8 *utf8Buffer, int utf8Length)
{
    uint32 ucs4Char;
    uint32 minucs4Char;
    /* from Unicode 3.1, non-shortest form is illegal */
    static const uint32 minucs4Table[] = {
        0x00000080, 0x00000800, 0x00010000
    };

    JS_ASSERT(utf8Length >= 1 && utf8Length <= 4);
    if (utf8Length == 1) {
        ucs4Char = *utf8Buffer;
        JS_ASSERT(!(ucs4Char & 0x80));
    } else {
        JS_ASSERT((*utf8Buffer & (0x100 - (1 << (7-utf8Length)))) ==
                  (0x100 - (1 << (8-utf8Length))));
        ucs4Char = *utf8Buffer++ & ((1<<(7-utf8Length))-1);
        minucs4Char = minucs4Table[utf8Length-2];
        while (--utf8Length) {
            JS_ASSERT((*utf8Buffer & 0xC0) == 0x80);
            ucs4Char = ucs4Char<<6 | (*utf8Buffer++ & 0x3F);
        }
        if (JS_UNLIKELY(ucs4Char < minucs4Char)) {
            ucs4Char = OVERLONG_UTF8;
        } else if (ucs4Char == 0xFFFE || ucs4Char == 0xFFFF) {
            ucs4Char = 0xFFFD;
        }
    }
    return ucs4Char;
}

#ifdef DEBUG

JS_FRIEND_API(size_t)
js_PutEscapedStringImpl(char *buffer, size_t bufferSize, FILE *fp,
                        JSString *str, uint32 quote)
{
    const jschar *chars, *charsEnd;
    size_t n;
    const char *escape;
    char c;
    uintN u, hex, shift;
    enum {
        STOP, FIRST_QUOTE, LAST_QUOTE, CHARS, ESCAPE_START, ESCAPE_MORE
    } state;

    JS_ASSERT(quote == 0 || quote == '\'' || quote == '"');
    JS_ASSERT_IF(buffer, bufferSize != 0);
    JS_ASSERT_IF(!buffer, bufferSize == 0);
    JS_ASSERT_IF(fp, !buffer);

    str->getCharsAndEnd(chars, charsEnd);
    n = 0;
    --bufferSize;
    state = FIRST_QUOTE;
    shift = 0;
    hex = 0;
    u = 0;
    c = 0;  /* to quell GCC warnings */

    for (;;) {
        switch (state) {
          case STOP:
            goto stop;
          case FIRST_QUOTE:
            state = CHARS;
            goto do_quote;
          case LAST_QUOTE:
            state = STOP;
          do_quote:
            if (quote == 0)
                continue;
            c = (char)quote;
            break;
          case CHARS:
            if (chars == charsEnd) {
                state = LAST_QUOTE;
                continue;
            }
            u = *chars++;
            if (u < ' ') {
                if (u != 0) {
                    escape = strchr(js_EscapeMap, (int)u);
                    if (escape) {
                        u = escape[1];
                        goto do_escape;
                    }
                }
                goto do_hex_escape;
            }
            if (u < 127) {
                if (u == quote || u == '\\')
                    goto do_escape;
                c = (char)u;
            } else if (u < 0x100) {
                goto do_hex_escape;
            } else {
                shift = 16;
                hex = u;
                u = 'u';
                goto do_escape;
            }
            break;
          do_hex_escape:
            shift = 8;
            hex = u;
            u = 'x';
          do_escape:
            c = '\\';
            state = ESCAPE_START;
            break;
          case ESCAPE_START:
            JS_ASSERT(' ' <= u && u < 127);
            c = (char)u;
            state = ESCAPE_MORE;
            break;
          case ESCAPE_MORE:
            if (shift == 0) {
                state = CHARS;
                continue;
            }
            shift -= 4;
            u = 0xF & (hex >> shift);
            c = (char)(u + (u < 10 ? '0' : 'A' - 10));
            break;
        }
        if (buffer) {
            if (n == bufferSize)
                break;
            buffer[n] = c;
        } else if (fp) {
            fputc(c, fp);
        }
        n++;
    }
  stop:
    if (buffer)
        buffer[n] = '\0';
    return n;
}

#endif<|MERGE_RESOLUTION|>--- conflicted
+++ resolved
@@ -1799,11 +1799,7 @@
         /* Push lambda and its 'this' parameter. */
         Value *sp = rdata.args.getvp();
         sp++->setObject(*lambda);
-<<<<<<< HEAD
         sp++->setNull();
-=======
-        sp++->setObjectOrNull(lambda->getParent());
->>>>>>> 22d0137d
 
         /* Push $&, $1, $2, ... */
         if (!PushRegExpSubstr(cx, cx->regExpStatics.lastMatch, sp))
