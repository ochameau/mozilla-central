--- conflicted
+++ resolved
@@ -759,10 +759,6 @@
     fp->initDummyFrame(cx, scopeChain);
     dfg->regs_.initDummyFrame(*fp);
 
-<<<<<<< HEAD
-    cx->setCompartment(dest);
-=======
->>>>>>> 352b5b2d
     dfg->prevRegs_ = seg_->pushRegs(dfg->regs_);
     JS_ASSERT(space().firstUnused() == dfg->regs_.sp);
     dfg->setPushed(*this);
@@ -855,11 +851,11 @@
      * clobber it.
      */
     JSCompartment *original = cx_->compartment;
-    cx_->compartment = NULL;
+    cx_->setCompartment(NULL);
 
     bool pushedSeg;
     if (!ensureOnTop(cx_, DONT_REPORT_ERROR, 0, CANT_EXTEND, &pushedSeg)) {
-        cx_->compartment = original;
+        cx_->setCompartment(original);
         js_ReportOverRecursed(cx_);
         return false;
     }
