--- conflicted
+++ resolved
@@ -137,46 +137,6 @@
         length = script->length;
     if (!JS_XDRUint32(xdr, &length))
         return JS_FALSE;
-<<<<<<< HEAD
-    if (length == 0) {
-        if (xdr->mode == JSXDR_ENCODE) {
-            JS_ASSERT(*scriptp == JSScript::emptyScript());
-            return JS_TRUE;
-        }
-
-        /* Decoding: check whether we need a mutable empty script. */
-        if (cx->debugHooks->newScriptHook)
-            needMutableScript = true;
-        if (needMutableScript) {
-            /*
-             * We need a mutable empty script but the encoder serialized only
-             * the shorthand (0 length word) for us. Make a new mutable empty
-             * script here and return it immediately.
-             */
-            script = JSScript::NewScript(cx, 1, 1, 0, 0, 0, 0, 0, 0, 0, 0, 0);
-            if (!script)
-                return JS_FALSE;
-
-            script->setVersion(JSVERSION_DEFAULT);
-            script->noScriptRval = true;
-            script->code[0] = JSOP_STOP;
-            script->code[1] = SRC_NULL;
-            *scriptp = script;
-            return JS_TRUE;
-        }
-
-        script = JSScript::emptyScript();
-
-#ifdef JS_TYPE_INFERENCE
-        if (!script->analysis)
-            script->makeAnalysis(cx);
-#endif
-
-        *scriptp = script;
-        return JS_TRUE;
-    }
-=======
->>>>>>> 2ca5179d
 
     if (xdr->mode == JSXDR_ENCODE) {
         prologLength = script->main - script->code;
@@ -1734,7 +1694,6 @@
 JSScript::copyClosedSlotsTo(JSScript *other)
 {
     memcpy(other->closedSlots, closedSlots, nClosedArgs + nClosedVars);
-<<<<<<< HEAD
 }
 
 js::analyze::Script *
@@ -1772,6 +1731,4 @@
 #endif /* JS_TYPE_INFERENCE */
 
     return analysis;
-=======
->>>>>>> 2ca5179d
 }