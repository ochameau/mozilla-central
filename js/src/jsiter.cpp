--- conflicted
+++ resolved
@@ -815,7 +815,7 @@
 }
 
 JSObject *
-GetIteratorObject(JSContext *cx, JSObject *obj, uint32_t flags)
+GetIteratorObject(JSContext *cx, HandleObject obj, uint32_t flags)
 {
     Value value;
     if (!GetIterator(cx, obj, flags, &value))
@@ -1194,13 +1194,8 @@
     return static_cast<js::ElementIteratorObject *>(this);
 }
 
-<<<<<<< HEAD
 bool
-js_IteratorMore(JSContext *cx, JSObject *iterobj, Value *rval)
-=======
-JSBool
 js_IteratorMore(JSContext *cx, HandleObject iterobj, Value *rval)
->>>>>>> 7cd13806
 {
     /* Fast path for native iterators */
     NativeIterator *ni = NULL;
