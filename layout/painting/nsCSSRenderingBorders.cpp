/* -*- Mode: C++; tab-width: 2; indent-tabs-mode: nil; c-basic-offset: 2 -*- */
// vim:cindent:ts=2:et:sw=2:
/* This Source Code Form is subject to the terms of the Mozilla Public
 * License, v. 2.0. If a copy of the MPL was not distributed with this
 * file, You can obtain one at http://mozilla.org/MPL/2.0/. */

#include "nsCSSRenderingBorders.h"

#include "gfxUtils.h"
#include "mozilla/ArrayUtils.h"
#include "mozilla/gfx/2D.h"
#include "mozilla/gfx/Helpers.h"
#include "mozilla/gfx/PathHelpers.h"
#include "BorderConsts.h"
#include "DashedCornerFinder.h"
#include "DottedCornerFinder.h"
#include "nsLayoutUtils.h"
#include "nsStyleConsts.h"
#include "nsContentUtils.h"
#include "nsCSSColorUtils.h"
#include "GeckoProfiler.h"
#include "nsExpirationTracker.h"
#include "RoundedRect.h"
#include "nsIScriptError.h"
#include "nsClassHashtable.h"
#include "nsPresContext.h"
#include "nsStyleStruct.h"
#include "mozilla/gfx/2D.h"
#include "gfx2DGlue.h"
#include "gfxGradientCache.h"
#include "mozilla/layers/StackingContextHelper.h"
#include "mozilla/layers/WebRenderDisplayItemLayer.h"
#include "mozilla/Range.h"
#include <algorithm>

using namespace mozilla;
using namespace mozilla::gfx;

#define MAX_COMPOSITE_BORDER_WIDTH LayoutDeviceIntCoord(10000)

/**
 * nsCSSRendering::PaintBorder
 * nsCSSRendering::PaintOutline
 *   -> DrawBorders
 *
 * DrawBorders
 *   -> Ability to use specialized approach?
 *      |- Draw using specialized function
 *   |- separate corners?
 *   |- dashed side mask
 *   |
 *   -> can border be drawn in 1 pass? (e.g., solid border same color all around)
 *      |- DrawBorderSides with all 4 sides
 *   -> more than 1 pass?
 *      |- for each corner
 *         |- clip to DoCornerClipSubPath
 *         |- for each side adjacent to corner
 *            |- clip to GetSideClipSubPath
 *            |- DrawBorderSides with one side
 *      |- for each side
 *         |- GetSideClipWithoutCornersRect
 *         |- DrawDashedOrDottedSide || DrawBorderSides with one side
 */

static void ComputeBorderCornerDimensions(const Float* aBorderWidths,
                                          const RectCornerRadii& aRadii,
                                          RectCornerRadii *aDimsResult);

// given a side index, get the previous and next side index
#define NEXT_SIDE(_s) mozilla::Side(((_s) + 1) & 3)
#define PREV_SIDE(_s) mozilla::Side(((_s) + 3) & 3)

// given a corner index, get the previous and next corner index
#define NEXT_CORNER(_s) Corner(((_s) + 1) & 3)
#define PREV_CORNER(_s) Corner(((_s) + 3) & 3)

// from the given base color and the background color, turn
// color into a color for the given border pattern style
static Color MakeBorderColor(nscolor aColor,
                             nscolor aBackgroundColor,
                             BorderColorStyle aBorderColorStyle);


// Given a line index (an index starting from the outside of the
// border going inwards) and an array of line styles, calculate the
// color that that stripe of the border should be rendered in.
static Color ComputeColorForLine(uint32_t aLineIndex,
                                   const BorderColorStyle* aBorderColorStyle,
                                   uint32_t aBorderColorStyleCount,
                                   nscolor aBorderColor,
                                   nscolor aBackgroundColor);

// little helper function to check if the array of 4 floats given are
// equal to the given value
static bool
CheckFourFloatsEqual(const Float *vals, Float k)
{
  return (vals[0] == k &&
          vals[1] == k &&
          vals[2] == k &&
          vals[3] == k);
}

static bool
IsZeroSize(const Size& sz) {
  return sz.width == 0.0 || sz.height == 0.0;
}

/* static */ bool
nsCSSBorderRenderer::AllCornersZeroSize(const RectCornerRadii& corners) {
  return IsZeroSize(corners[eCornerTopLeft]) &&
    IsZeroSize(corners[eCornerTopRight]) &&
    IsZeroSize(corners[eCornerBottomRight]) &&
    IsZeroSize(corners[eCornerBottomLeft]);
}

static mozilla::Side
GetHorizontalSide(Corner aCorner)
{
  return (aCorner == C_TL || aCorner == C_TR) ? eSideTop : eSideBottom;
}

static mozilla::Side
GetVerticalSide(Corner aCorner)
{
  return (aCorner == C_TL || aCorner == C_BL) ? eSideLeft : eSideRight;
}

static Corner
GetCWCorner(mozilla::Side aSide)
{
  return Corner(NEXT_SIDE(aSide));
}

static Corner
GetCCWCorner(mozilla::Side aSide)
{
  return Corner(aSide);
}

static bool
IsSingleSide(int aSides)
{
  return aSides == eSideBitsTop || aSides == eSideBitsRight ||
         aSides == eSideBitsBottom || aSides == eSideBitsLeft;
}

static bool
IsHorizontalSide(mozilla::Side aSide)
{
  return aSide == eSideTop || aSide == eSideBottom;
}

typedef enum {
  // Normal solid square corner.  Will be rectangular, the size of the
  // adjacent sides.  If the corner has a border radius, the corner
  // will always be solid, since we don't do dotted/dashed etc.
  CORNER_NORMAL,

  // Paint the corner in whatever style is not dotted/dashed of the
  // adjacent corners.
  CORNER_SOLID,

  // Paint the corner as a dot, the size of the bigger of the adjacent
  // sides.
  CORNER_DOT
} CornerStyle;

nsCSSBorderRenderer::nsCSSBorderRenderer(nsPresContext* aPresContext,
                                         const nsIDocument* aDocument,
                                         DrawTarget* aDrawTarget,
                                         const Rect& aDirtyRect,
                                         Rect& aOuterRect,
                                         const uint8_t* aBorderStyles,
                                         const Float* aBorderWidths,
                                         RectCornerRadii& aBorderRadii,
                                         const nscolor* aBorderColors,
<<<<<<< HEAD
                                         const nsBorderColors* aCompositeColors,
                                         nscolor aBackgroundColor)
=======
                                         nsBorderColors* const* aCompositeColors,
                                         nscolor aBackgroundColor,
                                         bool aBackfaceIsVisible)
>>>>>>> 1853e330
  : mPresContext(aPresContext),
    mDocument(aDocument),
    mDrawTarget(aDrawTarget),
    mDirtyRect(aDirtyRect),
    mOuterRect(aOuterRect),
    mBorderRadii(aBorderRadii),
    mBackgroundColor(aBackgroundColor),
    mBackfaceIsVisible(aBackfaceIsVisible)
{
  PodCopy(mBorderStyles, aBorderStyles, 4);
  PodCopy(mBorderWidths, aBorderWidths, 4);
  PodCopy(mBorderColors, aBorderColors, 4);
  NS_FOR_CSS_SIDES(side) {
    if (aCompositeColors && !(*aCompositeColors)[side].IsEmpty()) {
      mCompositeColors[side] = &(*aCompositeColors)[side];
    } else {
      mCompositeColors[side] = nullptr;
    }
  }

  mInnerRect = mOuterRect;
  mInnerRect.Deflate(
      Margin(mBorderStyles[0] != NS_STYLE_BORDER_STYLE_NONE ? mBorderWidths[0] : 0,
             mBorderStyles[1] != NS_STYLE_BORDER_STYLE_NONE ? mBorderWidths[1] : 0,
             mBorderStyles[2] != NS_STYLE_BORDER_STYLE_NONE ? mBorderWidths[2] : 0,
             mBorderStyles[3] != NS_STYLE_BORDER_STYLE_NONE ? mBorderWidths[3] : 0));

  ComputeBorderCornerDimensions(mBorderWidths,
                                mBorderRadii, &mBorderCornerDimensions);

  mOneUnitBorder = CheckFourFloatsEqual(mBorderWidths, 1.0);
  mNoBorderRadius = AllCornersZeroSize(mBorderRadii);
  mAllBordersSameStyle = AreBorderSideFinalStylesSame(eSideBitsAll);
  mAllBordersSameWidth = AllBordersSameWidth();
  mAvoidStroke = false;
}

/* static */ void
nsCSSBorderRenderer::ComputeInnerRadii(const RectCornerRadii& aRadii,
                                       const Float* aBorderSizes,
                                       RectCornerRadii* aInnerRadiiRet)
{
  RectCornerRadii& iRadii = *aInnerRadiiRet;

  iRadii[C_TL].width = std::max(0.f, aRadii[C_TL].width - aBorderSizes[eSideLeft]);
  iRadii[C_TL].height = std::max(0.f, aRadii[C_TL].height - aBorderSizes[eSideTop]);

  iRadii[C_TR].width = std::max(0.f, aRadii[C_TR].width - aBorderSizes[eSideRight]);
  iRadii[C_TR].height = std::max(0.f, aRadii[C_TR].height - aBorderSizes[eSideTop]);

  iRadii[C_BR].width = std::max(0.f, aRadii[C_BR].width - aBorderSizes[eSideRight]);
  iRadii[C_BR].height = std::max(0.f, aRadii[C_BR].height - aBorderSizes[eSideBottom]);

  iRadii[C_BL].width = std::max(0.f, aRadii[C_BL].width - aBorderSizes[eSideLeft]);
  iRadii[C_BL].height = std::max(0.f, aRadii[C_BL].height - aBorderSizes[eSideBottom]);
}

/* static */ void
nsCSSBorderRenderer::ComputeOuterRadii(const RectCornerRadii& aRadii,
                                       const Float* aBorderSizes,
                                       RectCornerRadii* aOuterRadiiRet)
{
  RectCornerRadii& oRadii = *aOuterRadiiRet;

  // default all corners to sharp corners
  oRadii = RectCornerRadii(0.f);

  // round the edges that have radii > 0.0 to start with
  if (aRadii[C_TL].width > 0.f && aRadii[C_TL].height > 0.f) {
    oRadii[C_TL].width = std::max(0.f, aRadii[C_TL].width + aBorderSizes[eSideLeft]);
    oRadii[C_TL].height = std::max(0.f, aRadii[C_TL].height + aBorderSizes[eSideTop]);
  }

  if (aRadii[C_TR].width > 0.f && aRadii[C_TR].height > 0.f) {
    oRadii[C_TR].width = std::max(0.f, aRadii[C_TR].width + aBorderSizes[eSideRight]);
    oRadii[C_TR].height = std::max(0.f, aRadii[C_TR].height + aBorderSizes[eSideTop]);
  }

  if (aRadii[C_BR].width > 0.f && aRadii[C_BR].height > 0.f) {
    oRadii[C_BR].width = std::max(0.f, aRadii[C_BR].width + aBorderSizes[eSideRight]);
    oRadii[C_BR].height = std::max(0.f, aRadii[C_BR].height + aBorderSizes[eSideBottom]);
  }

  if (aRadii[C_BL].width > 0.f && aRadii[C_BL].height > 0.f) {
    oRadii[C_BL].width = std::max(0.f, aRadii[C_BL].width + aBorderSizes[eSideLeft]);
    oRadii[C_BL].height = std::max(0.f, aRadii[C_BL].height + aBorderSizes[eSideBottom]);
  }
}

/*static*/ void
ComputeBorderCornerDimensions(const Float* aBorderWidths,
                              const RectCornerRadii& aRadii,
                              RectCornerRadii* aDimsRet)
{
  Float leftWidth = aBorderWidths[eSideLeft];
  Float topWidth = aBorderWidths[eSideTop];
  Float rightWidth = aBorderWidths[eSideRight];
  Float bottomWidth = aBorderWidths[eSideBottom];

  if (nsCSSBorderRenderer::AllCornersZeroSize(aRadii)) {
    // These will always be in pixel units from CSS
    (*aDimsRet)[C_TL] = Size(leftWidth, topWidth);
    (*aDimsRet)[C_TR] = Size(rightWidth, topWidth);
    (*aDimsRet)[C_BR] = Size(rightWidth, bottomWidth);
    (*aDimsRet)[C_BL] = Size(leftWidth, bottomWidth);
  } else {
    // Always round up to whole pixels for the corners; it's safe to
    // make the corners bigger than necessary, and this way we ensure
    // that we avoid seams.
    (*aDimsRet)[C_TL] = Size(ceil(std::max(leftWidth, aRadii[C_TL].width)),
                             ceil(std::max(topWidth, aRadii[C_TL].height)));
    (*aDimsRet)[C_TR] = Size(ceil(std::max(rightWidth, aRadii[C_TR].width)),
                             ceil(std::max(topWidth, aRadii[C_TR].height)));
    (*aDimsRet)[C_BR] = Size(ceil(std::max(rightWidth, aRadii[C_BR].width)),
                             ceil(std::max(bottomWidth, aRadii[C_BR].height)));
    (*aDimsRet)[C_BL] = Size(ceil(std::max(leftWidth, aRadii[C_BL].width)),
                             ceil(std::max(bottomWidth, aRadii[C_BL].height)));
  }
}

bool
nsCSSBorderRenderer::AreBorderSideFinalStylesSame(uint8_t aSides)
{
  NS_ASSERTION(aSides != 0 && (aSides & ~eSideBitsAll) == 0,
               "AreBorderSidesSame: invalid whichSides!");

  /* First check if the specified styles and colors are the same for all sides */
  int firstStyle = 0;
  NS_FOR_CSS_SIDES (i) {
    if (firstStyle == i) {
      if (((1 << i) & aSides) == 0)
        firstStyle++;
      continue;
    }

    if (((1 << i) & aSides) == 0) {
      continue;
    }

    if (mBorderStyles[firstStyle] != mBorderStyles[i] ||
        mBorderColors[firstStyle] != mBorderColors[i] ||
        !mCompositeColors[firstStyle] != !mCompositeColors[i] ||
        (mCompositeColors[firstStyle] &&
         *mCompositeColors[firstStyle] != *mCompositeColors[i])) {
      return false;
    }
  }

  /* Then if it's one of the two-tone styles and we're not
   * just comparing the TL or BR sides */
  switch (mBorderStyles[firstStyle]) {
    case NS_STYLE_BORDER_STYLE_GROOVE:
    case NS_STYLE_BORDER_STYLE_RIDGE:
    case NS_STYLE_BORDER_STYLE_INSET:
    case NS_STYLE_BORDER_STYLE_OUTSET:
      return ((aSides & ~(eSideBitsTop | eSideBitsLeft)) == 0 ||
              (aSides & ~(eSideBitsBottom | eSideBitsRight)) == 0);
  }

  return true;
}

bool
nsCSSBorderRenderer::IsSolidCornerStyle(uint8_t aStyle, Corner aCorner)
{
  switch (aStyle) {
    case NS_STYLE_BORDER_STYLE_SOLID:
      return true;

    case NS_STYLE_BORDER_STYLE_INSET:
    case NS_STYLE_BORDER_STYLE_OUTSET:
      return (aCorner == eCornerTopLeft || aCorner == eCornerBottomRight);

    case NS_STYLE_BORDER_STYLE_GROOVE:
    case NS_STYLE_BORDER_STYLE_RIDGE:
      return mOneUnitBorder && (aCorner == eCornerTopLeft || aCorner == eCornerBottomRight);

    case NS_STYLE_BORDER_STYLE_DOUBLE:
      return mOneUnitBorder;

    default:
      return false;
  }
}

bool
nsCSSBorderRenderer::IsCornerMergeable(Corner aCorner)
{
  // Corner between dotted borders with same width and small radii is
  // merged into single dot.
  //
  //  widthH / 2.0
  // |<---------->|
  // |            |
  // |radius.width|
  // |<--->|      |
  // |     |      |
  // |    _+------+------------+-----
  // |  /      ###|###         |
  // |/    #######|#######     |
  // +   #########|#########   |
  // |  ##########|##########  |
  // | ###########|########### |
  // | ###########|########### |
  // |############|############|
  // +------------+############|
  // |#########################|
  // | ####################### |
  // | ####################### |
  // |  #####################  |
  // |   ###################   |
  // |     ###############     |
  // |         #######         |
  // +-------------------------+----
  // |                         |
  // |                         |
  mozilla::Side sideH(GetHorizontalSide(aCorner));
  mozilla::Side sideV(GetVerticalSide(aCorner));
  uint8_t styleH = mBorderStyles[sideH];
  uint8_t styleV = mBorderStyles[sideV];
  if (styleH != styleV || styleH != NS_STYLE_BORDER_STYLE_DOTTED) {
    return false;
  }

  Float widthH = mBorderWidths[sideH];
  Float widthV = mBorderWidths[sideV];
  if (widthH != widthV) {
    return false;
  }

  Size radius = mBorderRadii[aCorner];
  return IsZeroSize(radius) ||
         (radius.width < widthH / 2.0f && radius.height < widthH / 2.0f);
}

BorderColorStyle
nsCSSBorderRenderer::BorderColorStyleForSolidCorner(uint8_t aStyle, Corner aCorner)
{
  // note that this function assumes that the corner is already solid,
  // as per the earlier function
  switch (aStyle) {
    case NS_STYLE_BORDER_STYLE_SOLID:
    case NS_STYLE_BORDER_STYLE_DOUBLE:
      return BorderColorStyleSolid;

    case NS_STYLE_BORDER_STYLE_INSET:
    case NS_STYLE_BORDER_STYLE_GROOVE:
      if (aCorner == eCornerTopLeft)
        return BorderColorStyleDark;
      else if (aCorner == eCornerBottomRight)
        return BorderColorStyleLight;
      break;

    case NS_STYLE_BORDER_STYLE_OUTSET:
    case NS_STYLE_BORDER_STYLE_RIDGE:
      if (aCorner == eCornerTopLeft)
        return BorderColorStyleLight;
      else if (aCorner == eCornerBottomRight)
        return BorderColorStyleDark;
      break;
  }

  return BorderColorStyleNone;
}

Rect
nsCSSBorderRenderer::GetCornerRect(Corner aCorner)
{
  Point offset(0.f, 0.f);

  if (aCorner == C_TR || aCorner == C_BR)
    offset.x = mOuterRect.Width() - mBorderCornerDimensions[aCorner].width;
  if (aCorner == C_BR || aCorner == C_BL)
    offset.y = mOuterRect.Height() - mBorderCornerDimensions[aCorner].height;

  return Rect(mOuterRect.TopLeft() + offset,
              mBorderCornerDimensions[aCorner]);
}

Rect
nsCSSBorderRenderer::GetSideClipWithoutCornersRect(mozilla::Side aSide)
{
  Point offset(0.f, 0.f);

  // The offset from the outside rect to the start of this side's
  // box.  For the top and bottom sides, the height of the box
  // must be the border height; the x start must take into account
  // the corner size (which may be bigger than the right or left
  // side's width).  The same applies to the right and left sides.
  if (aSide == eSideTop) {
    offset.x = mBorderCornerDimensions[C_TL].width;
  } else if (aSide == eSideRight) {
    offset.x = mOuterRect.Width() - mBorderWidths[eSideRight];
    offset.y = mBorderCornerDimensions[C_TR].height;
  } else if (aSide == eSideBottom) {
    offset.x = mBorderCornerDimensions[C_BL].width;
    offset.y = mOuterRect.Height() - mBorderWidths[eSideBottom];
  } else if (aSide == eSideLeft) {
    offset.y = mBorderCornerDimensions[C_TL].height;
  }

  // The sum of the width & height of the corners adjacent to the
  // side.  This relies on the relationship between side indexing and
  // corner indexing; that is, 0 == SIDE_TOP and 0 == CORNER_TOP_LEFT,
  // with both proceeding clockwise.
  Size sideCornerSum = mBorderCornerDimensions[GetCCWCorner(aSide)]
                     + mBorderCornerDimensions[GetCWCorner(aSide)];
  Rect rect(mOuterRect.TopLeft() + offset,
            mOuterRect.Size() - sideCornerSum);

  if (IsHorizontalSide(aSide))
    rect.height = mBorderWidths[aSide];
  else
    rect.width = mBorderWidths[aSide];

  return rect;
}

// The side border type and the adjacent border types are
// examined and one of the different types of clipping (listed
// below) is selected.

typedef enum {
  // clip to the trapezoid formed by the corners of the
  // inner and outer rectangles for the given side
  //
  // +---------------
  // |\%%%%%%%%%%%%%%
  // |  \%%%%%%%%%%%%
  // |   \%%%%%%%%%%%
  // |     \%%%%%%%%%
  // |      +--------
  // |      |
  // |      |
  SIDE_CLIP_TRAPEZOID,

  // clip to the trapezoid formed by the outer rectangle
  // corners and the center of the region, making sure
  // that diagonal lines all go directly from the outside
  // corner to the inside corner, but that they then continue on
  // to the middle.
  //
  // This is needed for correctly clipping rounded borders,
  // which might extend past the SIDE_CLIP_TRAPEZOID trap.
  //
  // +-------__--+---
  //  \%%%%_-%%%%%%%%
  //    \+-%%%%%%%%%%
  //    / \%%%%%%%%%%
  //   /   \%%%%%%%%%
  //  |     +%%_-+---
  // |        +%%%%%%
  // |       / \%%%%%
  // +      +    \%%%
  // |      |      +-
  SIDE_CLIP_TRAPEZOID_FULL,

  // clip to the rectangle formed by the given side including corner.
  // This is used by the non-dotted side next to dotted side.
  //
  // +---------------
  // |%%%%%%%%%%%%%%%
  // |%%%%%%%%%%%%%%%
  // |%%%%%%%%%%%%%%%
  // |%%%%%%%%%%%%%%%
  // +------+--------
  // |      |
  // |      |
  SIDE_CLIP_RECTANGLE_CORNER,

  // clip to the rectangle formed by the given side excluding corner.
  // This is used by the dotted side next to non-dotted side.
  //
  // +------+--------
  // |      |%%%%%%%%
  // |      |%%%%%%%%
  // |      |%%%%%%%%
  // |      |%%%%%%%%
  // |      +--------
  // |      |
  // |      |
  SIDE_CLIP_RECTANGLE_NO_CORNER,
} SideClipType;

// Given three points, p0, p1, and midPoint, move p1 further in to the
// rectangle (of which aMidPoint is the center) so that it reaches the
// closer of the horizontal or vertical lines intersecting the midpoint,
// while maintaing the slope of the line.  If p0 and p1 are the same,
// just move p1 to midPoint (since there's no slope to maintain).
// FIXME: Extending only to the midpoint isn't actually sufficient for
// boxes with asymmetric radii.
static void
MaybeMoveToMidPoint(Point& aP0, Point& aP1, const Point& aMidPoint)
{
  Point ps = aP1 - aP0;

  if (ps.x == 0.0) {
    if (ps.y == 0.0) {
      aP1 = aMidPoint;
    } else {
      aP1.y = aMidPoint.y;
    }
  } else {
    if (ps.y == 0.0) {
      aP1.x = aMidPoint.x;
    } else {
      Float k = std::min((aMidPoint.x - aP0.x) / ps.x,
                         (aMidPoint.y - aP0.y) / ps.y);
      aP1 = aP0 + ps * k;
    }
  }
}

already_AddRefed<Path>
nsCSSBorderRenderer::GetSideClipSubPath(mozilla::Side aSide)
{
  // the clip proceeds clockwise from the top left corner;
  // so "start" in each case is the start of the region from that side.
  //
  // the final path will be formed like:
  // s0 ------- e0
  // |         /
  // s1 ----- e1
  //
  // that is, the second point will always be on the inside

  Point start[2];
  Point end[2];

#define IS_DOTTED(_s)  ((_s) == NS_STYLE_BORDER_STYLE_DOTTED)
  bool isDotted      = IS_DOTTED(mBorderStyles[aSide]);
  bool startIsDotted = IS_DOTTED(mBorderStyles[PREV_SIDE(aSide)]);
  bool endIsDotted   = IS_DOTTED(mBorderStyles[NEXT_SIDE(aSide)]);
#undef IS_DOTTED

  SideClipType startType = SIDE_CLIP_TRAPEZOID;
  SideClipType endType = SIDE_CLIP_TRAPEZOID;

  if (!IsZeroSize(mBorderRadii[GetCCWCorner(aSide)])) {
    startType = SIDE_CLIP_TRAPEZOID_FULL;
  } else if (startIsDotted && !isDotted) {
    startType = SIDE_CLIP_RECTANGLE_CORNER;
  } else if (!startIsDotted && isDotted) {
    startType = SIDE_CLIP_RECTANGLE_NO_CORNER;
  }

  if (!IsZeroSize(mBorderRadii[GetCWCorner(aSide)])) {
    endType = SIDE_CLIP_TRAPEZOID_FULL;
  } else if (endIsDotted && !isDotted) {
    endType = SIDE_CLIP_RECTANGLE_CORNER;
  } else if (!endIsDotted && isDotted) {
    endType = SIDE_CLIP_RECTANGLE_NO_CORNER;
  }

  Point midPoint = mInnerRect.Center();

  start[0] = mOuterRect.CCWCorner(aSide);
  start[1] = mInnerRect.CCWCorner(aSide);

  end[0] = mOuterRect.CWCorner(aSide);
  end[1] = mInnerRect.CWCorner(aSide);

  if (startType == SIDE_CLIP_TRAPEZOID_FULL) {
    MaybeMoveToMidPoint(start[0], start[1], midPoint);
  } else if (startType == SIDE_CLIP_RECTANGLE_CORNER) {
    if (IsHorizontalSide(aSide)) {
      start[1] = Point(mOuterRect.CCWCorner(aSide).x, mInnerRect.CCWCorner(aSide).y);
    } else {
      start[1] = Point(mInnerRect.CCWCorner(aSide).x, mOuterRect.CCWCorner(aSide).y);
    }
  } else if (startType == SIDE_CLIP_RECTANGLE_NO_CORNER) {
    if (IsHorizontalSide(aSide)) {
      start[0] = Point(mInnerRect.CCWCorner(aSide).x, mOuterRect.CCWCorner(aSide).y);
    } else {
      start[0] = Point(mOuterRect.CCWCorner(aSide).x, mInnerRect.CCWCorner(aSide).y);
    }
  }

  if (endType == SIDE_CLIP_TRAPEZOID_FULL) {
    MaybeMoveToMidPoint(end[0], end[1], midPoint);
  } else if (endType == SIDE_CLIP_RECTANGLE_CORNER) {
    if (IsHorizontalSide(aSide)) {
      end[1] = Point(mOuterRect.CWCorner(aSide).x, mInnerRect.CWCorner(aSide).y);
    } else {
      end[1] = Point(mInnerRect.CWCorner(aSide).x, mOuterRect.CWCorner(aSide).y);
    }
  } else if (endType == SIDE_CLIP_RECTANGLE_NO_CORNER) {
    if (IsHorizontalSide(aSide)) {
      end[0] = Point(mInnerRect.CWCorner(aSide).x, mOuterRect.CWCorner(aSide).y);
    } else {
      end[0] = Point(mOuterRect.CWCorner(aSide).x, mInnerRect.CWCorner(aSide).y);
    }
  }

  RefPtr<PathBuilder> builder = mDrawTarget->CreatePathBuilder();
  builder->MoveTo(start[0]);
  builder->LineTo(end[0]);
  builder->LineTo(end[1]);
  builder->LineTo(start[1]);
  builder->Close();
  return builder->Finish();
}

Point
nsCSSBorderRenderer::GetStraightBorderPoint(mozilla::Side aSide,
                                            Corner aCorner,
                                            bool* aIsUnfilled,
                                            Float aDotOffset)
{
  // Calculate the end point of the side for dashed/dotted border, that is also
  // the end point of the corner curve.  The point is specified by aSide and
  // aCorner. (e.g. eSideTop and C_TL means the left end of border-top)
  //
  //
  //  aCorner        aSide
  //         +--------------------
  //         |
  //         |
  //         |         +----------
  //         |    the end point
  //         |
  //         |         +----------
  //         |         |
  //         |         |
  //         |         |
  //
  // The position of the point depends on the border-style, border-width, and
  // border-radius of the side, corner, and the adjacent side beyond the corner,
  // to make those sides (and corner) interact well.
  //
  // If the style of aSide is dotted and the dot at the point should be
  // unfilled, true is stored to *aIsUnfilled, otherwise false is stored.

  const Float signsList[4][2] = {
    { +1.0f, +1.0f },
    { -1.0f, +1.0f },
    { -1.0f, -1.0f },
    { +1.0f, -1.0f }
  };
  const Float (& signs)[2] = signsList[aCorner];

  *aIsUnfilled = false;

  Point P = mOuterRect.AtCorner(aCorner);
  uint8_t style = mBorderStyles[aSide];
  Float borderWidth = mBorderWidths[aSide];
  Size dim = mBorderCornerDimensions[aCorner];
  bool isHorizontal = IsHorizontalSide(aSide);
  //
  //    aCorner      aSide
  //           +--------------
  //           |
  //           |   +----------
  //           |   |
  // otherSide |   |
  //           |   |
  mozilla::Side otherSide = ((uint8_t)aSide == (uint8_t)aCorner)
                                 ? PREV_SIDE(aSide)
                                 : NEXT_SIDE(aSide);
  uint8_t otherStyle = mBorderStyles[otherSide];
  Float otherBorderWidth = mBorderWidths[otherSide];
  Size radius = mBorderRadii[aCorner];
  if (IsZeroSize(radius)) {
    radius.width = 0.0f;
    radius.height = 0.0f;
  }
  if (style == NS_STYLE_BORDER_STYLE_DOTTED) {
    // Offset the dot's location along the side toward the corner by a
    // multiple of its width.
    if (isHorizontal) {
      P.x -= signs[0] * aDotOffset * borderWidth;
    } else {
      P.y -= signs[1] * aDotOffset * borderWidth;
    }
  }
  if (style == NS_STYLE_BORDER_STYLE_DOTTED &&
      otherStyle == NS_STYLE_BORDER_STYLE_DOTTED) {
    if (borderWidth == otherBorderWidth) {
      if (radius.width < borderWidth / 2.0f &&
          radius.height < borderWidth / 2.0f) {
        // Two dots are merged into one and placed at the corner.
        //
        //  borderWidth / 2.0
        // |<---------->|
        // |            |
        // |radius.width|
        // |<--->|      |
        // |     |      |
        // |    _+------+------------+-----
        // |  /      ###|###         |
        // |/    #######|#######     |
        // +   #########|#########   |
        // |  ##########|##########  |
        // | ###########|########### |
        // | ###########|########### |
        // |############|############|
        // +------------+############|
        // |########### P ###########|
        // | ####################### |
        // | ####################### |
        // |  #####################  |
        // |   ###################   |
        // |     ###############     |
        // |         #######         |
        // +-------------------------+----
        // |                         |
        // |                         |
        P.x += signs[0] * borderWidth / 2.0f;
        P.y += signs[1] * borderWidth / 2.0f;
      } else {
        // Two dots are drawn separately.
        //
        //    borderWidth * 1.5
        //   |<------------>|
        //   |              |
        //   |radius.width  |
        //   |<----->|      |
        //   |       |      |
        //   |    _--+-+----+---
        //   |  _-     |  ##|##
        //   | /       | ###|###
        //   |/        |####|####
        //   |         |####+####
        //   |         |### P ###
        //   +         | ###|###
        //   |         |  ##|##
        //   +---------+----+---
        //   |  #####  |
        //   | ####### |
        //   |#########|
        //   +----+----+
        //   |#########|
        //   | ####### |
        //   |  #####  |
        //   |         |
        //
        // There should be enough gap between 2 dots even if radius.width is
        // small but larger than borderWidth / 2.0.  borderWidth * 1.5 is the
        // value that there's imaginally unfilled dot at the corner.  The
        // unfilled dot may overflow from the outer curve, but filled dots
        // doesn't, so this could be acceptable solution at least for now.
        // We may have to find better model/value.
        //
        //    imaginally unfilled dot at the corner
        //        |
        //        v    +----+---
        //      *****  |  ##|##
        //     ******* | ###|###
        //    *********|####|####
        //    *********|####+####
        //    *********|### P ###
        //     ******* | ###|###
        //      *****  |  ##|##
        //   +---------+----+---
        //   |  #####  |
        //   | ####### |
        //   |#########|
        //   +----+----+
        //   |#########|
        //   | ####### |
        //   |  #####  |
        //   |         |
        Float minimum = borderWidth * 1.5f;
        if (isHorizontal) {
          P.x += signs[0] * std::max(radius.width, minimum);
          P.y += signs[1] * borderWidth / 2.0f;
        } else {
          P.x += signs[0] * borderWidth / 2.0f;
          P.y += signs[1] * std::max(radius.height, minimum);
        }
      }

      return P;
    }

    if (borderWidth < otherBorderWidth) {
      // This side is smaller than other side, other side draws the corner.
      //
      //  otherBorderWidth + borderWidth / 2.0
      // |<---------->|
      // |            |
      // +---------+--+--------
      // |  #####  | *|*  ###
      // | ####### |**|**#####
      // |#########|**+**##+##
      // |####+####|* P *#####
      // |#########| ***  ###
      // | ####### +-----------
      // |  #####  |  ^
      // |         |  |
      // |         | first dot is not filled
      // |         |
      //
      //      radius.width
      // |<----------------->|
      // |                   |
      // |             ___---+-------------
      // |         __--     #|#       ###
      // |       _-        ##|##     #####
      // |     /           ##+##     ##+##
      // |   /             # P #     #####
      // |  |               #|#       ###
      // | |             __--+-------------
      // ||            _-    ^
      // ||           /      |
      // |           /      first dot is filled
      // |          |
      // |          |
      // |  #####  |
      // | ####### |
      // |#########|
      // +----+----+
      // |#########|
      // | ####### |
      // |  #####  |
      Float minimum = otherBorderWidth + borderWidth / 2.0f;
      if (isHorizontal) {
        if (radius.width < minimum) {
          *aIsUnfilled = true;
          P.x += signs[0] * minimum;
        } else {
          P.x += signs[0] * radius.width;
        }
        P.y += signs[1] * borderWidth / 2.0f;
      } else {
        P.x += signs[0] * borderWidth / 2.0f;
        if (radius.height < minimum) {
          *aIsUnfilled = true;
          P.y += signs[1] * minimum;
        } else {
          P.y += signs[1] * radius.height;
        }
      }

      return P;
    }

    // This side is larger than other side, this side draws the corner.
    //
    //  borderWidth / 2.0
    // |<-->|
    // |    |
    // +----+---------------------
    // |  ##|##           #####
    // | ###|###         #######
    // |####|####       #########
    // |####+####       ####+####
    // |### P ###       #########
    // | #######         #######
    // |  #####           #####
    // +-----+---------------------
    // | *** |
    // |*****|
    // |**+**| <-- first dot in other side is not filled
    // |*****|
    // | *** |
    // | ### |
    // |#####|
    // |##+##|
    // |#####|
    // | ### |
    // |     |
    if (isHorizontal) {
      P.x += signs[0] * std::max(radius.width, borderWidth / 2.0f);
      P.y += signs[1] * borderWidth / 2.0f;
    } else {
      P.x += signs[0] * borderWidth / 2.0f;
      P.y += signs[1] * std::max(radius.height, borderWidth / 2.0f);
    }
    return P;
  }

  if (style == NS_STYLE_BORDER_STYLE_DOTTED) {
    // If only this side is dotted, other side draws the corner.
    //
    //  otherBorderWidth + borderWidth / 2.0
    // |<------->|
    // |         |
    // +------+--+--------
    // |##  ##| *|*  ###
    // |##  ##|**|**#####
    // |##  ##|**+**##+##
    // |##  ##|* P *#####
    // |##  ##| ***  ###
    // |##  ##+-----------
    // |##  ##|  ^
    // |##  ##|  |
    // |##  ##| first dot is not filled
    // |##  ##|
    //
    //      radius.width
    // |<----------------->|
    // |                   |
    // |             ___---+-------------
    // |         __--     #|#       ###
    // |       _-        ##|##     #####
    // |     /           ##+##     ##+##
    // |   /             # P #     #####
    // |  |               #|#       ###
    // | |             __--+-------------
    // ||            _-    ^
    // ||          /       |
    // |         /        first dot is filled
    // |        |
    // |       |
    // |      |
    // |      |
    // |      |
    // +------+
    // |##  ##|
    // |##  ##|
    // |##  ##|
    Float minimum = otherBorderWidth + borderWidth / 2.0f;
    if (isHorizontal) {
      if (radius.width < minimum) {
        *aIsUnfilled = true;
        P.x += signs[0] * minimum;
      } else {
        P.x += signs[0] * radius.width;
      }
      P.y += signs[1] * borderWidth / 2.0f;
    } else {
      P.x += signs[0] * borderWidth / 2.0f;
      if (radius.height < minimum) {
        *aIsUnfilled = true;
        P.y += signs[1] * minimum;
      } else {
        P.y += signs[1] * radius.height;
      }
    }
    return P;
  }

  if (otherStyle == NS_STYLE_BORDER_STYLE_DOTTED && IsZeroSize(radius)) {
    // If other side is dotted and radius=0, draw side to the end of corner.
    //
    //   +-------------------------------
    //   |##########          ##########
    // P +##########          ##########
    //   |##########          ##########
    //   +-----+-------------------------
    //   | *** |
    //   |*****|
    //   |**+**| <-- first dot in other side is not filled
    //   |*****|
    //   | *** |
    //   | ### |
    //   |#####|
    //   |##+##|
    //   |#####|
    //   | ### |
    //   |     |
    if (isHorizontal) {
      P.y += signs[1] * borderWidth / 2.0f;
    } else {
      P.x += signs[0] * borderWidth / 2.0f;
    }
    return P;
  }

  // Other cases.
  //
  //  dim.width
  // |<----------------->|
  // |                   |
  // |             ___---+------------------
  // |         __--      |#######        ###
  // |       _-        P +#######        ###
  // |     /             |#######        ###
  // |   /          __---+------------------
  // |  |       __--
  // | |       /
  // ||      /
  // ||     |
  // |     |
  // |    |
  // |   |
  // |   |
  // +-+-+
  // |###|
  // |###|
  // |###|
  // |###|
  // |###|
  // |   |
  // |   |
  if (isHorizontal) {
    P.x += signs[0] * dim.width;
    P.y += signs[1] * borderWidth / 2.0f;
  } else {
    P.x += signs[0] * borderWidth / 2.0f;
    P.y += signs[1] * dim.height;
  }

  return P;
}

void
nsCSSBorderRenderer::GetOuterAndInnerBezier(Bezier* aOuterBezier,
                                            Bezier* aInnerBezier,
                                            Corner aCorner)
{
  // Return bezier control points for outer and inner curve for given corner.
  //
  //               ___---+ outer curve
  //           __--      |
  //         _-          |
  //       /             |
  //     /               |
  //    |                |
  //   |             __--+ inner curve
  //  |            _-
  //  |           /
  // |           /
  // |          |
  // |          |
  // |         |
  // |         |
  // |         |
  // +---------+

  mozilla::Side sideH(GetHorizontalSide(aCorner));
  mozilla::Side sideV(GetVerticalSide(aCorner));

  Size outerCornerSize(ceil(mBorderRadii[aCorner].width),
                       ceil(mBorderRadii[aCorner].height));
  Size innerCornerSize(ceil(std::max(0.0f, mBorderRadii[aCorner].width -
                                     mBorderWidths[sideV])),
                       ceil(std::max(0.0f, mBorderRadii[aCorner].height -
                                     mBorderWidths[sideH])));

  GetBezierPointsForCorner(aOuterBezier, aCorner, mOuterRect.AtCorner(aCorner),
                           outerCornerSize);

  GetBezierPointsForCorner(aInnerBezier, aCorner, mInnerRect.AtCorner(aCorner),
                           innerCornerSize);
}

void
nsCSSBorderRenderer::FillSolidBorder(const Rect& aOuterRect,
                                     const Rect& aInnerRect,
                                     const RectCornerRadii& aBorderRadii,
                                     const Float* aBorderSizes,
                                     int aSides,
                                     const ColorPattern& aColor)
{
  // Note that this function is allowed to draw more than just the
  // requested sides.

  // If we have a border radius, do full rounded rectangles
  // and fill, regardless of what sides we're asked to draw.
  if (!AllCornersZeroSize(aBorderRadii)) {
    RefPtr<PathBuilder> builder = mDrawTarget->CreatePathBuilder();

    RectCornerRadii innerRadii;
    ComputeInnerRadii(aBorderRadii, aBorderSizes, &innerRadii);

    // do the outer border
    AppendRoundedRectToPath(builder, aOuterRect, aBorderRadii, true);

    // then do the inner border CCW
    AppendRoundedRectToPath(builder, aInnerRect, innerRadii, false);

    RefPtr<Path> path = builder->Finish();

    mDrawTarget->Fill(path, aColor);
    return;
  }

  // If we're asked to draw all sides of an equal-sized border,
  // stroking is fastest.  This is a fairly common path, but partial
  // sides is probably second in the list -- there are a bunch of
  // common border styles, such as inset and outset, that are
  // top-left/bottom-right split.
  if (aSides == eSideBitsAll &&
      CheckFourFloatsEqual(aBorderSizes, aBorderSizes[0]) &&
      !mAvoidStroke)
  {
    Float strokeWidth = aBorderSizes[0];
    Rect r(aOuterRect);
    r.Deflate(strokeWidth / 2.f);
    mDrawTarget->StrokeRect(r, aColor, StrokeOptions(strokeWidth));
    return;
  }

  // Otherwise, we have unequal sized borders or we're only
  // drawing some sides; create rectangles for each side
  // and fill them.

  Rect r[4];

  // compute base rects for each side
  if (aSides & eSideBitsTop) {
    r[eSideTop] =
        Rect(aOuterRect.X(), aOuterRect.Y(),
             aOuterRect.Width(), aBorderSizes[eSideTop]);
  }

  if (aSides & eSideBitsBottom) {
    r[eSideBottom] =
        Rect(aOuterRect.X(), aOuterRect.YMost() - aBorderSizes[eSideBottom],
             aOuterRect.Width(), aBorderSizes[eSideBottom]);
  }

  if (aSides & eSideBitsLeft) {
    r[eSideLeft] =
        Rect(aOuterRect.X(), aOuterRect.Y(),
             aBorderSizes[eSideLeft], aOuterRect.Height());
  }

  if (aSides & eSideBitsRight) {
    r[eSideRight] =
        Rect(aOuterRect.XMost() - aBorderSizes[eSideRight], aOuterRect.Y(),
             aBorderSizes[eSideRight], aOuterRect.Height());
  }

  // If two sides meet at a corner that we're rendering, then
  // make sure that we adjust one of the sides to avoid overlap.
  // This is especially important in the case of colors with
  // an alpha channel.

  if ((aSides & (eSideBitsTop | eSideBitsLeft)) == (eSideBitsTop | eSideBitsLeft)) {
    // adjust the left's top down a bit
    r[eSideLeft].y += aBorderSizes[eSideTop];
    r[eSideLeft].height -= aBorderSizes[eSideTop];
  }

  if ((aSides & (eSideBitsTop | eSideBitsRight)) == (eSideBitsTop | eSideBitsRight)) {
    // adjust the top's left a bit
    r[eSideTop].width -= aBorderSizes[eSideRight];
  }

  if ((aSides & (eSideBitsBottom | eSideBitsRight)) == (eSideBitsBottom | eSideBitsRight)) {
    // adjust the right's bottom a bit
    r[eSideRight].height -= aBorderSizes[eSideBottom];
  }

  if ((aSides & (eSideBitsBottom | eSideBitsLeft)) == (eSideBitsBottom | eSideBitsLeft)) {
    // adjust the bottom's left a bit
    r[eSideBottom].x += aBorderSizes[eSideLeft];
    r[eSideBottom].width -= aBorderSizes[eSideLeft];
  }

  // Filling these one by one is faster than filling them all at once.
  for (uint32_t i = 0; i < 4; i++) {
    if (aSides & (1 << i)) {
      MaybeSnapToDevicePixels(r[i], *mDrawTarget, true);
      mDrawTarget->FillRect(r[i], aColor);
    }
  }
}

Color
MakeBorderColor(nscolor aColor, nscolor aBackgroundColor,
                BorderColorStyle aBorderColorStyle)
{
  nscolor colors[2];
  int k = 0;

  switch (aBorderColorStyle) {
    case BorderColorStyleNone:
      return Color(0.f, 0.f, 0.f, 0.f); // transparent black

    case BorderColorStyleLight:
      k = 1;
      MOZ_FALLTHROUGH;
    case BorderColorStyleDark:
      NS_GetSpecial3DColors(colors, aBackgroundColor, aColor);
      return Color::FromABGR(colors[k]);

    case BorderColorStyleSolid:
    default:
      return Color::FromABGR(aColor);
  }
}

Color
ComputeColorForLine(uint32_t aLineIndex,
                    const BorderColorStyle* aBorderColorStyle,
                    uint32_t aBorderColorStyleCount,
                    nscolor aBorderColor,
                    nscolor aBackgroundColor)
{
  NS_ASSERTION(aLineIndex < aBorderColorStyleCount, "Invalid lineIndex given");

  return MakeBorderColor(aBorderColor, aBackgroundColor,
                         aBorderColorStyle[aLineIndex]);
}

void
nsCSSBorderRenderer::DrawBorderSidesCompositeColors(
  int aSides, const nsTArray<nscolor>& aCompositeColors)
{
  RectCornerRadii radii = mBorderRadii;

  // the generic composite colors path; each border is 1px in size
  Rect soRect = mOuterRect;
  Float maxBorderWidth = 0;
  NS_FOR_CSS_SIDES (i) {
    maxBorderWidth = std::max(maxBorderWidth, Float(mBorderWidths[i]));
  }

  Float fakeBorderSizes[4];

  Point itl = mInnerRect.TopLeft();
  Point ibr = mInnerRect.BottomRight();

  MOZ_ASSERT(!aCompositeColors.IsEmpty());
  Color compositeColor;
  for (uint32_t i = 0; i < uint32_t(maxBorderWidth); i++) {
    // advance to next color if exists.
    if (i < aCompositeColors.Length()) {
      compositeColor = ToDeviceColor(Color::FromABGR(aCompositeColors[i]));
    }
    ColorPattern color(compositeColor);

    Rect siRect = soRect;
    siRect.Deflate(1.0);

    // now cap the rects to the real mInnerRect
    Point tl = siRect.TopLeft();
    Point br = siRect.BottomRight();

    tl.x = std::min(tl.x, itl.x);
    tl.y = std::min(tl.y, itl.y);

    br.x = std::max(br.x, ibr.x);
    br.y = std::max(br.y, ibr.y);

    siRect = Rect(tl.x, tl.y, br.x - tl.x , br.y - tl.y);

    fakeBorderSizes[eSideTop] = siRect.TopLeft().y - soRect.TopLeft().y;
    fakeBorderSizes[eSideRight] = soRect.TopRight().x - siRect.TopRight().x;
    fakeBorderSizes[eSideBottom] = soRect.BottomRight().y - siRect.BottomRight().y;
    fakeBorderSizes[eSideLeft] = siRect.BottomLeft().x - soRect.BottomLeft().x;

    FillSolidBorder(soRect, siRect, radii, fakeBorderSizes, aSides, color);

    soRect = siRect;

    ComputeInnerRadii(radii, fakeBorderSizes, &radii);
  }
}

void
nsCSSBorderRenderer::DrawBorderSides(int aSides)
{
  if (aSides == 0 || (aSides & ~eSideBitsAll) != 0) {
    NS_WARNING("DrawBorderSides: invalid sides!");
    return;
  }

  uint8_t borderRenderStyle = NS_STYLE_BORDER_STYLE_NONE;
  nscolor borderRenderColor;
  const nsTArray<nscolor>* compositeColors = nullptr;

  uint32_t borderColorStyleCount = 0;
  BorderColorStyle borderColorStyleTopLeft[3], borderColorStyleBottomRight[3];
  BorderColorStyle *borderColorStyle = nullptr;

  NS_FOR_CSS_SIDES (i) {
    if ((aSides & (1 << i)) == 0)
      continue;
    borderRenderStyle = mBorderStyles[i];
    borderRenderColor = mBorderColors[i];
    compositeColors = mCompositeColors[i];
    break;
  }

  if (borderRenderStyle == NS_STYLE_BORDER_STYLE_NONE ||
      borderRenderStyle == NS_STYLE_BORDER_STYLE_HIDDEN)
    return;

  if (borderRenderStyle == NS_STYLE_BORDER_STYLE_DASHED ||
      borderRenderStyle == NS_STYLE_BORDER_STYLE_DOTTED) {
    // Draw each corner separately, with the given side's color.
    if (aSides & eSideBitsTop) {
      DrawDashedOrDottedCorner(eSideTop, C_TL);
    } else if (aSides & eSideBitsLeft) {
      DrawDashedOrDottedCorner(eSideLeft, C_TL);
    }

    if (aSides & eSideBitsTop) {
      DrawDashedOrDottedCorner(eSideTop, C_TR);
    } else if (aSides & eSideBitsRight) {
      DrawDashedOrDottedCorner(eSideRight, C_TR);
    }

    if (aSides & eSideBitsBottom) {
      DrawDashedOrDottedCorner(eSideBottom, C_BL);
    } else if (aSides & eSideBitsLeft) {
      DrawDashedOrDottedCorner(eSideLeft, C_BL);
    }

    if (aSides & eSideBitsBottom) {
      DrawDashedOrDottedCorner(eSideBottom, C_BR);
    } else if (aSides & eSideBitsRight) {
      DrawDashedOrDottedCorner(eSideRight, C_BR);
    }
    return;
  }

  // -moz-border-colors is a hack; if we have it for a border, then
  // it's always drawn solid, and each color is given 1px.  The last
  // color is used for the remainder of the border's size.  Just
  // hand off to another function to do all that.
  if (compositeColors) {
    Float maxBorderWidth(0);
    NS_FOR_CSS_SIDES (i) {
      maxBorderWidth = std::max(maxBorderWidth, mBorderWidths[i]);
    }
    if (maxBorderWidth <= MAX_COMPOSITE_BORDER_WIDTH) {
      DrawBorderSidesCompositeColors(aSides, *compositeColors);
      return;
    }
    NS_WARNING("DrawBorderSides: too large border width for composite colors");
 }

  // We're not doing compositeColors, so we can calculate the
  // borderColorStyle based on the specified style.  The
  // borderColorStyle array goes from the outer to the inner style.
  //
  // If the border width is 1, we need to change the borderRenderStyle
  // a bit to make sure that we get the right colors -- e.g. 'ridge'
  // with a 1px border needs to look like solid, not like 'outset'.
  if (mOneUnitBorder &&
      (borderRenderStyle == NS_STYLE_BORDER_STYLE_RIDGE ||
       borderRenderStyle == NS_STYLE_BORDER_STYLE_GROOVE ||
       borderRenderStyle == NS_STYLE_BORDER_STYLE_DOUBLE))
    borderRenderStyle = NS_STYLE_BORDER_STYLE_SOLID;

  switch (borderRenderStyle) {
    case NS_STYLE_BORDER_STYLE_SOLID:
      borderColorStyleTopLeft[0] = BorderColorStyleSolid;

      borderColorStyleBottomRight[0] = BorderColorStyleSolid;

      borderColorStyleCount = 1;
      break;

    case NS_STYLE_BORDER_STYLE_GROOVE:
      borderColorStyleTopLeft[0] = BorderColorStyleDark;
      borderColorStyleTopLeft[1] = BorderColorStyleLight;

      borderColorStyleBottomRight[0] = BorderColorStyleLight;
      borderColorStyleBottomRight[1] = BorderColorStyleDark;

      borderColorStyleCount = 2;
      break;

    case NS_STYLE_BORDER_STYLE_RIDGE:
      borderColorStyleTopLeft[0] = BorderColorStyleLight;
      borderColorStyleTopLeft[1] = BorderColorStyleDark;

      borderColorStyleBottomRight[0] = BorderColorStyleDark;
      borderColorStyleBottomRight[1] = BorderColorStyleLight;

      borderColorStyleCount = 2;
      break;

    case NS_STYLE_BORDER_STYLE_DOUBLE:
      borderColorStyleTopLeft[0] = BorderColorStyleSolid;
      borderColorStyleTopLeft[1] = BorderColorStyleNone;
      borderColorStyleTopLeft[2] = BorderColorStyleSolid;

      borderColorStyleBottomRight[0] = BorderColorStyleSolid;
      borderColorStyleBottomRight[1] = BorderColorStyleNone;
      borderColorStyleBottomRight[2] = BorderColorStyleSolid;

      borderColorStyleCount = 3;
      break;

    case NS_STYLE_BORDER_STYLE_INSET:
      borderColorStyleTopLeft[0] = BorderColorStyleDark;
      borderColorStyleBottomRight[0] = BorderColorStyleLight;

      borderColorStyleCount = 1;
      break;

    case NS_STYLE_BORDER_STYLE_OUTSET:
      borderColorStyleTopLeft[0] = BorderColorStyleLight;
      borderColorStyleBottomRight[0] = BorderColorStyleDark;

      borderColorStyleCount = 1;
      break;

    default:
      NS_NOTREACHED("Unhandled border style!!");
      break;
  }

  // The only way to get to here is by having a
  // borderColorStyleCount < 1 or > 3; this should never happen,
  // since -moz-border-colors doesn't get handled here.
  NS_ASSERTION(borderColorStyleCount > 0 && borderColorStyleCount < 4,
               "Non-border-colors case with borderColorStyleCount < 1 or > 3; what happened?");

  // The caller should never give us anything with a mix
  // of TL/BR if the border style would require a
  // TL/BR split.
  if (aSides & (eSideBitsBottom | eSideBitsRight))
    borderColorStyle = borderColorStyleBottomRight;
  else
    borderColorStyle = borderColorStyleTopLeft;

  // Distribute the border across the available space.
  Float borderWidths[3][4];

  if (borderColorStyleCount == 1) {
    NS_FOR_CSS_SIDES (i) {
      borderWidths[0][i] = mBorderWidths[i];
    }
  } else if (borderColorStyleCount == 2) {
    // with 2 color styles, any extra pixel goes to the outside
    NS_FOR_CSS_SIDES (i) {
      borderWidths[0][i] = int32_t(mBorderWidths[i]) / 2 + int32_t(mBorderWidths[i]) % 2;
      borderWidths[1][i] = int32_t(mBorderWidths[i]) / 2;
    }
  } else if (borderColorStyleCount == 3) {
    // with 3 color styles, any extra pixel (or lack of extra pixel)
    // goes to the middle
    NS_FOR_CSS_SIDES (i) {
      if (mBorderWidths[i] == 1.0) {
        borderWidths[0][i] = 1.f;
        borderWidths[1][i] = borderWidths[2][i] = 0.f;
      } else {
        int32_t rest = int32_t(mBorderWidths[i]) % 3;
        borderWidths[0][i] = borderWidths[2][i] = borderWidths[1][i] = (int32_t(mBorderWidths[i]) - rest) / 3;

        if (rest == 1) {
          borderWidths[1][i] += 1.f;
        } else if (rest == 2) {
          borderWidths[0][i] += 1.f;
          borderWidths[2][i] += 1.f;
        }
      }
    }
  }

  // make a copy that we can modify
  RectCornerRadii radii = mBorderRadii;

  Rect soRect(mOuterRect);
  Rect siRect(mOuterRect);

  // If adjacent side is dotted and radius=0, draw side to the end of corner.
  //
  // +--------------------------------
  // |################################
  // |
  // |################################
  // +-----+--------------------------
  // |     |
  // |     |
  // |     |
  // |     |
  // |     |
  // | ### |
  // |#####|
  // |#####|
  // |#####|
  // | ### |
  // |     |
  bool noMarginTop = false;
  bool noMarginRight = false;
  bool noMarginBottom = false;
  bool noMarginLeft = false;

  // If there is at least one dotted side, every side is rendered separately.
  if (IsSingleSide(aSides)) {
    if (aSides == eSideBitsTop) {
      if (mBorderStyles[eSideRight] == NS_STYLE_BORDER_STYLE_DOTTED &&
          IsZeroSize(mBorderRadii[C_TR])) {
        noMarginRight = true;
      }
      if (mBorderStyles[eSideLeft] == NS_STYLE_BORDER_STYLE_DOTTED &&
          IsZeroSize(mBorderRadii[C_TL])) {
        noMarginLeft = true;
      }
    } else if (aSides == eSideBitsRight) {
      if (mBorderStyles[eSideTop] == NS_STYLE_BORDER_STYLE_DOTTED &&
          IsZeroSize(mBorderRadii[C_TR])) {
        noMarginTop = true;
      }
      if (mBorderStyles[eSideBottom] == NS_STYLE_BORDER_STYLE_DOTTED &&
          IsZeroSize(mBorderRadii[C_BR])) {
        noMarginBottom = true;
      }
    } else if (aSides == eSideBitsBottom) {
      if (mBorderStyles[eSideRight] == NS_STYLE_BORDER_STYLE_DOTTED &&
          IsZeroSize(mBorderRadii[C_BR])) {
        noMarginRight = true;
      }
      if (mBorderStyles[eSideLeft] == NS_STYLE_BORDER_STYLE_DOTTED &&
          IsZeroSize(mBorderRadii[C_BL])) {
        noMarginLeft = true;
      }
    } else {
      if (mBorderStyles[eSideTop] == NS_STYLE_BORDER_STYLE_DOTTED &&
          IsZeroSize(mBorderRadii[C_TL])) {
        noMarginTop = true;
      }
      if (mBorderStyles[eSideBottom] == NS_STYLE_BORDER_STYLE_DOTTED &&
          IsZeroSize(mBorderRadii[C_BL])) {
        noMarginBottom = true;
      }
    }
  }

  for (unsigned int i = 0; i < borderColorStyleCount; i++) {
    // walk siRect inwards at the start of the loop to get the
    // correct inner rect.
    //
    // If noMarginTop is false:
    //   --------------------+
    //                      /|
    //                     / |
    //                    L  |
    //   ----------------+   |
    //                   |   |
    //                   |   |
    //
    // If noMarginTop is true:
    //   ----------------+<--+
    //                   |   |
    //                   |   |
    //                   |   |
    //                   |   |
    //                   |   |
    //                   |   |
    siRect.Deflate(Margin(noMarginTop ? 0 : borderWidths[i][0],
                          noMarginRight ? 0 : borderWidths[i][1],
                          noMarginBottom ? 0 : borderWidths[i][2],
                          noMarginLeft ? 0 : borderWidths[i][3]));

    if (borderColorStyle[i] != BorderColorStyleNone) {
      Color c = ComputeColorForLine(i, borderColorStyle, borderColorStyleCount,
                                    borderRenderColor, mBackgroundColor);
      ColorPattern color(ToDeviceColor(c));

      FillSolidBorder(soRect, siRect, radii, borderWidths[i], aSides, color);
    }

    ComputeInnerRadii(radii, borderWidths[i], &radii);

    // And now soRect is the same as siRect, for the next line in.
    soRect = siRect;
  }
}

void
nsCSSBorderRenderer::SetupDashedOptions(StrokeOptions* aStrokeOptions,
                                        Float aDash[2],
                                        mozilla::Side aSide,
                                        Float aBorderLength, bool isCorner)
{
  MOZ_ASSERT(mBorderStyles[aSide] == NS_STYLE_BORDER_STYLE_DASHED ||
             mBorderStyles[aSide] == NS_STYLE_BORDER_STYLE_DOTTED,
             "Style should be dashed or dotted.");

  uint8_t style = mBorderStyles[aSide];
  Float borderWidth = mBorderWidths[aSide];

  // Dashed line starts and ends with half segment in most case.
  //
  // __--+---+---+---+---+---+---+---+---+--__
  //     |###|   |   |###|###|   |   |###|
  //     |###|   |   |###|###|   |   |###|
  //     |###|   |   |###|###|   |   |###|
  // __--+---+---+---+---+---+---+---+---+--__
  //
  // If radius=0 and other side is either dotted or 0-width, it starts or ends
  // with full segment.
  //
  // +---+---+---+---+---+---+---+---+---+---+
  // |###|###|   |   |###|###|   |   |###|###|
  // |###|###|   |   |###|###|   |   |###|###|
  // |###|###|   |   |###|###|   |   |###|###|
  // +---++--+---+---+---+---+---+---+--++---+
  // |    |                             |    |
  // |    |                             |    |
  // |    |                             |    |
  // |    |                             |    |
  // | ## |                             | ## |
  // |####|                             |####|
  // |####|                             |####|
  // | ## |                             | ## |
  // |    |                             |    |
  bool fullStart = false, fullEnd = false;
  Float halfDash;
  if (style == NS_STYLE_BORDER_STYLE_DASHED) {
    // If either end of the side is not connecting onto a corner then we want a
    // full dash at that end.
    //
    // Note that in the case that a corner is empty, either the adjacent side
    // has zero width, or else DrawBorders() set the corner to be empty
    // (it does that if the adjacent side has zero length and the border widths
    // of this and the adjacent sides are thin enough that the corner will be
    // insignificantly small).

    if (mBorderRadii[GetCCWCorner(aSide)].IsEmpty() &&
        (mBorderCornerDimensions[GetCCWCorner(aSide)].IsEmpty() ||
         mBorderStyles[PREV_SIDE(aSide)] == NS_STYLE_BORDER_STYLE_DOTTED ||
         // XXX why this <=1 check?
         borderWidth <= 1.0f)) {
      fullStart = true;
    }

    if (mBorderRadii[GetCWCorner(aSide)].IsEmpty() &&
        (mBorderCornerDimensions[GetCWCorner(aSide)].IsEmpty() ||
         mBorderStyles[NEXT_SIDE(aSide)] == NS_STYLE_BORDER_STYLE_DOTTED)) {
      fullEnd = true;
    }

    halfDash = borderWidth * DOT_LENGTH * DASH_LENGTH / 2.0f;
  } else {
    halfDash = borderWidth * DOT_LENGTH / 2.0f;
  }

  if (style == NS_STYLE_BORDER_STYLE_DASHED && aBorderLength > 0.0f) {
    // The number of half segments, with maximum dash length.
    int32_t count = floor(aBorderLength / halfDash);
    Float minHalfDash = borderWidth * DOT_LENGTH / 2.0f;

    if (fullStart && fullEnd) {
      // count should be 4n + 2
      //
      //   1 +       4       +        4      + 1
      //
      // |   |               |               |   |
      // +---+---+---+---+---+---+---+---+---+---+
      // |###|###|   |   |###|###|   |   |###|###|
      // |###|###|   |   |###|###|   |   |###|###|
      // |###|###|   |   |###|###|   |   |###|###|
      // +---+---+---+---+---+---+---+---+---+---+

      // If border is too short, draw solid line.
      if (aBorderLength < 6.0f * minHalfDash)
        return;

      if (count % 4 == 0) {
        count += 2;
      } else if (count % 4 == 1) {
        count += 1;
      } else if (count % 4 == 3) {
        count += 3;
      }
    } else if (fullStart || fullEnd) {
      // count should be 4n + 1
      //
      //   1 +       4       +        4
      //
      // |   |               |               |
      // +---+---+---+---+---+---+---+---+---+
      // |###|###|   |   |###|###|   |   |###|
      // |###|###|   |   |###|###|   |   |###|
      // |###|###|   |   |###|###|   |   |###|
      // +---+---+---+---+---+---+---+---+---+
      //
      //         4       +        4      + 1
      //
      // |               |               |   |
      // +---+---+---+---+---+---+---+---+---+
      // |###|   |   |###|###|   |   |###|###|
      // |###|   |   |###|###|   |   |###|###|
      // |###|   |   |###|###|   |   |###|###|
      // +---+---+---+---+---+---+---+---+---+

      // If border is too short, draw solid line.
      if (aBorderLength < 5.0f * minHalfDash)
        return;

      if (count % 4 == 0) {
        count += 1;
      } else if (count % 4 == 2) {
        count += 3;
      } else if (count % 4 == 3) {
        count += 2;
      }
    } else {
      // count should be 4n
      //
      //         4       +        4
      //
      // |               |               |
      // +---+---+---+---+---+---+---+---+
      // |###|   |   |###|###|   |   |###|
      // |###|   |   |###|###|   |   |###|
      // |###|   |   |###|###|   |   |###|
      // +---+---+---+---+---+---+---+---+

      // If border is too short, draw solid line.
      if (aBorderLength < 4.0f * minHalfDash)
        return;

      if (count % 4 == 1) {
        count += 3;
      } else if (count % 4 == 2) {
        count += 2;
      } else if (count % 4 == 3) {
        count += 1;
      }
    }
    halfDash = aBorderLength / count;
  }

  Float fullDash = halfDash * 2.0f;

  aDash[0] = fullDash;
  aDash[1] = fullDash;

  if (style == NS_STYLE_BORDER_STYLE_DASHED && fullDash > 1.0f) {
    if (!fullStart) {
      // Draw half segments on both ends.
      aStrokeOptions->mDashOffset = halfDash;
    }
  } else if (style != NS_STYLE_BORDER_STYLE_DOTTED && isCorner) {
    // If side ends with filled full segment, corner should start with unfilled
    // full segment. Not needed for dotted corners, as they overlap one dot with
    // the side's end.
    //
    //     corner            side
    //   ------------>|<---------------------------
    //                |
    //          __+---+---+---+---+---+---+---+---+
    //       _+-  |   |###|###|   |   |###|###|   |
    //     /##|   |   |###|###|   |   |###|###|   |
    //    +####|   |  |###|###|   |   |###|###|   |
    //   /#\####| _+--+---+---+---+---+---+---+---+
    //  |####\##+-
    //  |#####+-
    //  +--###/
    //  |  --+
    aStrokeOptions->mDashOffset = fullDash;
  }

  aStrokeOptions->mDashPattern = aDash;
  aStrokeOptions->mDashLength = 2;

  PrintAsFormatString("dash: %f %f\n", aDash[0], aDash[1]);
}

static Float
GetBorderLength(mozilla::Side aSide,
                const Point& aStart, const Point& aEnd)
{
  if (aSide == eSideTop) {
    return aEnd.x - aStart.x;
  }
  if (aSide == eSideRight) {
    return aEnd.y - aStart.y;
  }
  if (aSide == eSideBottom) {
    return aStart.x - aEnd.x;
  }
  return aStart.y - aEnd.y;
}

void
nsCSSBorderRenderer::DrawDashedOrDottedSide(mozilla::Side aSide)
{
  // Draw dashed/dotted side with following approach.
  //
  // dashed side
  //   Draw dashed line along the side, with appropriate dash length and gap
  //   to make the side symmetric as far as possible.  Dash length equals to
  //   the gap, and the ratio of the dash length to border-width is the maximum
  //   value in in [1, 3] range.
  //   In most case, line ends with half segment, to joint with corner easily.
  //   If adjacent side is dotted or 0px and border-radius for the corner
  //   between them is 0, the line ends with full segment.
  //   (see comment for GetStraightBorderPoint for more detail)
  //
  // dotted side
  //   If border-width <= 2.0, draw 1:1 dashed line.
  //   Otherwise, draw circles along the side, with appropriate gap that makes
  //   the side symmetric as far as possible.  The ratio of the gap to
  //   border-width is the maximum value in [0.5, 1] range in most case.
  //   if the side is too short and there's only 2 dots, it can be more smaller.
  //   If there's no space to place 2 dots at the side, draw single dot at the
  //   middle of the side.
  //   In most case, line ends with filled dot, to joint with corner easily,
  //   If adjacent side is dotted with larger border-width, or other style,
  //   the line ends with unfilled dot.
  //   (see comment for GetStraightBorderPoint for more detail)

  NS_ASSERTION(mBorderStyles[aSide] == NS_STYLE_BORDER_STYLE_DASHED ||
               mBorderStyles[aSide] == NS_STYLE_BORDER_STYLE_DOTTED,
               "Style should be dashed or dotted.");

  Float borderWidth = mBorderWidths[aSide];
  if (borderWidth == 0.0f) {
    return;
  }

  if (mBorderStyles[aSide] == NS_STYLE_BORDER_STYLE_DOTTED &&
      borderWidth > 2.0f) {
    DrawDottedSideSlow(aSide);
    return;
  }

  nscolor borderColor = mBorderColors[aSide];
  bool ignored;
  // Get the start and end points of the side, ensuring that any dot origins get
  // pushed outward to account for stroking.
  Point start = GetStraightBorderPoint(aSide, GetCCWCorner(aSide), &ignored, 0.5f);
  Point end = GetStraightBorderPoint(aSide, GetCWCorner(aSide), &ignored, 0.5f);
  if (borderWidth < 2.0f) {
    // Round start to draw dot on each pixel.
    if (IsHorizontalSide(aSide)) {
      start.x = round(start.x);
    } else {
      start.y = round(start.y);
    }
  }

  Float borderLength = GetBorderLength(aSide, start, end);
  if (borderLength < 0.0f) {
    return;
  }

  StrokeOptions strokeOptions(borderWidth);
  Float dash[2];
  SetupDashedOptions(&strokeOptions, dash, aSide, borderLength, false);

  // For dotted sides that can merge with their prior dotted sides, advance the
  // dash offset to measure the distance around the combined path. This prevents
  // two dots from bunching together at a corner.
  mozilla::Side mergeSide = aSide;
  while (IsCornerMergeable(GetCCWCorner(mergeSide))) {
    mergeSide = PREV_SIDE(mergeSide);
    // If we looped all the way around, measure starting at the top side, since
    // we need to pick a fixed location to start measuring distance from still.
    if (mergeSide == aSide) {
      mergeSide = eSideTop;
      break;
    }
  }
  while (mergeSide != aSide) {
    // Measure the length of the merged side starting from a possibly unmergeable
    // corner up to the merged corner. A merged corner effectively has no border
    // radius, so we can just use the cheaper AtCorner to find the end point.
    Float mergeLength =
      GetBorderLength(mergeSide,
                      GetStraightBorderPoint(mergeSide, GetCCWCorner(mergeSide), &ignored, 0.5f),
                      mOuterRect.AtCorner(GetCWCorner(mergeSide)));
    // Add in the merged side length. Also offset the dash progress by an extra
    // dot's width to avoid drawing a dot that would overdraw where the merged side
    // would have ended in a gap, i.e. O_O_
    //                                    O
    strokeOptions.mDashOffset += mergeLength + borderWidth;
    mergeSide = NEXT_SIDE(mergeSide);
  }

  DrawOptions drawOptions;
  if (mBorderStyles[aSide] == NS_STYLE_BORDER_STYLE_DOTTED) {
    drawOptions.mAntialiasMode = AntialiasMode::NONE;
  }

  mDrawTarget->StrokeLine(start, end,
                          ColorPattern(ToDeviceColor(borderColor)),
                          strokeOptions,
                          drawOptions);
}

void
nsCSSBorderRenderer::DrawDottedSideSlow(mozilla::Side aSide)
{
  // Draw each circles separately for dotted with borderWidth > 2.0.
  // Dashed line with CapStyle::ROUND doesn't render perfect circles.

  NS_ASSERTION(mBorderStyles[aSide] == NS_STYLE_BORDER_STYLE_DOTTED,
               "Style should be dotted.");

  Float borderWidth = mBorderWidths[aSide];
  if (borderWidth == 0.0f) {
    return;
  }

  nscolor borderColor = mBorderColors[aSide];
  bool isStartUnfilled, isEndUnfilled;
  Point start = GetStraightBorderPoint(aSide, GetCCWCorner(aSide),
                                       &isStartUnfilled);
  Point end = GetStraightBorderPoint(aSide, GetCWCorner(aSide),
                                     &isEndUnfilled);
  enum {
    // Corner is not mergeable.
    NO_MERGE,

    // Corner between different colors.
    // Two dots are merged into one, and both side draw half dot.
    MERGE_HALF,

    // Corner between same colors, CCW corner of the side.
    // Two dots are merged into one, and this side draw entire dot.
    //
    // MERGE_ALL               MERGE_NONE
    //   |                       |
    //   v                       v
    // +-----------------------+----+
    // | ##      ##      ##    | ## |
    // |####    ####    ####   |####|
    // |####    ####    ####   |####|
    // | ##      ##      ##    | ## |
    // +----+------------------+    |
    // |    |                  |    |
    // |    |                  |    |
    // |    |                  |    |
    // | ## |                  | ## |
    // |####|                  |####|
    MERGE_ALL,

    // Corner between same colors, CW corner of the side.
    // Two dots are merged into one, and this side doesn't draw dot.
    MERGE_NONE
  } mergeStart = NO_MERGE, mergeEnd = NO_MERGE;
  if (IsCornerMergeable(GetCCWCorner(aSide))) {
    if (borderColor == mBorderColors[PREV_SIDE(aSide)]) {
      mergeStart = MERGE_ALL;
    } else {
      mergeStart = MERGE_HALF;
    }
  }

  if (IsCornerMergeable(GetCWCorner(aSide))) {
    if (borderColor == mBorderColors[NEXT_SIDE(aSide)]) {
      mergeEnd = MERGE_NONE;
    } else {
      mergeEnd = MERGE_HALF;
    }
  }

  Float borderLength = GetBorderLength(aSide, start, end);
  if (borderLength < 0.0f) {
    if (isStartUnfilled || isEndUnfilled) {
      return;
    }
    borderLength = 0.0f;
    start = end = (start + end) / 2.0f;
  }

  Float dotWidth = borderWidth * DOT_LENGTH;
  Float radius = borderWidth / 2.0f;
  if (borderLength < dotWidth) {
    // If dots on start and end may overlap, draw a dot at the middle of them.
    //
    //     ___---+-------+---___
    // __--      | ##### |      --__
    //          #|#######|#
    //         ##|#######|##
    //        ###|#######|###
    //        ###+###+###+###
    //         start ## end #
    //         ##|#######|##
    //          #|#######|#
    //           | ##### |
    //       __--+-------+--__
    //     _-                 -_
    //
    // If that circle overflows from outer rect, do not draw it.
    //
    //           +-------+
    //           | ##### |
    //          #|#######|#
    //         ##|#######|##
    //        ###|#######|###
    //        ###|###+###|###
    //        ###|#######|###
    //         ##|#######|##
    //          #|#######|#
    //           | ##### |
    //           +--+-+--+
    //           |  | |  |
    //           |  | |  |
    if (!mOuterRect.Contains(Rect(start.x - radius, start.y - radius,
                                  borderWidth, borderWidth))) {
      return;
    }

    if (isStartUnfilled || isEndUnfilled) {
      return;
    }

    Point P = (start + end) / 2;
    RefPtr<PathBuilder> builder = mDrawTarget->CreatePathBuilder();
    builder->MoveTo(Point(P.x + radius, P.y));
    builder->Arc(P, radius, 0.0f, Float(2.0 * M_PI));
    RefPtr<Path> path = builder->Finish();
    mDrawTarget->Fill(path, ColorPattern(ToDeviceColor(borderColor)));
    return;
  }

  if (mergeStart == MERGE_HALF || mergeEnd == MERGE_HALF) {
    // MERGE_HALF
    //               Eo
    //   -------+----+
    //        ##### /
    //       ######/
    //      ######/
    //      ####+
    //      ##/ end
    //       /
    //      /
    //   --+
    //     Ei
    //
    // other (NO_MERGE, MERGE_ALL, MERGE_NONE)
    //               Eo
    //   ------------+
    //        #####  |
    //       ####### |
    //      #########|
    //      ####+####|
    //      ## end ##|
    //       ####### |
    //        #####  |
    //   ------------+
    //               Ei

    Point I(0.0f, 0.0f), J(0.0f, 0.0f);
    if (aSide == eSideTop) {
      I.x = 1.0f;
      J.y = 1.0f;
    } else if (aSide == eSideRight) {
      I.y = 1.0f;
      J.x = -1.0f;
    } else if (aSide == eSideBottom) {
      I.x = -1.0f;
      J.y = -1.0f;
    } else if (aSide == eSideLeft) {
      I.y = -1.0f;
      J.x = 1.0f;
    }

    Point So, Si, Eo, Ei;

    So = (start + (-I + -J) * borderWidth / 2.0f);
    Si = (mergeStart == MERGE_HALF)
         ? (start + (I + J) * borderWidth / 2.0f)
         : (start + (-I + J) * borderWidth / 2.0f);
    Eo = (end + (I - J) * borderWidth / 2.0f);
    Ei = (mergeEnd == MERGE_HALF)
         ? (end + (-I + J) * borderWidth / 2.0f)
         : (end + (I + J) * borderWidth / 2.0f);

    RefPtr<PathBuilder> builder = mDrawTarget->CreatePathBuilder();
    builder->MoveTo(So);
    builder->LineTo(Eo);
    builder->LineTo(Ei);
    builder->LineTo(Si);
    builder->Close();
    RefPtr<Path> path = builder->Finish();

    mDrawTarget->PushClip(path);
  }

  size_t count = round(borderLength / dotWidth);
  if (isStartUnfilled == isEndUnfilled) {
    // Split into 2n segments.
    if (count % 2) {
      count++;
    }
  } else {
    // Split into 2n+1 segments.
    if (count % 2 == 0) {
      count++;
    }
  }

  // A: radius == borderWidth / 2.0
  // B: borderLength / count == borderWidth * (1 - overlap)
  //
  //   A      B         B        B        B     A
  // |<-->|<------>|<------>|<------>|<------>|<-->|
  // |    |        |        |        |        |    |
  // +----+--------+--------+--------+--------+----+
  // |  ##|##    **|**    ##|##    **|**    ##|##  |
  // | ###|###  ***|***  ###|###  ***|***  ###|### |
  // |####|####****|****####|####****|****####|####|
  // |####+####****+****####+####****+****####+####|
  // |# start #****|****####|####****|****## end ##|
  // | ###|###  ***|***  ###|###  ***|***  ###|### |
  // |  ##|##    **|**    ##|##    **|**    ##|##  |
  // +----+----+---+--------+--------+---+----+----+
  // |         |                         |         |
  // |         |                         |         |

  // If isStartUnfilled is true, draw dots on 2j+1 points, if not, draw dots on
  // 2j points.
  size_t from = isStartUnfilled ? 1 : 0;

  // If mergeEnd == MERGE_NONE, last dot is drawn by next side.
  size_t to = count;
  if (mergeEnd == MERGE_NONE) {
    if (to > 2) {
      to -= 2;
    } else {
      to = 0;
    }
  }

  Point fromP = (start * (count - from) + end * from) / count;
  Point toP = (start * (count - to) + end * to) / count;
  // Extend dirty rect to avoid clipping pixel for anti-aliasing.
  const Float AA_MARGIN = 2.0f;

  if (aSide == eSideTop) {
    // Tweak |from| and |to| to fit into |mDirtyRect + radius margin|,
    // to render only paths that may overlap mDirtyRect.
    //
    //                mDirtyRect + radius margin
    //              +--+---------------------+--+
    //              |                           |
    //              |         mDirtyRect        |
    //              +  +---------------------+  +
    // from   ===>  |from                    to |   <===  to
    //    +-----+-----+-----+-----+-----+-----+-----+-----+
    //   ###        |###         ###         ###|        ###
    //  #####       #####       #####       #####       #####
    //  #####       #####       #####       #####       #####
    //  #####       #####       #####       #####       #####
    //   ###        |###         ###         ###|        ###
    //              |  |                     |  |
    //              +  +---------------------+  +
    //              |                           |
    //              |                           |
    //              +--+---------------------+--+

    Float left = mDirtyRect.x - radius - AA_MARGIN;
    if (fromP.x < left) {
      size_t tmp = ceil(count * (left - start.x) / (end.x - start.x));
      if (tmp > from) {
        // We increment by 2, so odd/even should match between before/after.
        if ((tmp & 1) != (from & 1)) {
          from = tmp - 1;
        } else {
          from = tmp;
        }
      }
    }
    Float right = mDirtyRect.x + mDirtyRect.width + radius + AA_MARGIN;
    if (toP.x > right) {
      size_t tmp = floor(count * (right - start.x) / (end.x - start.x));
      if (tmp < to) {
        if ((tmp & 1) != (to & 1)) {
          to = tmp + 1;
        } else {
          to = tmp;
        }
      }
    }
  } else if (aSide == eSideRight) {
    Float top = mDirtyRect.y - radius - AA_MARGIN;
    if (fromP.y < top) {
      size_t tmp = ceil(count * (top - start.y) / (end.y - start.y));
      if (tmp > from) {
        if ((tmp & 1) != (from & 1)) {
          from = tmp - 1;
        } else {
          from = tmp;
        }
      }
    }
    Float bottom = mDirtyRect.y + mDirtyRect.height + radius + AA_MARGIN;
    if (toP.y > bottom) {
      size_t tmp = floor(count * (bottom - start.y) / (end.y - start.y));
      if (tmp < to) {
        if ((tmp & 1) != (to & 1)) {
          to = tmp + 1;
        } else {
          to = tmp;
        }
      }
    }
  } else if (aSide == eSideBottom) {
    Float right = mDirtyRect.x + mDirtyRect.width + radius + AA_MARGIN;
    if (fromP.x > right) {
      size_t tmp = ceil(count * (right - start.x) / (end.x - start.x));
      if (tmp > from) {
        if ((tmp & 1) != (from & 1)) {
          from = tmp - 1;
        } else {
          from = tmp;
        }
      }
    }
    Float left = mDirtyRect.x - radius - AA_MARGIN;
    if (toP.x < left) {
      size_t tmp = floor(count * (left - start.x) / (end.x - start.x));
      if (tmp < to) {
        if ((tmp & 1) != (to & 1)) {
          to = tmp + 1;
        } else {
          to = tmp;
        }
      }
    }
  } else if (aSide == eSideLeft) {
    Float bottom = mDirtyRect.y + mDirtyRect.height + radius + AA_MARGIN;
    if (fromP.y > bottom) {
      size_t tmp = ceil(count * (bottom - start.y) / (end.y - start.y));
      if (tmp > from) {
        if ((tmp & 1) != (from & 1)) {
          from = tmp - 1;
        } else {
          from = tmp;
        }
      }
    }
    Float top = mDirtyRect.y - radius - AA_MARGIN;
    if (toP.y < top) {
      size_t tmp = floor(count * (top - start.y) / (end.y - start.y));
      if (tmp < to) {
        if ((tmp & 1) != (to & 1)) {
          to = tmp + 1;
        } else {
          to = tmp;
        }
      }
    }
  }

  RefPtr<PathBuilder> builder = mDrawTarget->CreatePathBuilder();
  size_t segmentCount = 0;
  for (size_t i = from; i <= to; i += 2) {
    if (segmentCount > BORDER_SEGMENT_COUNT_MAX) {
      RefPtr<Path> path = builder->Finish();
      mDrawTarget->Fill(path, ColorPattern(ToDeviceColor(borderColor)));
      builder = mDrawTarget->CreatePathBuilder();
      segmentCount = 0;
    }

    Point P = (start * (count - i) + end * i) / count;
    builder->MoveTo(Point(P.x + radius, P.y));
    builder->Arc(P, radius, 0.0f, Float(2.0 * M_PI));
    segmentCount++;
  }
  RefPtr<Path> path = builder->Finish();
  mDrawTarget->Fill(path, ColorPattern(ToDeviceColor(borderColor)));

  if (mergeStart == MERGE_HALF || mergeEnd == MERGE_HALF) {
    mDrawTarget->PopClip();
  }
}

void
nsCSSBorderRenderer::DrawDashedOrDottedCorner(mozilla::Side aSide,
                                              Corner aCorner)
{
  // Draw dashed/dotted corner with following approach.
  //
  // dashed corner
  //   If both side has same border-width and border-width <= 2.0, draw dashed
  //   line along the corner, with appropriate dash length and gap to make the
  //   corner symmetric as far as possible.  Dash length equals to the gap, and
  //   the ratio of the dash length to border-width is the maximum value in in
  //   [1, 3] range.
  //   Otherwise, draw dashed segments along the corner, keeping same dash
  //   length ratio to border-width at that point.
  //   (see DashedCornerFinder.h for more detail)
  //   Line ends with half segments, to joint with both side easily.
  //
  // dotted corner
  //   If both side has same border-width and border-width <= 2.0, draw 1:1
  //   dashed line along the corner.
  //   Otherwise Draw circles along the corner, with appropriate gap that makes
  //   the corner symmetric as far as possible.  The size of the circle may
  //   change along the corner, that is tangent to the outer curver and the
  //   inner curve.  The ratio of the gap to circle diameter is the maximum
  //   value in [0.5, 1] range.
  //   (see DottedCornerFinder.h for more detail)
  //   Corner ends with filled dots but those dots are drawn by
  //   DrawDashedOrDottedSide.  So this may draw no circles if there's no space
  //   between 2 dots at both ends.

  NS_ASSERTION(mBorderStyles[aSide] == NS_STYLE_BORDER_STYLE_DASHED ||
               mBorderStyles[aSide] == NS_STYLE_BORDER_STYLE_DOTTED,
               "Style should be dashed or dotted.");

  if (IsCornerMergeable(aCorner)) {
    // DrawDashedOrDottedSide will draw corner.
     return;
   }

  mozilla::Side sideH(GetHorizontalSide(aCorner));
  mozilla::Side sideV(GetVerticalSide(aCorner));
  Float borderWidthH = mBorderWidths[sideH];
  Float borderWidthV = mBorderWidths[sideV];
  if (borderWidthH == 0.0f && borderWidthV == 0.0f) {
    return;
  }

  Float styleH = mBorderStyles[sideH];
  Float styleV = mBorderStyles[sideV];

  // Corner between dotted and others with radius=0 is drawn by side.
  if (IsZeroSize(mBorderRadii[aCorner]) &&
      (styleV == NS_STYLE_BORDER_STYLE_DOTTED ||
       styleH == NS_STYLE_BORDER_STYLE_DOTTED)) {
    return;
  }

  Float maxRadius = std::max(mBorderRadii[aCorner].width,
                             mBorderRadii[aCorner].height);
  if (maxRadius > BORDER_DOTTED_CORNER_MAX_RADIUS) {
    DrawFallbackSolidCorner(aSide, aCorner);
    return;
  }

  if (borderWidthH != borderWidthV || borderWidthH > 2.0f) {
    uint8_t style = mBorderStyles[aSide];
    if (style == NS_STYLE_BORDER_STYLE_DOTTED) {
      DrawDottedCornerSlow(aSide, aCorner);
    } else {
      DrawDashedCornerSlow(aSide, aCorner);
    }
    return;
  }

  nscolor borderColor = mBorderColors[aSide];
  Point points[4];
  bool ignored;
  // Get the start and end points of the corner arc, ensuring that any dot
  // origins get pushed backwards towards the edges of the corner rect to
  // account for stroking.
  points[0] = GetStraightBorderPoint(sideH, aCorner, &ignored, -0.5f);
  points[3] = GetStraightBorderPoint(sideV, aCorner, &ignored, -0.5f);
  // Round points to draw dot on each pixel.
  if (borderWidthH < 2.0f) {
    points[0].x = round(points[0].x);
  }
  if (borderWidthV < 2.0f) {
    points[3].y = round(points[3].y);
  }
  points[1] = points[0];
  points[1].x += kKappaFactor * (points[3].x - points[0].x);
  points[2] = points[3];
  points[2].y += kKappaFactor * (points[0].y - points[3].y);

  Float len = GetQuarterEllipticArcLength(fabs(points[0].x - points[3].x),
                                          fabs(points[0].y - points[3].y));

  Float dash[2];
  StrokeOptions strokeOptions(borderWidthH);
  SetupDashedOptions(&strokeOptions, dash, aSide, len, true);

  RefPtr<PathBuilder> builder = mDrawTarget->CreatePathBuilder();
  builder->MoveTo(points[0]);
  builder->BezierTo(points[1], points[2], points[3]);
  RefPtr<Path> path = builder->Finish();
  mDrawTarget->Stroke(path, ColorPattern(ToDeviceColor(borderColor)),
                      strokeOptions);
}

void
nsCSSBorderRenderer::DrawDottedCornerSlow(mozilla::Side aSide,
                                          Corner aCorner)
{
  NS_ASSERTION(mBorderStyles[aSide] == NS_STYLE_BORDER_STYLE_DOTTED,
               "Style should be dotted.");

  mozilla::Side sideH(GetHorizontalSide(aCorner));
  mozilla::Side sideV(GetVerticalSide(aCorner));
  Float R0 = mBorderWidths[sideH] / 2.0f;
  Float Rn = mBorderWidths[sideV] / 2.0f;
  if (R0 == 0.0f && Rn == 0.0f) {
    return;
  }

  nscolor borderColor = mBorderColors[aSide];
  Bezier outerBezier;
  Bezier innerBezier;
  GetOuterAndInnerBezier(&outerBezier, &innerBezier, aCorner);

  bool ignored;
  Point C0 = GetStraightBorderPoint(sideH, aCorner, &ignored);
  Point Cn = GetStraightBorderPoint(sideV, aCorner, &ignored);
  DottedCornerFinder finder(outerBezier, innerBezier, aCorner,
                            mBorderRadii[aCorner].width,
                            mBorderRadii[aCorner].height,
                            C0, R0, Cn, Rn, mBorderCornerDimensions[aCorner]);

  RefPtr<PathBuilder> builder = mDrawTarget->CreatePathBuilder();
  size_t segmentCount = 0;
  const Float AA_MARGIN = 2.0f;
  Rect marginedDirtyRect = mDirtyRect;
  marginedDirtyRect.Inflate(std::max(R0, Rn) + AA_MARGIN);
  bool entered = false;
  while (finder.HasMore()) {
    if (segmentCount > BORDER_SEGMENT_COUNT_MAX) {
      RefPtr<Path> path = builder->Finish();
      mDrawTarget->Fill(path, ColorPattern(ToDeviceColor(borderColor)));
      builder = mDrawTarget->CreatePathBuilder();
      segmentCount = 0;
    }

    DottedCornerFinder::Result result = finder.Next();

    if (marginedDirtyRect.Contains(result.C) && result.r > 0) {
      entered = true;
      builder->MoveTo(Point(result.C.x + result.r, result.C.y));
      builder->Arc(result.C, result.r, 0, Float(2.0 * M_PI));
      segmentCount++;
    } else if (entered) {
      break;
    }
  }
  RefPtr<Path> path = builder->Finish();
  mDrawTarget->Fill(path, ColorPattern(ToDeviceColor(borderColor)));
}

static inline bool
DashedPathOverlapsRect(Rect& pathRect,
                       const Rect& marginedDirtyRect,
                       DashedCornerFinder::Result& result)
{
  // Calculate a rect that contains all control points of the |result| path,
  // and check if it intersects with |marginedDirtyRect|.
  pathRect.SetRect(result.outerSectionBezier.mPoints[0].x,
                   result.outerSectionBezier.mPoints[0].y, 0, 0);
  pathRect.ExpandToEnclose(result.outerSectionBezier.mPoints[1]);
  pathRect.ExpandToEnclose(result.outerSectionBezier.mPoints[2]);
  pathRect.ExpandToEnclose(result.outerSectionBezier.mPoints[3]);
  pathRect.ExpandToEnclose(result.innerSectionBezier.mPoints[0]);
  pathRect.ExpandToEnclose(result.innerSectionBezier.mPoints[1]);
  pathRect.ExpandToEnclose(result.innerSectionBezier.mPoints[2]);
  pathRect.ExpandToEnclose(result.innerSectionBezier.mPoints[3]);

  return pathRect.Intersects(marginedDirtyRect);
}

void
nsCSSBorderRenderer::DrawDashedCornerSlow(mozilla::Side aSide,
                                          Corner aCorner)
{
  NS_ASSERTION(mBorderStyles[aSide] == NS_STYLE_BORDER_STYLE_DASHED,
               "Style should be dashed.");

  mozilla::Side sideH(GetHorizontalSide(aCorner));
  mozilla::Side sideV(GetVerticalSide(aCorner));
  Float borderWidthH = mBorderWidths[sideH];
  Float borderWidthV = mBorderWidths[sideV];
  if (borderWidthH == 0.0f && borderWidthV == 0.0f) {
    return;
  }

  nscolor borderColor = mBorderColors[aSide];
  Bezier outerBezier;
  Bezier innerBezier;
  GetOuterAndInnerBezier(&outerBezier, &innerBezier, aCorner);

  DashedCornerFinder finder(outerBezier, innerBezier,
                            borderWidthH, borderWidthV,
                            mBorderCornerDimensions[aCorner]);

  RefPtr<PathBuilder> builder = mDrawTarget->CreatePathBuilder();
  size_t segmentCount = 0;
  const Float AA_MARGIN = 2.0f;
  Rect marginedDirtyRect = mDirtyRect;
  marginedDirtyRect.Inflate(AA_MARGIN);
  Rect pathRect;
  bool entered = false;
  while (finder.HasMore()) {
    if (segmentCount > BORDER_SEGMENT_COUNT_MAX) {
      RefPtr<Path> path = builder->Finish();
      mDrawTarget->Fill(path, ColorPattern(ToDeviceColor(borderColor)));
      builder = mDrawTarget->CreatePathBuilder();
      segmentCount = 0;
    }

    DashedCornerFinder::Result result = finder.Next();

    if (DashedPathOverlapsRect(pathRect, marginedDirtyRect, result)) {
      entered = true;
      builder->MoveTo(result.outerSectionBezier.mPoints[0]);
      builder->BezierTo(result.outerSectionBezier.mPoints[1],
                        result.outerSectionBezier.mPoints[2],
                        result.outerSectionBezier.mPoints[3]);
      builder->LineTo(result.innerSectionBezier.mPoints[3]);
      builder->BezierTo(result.innerSectionBezier.mPoints[2],
                        result.innerSectionBezier.mPoints[1],
                        result.innerSectionBezier.mPoints[0]);
      builder->LineTo(result.outerSectionBezier.mPoints[0]);
      segmentCount++;
    } else if (entered) {
      break;
    }
  }

  if (outerBezier.mPoints[0].x != innerBezier.mPoints[0].x) {
    // Fill gap before the first section.
    //
    //     outnerPoint[0]
    //         |
    //         v
    //        _+-----------+--
    //      /   \##########|
    //    /      \#########|
    //   +        \########|
    //   |\         \######|
    //   |  \        \#####|
    //   |    \       \####|
    //   |      \       \##|
    //   |        \      \#|
    //   |          \     \|
    //   |            \  _-+--
    //   +--------------+  ^
    //   |              |  |
    //   |              |  innerPoint[0]
    //   |              |
    builder->MoveTo(outerBezier.mPoints[0]);
    builder->LineTo(innerBezier.mPoints[0]);
    builder->LineTo(Point(innerBezier.mPoints[0].x, outerBezier.mPoints[0].y));
    builder->LineTo(outerBezier.mPoints[0]);
  }

  if (outerBezier.mPoints[3].y != innerBezier.mPoints[3].y) {
    // Fill gap after the last section.
    //
    // outnerPoint[3]
    //   |
    //   |
    //   |    _+-----------+--
    //   |  /   \          |
    //   v/      \         |
    //   +        \        |
    //   |\         \      |
    //   |##\        \     |
    //   |####\       \    |
    //   |######\       \  |
    //   |########\      \ |
    //   |##########\     \|
    //   |############\  _-+--
    //   +--------------+<-- innerPoint[3]
    //   |              |
    //   |              |
    //   |              |
    builder->MoveTo(outerBezier.mPoints[3]);
    builder->LineTo(innerBezier.mPoints[3]);
    builder->LineTo(Point(outerBezier.mPoints[3].x, innerBezier.mPoints[3].y));
    builder->LineTo(outerBezier.mPoints[3]);
  }

  RefPtr<Path> path = builder->Finish();
  mDrawTarget->Fill(path, ColorPattern(ToDeviceColor(borderColor)));
}

void
nsCSSBorderRenderer::DrawFallbackSolidCorner(mozilla::Side aSide,
                                             Corner aCorner)
{
  // Render too large dashed or dotted corner with solid style, to avoid hangup
  // inside DashedCornerFinder and DottedCornerFinder.

  NS_ASSERTION(mBorderStyles[aSide] == NS_STYLE_BORDER_STYLE_DASHED ||
               mBorderStyles[aSide] == NS_STYLE_BORDER_STYLE_DOTTED,
               "Style should be dashed or dotted.");

  nscolor borderColor = mBorderColors[aSide];
  Bezier outerBezier;
  Bezier innerBezier;
  GetOuterAndInnerBezier(&outerBezier, &innerBezier, aCorner);

  RefPtr<PathBuilder> builder = mDrawTarget->CreatePathBuilder();

  builder->MoveTo(outerBezier.mPoints[0]);
  builder->BezierTo(outerBezier.mPoints[1],
                    outerBezier.mPoints[2],
                    outerBezier.mPoints[3]);
  builder->LineTo(innerBezier.mPoints[3]);
  builder->BezierTo(innerBezier.mPoints[2],
                    innerBezier.mPoints[1],
                    innerBezier.mPoints[0]);
  builder->LineTo(outerBezier.mPoints[0]);

  RefPtr<Path> path = builder->Finish();
  mDrawTarget->Fill(path, ColorPattern(ToDeviceColor(borderColor)));

  if (mDocument) {
    if (!mPresContext->HasWarnedAboutTooLargeDashedOrDottedRadius()) {
      mPresContext->SetHasWarnedAboutTooLargeDashedOrDottedRadius();
      nsContentUtils::ReportToConsole(nsIScriptError::warningFlag,
                                      NS_LITERAL_CSTRING("CSS"),
                                      mDocument,
                                      nsContentUtils::eCSS_PROPERTIES,
                                      mBorderStyles[aSide] == NS_STYLE_BORDER_STYLE_DASHED
                                      ? "TooLargeDashedRadius"
                                      : "TooLargeDottedRadius");
    }
  }
}

bool
nsCSSBorderRenderer::AllBordersSameWidth()
{
  if (mBorderWidths[0] == mBorderWidths[1] &&
      mBorderWidths[0] == mBorderWidths[2] &&
      mBorderWidths[0] == mBorderWidths[3])
  {
    return true;
  }

  return false;
}

bool
nsCSSBorderRenderer::AllBordersSolid(bool *aHasCompositeColors)
{
  *aHasCompositeColors = false;
  NS_FOR_CSS_SIDES(i) {
    if (mCompositeColors[i] != nullptr) {
      *aHasCompositeColors = true;
    }
    if (mBorderStyles[i] == NS_STYLE_BORDER_STYLE_SOLID ||
        mBorderStyles[i] == NS_STYLE_BORDER_STYLE_NONE ||
        mBorderStyles[i] == NS_STYLE_BORDER_STYLE_HIDDEN)
    {
      continue;
    }
    return false;
  }

  return true;
}

bool IsVisible(int aStyle)
{
  if (aStyle != NS_STYLE_BORDER_STYLE_NONE &&
      aStyle != NS_STYLE_BORDER_STYLE_HIDDEN) {
        return true;
  }
  return false;
}

struct twoFloats
{
    Float a, b;

    twoFloats operator*(const Size& aSize) const {
      return { a * aSize.width, b * aSize.height };
    }

    twoFloats operator*(Float aScale) const {
      return { a * aScale, b * aScale };
    }

    twoFloats operator+(const Point& aPoint) const {
      return { a + aPoint.x, b + aPoint.y };
    }

    operator Point() const {
      return Point(a, b);
    }
};

void
nsCSSBorderRenderer::DrawSingleWidthSolidBorder()
{
  // Easy enough to deal with.
  Rect rect = mOuterRect;
  rect.Deflate(0.5);

  const twoFloats cornerAdjusts[4] = { { +0.5,  0   },
                                       {    0, +0.5 },
                                       { -0.5,  0   },
                                       {    0, -0.5 } };
  NS_FOR_CSS_SIDES(side) {
    Point firstCorner = rect.CCWCorner(side) + cornerAdjusts[side];
    Point secondCorner = rect.CWCorner(side) + cornerAdjusts[side];

    ColorPattern color(ToDeviceColor(mBorderColors[side]));

    mDrawTarget->StrokeLine(firstCorner, secondCorner, color);
  }
}

// Intersect a ray from the inner corner to the outer corner
// with the border radius, yielding the intersection point.
static Point
IntersectBorderRadius(const Point& aCenter, const Size& aRadius,
                      const Point& aInnerCorner,
                      const Point& aCornerDirection)
{
  Point toCorner = aCornerDirection;
  // transform to-corner ray to unit-circle space
  toCorner.x /= aRadius.width;
  toCorner.y /= aRadius.height;
  // normalize to-corner ray
  Float cornerDist = toCorner.Length();
  if (cornerDist < 1.0e-6f) {
    return aInnerCorner;
  }
  toCorner = toCorner / cornerDist;
  // ray from inner corner to border radius center
  Point toCenter = aCenter - aInnerCorner;
  // transform to-center ray to unit-circle space
  toCenter.x /= aRadius.width;
  toCenter.y /= aRadius.height;
  // compute offset of intersection with border radius unit circle
  Float offset = toCenter.DotProduct(toCorner);
  // compute discriminant to check for intersections
  Float discrim = 1.0f - toCenter.DotProduct(toCenter) + offset * offset;
  // choose farthest intersection
  offset += sqrtf(std::max(discrim, 0.0f));
  // transform to-corner ray back out of unit-circle space
  toCorner.x *= aRadius.width;
  toCorner.y *= aRadius.height;
  return aInnerCorner + toCorner * offset;
}

// Calculate the split point and split angle for a border radius with
// differing sides.
static inline void
SplitBorderRadius(const Point& aCenter, const Size& aRadius,
                  const Point& aOuterCorner, const Point& aInnerCorner,
                  const twoFloats& aCornerMults, Float aStartAngle,
                  Point& aSplit, Float& aSplitAngle)
{
  Point cornerDir = aOuterCorner - aInnerCorner;
  if (cornerDir.x == cornerDir.y && aRadius.IsSquare()) {
    // optimize 45-degree intersection with circle since we can assume
    // the circle center lies along the intersection edge
    aSplit = aCenter - aCornerMults * (aRadius * Float(1.0f / M_SQRT2));
    aSplitAngle = aStartAngle + 0.5f * M_PI / 2.0f;
  } else {
    aSplit = IntersectBorderRadius(aCenter, aRadius, aInnerCorner, cornerDir);
    aSplitAngle =
      atan2f((aSplit.y - aCenter.y) / aRadius.height,
             (aSplit.x - aCenter.x) / aRadius.width);
  }
}

// Compute the size of the skirt needed, given the color alphas
// of each corner side and the slope between them.
static void
ComputeCornerSkirtSize(Float aAlpha1, Float aAlpha2,
                       Float aSlopeY, Float aSlopeX,
                       Float& aSizeResult, Float& aSlopeResult)
{
  // If either side is (almost) invisible or there is no diagonal edge,
  // then don't try to render a skirt.
  if (aAlpha1 < 0.01f || aAlpha2 < 0.01f) {
    return;
  }
  aSlopeX = fabs(aSlopeX);
  aSlopeY = fabs(aSlopeY);
  if (aSlopeX < 1.0e-6f || aSlopeY < 1.0e-6f) {
    return;
  }

  // If first and second color don't match, we need to split the corner in
  // half. The diagonal edges created may not have full pixel coverage given
  // anti-aliasing, so we need to compute a small subpixel skirt edge. This
  // assumes each half has half coverage to start with, and that coverage
  // increases as the skirt is pushed over, with the end result that we want
  // to roughly preserve the alpha value along this edge.
  // Given slope m, alphas a and A, use quadratic formula to solve for S in:
  //   a*(1 - 0.5*(1-S)*(1-mS))*(1 - 0.5*A) + 0.5*A = A
  // yielding:
  //   S = ((1+m) - sqrt((1+m)*(1+m) + 4*m*(1 - A/(a*(1-0.5*A))))) / (2*m)
  // and substitute k = (1+m)/(2*m):
  //   S = k - sqrt(k*k + (1 - A/(a*(1-0.5*A)))/m)
  Float slope = aSlopeY / aSlopeX;
  Float slopeScale = (1.0f + slope) / (2.0f * slope);
  Float discrim =
    slopeScale*slopeScale +
      (1 - aAlpha2 / (aAlpha1 * (1.0f - 0.49f * aAlpha2))) / slope;
  if (discrim >= 0) {
    aSizeResult = slopeScale - sqrtf(discrim);
    aSlopeResult = slope;
  }
}

// Draws a border radius with possibly different sides.
// A skirt is drawn underneath the corner intersection to hide possible
// seams when anti-aliased drawing is used.
static void
DrawBorderRadius(DrawTarget* aDrawTarget,
                 Corner c,
                 const Point& aOuterCorner, const Point& aInnerCorner,
                 const twoFloats& aCornerMultPrev, const twoFloats& aCornerMultNext,
                 const Size& aCornerDims,
                 const Size& aOuterRadius, const Size& aInnerRadius,
                 const Color& aFirstColor, const Color& aSecondColor,
                 Float aSkirtSize, Float aSkirtSlope)
{
  // Connect edge to outer arc start point
  Point outerCornerStart = aOuterCorner + aCornerMultPrev * aCornerDims;
  // Connect edge to outer arc end point
  Point outerCornerEnd = aOuterCorner + aCornerMultNext * aCornerDims;
  // Connect edge to inner arc start point
  Point innerCornerStart =
    outerCornerStart +
      aCornerMultNext * (aCornerDims - aInnerRadius);
  // Connect edge to inner arc end point
  Point innerCornerEnd =
    outerCornerEnd +
      aCornerMultPrev * (aCornerDims - aInnerRadius);

  // Outer arc start point
  Point outerArcStart = aOuterCorner + aCornerMultPrev * aOuterRadius;
  // Outer arc end point
  Point outerArcEnd = aOuterCorner + aCornerMultNext * aOuterRadius;
  // Inner arc start point
  Point innerArcStart = aInnerCorner + aCornerMultPrev * aInnerRadius;
  // Inner arc end point
  Point innerArcEnd = aInnerCorner + aCornerMultNext * aInnerRadius;

  // Outer radius center
  Point outerCenter = aOuterCorner + (aCornerMultPrev + aCornerMultNext) * aOuterRadius;
  // Inner radius center
  Point innerCenter = aInnerCorner + (aCornerMultPrev + aCornerMultNext) * aInnerRadius;

  RefPtr<PathBuilder> builder;
  RefPtr<Path> path;

  if (aFirstColor.a > 0) {
    builder = aDrawTarget->CreatePathBuilder();
    builder->MoveTo(outerCornerStart);
  }

  if (aFirstColor != aSecondColor) {
    // Start and end angles of corner quadrant
    Float startAngle = (c * M_PI) / 2.0f - M_PI,
          endAngle = startAngle + M_PI / 2.0f,
          outerSplitAngle, innerSplitAngle;
    Point outerSplit, innerSplit;

    // Outer half-way point
    SplitBorderRadius(outerCenter, aOuterRadius, aOuterCorner, aInnerCorner,
                      aCornerMultPrev + aCornerMultNext, startAngle,
                      outerSplit, outerSplitAngle);
    // Inner half-way point
    if (aInnerRadius.IsEmpty()) {
      innerSplit = aInnerCorner;
      innerSplitAngle = endAngle;
    } else {
      SplitBorderRadius(innerCenter, aInnerRadius, aOuterCorner, aInnerCorner,
                        aCornerMultPrev + aCornerMultNext, startAngle,
                        innerSplit, innerSplitAngle);
    }

    // Draw first half with first color
    if (aFirstColor.a > 0) {
      AcuteArcToBezier(builder.get(), outerCenter, aOuterRadius,
                       outerArcStart, outerSplit, startAngle, outerSplitAngle);
      // Draw skirt as part of first half
      if (aSkirtSize > 0) {
        builder->LineTo(outerSplit + aCornerMultNext * aSkirtSize);
        builder->LineTo(innerSplit - aCornerMultPrev * (aSkirtSize * aSkirtSlope));
      }
      AcuteArcToBezier(builder.get(), innerCenter, aInnerRadius,
                       innerSplit, innerArcStart, innerSplitAngle, startAngle);
      if ((innerCornerStart - innerArcStart).DotProduct(aCornerMultPrev) > 0) {
        builder->LineTo(innerCornerStart);
      }
      builder->Close();
      path = builder->Finish();
      aDrawTarget->Fill(path, ColorPattern(aFirstColor));
    }

    // Draw second half with second color
    if (aSecondColor.a > 0) {
      builder = aDrawTarget->CreatePathBuilder();
      builder->MoveTo(outerCornerEnd);
      if ((innerArcEnd - innerCornerEnd).DotProduct(aCornerMultNext) < 0) {
        builder->LineTo(innerCornerEnd);
      }
      AcuteArcToBezier(builder.get(), innerCenter, aInnerRadius,
                       innerArcEnd, innerSplit, endAngle, innerSplitAngle);
      AcuteArcToBezier(builder.get(), outerCenter, aOuterRadius,
                       outerSplit, outerArcEnd, outerSplitAngle, endAngle);
      builder->Close();
      path = builder->Finish();
      aDrawTarget->Fill(path, ColorPattern(aSecondColor));
    }
  } else if (aFirstColor.a > 0) {
    // Draw corner with single color
    AcuteArcToBezier(builder.get(), outerCenter, aOuterRadius,
                     outerArcStart, outerArcEnd);
    builder->LineTo(outerCornerEnd);
    if ((innerArcEnd - innerCornerEnd).DotProduct(aCornerMultNext) < 0) {
      builder->LineTo(innerCornerEnd);
    }
    AcuteArcToBezier(builder.get(), innerCenter, aInnerRadius,
                     innerArcEnd, innerArcStart, -kKappaFactor);
    if ((innerCornerStart - innerArcStart).DotProduct(aCornerMultPrev) > 0) {
      builder->LineTo(innerCornerStart);
    }
    builder->Close();
    path = builder->Finish();
    aDrawTarget->Fill(path, ColorPattern(aFirstColor));
  }
}

// Draw a corner with possibly different sides.
// A skirt is drawn underneath the corner intersection to hide possible
// seams when anti-aliased drawing is used.
static void
DrawCorner(DrawTarget* aDrawTarget,
           const Point& aOuterCorner, const Point& aInnerCorner,
           const twoFloats& aCornerMultPrev, const twoFloats& aCornerMultNext,
           const Size& aCornerDims,
           const Color& aFirstColor, const Color& aSecondColor,
           Float aSkirtSize, Float aSkirtSlope)
{
  // Corner box start point
  Point cornerStart = aOuterCorner + aCornerMultPrev * aCornerDims;
  // Corner box end point
  Point cornerEnd = aOuterCorner + aCornerMultNext * aCornerDims;

  RefPtr<PathBuilder> builder;
  RefPtr<Path> path;

  if (aFirstColor.a > 0) {
    builder = aDrawTarget->CreatePathBuilder();
    builder->MoveTo(cornerStart);
  }

  if (aFirstColor != aSecondColor) {
    // Draw first half with first color
    if (aFirstColor.a > 0) {
      builder->LineTo(aOuterCorner);
      // Draw skirt as part of first half
      if (aSkirtSize > 0) {
        builder->LineTo(aOuterCorner + aCornerMultNext * aSkirtSize);
        builder->LineTo(aInnerCorner - aCornerMultPrev * (aSkirtSize * aSkirtSlope));
      }
      builder->LineTo(aInnerCorner);
      builder->Close();
      path = builder->Finish();
      aDrawTarget->Fill(path, ColorPattern(aFirstColor));
    }

    // Draw second half with second color
    if (aSecondColor.a > 0) {
      builder = aDrawTarget->CreatePathBuilder();
      builder->MoveTo(cornerEnd);
      builder->LineTo(aInnerCorner);
      builder->LineTo(aOuterCorner);
      builder->Close();
      path = builder->Finish();
      aDrawTarget->Fill(path, ColorPattern(aSecondColor));
    }
  } else if (aFirstColor.a > 0) {
    // Draw corner with single color
    builder->LineTo(aOuterCorner);
    builder->LineTo(cornerEnd);
    builder->LineTo(aInnerCorner);
    builder->Close();
    path = builder->Finish();
    aDrawTarget->Fill(path, ColorPattern(aFirstColor));
  }
}

void
nsCSSBorderRenderer::DrawNoCompositeColorSolidBorder()
{
  const twoFloats cornerMults[4] = { { -1,  0 },
                                     {  0, -1 },
                                     { +1,  0 },
                                     {  0, +1 } };

  const twoFloats centerAdjusts[4] = { { 0, +0.5 },
                                       { -0.5, 0 },
                                       { 0, -0.5 },
                                       { +0.5, 0 } };

  RectCornerRadii innerRadii;
  ComputeInnerRadii(mBorderRadii, mBorderWidths, &innerRadii);

  Rect strokeRect = mOuterRect;
  strokeRect.Deflate(Margin(mBorderWidths[0] / 2.0, mBorderWidths[1] / 2.0,
                            mBorderWidths[2] / 2.0, mBorderWidths[3] / 2.0));

  NS_FOR_CSS_SIDES(i) {
    // We now draw the current side and the CW corner following it.
    // The CCW corner of this side was already drawn in the previous iteration.
    // The side will be drawn as an explicit stroke, and the CW corner will be
    // filled separately.
    // If the next side does not have a matching color, then we split the
    // corner into two halves, one of each side's color and draw both.
    // Thus, the CCW corner of the next side will end up drawn here.

    // the corner index -- either 1 2 3 0 (cw) or 0 3 2 1 (ccw)
    Corner c = Corner((i+1) % 4);
    Corner prevCorner = Corner(i);

    // i+2 and i+3 respectively.  These are used to index into the corner
    // multiplier table, and were deduced by calculating out the long form
    // of each corner and finding a pattern in the signs and values.
    int i1 = (i+1) % 4;
    int i2 = (i+2) % 4;
    int i3 = (i+3) % 4;

    Float sideWidth = 0.0f;
    Color firstColor, secondColor;
    if (IsVisible(mBorderStyles[i]) && mBorderWidths[i]) {
      // draw the side since it is visible
      sideWidth = mBorderWidths[i];
      firstColor = ToDeviceColor(mBorderColors[i]);
      // if the next side is visible, use its color for corner
      secondColor =
        IsVisible(mBorderStyles[i1]) && mBorderWidths[i1] ?
          ToDeviceColor(mBorderColors[i1]) :
          firstColor;
    } else if (IsVisible(mBorderStyles[i1]) && mBorderWidths[i1]) {
      // assign next side's color to both corner sides
      firstColor = ToDeviceColor(mBorderColors[i1]);
      secondColor = firstColor;
    } else {
      // neither side is visible, so nothing to do
      continue;
    }

    Point outerCorner = mOuterRect.AtCorner(c);
    Point innerCorner = mInnerRect.AtCorner(c);

    // start and end points of border side stroke between corners
    Point sideStart =
      mOuterRect.AtCorner(prevCorner) +
        cornerMults[i2] * mBorderCornerDimensions[prevCorner];
    Point sideEnd = outerCorner + cornerMults[i] * mBorderCornerDimensions[c];
    // check if the side is visible and not inverted
    if (sideWidth > 0 && firstColor.a > 0 &&
        -(sideEnd - sideStart).DotProduct(cornerMults[i]) > 0) {
      mDrawTarget->StrokeLine(sideStart + centerAdjusts[i] * sideWidth,
                              sideEnd + centerAdjusts[i] * sideWidth,
                              ColorPattern(firstColor),
                              StrokeOptions(sideWidth));
    }

    Float skirtSize = 0.0f, skirtSlope = 0.0f;
    // the sides don't match, so compute a skirt
    if (firstColor != secondColor &&
        mPresContext->Type() != nsPresContext::eContext_Print) {
      Point cornerDir = outerCorner - innerCorner;
      ComputeCornerSkirtSize(firstColor.a, secondColor.a,
                             cornerDir.DotProduct(cornerMults[i]),
                             cornerDir.DotProduct(cornerMults[i3]),
                             skirtSize, skirtSlope);
    }

    if (!mBorderRadii[c].IsEmpty()) {
      // the corner has a border radius
      DrawBorderRadius(mDrawTarget,
                       c, outerCorner, innerCorner,
                       cornerMults[i], cornerMults[i3],
                       mBorderCornerDimensions[c],
                       mBorderRadii[c], innerRadii[c],
                       firstColor, secondColor, skirtSize, skirtSlope);
    } else if (!mBorderCornerDimensions[c].IsEmpty()) {
      // a corner with no border radius
      DrawCorner(mDrawTarget,
                 outerCorner, innerCorner,
                 cornerMults[i], cornerMults[i3],
                 mBorderCornerDimensions[c],
                 firstColor, secondColor, skirtSize, skirtSlope);
    }
  }
}

void
nsCSSBorderRenderer::DrawRectangularCompositeColors()
{
  nscolor currentColors[4];
  NS_FOR_CSS_SIDES(side) {
    currentColors[side] = mBorderColors[side];
  }
  Rect rect = mOuterRect;
  rect.Deflate(0.5);

  const twoFloats cornerAdjusts[4] = { { +0.5,  0   },
                                        {    0, +0.5 },
                                        { -0.5,  0   },
                                        {    0, -0.5 } };

  for (int i = 0; i < mBorderWidths[0]; i++) {
    NS_FOR_CSS_SIDES(side) {
      // advance to the next composite color if one exists
      if (mCompositeColors[side] &&
          uint32_t(i) < mCompositeColors[side]->Length()) {
        currentColors[side] = (*mCompositeColors[side])[i];
      }
    }
    NS_FOR_CSS_SIDES(side) {
      int sideNext = (side + 1) % 4;

      Point firstCorner = rect.CCWCorner(side) + cornerAdjusts[side];
      Point secondCorner = rect.CWCorner(side) - cornerAdjusts[side];

      Color currentColor = Color::FromABGR(currentColors[side]);

      mDrawTarget->StrokeLine(firstCorner, secondCorner,
                              ColorPattern(ToDeviceColor(currentColor)));

      Point cornerTopLeft = rect.CWCorner(side) - Point(0.5, 0.5);
      Color nextColor = Color::FromABGR(currentColors[sideNext]);

      Color cornerColor((currentColor.r + nextColor.r) / 2.f,
                        (currentColor.g + nextColor.g) / 2.f,
                        (currentColor.b + nextColor.b) / 2.f,
                        (currentColor.a + nextColor.a) / 2.f);
      mDrawTarget->FillRect(Rect(cornerTopLeft, Size(1, 1)),
                            ColorPattern(ToDeviceColor(cornerColor)));
    }
    rect.Deflate(1);
  }
}

void
nsCSSBorderRenderer::DrawBorders()
{
  bool forceSeparateCorners = false;

  if (mAllBordersSameStyle &&
      ((mCompositeColors[0] == nullptr &&
       (mBorderStyles[0] == NS_STYLE_BORDER_STYLE_NONE ||
        mBorderStyles[0] == NS_STYLE_BORDER_STYLE_HIDDEN ||
        mBorderColors[0] == NS_RGBA(0,0,0,0))) ||
       (mCompositeColors[0] && mCompositeColors[0]->Length() == 1 &&
        (*mCompositeColors[0])[0] == NS_RGBA(0,0,0,0))))
  {
    // All borders are the same style, and the style is either none or hidden, or the color
    // is transparent.
    // This also checks if the first composite color is transparent, and there are
    // no others. It doesn't check if there are subsequent transparent ones, because
    // that would be very silly.
    return;
  }

  if (mAllBordersSameWidth && mBorderWidths[0] == 0.0) {
    // Some of the mAllBordersSameWidth codepaths depend on the border
    // width being greater than zero.
    return;
  }

  AutoRestoreTransform autoRestoreTransform;
  Matrix mat = mDrawTarget->GetTransform();

  // Clamp the CTM to be pixel-aligned; we do this only
  // for translation-only matrices now, but we could do it
  // if the matrix has just a scale as well.  We should not
  // do it if there's a rotation.
  if (mat.HasNonTranslation()) {
    if (!mat.HasNonAxisAlignedTransform()) {
      // Scale + transform. Avoid stroke fast-paths so that we have a chance
      // of snapping to pixel boundaries.
      mAvoidStroke = true;
    }
  } else {
    mat._31 = floor(mat._31 + 0.5);
    mat._32 = floor(mat._32 + 0.5);
    autoRestoreTransform.Init(mDrawTarget);
    mDrawTarget->SetTransform(mat);

    // round mOuterRect and mInnerRect; they're already an integer
    // number of pixels apart and should stay that way after
    // rounding. We don't do this if there's a scale in the current transform
    // since this loses information that might be relevant when we're scaling.
    mOuterRect.Round();
    mInnerRect.Round();
  }

  // Initial values only used when the border colors/widths are all the same:
  ColorPattern color(ToDeviceColor(mBorderColors[eSideTop]));
  StrokeOptions strokeOptions(mBorderWidths[eSideTop]); // stroke width

  // First there's a couple of 'special cases' that have specifically optimized
  // drawing paths, when none of these can be used we move on to the generalized
  // border drawing code.
  if (mAllBordersSameStyle &&
      mCompositeColors[0] == nullptr &&
      mAllBordersSameWidth &&
      mBorderStyles[0] == NS_STYLE_BORDER_STYLE_SOLID &&
      mNoBorderRadius &&
      !mAvoidStroke)
  {
    // Very simple case.
    Rect rect = mOuterRect;
    rect.Deflate(mBorderWidths[0] / 2.0);
    mDrawTarget->StrokeRect(rect, color, strokeOptions);
    return;
  }

  if (mAllBordersSameStyle &&
      mCompositeColors[0] == nullptr &&
      mBorderStyles[0] == NS_STYLE_BORDER_STYLE_SOLID &&
      !mAvoidStroke &&
      !mNoBorderRadius)
  {
    // Relatively simple case.
    gfxRect outerRect = ThebesRect(mOuterRect);
    RoundedRect borderInnerRect(outerRect, mBorderRadii);
    borderInnerRect.Deflate(mBorderWidths[eSideTop],
                            mBorderWidths[eSideBottom],
                            mBorderWidths[eSideLeft],
                            mBorderWidths[eSideRight]);

    // Instead of stroking we just use two paths: an inner and an outer.
    // This allows us to draw borders that we couldn't when stroking. For example,
    // borders with a border width >= the border radius. (i.e. when there are
    // square corners on the inside)
    //
    // Further, this approach can be more efficient because the backend
    // doesn't need to compute an offset curve to stroke the path. We know that
    // the rounded parts are elipses we can offset exactly and can just compute
    // a new cubic approximation.
    RefPtr<PathBuilder> builder = mDrawTarget->CreatePathBuilder();
    AppendRoundedRectToPath(builder, mOuterRect, mBorderRadii, true);
    AppendRoundedRectToPath(builder, ToRect(borderInnerRect.rect), borderInnerRect.corners, false);
    RefPtr<Path> path = builder->Finish();
    mDrawTarget->Fill(path, color);
    return;
  }

  bool hasCompositeColors;
  const bool allBordersSolid = AllBordersSolid(&hasCompositeColors);

  // This leaves the border corners non-interpolated for single width borders.
  // Doing this is slightly faster and shouldn't be a problem visually.
  if (allBordersSolid &&
      mAllBordersSameWidth &&
      mCompositeColors[0] == nullptr &&
      mBorderWidths[0] == 1 &&
      mNoBorderRadius &&
      !mAvoidStroke)
  {
    DrawSingleWidthSolidBorder();
    return;
  }

  if (allBordersSolid && !hasCompositeColors &&
      !mAvoidStroke)
  {
    DrawNoCompositeColorSolidBorder();
    return;
  }

  if (allBordersSolid &&
      mAllBordersSameWidth &&
      mNoBorderRadius &&
      !mAvoidStroke)
  {
    // Easy enough to deal with.
    DrawRectangularCompositeColors();
    return;
  }

  // If we have composite colors -and- border radius,
  // then use separate corners so we get OP_ADD for the corners.
  // Otherwise, we'll get artifacts as we draw stacked 1px-wide curves.
  if (mAllBordersSameStyle && mCompositeColors[0] != nullptr && !mNoBorderRadius)
    forceSeparateCorners = true;

  PrintAsString(" mOuterRect: "); PrintAsString(mOuterRect); PrintAsStringNewline();
  PrintAsString(" mInnerRect: "); PrintAsString(mInnerRect); PrintAsStringNewline();
  PrintAsFormatString(" mBorderColors: 0x%08x 0x%08x 0x%08x 0x%08x\n", mBorderColors[0], mBorderColors[1], mBorderColors[2], mBorderColors[3]);

  // if conditioning the outside rect failed, then bail -- the outside
  // rect is supposed to enclose the entire border
  {
    gfxRect outerRect = ThebesRect(mOuterRect);
    gfxUtils::ConditionRect(outerRect);
    if (outerRect.IsEmpty())
      return;
    mOuterRect = ToRect(outerRect);

    gfxRect innerRect = ThebesRect(mInnerRect);
    gfxUtils::ConditionRect(innerRect);
    mInnerRect = ToRect(innerRect);
  }

  int dashedSides = 0;

  NS_FOR_CSS_SIDES(i) {
    uint8_t style = mBorderStyles[i];
    if (style == NS_STYLE_BORDER_STYLE_DASHED ||
        style == NS_STYLE_BORDER_STYLE_DOTTED)
    {
      // we need to draw things separately for dashed/dotting
      forceSeparateCorners = true;
      dashedSides |= (1 << i);
    }
  }

  PrintAsFormatString(" mAllBordersSameStyle: %d dashedSides: 0x%02x\n", mAllBordersSameStyle, dashedSides);

  if (mAllBordersSameStyle && !forceSeparateCorners) {
    /* Draw everything in one go */
    DrawBorderSides(eSideBitsAll);
    PrintAsStringNewline("---------------- (1)");
  } else {
    AUTO_PROFILER_LABEL("nsCSSBorderRenderer::DrawBorders:multipass", GRAPHICS);

    /* We have more than one pass to go.  Draw the corners separately from the sides. */

    // The corner is going to have negligible size if its two adjacent border
    // sides are only 1px wide and there is no border radius.  In that case we
    // skip the overhead of painting the corner by setting the width or height
    // of the corner to zero, which effectively extends one of the corner's
    // adjacent border sides.  We extend the longer adjacent side so that
    // opposite sides will be the same length, which is necessary for opposite
    // dashed/dotted sides to be symmetrical.
    //
    //   if width > height
    //     +--+--------------+--+    +--------------------+
    //     |  |              |  |    |                    |
    //     +--+--------------+--+    +--+--------------+--+
    //     |  |              |  |    |  |              |  |
    //     |  |              |  | => |  |              |  |
    //     |  |              |  |    |  |              |  |
    //     +--+--------------+--+    +--+--------------+--+
    //     |  |              |  |    |                    |
    //     +--+--------------+--+    +--------------------+
    //
    //   if width <= height
    //     +--+--------+--+    +--+--------+--+
    //     |  |        |  |    |  |        |  |
    //     +--+--------+--+    |  +--------+  |
    //     |  |        |  |    |  |        |  |
    //     |  |        |  |    |  |        |  |
    //     |  |        |  |    |  |        |  |
    //     |  |        |  | => |  |        |  |
    //     |  |        |  |    |  |        |  |
    //     |  |        |  |    |  |        |  |
    //     |  |        |  |    |  |        |  |
    //     +--+--------+--+    |  +--------+  |
    //     |  |        |  |    |  |        |  |
    //     +--+--------+--+    +--+--------+--+
    //
    // Note that if we have different border widths we could end up with
    // opposite sides of different length.  For example, if the left and
    // bottom borders are 2px wide instead of 1px, we will end up doing
    // something like:
    //
    //     +----+------------+--+    +----+---------------+
    //     |    |            |  |    |    |               |
    //     +----+------------+--+    +----+------------+--+
    //     |    |            |  |    |    |            |  |
    //     |    |            |  | => |    |            |  |
    //     |    |            |  |    |    |            |  |
    //     +----+------------+--+    +----+------------+--+
    //     |    |            |  |    |    |            |  |
    //     |    |            |  |    |    |            |  |
    //     +----+------------+--+    +----+------------+--+
    //
    // XXX Should we only do this optimization if |mAllBordersSameWidth| is true?
    //
    // XXX In fact is this optimization even worth the complexity it adds to
    // the code?  1px wide dashed borders are not overly common, and drawing
    // corners for them is not that expensive.
    NS_FOR_CSS_FULL_CORNERS(corner) {
      const mozilla::Side sides[2] = { mozilla::Side(corner), PREV_SIDE(corner) };

      if (!IsZeroSize(mBorderRadii[corner]))
        continue;

      if (mBorderWidths[sides[0]] == 1.0 && mBorderWidths[sides[1]] == 1.0) {
        if (mOuterRect.Width() > mOuterRect.Height()) {
          mBorderCornerDimensions[corner].width = 0.0;
        } else {
          mBorderCornerDimensions[corner].height = 0.0;
        }
      }
    }

    // First, the corners
    NS_FOR_CSS_FULL_CORNERS(corner) {
      // if there's no corner, don't do all this work for it
      if (IsZeroSize(mBorderCornerDimensions[corner]))
        continue;

      const int sides[2] = { corner, PREV_SIDE(corner) };
      int sideBits = (1 << sides[0]) | (1 << sides[1]);

      bool simpleCornerStyle = mCompositeColors[sides[0]] == nullptr &&
                                 mCompositeColors[sides[1]] == nullptr &&
                                 AreBorderSideFinalStylesSame(sideBits);

      // If we don't have anything complex going on in this corner,
      // then we can just fill the corner with a solid color, and avoid
      // the potentially expensive clip.
      if (simpleCornerStyle &&
          IsZeroSize(mBorderRadii[corner]) &&
          IsSolidCornerStyle(mBorderStyles[sides[0]], corner))
      {
        Color color = MakeBorderColor(mBorderColors[sides[0]],
                                      mBackgroundColor,
                                      BorderColorStyleForSolidCorner(mBorderStyles[sides[0]], corner));
        mDrawTarget->FillRect(GetCornerRect(corner),
                              ColorPattern(ToDeviceColor(color)));
        continue;
      }

      // clip to the corner
      mDrawTarget->PushClipRect(GetCornerRect(corner));

      if (simpleCornerStyle) {
        // we don't need a group for this corner, the sides are the same,
        // but we weren't able to render just a solid block for the corner.
        DrawBorderSides(sideBits);
      } else {
        // Sides are different.  We could draw using OP_ADD to
        // get correct color blending behaviour at the seam.  We'd need
        // to do it in an offscreen surface to ensure that we're
        // always compositing on transparent black.  If the colors
        // don't have transparency and the current destination surface
        // has an alpha channel, we could just clear the region and
        // avoid the temporary, but that situation doesn't happen all
        // that often in practice (we double buffer to no-alpha
        // surfaces). We choose just to seam though, as the performance
        // advantages outway the modest easthetic improvement.

        for (int cornerSide = 0; cornerSide < 2; cornerSide++) {
          mozilla::Side side = mozilla::Side(sides[cornerSide]);
          uint8_t style = mBorderStyles[side];

          PrintAsFormatString("corner: %d cornerSide: %d side: %d style: %d\n", corner, cornerSide, side, style);

          RefPtr<Path> path = GetSideClipSubPath(side);
          mDrawTarget->PushClip(path);

          DrawBorderSides(1 << side);

          mDrawTarget->PopClip();
        }
      }

      mDrawTarget->PopClip();

      PrintAsStringNewline();
    }

    // in the case of a single-unit border, we already munged the
    // corners up above; so we can just draw the top left and bottom
    // right sides separately, if they're the same.
    //
    // We need to check for mNoBorderRadius, because when there is
    // one, FillSolidBorder always draws the full rounded rectangle
    // and expects there to be a clip in place.
    int alreadyDrawnSides = 0;
    if (mOneUnitBorder &&
        mNoBorderRadius &&
        (dashedSides & (eSideBitsTop | eSideBitsLeft)) == 0)
    {
      bool tlBordersSameStyle = AreBorderSideFinalStylesSame(eSideBitsTop |
                                                             eSideBitsLeft);
      bool brBordersSameStyle = AreBorderSideFinalStylesSame(eSideBitsBottom |
                                                             eSideBitsRight);

      if (tlBordersSameStyle) {
        DrawBorderSides(eSideBitsTop | eSideBitsLeft);
        alreadyDrawnSides |= (eSideBitsTop | eSideBitsLeft);
      }

      if (brBordersSameStyle &&
          (dashedSides & (eSideBitsBottom | eSideBitsRight)) == 0) {
        DrawBorderSides(eSideBitsBottom | eSideBitsRight);
        alreadyDrawnSides |= (eSideBitsBottom | eSideBitsRight);
      }
    }

    // We're done with the corners, now draw the sides.
    NS_FOR_CSS_SIDES (side) {
      // if we drew it above, skip it
      if (alreadyDrawnSides & (1 << side))
        continue;

      // If there's no border on this side, skip it
      if (mBorderWidths[side] == 0.0 ||
          mBorderStyles[side] == NS_STYLE_BORDER_STYLE_HIDDEN ||
          mBorderStyles[side] == NS_STYLE_BORDER_STYLE_NONE)
        continue;


      if (dashedSides & (1 << side)) {
        // Dashed sides will always draw just the part ignoring the
        // corners for the side, so no need to clip.
        DrawDashedOrDottedSide(side);

        PrintAsStringNewline("---------------- (d)");
        continue;
      }

      // Undashed sides will currently draw the entire side,
      // including parts that would normally be covered by a corner,
      // so we need to clip.
      //
      // XXX Optimization -- it would be good to make this work like
      // DrawDashedOrDottedSide, and have a DrawOneSide function that just
      // draws one side and not the corners, because then we can
      // avoid the potentially expensive clip.
      mDrawTarget->PushClipRect(GetSideClipWithoutCornersRect(side));

      DrawBorderSides(1 << side);

      mDrawTarget->PopClip();

      PrintAsStringNewline("---------------- (*)");
    }
  }
}

bool
nsCSSBorderRenderer::CanCreateWebRenderCommands()
{
  NS_FOR_CSS_SIDES(i) {
    if (mCompositeColors[i] != nullptr) {
      return false;
    }

    if (mBorderStyles[i] == NS_STYLE_BORDER_STYLE_DOUBLE ||
        mBorderStyles[i] == NS_STYLE_BORDER_STYLE_DOTTED ||
        mBorderStyles[i] == NS_STYLE_BORDER_STYLE_DASHED) {
      return false;
    }
  }

  return true;
}

void
nsCSSBorderRenderer::CreateWebRenderCommands(wr::DisplayListBuilder& aBuilder,
                                             wr::IpcResourceUpdateQueue& aResources,
                                             const layers::StackingContextHelper& aSc)
{
  LayoutDeviceRect outerRect = LayoutDeviceRect::FromUnknownRect(mOuterRect);
  wr::LayoutRect transformedRect = aSc.ToRelativeLayoutRect(outerRect);
  wr::BorderSide side[4];
  NS_FOR_CSS_SIDES(i) {
    side[i] = wr::ToBorderSide(ToDeviceColor(mBorderColors[i]), mBorderStyles[i]);
  }

  wr::BorderRadius borderRadius = wr::ToBorderRadius(LayerSize(mBorderRadii[0].width, mBorderRadii[0].height),
                                                     LayerSize(mBorderRadii[1].width, mBorderRadii[1].height),
                                                     LayerSize(mBorderRadii[3].width, mBorderRadii[3].height),
                                                     LayerSize(mBorderRadii[2].width, mBorderRadii[2].height));
  Range<const wr::BorderSide> wrsides(side, 4);
  aBuilder.PushBorder(transformedRect,
                      transformedRect,
                      mBackfaceIsVisible,
                      wr::ToBorderWidths(mBorderWidths[0], mBorderWidths[1], mBorderWidths[2], mBorderWidths[3]),
                      wrsides,
                      borderRadius);
}

/* static */Maybe<nsCSSBorderImageRenderer>
nsCSSBorderImageRenderer::CreateBorderImageRenderer(nsPresContext* aPresContext,
                                                    nsIFrame* aForFrame,
                                                    const nsRect& aBorderArea,
                                                    const nsStyleBorder& aStyleBorder,
                                                    const nsRect& aDirtyRect,
                                                    Sides aSkipSides,
                                                    uint32_t aFlags,
                                                    DrawResult* aDrawResult)
{
  MOZ_ASSERT(aDrawResult);

  if (aDirtyRect.IsEmpty()) {
    *aDrawResult = DrawResult::SUCCESS;
    return Nothing();
  }

  nsImageRenderer imgRenderer(aForFrame, &aStyleBorder.mBorderImageSource, aFlags);
  if (!imgRenderer.PrepareImage()) {
    *aDrawResult = imgRenderer.PrepareResult();
    return Nothing();
  }

  // Ensure we get invalidated for loads and animations of the image.
  // We need to do this here because this might be the only code that
  // knows about the association of the style data with the frame.
  // XXX We shouldn't really... since if anybody is passing in a
  // different style, they'll potentially have the wrong size for the
  // border too.
  aForFrame->AssociateImage(aStyleBorder.mBorderImageSource, aPresContext);

  nsCSSBorderImageRenderer renderer(aForFrame, aBorderArea,
                                    aStyleBorder, aSkipSides, imgRenderer);
  *aDrawResult = DrawResult::SUCCESS;
  return Some(renderer);
}

DrawResult
nsCSSBorderImageRenderer::DrawBorderImage(nsPresContext* aPresContext,
                                          gfxContext& aRenderingContext,
                                          nsIFrame* aForFrame,
                                          const nsRect& aDirtyRect)
{
  // NOTE: no Save() yet, we do that later by calling autoSR.EnsureSaved()
  // in case we need it.
  gfxContextAutoSaveRestore autoSR;

  if (!mClip.IsEmpty()) {
    autoSR.EnsureSaved(&aRenderingContext);
    aRenderingContext.Clip(NSRectToSnappedRect(mClip,
                           aForFrame->PresContext()->AppUnitsPerDevPixel(),
                           *aRenderingContext.GetDrawTarget()));
  }

  // intrinsicSize.CanComputeConcreteSize() return false means we can not
  // read intrinsic size from aStyleBorder.mBorderImageSource.
  // In this condition, we pass imageSize(a resolved size comes from
  // default sizing algorithm) to renderer as the viewport size.
  CSSSizeOrRatio intrinsicSize = mImageRenderer.ComputeIntrinsicSize();
  Maybe<nsSize> svgViewportSize = intrinsicSize.CanComputeConcreteSize() ?
                                  Nothing() : Some(mImageSize);
  bool hasIntrinsicRatio = intrinsicSize.HasRatio();
  mImageRenderer.PurgeCacheForViewportChange(svgViewportSize, hasIntrinsicRatio);

  // These helper tables recharacterize the 'slice' and 'width' margins
  // in a more convenient form: they are the x/y/width/height coords
  // required for various bands of the border, and they have been transformed
  // to be relative to the innerRect (for 'slice') or the page (for 'border').
  enum {
    LEFT, MIDDLE, RIGHT,
    TOP = LEFT, BOTTOM = RIGHT
  };
  const nscoord borderX[3] = {
    mArea.x + 0,
    mArea.x + mWidths.left,
    mArea.x + mArea.width - mWidths.right,
  };
  const nscoord borderY[3] = {
    mArea.y + 0,
    mArea.y + mWidths.top,
    mArea.y + mArea.height - mWidths.bottom,
  };
  const nscoord borderWidth[3] = {
    mWidths.left,
    mArea.width - mWidths.left - mWidths.right,
    mWidths.right,
  };
  const nscoord borderHeight[3] = {
    mWidths.top,
    mArea.height - mWidths.top - mWidths.bottom,
    mWidths.bottom,
  };
  const int32_t sliceX[3] = {
    0,
    mSlice.left,
    mImageSize.width - mSlice.right,
  };
  const int32_t sliceY[3] = {
    0,
    mSlice.top,
    mImageSize.height - mSlice.bottom,
  };
  const int32_t sliceWidth[3] = {
    mSlice.left,
    std::max(mImageSize.width - mSlice.left - mSlice.right, 0),
    mSlice.right,
  };
  const int32_t sliceHeight[3] = {
    mSlice.top,
    std::max(mImageSize.height - mSlice.top - mSlice.bottom, 0),
    mSlice.bottom,
  };

  DrawResult result = DrawResult::SUCCESS;

  for (int i = LEFT; i <= RIGHT; i++) {
    for (int j = TOP; j <= BOTTOM; j++) {
      uint8_t fillStyleH, fillStyleV;
      nsSize unitSize;

      if (i == MIDDLE && j == MIDDLE) {
        // Discard the middle portion unless set to fill.
        if (NS_STYLE_BORDER_IMAGE_SLICE_NOFILL == mFill) {
          continue;
        }

        NS_ASSERTION(NS_STYLE_BORDER_IMAGE_SLICE_FILL == mFill,
                     "Unexpected border image fill");

        // css-background:
        //     The middle image's width is scaled by the same factor as the
        //     top image unless that factor is zero or infinity, in which
        //     case the scaling factor of the bottom is substituted, and
        //     failing that, the width is not scaled. The height of the
        //     middle image is scaled by the same factor as the left image
        //     unless that factor is zero or infinity, in which case the
        //     scaling factor of the right image is substituted, and failing
        //     that, the height is not scaled.
        gfxFloat hFactor, vFactor;

        if (0 < mWidths.left && 0 < mSlice.left)
          vFactor = gfxFloat(mWidths.left) / mSlice.left;
        else if (0 < mWidths.right && 0 < mSlice.right)
          vFactor = gfxFloat(mWidths.right) / mSlice.right;
        else
          vFactor = 1;

        if (0 < mWidths.top && 0 < mSlice.top)
          hFactor = gfxFloat(mWidths.top) / mSlice.top;
        else if (0 < mWidths.bottom && 0 < mSlice.bottom)
          hFactor = gfxFloat(mWidths.bottom) / mSlice.bottom;
        else
          hFactor = 1;

        unitSize.width = sliceWidth[i] * hFactor;
        unitSize.height = sliceHeight[j] * vFactor;
        fillStyleH = mRepeatModeHorizontal;
        fillStyleV = mRepeatModeVertical;

      } else if (i == MIDDLE) { // top, bottom
        // Sides are always stretched to the thickness of their border,
        // and stretched proportionately on the other axis.
        gfxFloat factor;
        if (0 < borderHeight[j] && 0 < sliceHeight[j])
          factor = gfxFloat(borderHeight[j]) / sliceHeight[j];
        else
          factor = 1;

        unitSize.width = sliceWidth[i] * factor;
        unitSize.height = borderHeight[j];
        fillStyleH = mRepeatModeHorizontal;
        fillStyleV = NS_STYLE_BORDER_IMAGE_REPEAT_STRETCH;

      } else if (j == MIDDLE) { // left, right
        gfxFloat factor;
        if (0 < borderWidth[i] && 0 < sliceWidth[i])
          factor = gfxFloat(borderWidth[i]) / sliceWidth[i];
        else
          factor = 1;

        unitSize.width = borderWidth[i];
        unitSize.height = sliceHeight[j] * factor;
        fillStyleH = NS_STYLE_BORDER_IMAGE_REPEAT_STRETCH;
        fillStyleV = mRepeatModeVertical;

      } else {
        // Corners are always stretched to fit the corner.
        unitSize.width = borderWidth[i];
        unitSize.height = borderHeight[j];
        fillStyleH = NS_STYLE_BORDER_IMAGE_REPEAT_STRETCH;
        fillStyleV = NS_STYLE_BORDER_IMAGE_REPEAT_STRETCH;
      }

      nsRect destArea(borderX[i], borderY[j], borderWidth[i], borderHeight[j]);
      nsRect subArea(sliceX[i], sliceY[j], sliceWidth[i], sliceHeight[j]);
      if (subArea.IsEmpty())
        continue;

      nsIntRect intSubArea = subArea.ToOutsidePixels(nsPresContext::AppUnitsPerCSSPixel());
      result &=
        mImageRenderer.DrawBorderImageComponent(aPresContext,
                                                 aRenderingContext, aDirtyRect,
                                                 destArea, CSSIntRect(intSubArea.x,
                                                                      intSubArea.y,
                                                                      intSubArea.width,
                                                                      intSubArea.height),
                                                 fillStyleH, fillStyleV,
                                                 unitSize, j * (RIGHT + 1) + i,
                                                 svgViewportSize, hasIntrinsicRatio);
    }
  }

  return result;
}

nsCSSBorderImageRenderer::nsCSSBorderImageRenderer(const nsCSSBorderImageRenderer& aRhs)
  : mImageRenderer(aRhs.mImageRenderer)
  , mImageSize(aRhs.mImageSize)
  , mSlice(aRhs.mSlice)
  , mWidths(aRhs.mWidths)
  , mImageOutset(aRhs.mImageOutset)
  , mArea(aRhs.mArea)
  , mClip(aRhs.mClip)
  , mRepeatModeHorizontal(aRhs.mRepeatModeHorizontal)
  , mRepeatModeVertical(aRhs.mRepeatModeVertical)
  , mFill(aRhs.mFill)
{
  Unused << mImageRenderer.PrepareResult();
}

nsCSSBorderImageRenderer&
nsCSSBorderImageRenderer::operator=(const nsCSSBorderImageRenderer& aRhs)
{
  mImageRenderer = aRhs.mImageRenderer;
  mImageSize = aRhs.mImageSize;
  mSlice = aRhs.mSlice;
  mWidths = aRhs.mWidths;
  mImageOutset = aRhs.mImageOutset;
  mArea = aRhs.mArea;
  mClip = aRhs.mClip;
  mRepeatModeHorizontal = aRhs.mRepeatModeHorizontal;
  mRepeatModeVertical = aRhs.mRepeatModeVertical;
  mFill = aRhs.mFill;
  Unused << mImageRenderer.PrepareResult();

  return *this;
}

nsCSSBorderImageRenderer::nsCSSBorderImageRenderer(nsIFrame* aForFrame,
                                                   const nsRect& aBorderArea,
                                                   const nsStyleBorder& aStyleBorder,
                                                   Sides aSkipSides,
                                                   const nsImageRenderer& aImageRenderer)
  : mImageRenderer(aImageRenderer)
{
  // Determine the border image area, which by default corresponds to the
  // border box but can be modified by 'border-image-outset'.
  // Note that 'border-radius' do not apply to 'border-image' borders per
  // <http://dev.w3.org/csswg/css-backgrounds/#corner-clipping>.
  nsMargin borderWidths(aStyleBorder.GetComputedBorder());
  mImageOutset = aStyleBorder.GetImageOutset();
  if (::IsBoxDecorationSlice(aStyleBorder) && !aSkipSides.IsEmpty()) {
    mArea = ::BoxDecorationRectForBorder(aForFrame, aBorderArea,
                                         aSkipSides, &aStyleBorder);
    if (mArea.IsEqualEdges(aBorderArea)) {
      // No need for a clip, just skip the sides we don't want.
      borderWidths.ApplySkipSides(aSkipSides);
      mImageOutset.ApplySkipSides(aSkipSides);
      mArea.Inflate(mImageOutset);
    } else {
      // We're drawing borders around the joined continuation boxes so we need
      // to clip that to the slice that we want for this frame.
      mArea.Inflate(mImageOutset);
      mImageOutset.ApplySkipSides(aSkipSides);
      mClip = aBorderArea;
      mClip.Inflate(mImageOutset);
    }
  } else {
    mArea = aBorderArea;
    mArea.Inflate(mImageOutset);
  }

  // Calculate the image size used to compute slice points.
  CSSSizeOrRatio intrinsicSize = mImageRenderer.ComputeIntrinsicSize();
  mImageSize = nsImageRenderer::ComputeConcreteSize(CSSSizeOrRatio(),
                                                    intrinsicSize,
                                                    mArea.Size());
  mImageRenderer.SetPreferredSize(intrinsicSize, mImageSize);

  // Compute the used values of 'border-image-slice' and 'border-image-width';
  // we do them together because the latter can depend on the former.
  nsMargin slice;
  nsMargin border;
  NS_FOR_CSS_SIDES(s) {
    nsStyleCoord coord = aStyleBorder.mBorderImageSlice.Get(s);
    int32_t imgDimension = SideIsVertical(s)
                           ? mImageSize.width : mImageSize.height;
    nscoord borderDimension = SideIsVertical(s)
                           ? mArea.width : mArea.height;
    double value;
    switch (coord.GetUnit()) {
      case eStyleUnit_Percent:
        value = coord.GetPercentValue() * imgDimension;
        break;
      case eStyleUnit_Factor:
        value = nsPresContext::CSSPixelsToAppUnits(
          NS_lround(coord.GetFactorValue()));
        break;
      default:
        NS_NOTREACHED("unexpected CSS unit for image slice");
        value = 0;
        break;
    }
    if (value < 0)
      value = 0;
    if (value > imgDimension)
      value = imgDimension;
    mSlice.Side(s) = value;

    coord = aStyleBorder.mBorderImageWidth.Get(s);
    switch (coord.GetUnit()) {
      case eStyleUnit_Coord: // absolute dimension
        value = coord.GetCoordValue();
        break;
      case eStyleUnit_Percent:
        value = coord.GetPercentValue() * borderDimension;
        break;
      case eStyleUnit_Factor:
        value = coord.GetFactorValue() * borderWidths.Side(s);
        break;
      case eStyleUnit_Auto:  // same as the slice value, in CSS pixels
        value = mSlice.Side(s);
        break;
      default:
        NS_NOTREACHED("unexpected CSS unit for border image area division");
        value = 0;
        break;
    }
    // NSToCoordRoundWithClamp rounds towards infinity, but that's OK
    // because we expect value to be non-negative.
    MOZ_ASSERT(value >= 0);
    mWidths.Side(s) = NSToCoordRoundWithClamp(value);
    MOZ_ASSERT(mWidths.Side(s) >= 0);
  }

  // "If two opposite border-image-width offsets are large enough that they
  // overlap, their used values are proportionately reduced until they no
  // longer overlap."
  uint32_t combinedBorderWidth = uint32_t(mWidths.left) +
                                 uint32_t(mWidths.right);
  double scaleX = combinedBorderWidth > uint32_t(mArea.width)
                  ? mArea.width / double(combinedBorderWidth)
                  : 1.0;
  uint32_t combinedBorderHeight = uint32_t(mWidths.top) +
                                  uint32_t(mWidths.bottom);
  double scaleY = combinedBorderHeight > uint32_t(mArea.height)
                  ? mArea.height / double(combinedBorderHeight)
                  : 1.0;
  double scale = std::min(scaleX, scaleY);
  if (scale < 1.0) {
    mWidths.left *= scale;
    mWidths.right *= scale;
    mWidths.top *= scale;
    mWidths.bottom *= scale;
    NS_ASSERTION(mWidths.left + mWidths.right <= mArea.width &&
                 mWidths.top + mWidths.bottom <= mArea.height,
                 "rounding error in width reduction???");
  }

  mRepeatModeHorizontal = aStyleBorder.mBorderImageRepeatH;
  mRepeatModeVertical = aStyleBorder.mBorderImageRepeatV;
  mFill = aStyleBorder.mBorderImageFill;
}<|MERGE_RESOLUTION|>--- conflicted
+++ resolved
@@ -175,14 +175,9 @@
                                          const Float* aBorderWidths,
                                          RectCornerRadii& aBorderRadii,
                                          const nscolor* aBorderColors,
-<<<<<<< HEAD
                                          const nsBorderColors* aCompositeColors,
-                                         nscolor aBackgroundColor)
-=======
-                                         nsBorderColors* const* aCompositeColors,
                                          nscolor aBackgroundColor,
                                          bool aBackfaceIsVisible)
->>>>>>> 1853e330
   : mPresContext(aPresContext),
     mDocument(aDocument),
     mDrawTarget(aDrawTarget),
