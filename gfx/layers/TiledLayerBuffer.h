/* This Source Code Form is subject to the terms of the Mozilla Public
 * License, v. 2.0. If a copy of the MPL was not distributed with this file,
 * You can obtain one at http://mozilla.org/MPL/2.0/. */

#ifndef GFX_TILEDLAYERBUFFER_H
#define GFX_TILEDLAYERBUFFER_H

#define TILEDLAYERBUFFER_TILE_SIZE 256

// Debug defines
<<<<<<< HEAD
//TODO[nrc] undo the comments
//#ifdef MOZ_ANDROID_OMTC
  // This needs to go away as we enabled tiled
  // layers everywhere.
  #define FORCE_BASICTILEDTHEBESLAYER
//#endif
=======
#ifdef MOZ_ANDROID_OMTC
  // This needs to go away as we enabled tiled
  // layers everywhere.
  #define FORCE_BASICTILEDTHEBESLAYER
#endif
>>>>>>> f2276436
//#define GFX_TILEDLAYER_DEBUG_OVERLAY
//#define GFX_TILEDLAYER_PREF_WARNINGS

#include "nsRect.h"
#include "nsRegion.h"
#include "nsTArray.h"

namespace mozilla {
namespace layers {

// An abstract implementation of a tile buffer. This code covers the logic of
// moving and reusing tiles and leaves the validation up to the implementor. To
// avoid the overhead of virtual dispatch, we employ the curiously recurring
// template pattern.
//
// Tiles are aligned to a grid with one of the grid points at (0,0) and other
// grid points spaced evenly in the x- and y-directions by GetTileLength()
// multiplied by mResolution. GetScaledTileLength() provides convenience for
// accessing these values.
//
// This tile buffer stores a valid region, which defines the areas that have
// up-to-date content. The contents of tiles within this region will be reused
// from paint to paint. It also stores the region that was modified in the last
// paint operation; this is useful when one tiled layer buffer shadows another
// (as in an off-main-thread-compositing scenario), so that the shadow tiled
// layer buffer can correctly reflect the updates of the master layer buffer.
//
// The associated Tile may be of any type as long as the derived class can
// validate and return tiles of that type. Tiles will be frequently copied, so
// the tile type should be a reference or some other type with an efficient
// copy constructor.
//
// It is required that the derived class specify the base class as a friend. It
// must also implement the following public method:
//
//   Tile GetPlaceholderTile() const;
//
//   Returns a temporary placeholder tile used as a marker. This placeholder tile
//   must never be returned by validateTile and must be == to every instance
//   of a placeholder tile.
//
// Additionally, it must implement the following protected methods:
//
//   Tile ValidateTile(Tile aTile, const nsIntPoint& aTileOrigin,
//                     const nsIntRegion& aDirtyRect);
//
//   Validates the dirtyRect. The returned Tile will replace the tile.
//
//   void ReleaseTile(Tile aTile);
//
//   Destroys the given tile.
//
//   void SwapTiles(Tile& aTileA, Tile& aTileB);
//
//   Swaps two tiles.
//
// The contents of the tile buffer will be rendered at the resolution specified
// in mResolution, which can be altered with SetResolution. The resolution
// should always be a factor of the tile length, to avoid tiles covering
// non-integer amounts of pixels.

template<typename Derived, typename Tile>
class TiledLayerBuffer
{
public:
  TiledLayerBuffer()
    : mRetainedWidth(0)
    , mRetainedHeight(0)
    , mResolution(1)
  {}

  ~TiledLayerBuffer() {}

  // Given a tile origin aligned to a multiple of GetScaledTileLength,
  // return the tile that describes that region.
  // NOTE: To get the valid area of that tile you must intersect
  //       (aTileOrigin.x, aTileOrigin.y,
  //        GetScaledTileLength(), GetScaledTileLength())
  //       and GetValidRegion() to get the area of the tile that is valid.
  Tile GetTile(const nsIntPoint& aTileOrigin) const;

  // Given a tile x, y relative to the top left of the layer, this function
  // will return the tile for
  // (x*GetScaledTileLength(), y*GetScaledTileLength(),
  //  GetScaledTileLength(), GetScaledTileLength())
  Tile GetTile(int x, int y) const;

  // This operates the same as GetTile(aTileOrigin), but will also replace the
  // specified tile with the placeholder tile. This does not call ReleaseTile
  // on the removed tile.
  bool RemoveTile(const nsIntPoint& aTileOrigin, Tile& aRemovedTile);

  // This operates the same as GetTile(x, y), but will also replace the
  // specified tile with the placeholder tile. This does not call ReleaseTile
  // on the removed tile.
  bool RemoveTile(int x, int y, Tile& aRemovedTile);

  uint16_t GetTileLength() const { return TILEDLAYERBUFFER_TILE_SIZE; }
  uint32_t GetScaledTileLength() const { return TILEDLAYERBUFFER_TILE_SIZE / mResolution; }

  unsigned int GetTileCount() const { return mRetainedTiles.Length(); }

  const nsIntRegion& GetValidRegion() const { return mValidRegion; }
  const nsIntRegion& GetPaintedRegion() const { return mPaintedRegion; }
  void ClearPaintedRegion() { mPaintedRegion.SetEmpty(); }

  // Given a position i, this function returns the position inside the current tile.
  int GetTileStart(int i) const {
    return (i >= 0) ? (i % GetScaledTileLength())
                    : ((GetScaledTileLength() - (-i % GetScaledTileLength())) %
                       GetScaledTileLength());
  }

  // Rounds the given coordinate down to the nearest tile boundary.
  int RoundDownToTileEdge(int aX) const { return aX - GetTileStart(aX); }

  // Get and set draw scaling. mResolution affects the resolution at which the
  // contents of the buffer are drawn. mResolution has no effect on the
  // coordinate space of the valid region, but does affect the size of an
  // individual tile's rect in relation to the valid region.
  // Setting the resolution will invalidate the buffer.
  float GetResolution() const { return mResolution; }
  void SetResolution(float aResolution) {
    if (mResolution == aResolution) {
      return;
    }

    Update(nsIntRegion(), nsIntRegion());
    mResolution = aResolution;
  }
  bool IsLowPrecision() const { return mResolution < 1; }

protected:
  // The implementor should call Update() to change
  // the new valid region. This implementation will call
  // validateTile on each tile that is dirty, which is left
  // to the implementor.
  void Update(const nsIntRegion& aNewValidRegion, const nsIntRegion& aPaintRegion);

  nsIntRegion     mValidRegion;
  nsIntRegion     mPaintedRegion;

  /**
   * mRetainedTiles is a rectangular buffer of mRetainedWidth x mRetainedHeight
   * stored as column major with the same origin as mValidRegion.GetBounds().
   * Any tile that does not intersect mValidRegion is a PlaceholderTile.
   * Only the region intersecting with mValidRegion should be read from a tile,
   * another other region is assumed to be uninitialized. The contents of the
   * tiles is scaled by mResolution.
   */
  nsTArray<Tile>  mRetainedTiles;
  int             mRetainedWidth;  // in tiles
  int             mRetainedHeight; // in tiles
  float           mResolution;

private:
  const Derived& AsDerived() const { return *static_cast<const Derived*>(this); }
  Derived& AsDerived() { return *static_cast<Derived*>(this); }

  bool IsPlaceholder(Tile aTile) const { return aTile == AsDerived().GetPlaceholderTile(); }
};

class BasicTiledLayerBuffer;

// Shadow layers may implement this interface in order to be notified when a
// tiled layer buffer is updated.
class TiledLayerComposer
{
public:
  /**
   * Update the current retained layer with the updated layer data.
   * The BasicTiledLayerBuffer is expected to be in the ReadLock state
   * prior to this being called. aTiledBuffer is copy constructed and
   * is retained until it has been uploaded/copyed and unlocked.
   */
  virtual void PaintedTiledLayerBuffer(const BasicTiledLayerBuffer* aTiledBuffer) = 0;

  virtual void MemoryPressure() = 0;

  /**
   * If some part of the buffer is being rendered at a lower precision, this
   * returns that region. If it is not, an empty region will be returned.
   */
  virtual const nsIntRegion& GetValidLowPrecisionRegion() const = 0;
};

// Normal integer division truncates towards zero,
// we instead want to floor to hangle negative numbers.
static inline int floor_div(int a, int b)
{
  int rem = a % b;
  int div = a/b;
  if (rem == 0) {
    return div;
  } else {
    // If the signs are different substract 1.
    int sub;
    sub = a ^ b;
    // The results of this shift is either 0 or -1.
    sub >>= 8*sizeof(int)-1;
    return div+sub;
  }
}

template<typename Derived, typename Tile> Tile
TiledLayerBuffer<Derived, Tile>::GetTile(const nsIntPoint& aTileOrigin) const
{
  // TODO Cache firstTileOriginX/firstTileOriginY
  // Find the tile x/y of the first tile and the target tile relative to the (0, 0)
  // origin, the difference is the tile x/y relative to the start of the tile buffer.
  int firstTileX = floor_div(mValidRegion.GetBounds().x, GetScaledTileLength());
  int firstTileY = floor_div(mValidRegion.GetBounds().y, GetScaledTileLength());
  return GetTile(floor_div(aTileOrigin.x, GetScaledTileLength()) - firstTileX,
                 floor_div(aTileOrigin.y, GetScaledTileLength()) - firstTileY);
}

template<typename Derived, typename Tile> Tile
TiledLayerBuffer<Derived, Tile>::GetTile(int x, int y) const
{
  int index = x * mRetainedHeight + y;
  return mRetainedTiles.SafeElementAt(index, AsDerived().GetPlaceholderTile());
}

template<typename Derived, typename Tile> bool
TiledLayerBuffer<Derived, Tile>::RemoveTile(const nsIntPoint& aTileOrigin,
                                            Tile& aRemovedTile)
{
  int firstTileX = floor_div(mValidRegion.GetBounds().x, GetScaledTileLength());
  int firstTileY = floor_div(mValidRegion.GetBounds().y, GetScaledTileLength());
  return RemoveTile(floor_div(aTileOrigin.x, GetScaledTileLength()) - firstTileX,
                    floor_div(aTileOrigin.y, GetScaledTileLength()) - firstTileY,
                    aRemovedTile);
}

template<typename Derived, typename Tile> bool
TiledLayerBuffer<Derived, Tile>::RemoveTile(int x, int y, Tile& aRemovedTile)
{
  int index = x * mRetainedHeight + y;
  const Tile& tileToRemove = mRetainedTiles.SafeElementAt(index, AsDerived().GetPlaceholderTile());
  if (!IsPlaceholder(tileToRemove)) {
    aRemovedTile = tileToRemove;
    mRetainedTiles[index] = AsDerived().GetPlaceholderTile();
    return true;
  }
  return false;
}

template<typename Derived, typename Tile> void
TiledLayerBuffer<Derived, Tile>::Update(const nsIntRegion& aNewValidRegion,
                                        const nsIntRegion& aPaintRegion)
{
  nsTArray<Tile>  newRetainedTiles;
  nsTArray<Tile>& oldRetainedTiles = mRetainedTiles;
  const nsIntRect oldBound = mValidRegion.GetBounds();
  const nsIntRect newBound = aNewValidRegion.GetBounds();
  const nsIntPoint oldBufferOrigin(RoundDownToTileEdge(oldBound.x),
                                   RoundDownToTileEdge(oldBound.y));
  const nsIntPoint newBufferOrigin(RoundDownToTileEdge(newBound.x),
                                   RoundDownToTileEdge(newBound.y));
  const nsIntRegion& oldValidRegion = mValidRegion;
  const nsIntRegion& newValidRegion = aNewValidRegion;
  const int oldRetainedHeight = mRetainedHeight;

  // Pass 1: Recycle valid content from the old buffer
  // Recycle tiles from the old buffer that contain valid regions.
  // Insert placeholders tiles if we have no valid area for that tile
  // which we will allocate in pass 2.
  // TODO: Add a tile pool to reduce new allocation
  int tileX = 0;
  int tileY = 0;
  // Iterate over the new drawing bounds in steps of tiles.
  for (int32_t x = newBound.x; x < newBound.XMost(); tileX++) {
    // Compute tileRect(x,y,width,height) in layer space coordinate
    // giving us the rect of the tile that hits the newBounds.
    int width = GetScaledTileLength() - GetTileStart(x);
    if (x + width > newBound.XMost()) {
      width = newBound.x + newBound.width - x;
    }

    tileY = 0;
    for (int32_t y = newBound.y; y < newBound.YMost(); tileY++) {
      int height = GetScaledTileLength() - GetTileStart(y);
      if (y + height > newBound.y + newBound.height) {
        height = newBound.y + newBound.height - y;
      }

      const nsIntRect tileRect(x,y,width,height);
      if (oldValidRegion.Intersects(tileRect) && newValidRegion.Intersects(tileRect)) {
        // This old tiles contains some valid area so move it to the new tile
        // buffer. Replace the tile in the old buffer with a placeholder
        // to leave the old buffer index unaffected.
        int tileX = floor_div(x - oldBufferOrigin.x, GetScaledTileLength());
        int tileY = floor_div(y - oldBufferOrigin.y, GetScaledTileLength());
        int index = tileX * oldRetainedHeight + tileY;

        // The tile may have been removed, skip over it in this case.
        if (IsPlaceholder(oldRetainedTiles.
                          SafeElementAt(index, AsDerived().GetPlaceholderTile()))) {
          newRetainedTiles.AppendElement(AsDerived().GetPlaceholderTile());
        } else {
          Tile tileWithPartialValidContent = oldRetainedTiles[index];
          newRetainedTiles.AppendElement(tileWithPartialValidContent);
          oldRetainedTiles[index] = AsDerived().GetPlaceholderTile();
        }

      } else {
        // This tile is either:
        // 1) Outside the new valid region and will simply be an empty
        // placeholder forever.
        // 2) The old buffer didn't have any data for this tile. We postpone
        // the allocation of this tile after we've reused any tile with
        // valid content because then we know we can safely recycle
        // with taking from a tile that has recyclable content.
        newRetainedTiles.AppendElement(AsDerived().GetPlaceholderTile());
      }

      y += height;
    }

    x += width;
  }

  // Keep track of the number of horizontal/vertical tiles
  // in the buffer so that we can easily look up a tile.
  mRetainedWidth = tileX;
  mRetainedHeight = tileY;

  NS_ABORT_IF_FALSE(aNewValidRegion.Contains(aPaintRegion), "Painting a region outside the visible region");
#ifdef DEBUG
  nsIntRegion oldAndPainted(oldValidRegion);
  oldAndPainted.Or(oldAndPainted, aPaintRegion);
#endif
  NS_ABORT_IF_FALSE(oldAndPainted.Contains(newValidRegion), "newValidRegion has not been fully painted");

  nsIntRegion regionToPaint(aPaintRegion);

  // Pass 2: Validate
  // We know at this point that any tile in the new buffer that had valid content
  // from the previous buffer is placed correctly in the new buffer.
  // We know that any tile in the old buffer that isn't a place holder is
  // of no use and can be recycled.
  // We also know that any place holder tile in the new buffer must be
  // allocated.
  tileX = 0;
#ifdef GFX_TILEDLAYER_PREF_WARNINGS
  printf_stderr("Update %i, %i, %i, %i\n", newBound.x, newBound.y, newBound.width, newBound.height);
#endif
  for (int x = newBound.x; x < newBound.x + newBound.width; tileX++) {
    // Compute tileRect(x,y,width,height) in layer space coordinate
    // giving us the rect of the tile that hits the newBounds.
    int tileStartX = RoundDownToTileEdge(x);
    int width = GetScaledTileLength() - GetTileStart(x);
    if (x + width > newBound.XMost())
      width = newBound.XMost() - x;

    tileY = 0;
    for (int y = newBound.y; y < newBound.y + newBound.height; tileY++) {
      int tileStartY = RoundDownToTileEdge(y);
      int height = GetScaledTileLength() - GetTileStart(y);
      if (y + height > newBound.YMost()) {
        height = newBound.YMost() - y;
      }

      const nsIntRect tileRect(x, y, width, height);

      nsIntRegion tileDrawRegion;
      tileDrawRegion.And(tileRect, regionToPaint);

      if (tileDrawRegion.IsEmpty()) {
        // We have a tile but it doesn't hit the draw region
        // because we can reuse all of the content from the
        // previous buffer.
#ifdef DEBUG
        int currTileX = floor_div(x - newBufferOrigin.x, GetScaledTileLength());
        int currTileY = floor_div(y - newBufferOrigin.y, GetScaledTileLength());
        int index = currTileX * mRetainedHeight + currTileY;
        NS_ABORT_IF_FALSE(!newValidRegion.Intersects(tileRect) ||
                          !IsPlaceholder(newRetainedTiles.
                                         SafeElementAt(index, AsDerived().GetPlaceholderTile())),
                          "If we don't draw a tile we shouldn't have a placeholder there.");
#endif
        y += height;
        continue;
      }

      int tileX = floor_div(x - newBufferOrigin.x, GetScaledTileLength());
      int tileY = floor_div(y - newBufferOrigin.y, GetScaledTileLength());
      int index = tileX * mRetainedHeight + tileY;
      NS_ABORT_IF_FALSE(index >= 0 &&
                        static_cast<unsigned>(index) < newRetainedTiles.Length(),
                        "index out of range");

      Tile newTile = newRetainedTiles[index];
      while (IsPlaceholder(newTile) && oldRetainedTiles.Length() > 0) {
        AsDerived().SwapTiles(newTile, oldRetainedTiles[oldRetainedTiles.Length()-1]);
        oldRetainedTiles.RemoveElementAt(oldRetainedTiles.Length()-1);
      }

      // We've done our best effort to recycle a tile but it can be null
      // in which case it's up to the derived class's ValidateTile()
      // implementation to allocate a new tile before drawing
      nsIntPoint tileOrigin(tileStartX, tileStartY);
      newTile = AsDerived().ValidateTile(newTile, nsIntPoint(tileStartX, tileStartY),
                                         tileDrawRegion);
      NS_ABORT_IF_FALSE(!IsPlaceholder(newTile), "index out of range");
#ifdef GFX_TILEDLAYER_PREF_WARNINGS
      printf_stderr("Store Validate tile %i, %i -> %i\n", tileStartX, tileStartY, index);
#endif
      newRetainedTiles[index] = newTile;

      y += height;
    }

    x += width;
  }

  // Throw away any tiles we didn't recycle
  // TODO: Add a tile pool
  while (oldRetainedTiles.Length() > 0) {
    Tile oldTile = oldRetainedTiles[oldRetainedTiles.Length()-1];
    oldRetainedTiles.RemoveElementAt(oldRetainedTiles.Length()-1);
    AsDerived().ReleaseTile(oldTile);
  }

  mRetainedTiles = newRetainedTiles;
  mValidRegion = aNewValidRegion;
  mPaintedRegion.Or(mPaintedRegion, aPaintRegion);
}

} // layers
} // mozilla

#endif // GFX_TILEDLAYERBUFFER_H<|MERGE_RESOLUTION|>--- conflicted
+++ resolved
@@ -8,20 +8,11 @@
 #define TILEDLAYERBUFFER_TILE_SIZE 256
 
 // Debug defines
-<<<<<<< HEAD
-//TODO[nrc] undo the comments
-//#ifdef MOZ_ANDROID_OMTC
-  // This needs to go away as we enabled tiled
-  // layers everywhere.
-  #define FORCE_BASICTILEDTHEBESLAYER
-//#endif
-=======
 #ifdef MOZ_ANDROID_OMTC
   // This needs to go away as we enabled tiled
   // layers everywhere.
   #define FORCE_BASICTILEDTHEBESLAYER
 #endif
->>>>>>> f2276436
 //#define GFX_TILEDLAYER_DEBUG_OVERLAY
 //#define GFX_TILEDLAYER_PREF_WARNINGS
 
