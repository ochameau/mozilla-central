--- conflicted
+++ resolved
@@ -1334,33 +1334,6 @@
   return false;
 }
 
-<<<<<<< HEAD
-=======
-already_AddRefed<ThebesLayer>
-BasicShadowLayerManager::CreateThebesLayer()
-{
-  NS_ASSERTION(InConstruction(), "Only allowed in construction phase");
-#ifdef FORCE_BASICTILEDTHEBESLAYER
-  if (HasShadowManager() && GetParentBackendType() == LAYERS_OPENGL) {
-    // BasicTiledThebesLayer doesn't support main
-    // thread compositing so only return this layer
-    // type if we have a shadow manager.
-    nsRefPtr<BasicTiledThebesLayer> layer =
-      new BasicTiledThebesLayer(this);
-    MAYBE_CREATE_SHADOW(Thebes);
-    return layer.forget();
-  } else
-#endif
-  {
-    nsRefPtr<BasicShadowableThebesLayer> layer =
-      new BasicShadowableThebesLayer(this);
-    MAYBE_CREATE_SHADOW(Thebes);
-    return layer.forget();
-  }
-}
-
->>>>>>> 504a6407
-
 BasicShadowableLayer::~BasicShadowableLayer()
 {
   if (HasShadow()) {
