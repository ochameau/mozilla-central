/* -*- Mode: C++; tab-width: 2; indent-tabs-mode: nil; c-basic-offset: 2 -*-
 * This Source Code Form is subject to the terms of the Mozilla Public
 * License, v. 2.0. If a copy of the MPL was not distributed with this
 * file, You can obtain one at http://mozilla.org/MPL/2.0/. */

#include "mozilla/dom/TabChild.h"
#include "mozilla/Hal.h"
#include "mozilla/layers/PLayerChild.h"
#include "mozilla/layers/PLayersChild.h"
#include "mozilla/layers/PLayersParent.h"
#include "mozilla/layers/TextureChild.h"

#include "gfxSharedImageSurface.h"
#include "gfxImageSurface.h"
#include "gfxUtils.h"
#include "gfxPlatform.h"
#include "nsXULAppAPI.h"
#include "RenderTrace.h"
#include "sampler.h"

#define PIXMAN_DONT_DEFINE_STDINT
#include "pixman.h"

#include "BasicTiledThebesLayer.h"
#include "BasicLayersImpl.h"
#include "BasicThebesLayer.h"
#include "BasicContainerLayer.h"
#include "CompositorChild.h"
#include "mozilla/Preferences.h"
#include "nsIWidget.h"

#ifdef MOZ_WIDGET_ANDROID
#include "AndroidBridge.h"
#endif

using namespace mozilla::dom;
using namespace mozilla::gfx;

namespace mozilla {
namespace layers {

/**
 * Clips to the smallest device-pixel-aligned rectangle containing aRect
 * in user space.
 * Returns true if the clip is "perfect", i.e. we actually clipped exactly to
 * aRect.
 */
static bool
ClipToContain(gfxContext* aContext, const nsIntRect& aRect)
{
  gfxRect userRect(aRect.x, aRect.y, aRect.width, aRect.height);
  gfxRect deviceRect = aContext->UserToDevice(userRect);
  deviceRect.RoundOut();

  gfxMatrix currentMatrix = aContext->CurrentMatrix();
  aContext->IdentityMatrix();
  aContext->NewPath();
  aContext->Rectangle(deviceRect);
  aContext->Clip();
  aContext->SetMatrix(currentMatrix);

  return aContext->DeviceToUser(deviceRect).IsEqualInterior(userRect);
}

already_AddRefed<gfxContext>
BasicLayerManager::PushGroupForLayer(gfxContext* aContext, Layer* aLayer,
                                     const nsIntRegion& aRegion,
                                     bool* aNeedsClipToVisibleRegion)
{
  // If we need to call PushGroup, we should clip to the smallest possible
  // area first to minimize the size of the temporary surface.
  bool didCompleteClip = ClipToContain(aContext, aRegion.GetBounds());

  nsRefPtr<gfxContext> result;
  if (aLayer->CanUseOpaqueSurface() &&
      ((didCompleteClip && aRegion.GetNumRects() == 1) ||
       !aContext->CurrentMatrix().HasNonIntegerTranslation())) {
    // If the layer is opaque in its visible region we can push a CONTENT_COLOR
    // group. We need to make sure that only pixels inside the layer's visible
    // region are copied back to the destination. Remember if we've already
    // clipped precisely to the visible region.
    *aNeedsClipToVisibleRegion = !didCompleteClip || aRegion.GetNumRects() > 1;
    result = PushGroupWithCachedSurface(aContext, gfxASurface::CONTENT_COLOR);
  } else {
    *aNeedsClipToVisibleRegion = false;
    result = aContext;
    if (aLayer->GetContentFlags() & Layer::CONTENT_COMPONENT_ALPHA) {
      aContext->PushGroupAndCopyBackground(gfxASurface::CONTENT_COLOR_ALPHA);
    } else {
      aContext->PushGroup(gfxASurface::CONTENT_COLOR_ALPHA);
    }
  }
  return result.forget();
}

static nsIntRect
ToOutsideIntRect(const gfxRect &aRect)
{
  gfxRect r = aRect;
  r.RoundOut();
  return nsIntRect(r.X(), r.Y(), r.Width(), r.Height());
}

static nsIntRect
ToInsideIntRect(const gfxRect& aRect)
{
  gfxRect r = aRect;
  r.RoundIn();
  return nsIntRect(r.X(), r.Y(), r.Width(), r.Height());
}

// A context helper for BasicLayerManager::PaintLayer() that holds all the
// painting context together in a data structure so it can be easily passed
// around. It also uses ensures that the Transform and Opaque rect are restored
// to their former state on destruction.

class PaintLayerContext {
public:
  PaintLayerContext(gfxContext* aTarget, Layer* aLayer,
                    LayerManager::DrawThebesLayerCallback aCallback,
                    void* aCallbackData, ReadbackProcessor* aReadback)
   : mTarget(aTarget)
   , mTargetMatrixSR(aTarget)
   , mLayer(aLayer)
   , mCallback(aCallback)
   , mCallbackData(aCallbackData)
   , mReadback(aReadback)
   , mPushedOpaqueRect(false)
  {}

  ~PaintLayerContext()
  {
    // Matrix is restored by mTargetMatrixSR
    if (mPushedOpaqueRect)
    {
      ClearOpaqueRect();
    }
  }

  // Gets the effective transform and returns true if it is a 2D
  // transform.
  bool Setup2DTransform()
  {
    const gfx3DMatrix& effectiveTransform = mLayer->GetEffectiveTransform();
    // Will return an identity matrix for 3d transforms.
    return effectiveTransform.CanDraw2D(&mTransform);
  }

  // Applies the effective transform if it's 2D. If it's a 3D transform then
  // it applies an identity.
  void Apply2DTransform()
  {
    mTarget->SetMatrix(mTransform);
  }

  // Set the opaque rect to match the bounds of the visible region.
  void AnnotateOpaqueRect()
  {
    const nsIntRegion& visibleRegion = mLayer->GetEffectiveVisibleRegion();
    const nsIntRect& bounds = visibleRegion.GetBounds();
    nsRefPtr<gfxASurface> currentSurface = mTarget->CurrentSurface();

    if (mTarget->IsCairo()) {
      const gfxRect& targetOpaqueRect = currentSurface->GetOpaqueRect();

      // Try to annotate currentSurface with a region of pixels that have been
      // (or will be) painted opaque, if no such region is currently set.
      if (targetOpaqueRect.IsEmpty() && visibleRegion.GetNumRects() == 1 &&
          (mLayer->GetContentFlags() & Layer::CONTENT_OPAQUE) &&
          !mTransform.HasNonAxisAlignedTransform()) {
        currentSurface->SetOpaqueRect(
            mTarget->UserToDevice(gfxRect(bounds.x, bounds.y, bounds.width, bounds.height)));
        mPushedOpaqueRect = true;
      }
    } else {
      DrawTarget *dt = mTarget->GetDrawTarget();
      const IntRect& targetOpaqueRect = dt->GetOpaqueRect();

      // Try to annotate currentSurface with a region of pixels that have been
      // (or will be) painted opaque, if no such region is currently set.
      if (targetOpaqueRect.IsEmpty() && visibleRegion.GetNumRects() == 1 &&
          (mLayer->GetContentFlags() & Layer::CONTENT_OPAQUE) &&
          !mTransform.HasNonAxisAlignedTransform()) {

        gfx::Rect opaqueRect = dt->GetTransform().TransformBounds(
          gfx::Rect(bounds.x, bounds.y, bounds.width, bounds.height));
        opaqueRect.RoundIn();
        IntRect intOpaqueRect;
        if (opaqueRect.ToIntRect(&intOpaqueRect)) {
          mTarget->GetDrawTarget()->SetOpaqueRect(intOpaqueRect);
          mPushedOpaqueRect = true;
        }
      }
    }
  }

  // Clear the Opaque rect. Although this doesn't really restore it to it's
  // previous state it will happen on the exit path of the PaintLayer() so when
  // painting is complete the opaque rect qill be clear.
  void ClearOpaqueRect() {
    if (mTarget->IsCairo()) {
      nsRefPtr<gfxASurface> currentSurface = mTarget->CurrentSurface();
      currentSurface->SetOpaqueRect(gfxRect());
    } else {
      mTarget->GetDrawTarget()->SetOpaqueRect(IntRect());
    }
  }

  gfxContext* mTarget;
  gfxContextMatrixAutoSaveRestore mTargetMatrixSR;
  Layer* mLayer;
  LayerManager::DrawThebesLayerCallback mCallback;
  void* mCallbackData;
  ReadbackProcessor* mReadback;
  gfxMatrix mTransform;
  bool mPushedOpaqueRect;
};

BasicLayerManager::BasicLayerManager(nsIWidget* aWidget) :
  mPhase(PHASE_NONE),
  mWidget(aWidget)
  , mDoubleBuffering(BUFFER_NONE), mUsingDefaultTarget(false)
  , mCachedSurfaceInUse(false)
  , mTransactionIncomplete(false)
  , mCompositorMightResample(false)
{
  MOZ_COUNT_CTOR(BasicLayerManager);
  NS_ASSERTION(aWidget, "Must provide a widget");
}

BasicLayerManager::BasicLayerManager() :
  mPhase(PHASE_NONE),
  mWidget(nullptr)
  , mDoubleBuffering(BUFFER_NONE), mUsingDefaultTarget(false)
  , mCachedSurfaceInUse(false)
  , mTransactionIncomplete(false)
{
  MOZ_COUNT_CTOR(BasicLayerManager);
}

BasicLayerManager::~BasicLayerManager()
{
  NS_ASSERTION(!InTransaction(), "Died during transaction?");

  ClearCachedResources();

  mRoot = nullptr;

  MOZ_COUNT_DTOR(BasicLayerManager);
}

void
BasicLayerManager::SetDefaultTarget(gfxContext* aContext)
{
  NS_ASSERTION(!InTransaction(),
               "Must set default target outside transaction");
  mDefaultTarget = aContext;
}

void
BasicLayerManager::SetDefaultTargetConfiguration(BufferMode aDoubleBuffering, ScreenRotation aRotation)
{
  mDoubleBuffering = aDoubleBuffering;
}

void
BasicLayerManager::BeginTransaction()
{
  mInTransaction = true;
  mUsingDefaultTarget = true;
  BeginTransactionWithTarget(mDefaultTarget);
}

already_AddRefed<gfxContext>
BasicLayerManager::PushGroupWithCachedSurface(gfxContext *aTarget,
                                              gfxASurface::gfxContentType aContent)
{
  nsRefPtr<gfxContext> ctx;
  // We can't cache Azure DrawTargets at this point.
  if (!mCachedSurfaceInUse && aTarget->IsCairo()) {
    gfxContextMatrixAutoSaveRestore saveMatrix(aTarget);
    aTarget->IdentityMatrix();

    nsRefPtr<gfxASurface> currentSurf = aTarget->CurrentSurface();
    gfxRect clip = aTarget->GetClipExtents();
    clip.RoundOut();

    ctx = mCachedSurface.Get(aContent, clip, currentSurf);

    if (ctx) {
      mCachedSurfaceInUse = true;
      /* Align our buffer for the original surface */
      ctx->SetMatrix(saveMatrix.Matrix());
      return ctx.forget();
    }
  }

  ctx = aTarget;
  ctx->PushGroup(aContent);
  return ctx.forget();
}

void
BasicLayerManager::PopGroupToSourceWithCachedSurface(gfxContext *aTarget, gfxContext *aPushed)
{
  if (!aTarget)
    return;
  nsRefPtr<gfxASurface> current = aPushed->CurrentSurface();
  if (aTarget->IsCairo() && mCachedSurface.IsSurface(current)) {
    gfxContextMatrixAutoSaveRestore saveMatrix(aTarget);
    aTarget->IdentityMatrix();
    aTarget->SetSource(current);
    mCachedSurfaceInUse = false;
  } else {
    aTarget->PopGroupToSource();
  }
}

void
BasicLayerManager::BeginTransactionWithTarget(gfxContext* aTarget)
{
  mInTransaction = true;

#ifdef MOZ_LAYERS_HAVE_LOG
  MOZ_LAYERS_LOG(("[----- BeginTransaction"));
  Log();
#endif

  NS_ASSERTION(!InTransaction(), "Nested transactions not allowed");
  mPhase = PHASE_CONSTRUCTION;
  mTarget = aTarget;
}

static void
TransformIntRect(nsIntRect& aRect, const gfxMatrix& aMatrix,
                 nsIntRect (*aRoundMethod)(const gfxRect&))
{
  gfxRect gr = gfxRect(aRect.x, aRect.y, aRect.width, aRect.height);
  gr = aMatrix.TransformBounds(gr);
  aRect = (*aRoundMethod)(gr);
}

/**
 * This function assumes that GetEffectiveTransform transforms
 * all layers to the same coordinate system (the "root coordinate system").
 * It can't be used as is by accelerated layers because of intermediate surfaces.
 * This must set the hidden flag to true or false on *all* layers in the subtree.
 * It also sets the operator for all layers to "OVER", and call
 * SetDrawAtomically(false).
 * It clears mClipToVisibleRegion on all layers.
 * @param aClipRect the cliprect, in the root coordinate system. We assume
 * that any layer drawing is clipped to this rect. It is therefore not
 * allowed to add to the opaque region outside that rect.
 * @param aDirtyRect the dirty rect that will be painted, in the root
 * coordinate system. Layers outside this rect should be hidden.
 * @param aOpaqueRegion the opaque region covering aLayer, in the
 * root coordinate system.
 */
enum {
    ALLOW_OPAQUE = 0x01,
};
static void
MarkLayersHidden(Layer* aLayer, const nsIntRect& aClipRect,
                 const nsIntRect& aDirtyRect,
                 nsIntRegion& aOpaqueRegion,
                 uint32_t aFlags)
{
  nsIntRect newClipRect(aClipRect);
  uint32_t newFlags = aFlags;

  // Allow aLayer or aLayer's descendants to cover underlying layers
  // only if it's opaque.
  if (aLayer->GetOpacity() != 1.0f) {
    newFlags &= ~ALLOW_OPAQUE;
  }

  {
    const nsIntRect* clipRect = aLayer->GetEffectiveClipRect();
    if (clipRect) {
      nsIntRect cr = *clipRect;
      // clipRect is in the container's coordinate system. Get it into the
      // global coordinate system.
      if (aLayer->GetParent()) {
        gfxMatrix tr;
        if (aLayer->GetParent()->GetEffectiveTransform().CanDraw2D(&tr)) {
          // Clip rect is applied after aLayer's transform, i.e., in the coordinate
          // system of aLayer's parent.
          TransformIntRect(cr, tr, ToInsideIntRect);
        } else {
          cr.SetRect(0, 0, 0, 0);
        }
      }
      newClipRect.IntersectRect(newClipRect, cr);
    }
  }

  BasicImplData* data = ToData(aLayer);
  data->SetOperator(gfxContext::OPERATOR_OVER);
  data->SetClipToVisibleRegion(false);
  data->SetDrawAtomically(false);

  if (!aLayer->AsContainerLayer()) {
    gfxMatrix transform;
    if (!aLayer->GetEffectiveTransform().CanDraw2D(&transform)) {
      data->SetHidden(false);
      return;
    }

    nsIntRegion region = aLayer->GetEffectiveVisibleRegion();
    nsIntRect r = region.GetBounds();
    TransformIntRect(r, transform, ToOutsideIntRect);
    r.IntersectRect(r, aDirtyRect);
    data->SetHidden(aOpaqueRegion.Contains(r));

    // Allow aLayer to cover underlying layers only if aLayer's
    // content is opaque
    if ((aLayer->GetContentFlags() & Layer::CONTENT_OPAQUE) &&
        (newFlags & ALLOW_OPAQUE)) {
      nsIntRegionRectIterator it(region);
      while (const nsIntRect* sr = it.Next()) {
        r = *sr;
        TransformIntRect(r, transform, ToInsideIntRect);

        r.IntersectRect(r, newClipRect);
        aOpaqueRegion.Or(aOpaqueRegion, r);
      }
    }
  } else {
    Layer* child = aLayer->GetLastChild();
    bool allHidden = true;
    for (; child; child = child->GetPrevSibling()) {
      MarkLayersHidden(child, newClipRect, aDirtyRect, aOpaqueRegion, newFlags);
      if (!ToData(child)->IsHidden()) {
        allHidden = false;
      }
    }
    data->SetHidden(allHidden);
  }
}

/**
 * This function assumes that GetEffectiveTransform transforms
 * all layers to the same coordinate system (the "root coordinate system").
 * MarkLayersHidden must be called before calling this.
 * @param aVisibleRect the rectangle of aLayer that is visible (i.e. not
 * clipped and in the dirty rect), in the root coordinate system.
 */
static void
ApplyDoubleBuffering(Layer* aLayer, const nsIntRect& aVisibleRect)
{
  BasicImplData* data = ToData(aLayer);
  if (data->IsHidden())
    return;

  nsIntRect newVisibleRect(aVisibleRect);

  {
    const nsIntRect* clipRect = aLayer->GetEffectiveClipRect();
    if (clipRect) {
      nsIntRect cr = *clipRect;
      // clipRect is in the container's coordinate system. Get it into the
      // global coordinate system.
      if (aLayer->GetParent()) {
        gfxMatrix tr;
        if (aLayer->GetParent()->GetEffectiveTransform().CanDraw2D(&tr)) {
          NS_ASSERTION(!tr.HasNonIntegerTranslation(),
                       "Parent can only have an integer translation");
          cr += nsIntPoint(int32_t(tr.x0), int32_t(tr.y0));
        } else {
          NS_ERROR("Parent can only have an integer translation");
        }
      }
      newVisibleRect.IntersectRect(newVisibleRect, cr);
    }
  }

  BasicContainerLayer* container =
    static_cast<BasicContainerLayer*>(aLayer->AsContainerLayer());
  // Layers that act as their own backbuffers should be drawn to the destination
  // using OPERATOR_SOURCE to ensure that alpha values in a transparent window
  // are cleared. This can also be faster than OPERATOR_OVER.
  if (!container) {
    data->SetOperator(gfxContext::OPERATOR_SOURCE);
    data->SetDrawAtomically(true);
  } else {
    if (container->UseIntermediateSurface() ||
        !container->ChildrenPartitionVisibleRegion(newVisibleRect)) {
      // We need to double-buffer this container.
      data->SetOperator(gfxContext::OPERATOR_SOURCE);
      container->ForceIntermediateSurface();
    } else {
      // Tell the children to clip to their visible regions so our assumption
      // that they don't paint outside their visible regions is valid!
      for (Layer* child = aLayer->GetFirstChild(); child;
           child = child->GetNextSibling()) {
        ToData(child)->SetClipToVisibleRegion(true);
        ApplyDoubleBuffering(child, newVisibleRect);
      }
    }
  }
}

void
BasicLayerManager::EndTransaction(DrawThebesLayerCallback aCallback,
                                  void* aCallbackData,
                                  EndTransactionFlags aFlags)
{
  mInTransaction = false;

  EndTransactionInternal(aCallback, aCallbackData, aFlags);
}

void
BasicLayerManager::AbortTransaction()
{
  NS_ASSERTION(InConstruction(), "Should be in construction phase");
  mPhase = PHASE_NONE;
  mUsingDefaultTarget = false;
  mInTransaction = false;
}

bool
BasicLayerManager::EndTransactionInternal(DrawThebesLayerCallback aCallback,
                                          void* aCallbackData,
                                          EndTransactionFlags aFlags)
{
  SAMPLE_LABEL("BasicLayerManager", "EndTranscationInternal");
#ifdef MOZ_LAYERS_HAVE_LOG
  MOZ_LAYERS_LOG(("  ----- (beginning paint)"));
  Log();
#endif

  NS_ASSERTION(InConstruction(), "Should be in construction phase");
  mPhase = PHASE_DRAWING;

  Layer* aLayer = GetRoot();
  RenderTraceLayers(aLayer, "FF00");

  mTransactionIncomplete = false;

  if (aFlags & END_NO_COMPOSITE) {
    if (!mDummyTarget) {
      // TODO: We should really just set mTarget to null and make sure we can handle that further down the call chain
      // Creating this temporary surface can be expensive on some platforms (d2d in particular), so cache it between paints.
      nsRefPtr<gfxASurface> surf = gfxPlatform::GetPlatform()->CreateOffscreenSurface(gfxIntSize(1, 1), gfxASurface::CONTENT_COLOR);
      mDummyTarget = new gfxContext(surf);
    }
    mTarget = mDummyTarget;
  }

  if (mTarget && mRoot && !(aFlags & END_NO_IMMEDIATE_REDRAW)) {
    nsIntRect clipRect;
    if (HasShadowManager()) {
      // If this has a shadow manager, the clip extents of mTarget are meaningless.
      // So instead just use the root layer's visible region bounds.
      const nsIntRect& bounds = mRoot->GetVisibleRegion().GetBounds();
      gfxRect deviceRect =
          mTarget->UserToDevice(gfxRect(bounds.x, bounds.y, bounds.width, bounds.height));
      clipRect = ToOutsideIntRect(deviceRect);
    } else {
      gfxContextMatrixAutoSaveRestore save(mTarget);
      mTarget->SetMatrix(gfxMatrix());
      clipRect = ToOutsideIntRect(mTarget->GetClipExtents());
    }

    if (aFlags & END_NO_COMPOSITE) {
      // Apply pending tree updates before recomputing effective
      // properties.
      aLayer->ApplyPendingUpdatesToSubtree();
    }

    // Need to do this before we call ApplyDoubleBuffering,
    // which depends on correct effective transforms
    mSnapEffectiveTransforms =
      !(mTarget->GetFlags() & gfxContext::FLAG_DISABLE_SNAPPING);
    mRoot->ComputeEffectiveTransforms(gfx3DMatrix::From2D(mTarget->CurrentMatrix()));

    if (IsRetained()) {
      nsIntRegion region;
      MarkLayersHidden(mRoot, clipRect, clipRect, region, ALLOW_OPAQUE);
      if (mUsingDefaultTarget && mDoubleBuffering != BUFFER_NONE) {
        ApplyDoubleBuffering(mRoot, clipRect);
      }
    }

    if (aFlags & END_NO_COMPOSITE) {
      if (IsRetained()) {
        // Clip the destination out so that we don't draw to it, and
        // only end up validating ThebesLayers.
        mTarget->Clip(gfxRect(0, 0, 0, 0));
        PaintLayer(mTarget, mRoot, aCallback, aCallbackData, nullptr);
      }
      // If we're not retained, then don't composite means do nothing at all.
    } else {
      PaintLayer(mTarget, mRoot, aCallback, aCallbackData, nullptr);
      if (mWidget) {
        FlashWidgetUpdateArea(mTarget);
      }
      LayerManager::PostPresent();
    }

    if (!mTransactionIncomplete) {
      // Clear out target if we have a complete transaction.
      mTarget = nullptr;
    }
  }

#ifdef MOZ_LAYERS_HAVE_LOG
  Log();
  MOZ_LAYERS_LOG(("]----- EndTransaction"));
#endif

  // Go back to the construction phase if the transaction isn't complete.
  // Layout will update the layer tree and call EndTransaction().
  mPhase = mTransactionIncomplete ? PHASE_CONSTRUCTION : PHASE_NONE;

  if (!mTransactionIncomplete) {
    // This is still valid if the transaction was incomplete.
    mUsingDefaultTarget = false;
  }

  NS_ASSERTION(!aCallback || !mTransactionIncomplete,
               "If callback is not null, transaction must be complete");

  // XXX - We should probably assert here that for an incomplete transaction
  // out target is the default target.

  return !mTransactionIncomplete;
}

void
BasicLayerManager::FlashWidgetUpdateArea(gfxContext *aContext)
{
  if (gfxPlatform::GetPlatform()->WidgetUpdateFlashing()) {
    float r = float(rand()) / RAND_MAX;
    float g = float(rand()) / RAND_MAX;
    float b = float(rand()) / RAND_MAX;
    aContext->SetColor(gfxRGBA(r, g, b, 0.2));
    aContext->Paint();
  }
}

bool
BasicLayerManager::EndEmptyTransaction(EndTransactionFlags aFlags)
{
  mInTransaction = false;

  if (!mRoot) {
    return false;
  }

  return EndTransactionInternal(nullptr, nullptr, aFlags);
}

void
BasicLayerManager::SetRoot(Layer* aLayer)
{
  NS_ASSERTION(aLayer, "Root can't be null");
  NS_ASSERTION(aLayer->Manager() == this, "Wrong manager");
  NS_ASSERTION(InConstruction(), "Only allowed in construction phase");
  mRoot = aLayer;
}

static pixman_transform
Matrix3DToPixman(const gfx3DMatrix& aMatrix)
{
  pixman_f_transform transform;

  transform.m[0][0] = aMatrix._11;
  transform.m[0][1] = aMatrix._21;
  transform.m[0][2] = aMatrix._41;
  transform.m[1][0] = aMatrix._12;
  transform.m[1][1] = aMatrix._22;
  transform.m[1][2] = aMatrix._42;
  transform.m[2][0] = aMatrix._14;
  transform.m[2][1] = aMatrix._24;
  transform.m[2][2] = aMatrix._44;

  pixman_transform result;
  pixman_transform_from_pixman_f_transform(&result, &transform);

  return result;
}

static void
PixmanTransform(const gfxImageSurface *aDest, 
                const gfxImageSurface *aSrc, 
                const gfx3DMatrix& aTransform, 
                gfxPoint aDestOffset)
{
  gfxIntSize destSize = aDest->GetSize();
  pixman_image_t* dest = pixman_image_create_bits(aDest->Format() == gfxASurface::ImageFormatARGB32 ? PIXMAN_a8r8g8b8 : PIXMAN_x8r8g8b8,
                                                  destSize.width,
                                                  destSize.height,
                                                  (uint32_t*)aDest->Data(),
                                                  aDest->Stride());

  gfxIntSize srcSize = aSrc->GetSize();
  pixman_image_t* src = pixman_image_create_bits(aSrc->Format() == gfxASurface::ImageFormatARGB32 ? PIXMAN_a8r8g8b8 : PIXMAN_x8r8g8b8,
                                                 srcSize.width,
                                                 srcSize.height,
                                                 (uint32_t*)aSrc->Data(),
                                                 aSrc->Stride());

  NS_ABORT_IF_FALSE(src && dest, "Failed to create pixman images?");

  pixman_transform pixTransform = Matrix3DToPixman(aTransform);
  pixman_transform pixTransformInverted;

  // If the transform is singular then nothing would be drawn anyway, return here
  if (!pixman_transform_invert(&pixTransformInverted, &pixTransform)) {
    return;
  }
  pixman_image_set_transform(src, &pixTransformInverted);

  pixman_image_composite32(PIXMAN_OP_SRC,
                           src,
                           nullptr,
                           dest,
                           aDestOffset.x,
                           aDestOffset.y,
                           0,
                           0,
                           0,
                           0,
                           destSize.width,
                           destSize.height);

  pixman_image_unref(dest);
  pixman_image_unref(src);
}

/**
 * Transform a surface using a gfx3DMatrix and blit to the destination if
 * it is efficient to do so.
 *
 * @param aSource       Source surface.
 * @param aDest         Desintation context.
 * @param aBounds       Area represented by aSource.
 * @param aTransform    Transformation matrix.
 * @param aDestRect     Output: rectangle in which to draw returned surface on aDest
 *                      (same size as aDest). Only filled in if this returns
 *                      a surface.
 * @param aDontBlit     Never draw to aDest if this is true.
 * @return              Transformed surface, or nullptr if it has been drawn to aDest.
 */
static already_AddRefed<gfxASurface> 
Transform3D(gfxASurface* aSource, gfxContext* aDest, 
            const gfxRect& aBounds, const gfx3DMatrix& aTransform, 
            gfxRect& aDestRect, bool aDontBlit)
{
  nsRefPtr<gfxImageSurface> sourceImage = aSource->GetAsImageSurface();
  if (!sourceImage) {
    sourceImage = new gfxImageSurface(gfxIntSize(aBounds.width, aBounds.height), gfxPlatform::GetPlatform()->OptimalFormatForContent(aSource->GetContentType()));
    nsRefPtr<gfxContext> ctx = new gfxContext(sourceImage);

    aSource->SetDeviceOffset(gfxPoint(0, 0));
    ctx->SetSource(aSource);
    ctx->SetOperator(gfxContext::OPERATOR_SOURCE);
    ctx->Paint();
  }

  // Find the transformed rectangle of our layer.
  gfxRect offsetRect = aTransform.TransformBounds(aBounds);

  // Intersect the transformed layer with the destination rectangle.
  // This is in device space since we have an identity transform set on aTarget.
  aDestRect = aDest->GetClipExtents();
  aDestRect.IntersectRect(aDestRect, offsetRect);
  aDestRect.RoundOut();

  // Create a surface the size of the transformed object.
  nsRefPtr<gfxASurface> dest = aDest->CurrentSurface();
  nsRefPtr<gfxImageSurface> destImage;
  gfxPoint offset;
  bool blitComplete;
  if (!destImage || aDontBlit || !aDest->ClipContainsRect(aDestRect)) {
    destImage = new gfxImageSurface(gfxIntSize(aDestRect.width, aDestRect.height),
                                    gfxASurface::ImageFormatARGB32);
    offset = aDestRect.TopLeft();
    blitComplete = false;
  } else {
    offset = -dest->GetDeviceOffset();
    blitComplete = true;
  }

  // Include a translation to the correct origin.
  gfx3DMatrix translation = gfx3DMatrix::Translation(aBounds.x, aBounds.y, 0);

  // Transform the content and offset it such that the content begins at the origin.
  PixmanTransform(destImage, sourceImage, translation * aTransform, offset);

  if (blitComplete) {
    return nullptr;
  }

  // If we haven't actually drawn to aDest then return our temporary image so
  // that the caller can do this.
  return destImage.forget(); 
}

void
BasicLayerManager::PaintSelfOrChildren(PaintLayerContext& aPaintContext,
                                       gfxContext* aGroupTarget)
{
  BasicImplData* data = ToData(aPaintContext.mLayer);

  if (aPaintContext.mLayer->GetFirstChild() &&
      aPaintContext.mLayer->GetMaskLayer() &&
      HasShadowManager()) {
    // 'paint' the mask so that it gets sent to the shadow layer tree
    static_cast<BasicImplData*>(aPaintContext.mLayer->GetMaskLayer()->ImplData())
      ->Paint(nullptr, nullptr);
  }

  /* Only paint ourself, or our children - This optimization relies on this! */
  Layer* child = aPaintContext.mLayer->GetFirstChild();
  if (!child) {
    if (aPaintContext.mLayer->AsThebesLayer()) {
      data->PaintThebes(aGroupTarget, aPaintContext.mLayer->GetMaskLayer(),
          aPaintContext.mCallback, aPaintContext.mCallbackData,
          aPaintContext.mReadback);
    } else {
      data->Paint(aGroupTarget, aPaintContext.mLayer->GetMaskLayer());
    }
  } else {
    ReadbackProcessor readback;
    ContainerLayer* container =
        static_cast<ContainerLayer*>(aPaintContext.mLayer);
    if (IsRetained()) {
      readback.BuildUpdates(container);
    }
    nsAutoTArray<Layer*, 12> children;
    container->SortChildrenBy3DZOrder(children);
    for (uint32_t i = 0; i < children.Length(); i++) {
      PaintLayer(aGroupTarget, children.ElementAt(i), aPaintContext.mCallback,
          aPaintContext.mCallbackData, &readback);
      if (mTransactionIncomplete)
        break;
    }
  }
}

void
BasicLayerManager::FlushGroup(PaintLayerContext& aPaintContext, bool aNeedsClipToVisibleRegion)
{
  // If we're doing our own double-buffering, we need to avoid drawing
  // the results of an incomplete transaction to the destination surface ---
  // that could cause flicker. Double-buffering is implemented using a
  // temporary surface for one or more container layers, so we need to stop
  // those temporary surfaces from being composited to aTarget.
  // ApplyDoubleBuffering guarantees that this container layer can't
  // intersect any other leaf layers, so if the transaction is not yet marked
  // incomplete, the contents of this container layer are the final contents
  // for the window.
  if (!mTransactionIncomplete) {
    if (aNeedsClipToVisibleRegion) {
      gfxUtils::ClipToRegion(aPaintContext.mTarget,
                             aPaintContext.mLayer->GetEffectiveVisibleRegion());
    }
    BasicContainerLayer* container = static_cast<BasicContainerLayer*>(aPaintContext.mLayer);
    AutoSetOperator setOperator(aPaintContext.mTarget, container->GetOperator());
    PaintWithMask(aPaintContext.mTarget, aPaintContext.mLayer->GetEffectiveOpacity(),
                  HasShadowManager() ? nullptr : aPaintContext.mLayer->GetMaskLayer());
  }
}

void
BasicLayerManager::PaintLayer(gfxContext* aTarget,
                              Layer* aLayer,
                              DrawThebesLayerCallback aCallback,
                              void* aCallbackData,
                              ReadbackProcessor* aReadback)
{
  PaintLayerContext PaintLayerContext(aTarget, aLayer, aCallback, aCallbackData, aReadback);

  // Don't attempt to paint layers with a singular transform, cairo will
  // just throw an error.
  if (aLayer->GetEffectiveTransform().IsSingular()) {
    return;
  }

  RenderTraceScope trace("BasicLayerManager::PaintLayer", "707070");

  const nsIntRect* clipRect = aLayer->GetEffectiveClipRect();
  // aLayer might not be a container layer, but if so we take care not to use
  // the container variable
  BasicContainerLayer* container = static_cast<BasicContainerLayer*>(aLayer);
  bool needsGroup = aLayer->GetFirstChild() &&
                    container->UseIntermediateSurface();
  BasicImplData* data = ToData(aLayer);
  bool needsClipToVisibleRegion =
    data->GetClipToVisibleRegion() && !aLayer->AsThebesLayer();
  NS_ASSERTION(needsGroup || !aLayer->GetFirstChild() ||
               container->GetOperator() == gfxContext::OPERATOR_OVER,
               "non-OVER operator should have forced UseIntermediateSurface");
  NS_ASSERTION(!aLayer->GetFirstChild() || !aLayer->GetMaskLayer() ||
               container->UseIntermediateSurface(),
               "ContainerLayer with mask layer should force UseIntermediateSurface");

  gfxContextAutoSaveRestore contextSR;
  gfxMatrix transform;
  // Will return an identity matrix for 3d transforms, and is handled separately below.
  bool is2D = PaintLayerContext.Setup2DTransform();
  NS_ABORT_IF_FALSE(is2D || needsGroup || !aLayer->GetFirstChild(), "Must PushGroup for 3d transforms!");

  bool needsSaveRestore =
    needsGroup || clipRect || needsClipToVisibleRegion || !is2D;
  if (needsSaveRestore) {
    contextSR.SetContext(aTarget);

    if (clipRect) {
      aTarget->NewPath();
      aTarget->Rectangle(gfxRect(clipRect->x, clipRect->y, clipRect->width, clipRect->height), true);
      aTarget->Clip();
    }
  }

  PaintLayerContext.Apply2DTransform();

  const nsIntRegion& visibleRegion = aLayer->GetEffectiveVisibleRegion();
  // If needsGroup is true, we'll clip to the visible region after we've popped the group
  if (needsClipToVisibleRegion && !needsGroup) {
    gfxUtils::ClipToRegion(aTarget, visibleRegion);
    // Don't need to clip to visible region again
    needsClipToVisibleRegion = false;
  }
  
  if (is2D) {
    PaintLayerContext.AnnotateOpaqueRect();
  }

  bool clipIsEmpty = !aTarget || aTarget->GetClipExtents().IsEmpty();
  if (clipIsEmpty) {
    PaintSelfOrChildren(PaintLayerContext, aTarget);
    return;
  }

  if (is2D) {
    if (needsGroup) {
      nsRefPtr<gfxContext> groupTarget = PushGroupForLayer(aTarget, aLayer, aLayer->GetEffectiveVisibleRegion(),
                                      &needsClipToVisibleRegion);
      PaintSelfOrChildren(PaintLayerContext, groupTarget);
      PopGroupToSourceWithCachedSurface(aTarget, groupTarget);
      FlushGroup(PaintLayerContext, needsClipToVisibleRegion);
    } else {
      PaintSelfOrChildren(PaintLayerContext, aTarget);
    }
  } else {
    const nsIntRect& bounds = visibleRegion.GetBounds();
    nsRefPtr<gfxASurface> untransformedSurface =
      gfxPlatform::GetPlatform()->CreateOffscreenSurface(gfxIntSize(bounds.width, bounds.height),
                                                         gfxASurface::CONTENT_COLOR_ALPHA);
    if (!untransformedSurface) {
      return;
    }
    untransformedSurface->SetDeviceOffset(gfxPoint(-bounds.x, -bounds.y));
    nsRefPtr<gfxContext> groupTarget = new gfxContext(untransformedSurface);

    PaintSelfOrChildren(PaintLayerContext, groupTarget);

    // Temporary fast fix for bug 725886
    // Revert these changes when 725886 is ready
    NS_ABORT_IF_FALSE(untransformedSurface,
                      "We should always allocate an untransformed surface with 3d transforms!");
    gfxRect destRect;
    bool dontBlit = needsClipToVisibleRegion || mTransactionIncomplete ||
                      aLayer->GetEffectiveOpacity() != 1.0f;
#ifdef DEBUG
    if (aLayer->GetDebugColorIndex() != 0) {
      gfxRGBA  color((aLayer->GetDebugColorIndex() & 1) ? 1.0 : 0.0,
                     (aLayer->GetDebugColorIndex() & 2) ? 1.0 : 0.0,
                     (aLayer->GetDebugColorIndex() & 4) ? 1.0 : 0.0,
                     1.0);

      nsRefPtr<gfxContext> temp = new gfxContext(untransformedSurface);
      temp->SetColor(color);
      temp->Paint();
    }
#endif
    const gfx3DMatrix& effectiveTransform = aLayer->GetEffectiveTransform();
    nsRefPtr<gfxASurface> result =
      Transform3D(untransformedSurface, aTarget, bounds,
                  effectiveTransform, destRect, dontBlit);

    if (result) {
      aTarget->SetSource(result, destRect.TopLeft());
      // Azure doesn't support EXTEND_NONE, so to avoid extending the edges
      // of the source surface out to the current clip region, clip to
      // the rectangle of the result surface now.
      aTarget->NewPath();
      aTarget->Rectangle(destRect, true);
      aTarget->Clip();
      FlushGroup(PaintLayerContext, needsClipToVisibleRegion);
    }
  }
}

void
BasicLayerManager::ClearCachedResources(Layer* aSubtree)
{
  MOZ_ASSERT(!aSubtree || aSubtree->Manager() == this);
  if (aSubtree) {
    ClearLayer(aSubtree);
  } else if (mRoot) {
    ClearLayer(mRoot);
  }
  mCachedSurface.Expire();
}
void
BasicLayerManager::ClearLayer(Layer* aLayer)
{
  ToData(aLayer)->ClearCachedResources();
  for (Layer* child = aLayer->GetFirstChild(); child;
       child = child->GetNextSibling()) {
    ClearLayer(child);
  }
}

already_AddRefed<ReadbackLayer>
BasicLayerManager::CreateReadbackLayer()
{
  NS_ASSERTION(InConstruction(), "Only allowed in construction phase");
  nsRefPtr<ReadbackLayer> layer = new BasicReadbackLayer(this);
  return layer.forget();
}

BasicShadowLayerManager::BasicShadowLayerManager(nsIWidget* aWidget) :
  BasicLayerManager(aWidget), mTargetRotation(ROTATION_0),
  mRepeatTransaction(false), mIsRepeatTransaction(false)
{
  MOZ_COUNT_CTOR(BasicShadowLayerManager);
}

BasicShadowLayerManager::~BasicShadowLayerManager()
{
  MOZ_COUNT_DTOR(BasicShadowLayerManager);
}

int32_t
BasicShadowLayerManager::GetMaxTextureSize() const
{
  if (HasShadowManager()) {
    return ShadowLayerForwarder::GetMaxTextureSize();
  }

  return INT32_MAX;
}

void
BasicShadowLayerManager::SetDefaultTargetConfiguration(BufferMode aDoubleBuffering, ScreenRotation aRotation)
{
  BasicLayerManager::SetDefaultTargetConfiguration(aDoubleBuffering, aRotation);
  mTargetRotation = aRotation;
  if (mWidget) {
    mTargetBounds = mWidget->GetNaturalBounds();
  }
}

void
BasicShadowLayerManager::SetRoot(Layer* aLayer)
{
  if (mRoot != aLayer) {
    if (HasShadowManager()) {
      // Have to hold the old root and its children in order to
      // maintain the same view of the layer tree in this process as
      // the parent sees.  Otherwise layers can be destroyed
      // mid-transaction and bad things can happen (v. bug 612573)
      if (mRoot) {
        Hold(mRoot);
      }
      ShadowLayerForwarder::SetRoot(Hold(aLayer));
    }
    BasicLayerManager::SetRoot(aLayer);
  }
}

void
BasicShadowLayerManager::Mutated(Layer* aLayer)
{
  BasicLayerManager::Mutated(aLayer);

  NS_ASSERTION(InConstruction() || InDrawing(), "wrong phase");
  if (HasShadowManager() && ShouldShadow(aLayer)) {
    ShadowLayerForwarder::Mutated(Hold(aLayer));
  }
}

void
BasicShadowLayerManager::BeginTransactionWithTarget(gfxContext* aTarget)
{
  NS_ABORT_IF_FALSE(mKeepAlive.IsEmpty(), "uncommitted txn?");
  nsRefPtr<gfxContext> targetContext = aTarget;

  // If the last transaction was incomplete (a failed DoEmptyTransaction),
  // don't signal a new transaction to ShadowLayerForwarder. Carry on adding
  // to the previous transaction.
  if (HasShadowManager()) {
    ScreenOrientation orientation;
    nsIntRect clientBounds;
    if (TabChild* window = mWidget->GetOwningTabChild()) {
      orientation = window->GetOrientation();
    } else {
      hal::ScreenConfiguration currentConfig;
      hal::GetCurrentScreenConfiguration(&currentConfig);
      orientation = currentConfig.orientation();
    }
    mWidget->GetClientBounds(clientBounds);
    ShadowLayerForwarder::BeginTransaction(mTargetBounds, mTargetRotation, clientBounds, orientation);

    // If we're drawing on behalf of a context with async pan/zoom
    // enabled, then the entire buffer of thebes layers might be
    // composited (including resampling) asynchronously before we get
    // a chance to repaint, so we have to ensure that it's all valid
    // and not rotated.
    if (mWidget) {
      if (TabChild* window = mWidget->GetOwningTabChild()) {
        mCompositorMightResample = window->IsAsyncPanZoomEnabled();
      }
    }

    // If we have a non-default target, we need to let our shadow manager draw
    // to it. This will happen at the end of the transaction.
    if (aTarget && (aTarget != mDefaultTarget) &&
        XRE_GetProcessType() == GeckoProcessType_Default) {
      mShadowTarget = aTarget;
      // Create a temporary target for ourselves, so that
      // mShadowTarget is only drawn to for the window snapshot.
      nsRefPtr<gfxASurface> dummy =
        gfxPlatform::GetPlatform()->CreateOffscreenSurface(
          gfxIntSize(1, 1),
          aTarget->OriginalSurface()->GetContentType());
      mDummyTarget = new gfxContext(dummy);
      aTarget = mDummyTarget;
    }
  }
  BasicLayerManager::BeginTransactionWithTarget(aTarget);
}

void
BasicShadowLayerManager::EndTransaction(DrawThebesLayerCallback aCallback,
                                        void* aCallbackData,
                                        EndTransactionFlags aFlags)
{
  BasicLayerManager::EndTransaction(aCallback, aCallbackData, aFlags);
  ForwardTransaction();

  if (mRepeatTransaction) {
    mRepeatTransaction = false;
    mIsRepeatTransaction = true;
    BasicLayerManager::BeginTransaction();
    BasicShadowLayerManager::EndTransaction(aCallback, aCallbackData, aFlags);
    mIsRepeatTransaction = false;
  } else if (mShadowTarget) {
    if (mWidget) {
      if (CompositorChild* remoteRenderer = mWidget->GetRemoteRenderer()) {
        nsRefPtr<gfxASurface> target = mShadowTarget->OriginalSurface();
        SurfaceDescriptor inSnapshot, snapshot;
        if (AllocBuffer(target->GetSize(), target->GetContentType(),
                        &inSnapshot) &&
            // The compositor will usually reuse |snapshot| and return
            // it through |outSnapshot|, but if it doesn't, it's
            // responsible for freeing |snapshot|.
            remoteRenderer->SendMakeSnapshot(inSnapshot, &snapshot)) {
          AutoOpenSurface opener(OPEN_READ_ONLY, snapshot);
          gfxASurface* source = opener.Get();

          gfxContextAutoSaveRestore restore(mShadowTarget);
          mShadowTarget->SetOperator(gfxContext::OPERATOR_OVER);
          mShadowTarget->DrawSurface(source, source->GetSize());
        }
        if (IsSurfaceDescriptorValid(snapshot)) {
          ShadowLayerForwarder::DestroySharedSurface(&snapshot);
        }
      }
    }
    mShadowTarget = nullptr;
    mDummyTarget = nullptr;
  }
}

bool
BasicShadowLayerManager::EndEmptyTransaction(EndTransactionFlags aFlags)
{
  if (!BasicLayerManager::EndEmptyTransaction(aFlags)) {
    // Return without calling ForwardTransaction. This leaves the
    // ShadowLayerForwarder transaction open; the following
    // EndTransaction will complete it.
    return false;
  }
  ForwardTransaction();
  return true;
}

void
BasicShadowLayerManager::ForwardTransaction()
{
  RenderTraceScope rendertrace("Foward Transaction", "000090");
  mPhase = PHASE_FORWARD;

  // forward this transaction's changeset to our ShadowLayerManager
  AutoInfallibleTArray<EditReply, 10> replies;
  if (HasShadowManager() && ShadowLayerForwarder::EndTransaction(&replies)) {
    for (nsTArray<EditReply>::size_type i = 0; i < replies.Length(); ++i) {
      const EditReply& reply = replies[i];

      switch (reply.type()) {
      case EditReply::TOpThebesBufferSwap: {
        MOZ_LAYERS_LOG(("[LayersForwarder] ThebesBufferSwap"));

        const OpThebesBufferSwap& obs = reply.get_OpThebesBufferSwap();

        TextureClient* textureClient = static_cast<TextureChild*>(obs.textureChild())->GetTextureClient();
        MOZ_ASSERT(textureClient, "textureChild should have a ContentClient");
/*
        contentClient->SetBackBufferAndAttrs(obs.newBackBuffer(),
                                             obs.newValidRegion(),
                                             obs.readOnlyFrontBuffer(),
                                             obs.frontUpdatedRegion());
*/
        if (obs.newBackBuffer().type() == OptionalThebesBuffer::Tnull_t) {
          textureClient->SetDescriptor(SurfaceDescriptor());
        } else {
          textureClient->SetDescriptor(obs.newBackBuffer().get_ThebesBuffer().buffer());
        }
        // TODO[nical] take care of the buffer rect, rotation, valid region...
        // cf ContentClientTexture::SetBackBufferAndAttrs
        break;
      }
      case EditReply::TOpTextureSwap: {
        MOZ_LAYERS_LOG(("[LayersForwarder] TextureSwap"));

        const OpTextureSwap& ots = reply.get_OpTextureSwap();
        BasicShadowableLayer* layer = GetBasicShadowable(ots);

        PTextureChild* textureChild = ots.textureChild();
        MOZ_ASSERT(textureChild);

        TextureClient* texClient = static_cast<TextureChild*>(textureChild)->GetTextureClient();

        texClient->SetDescriptor(ots.image());
        break;
      }

      default:
        NS_RUNTIMEABORT("not reached");
      }
    }
  } else if (HasShadowManager()) {
    NS_WARNING("failed to forward Layers transaction");
  }

  mPhase = PHASE_NONE;

  // this may result in Layers being deleted, which results in
  // PLayer::Send__delete__() and DeallocShmem()
  mKeepAlive.Clear();
}

ShadowableLayer*
BasicShadowLayerManager::Hold(Layer* aLayer)
{
  NS_ABORT_IF_FALSE(HasShadowManager(),
                    "top-level tree, no shadow tree to remote to");

  ShadowableLayer* shadowable = ToShadowable(aLayer);
  NS_ABORT_IF_FALSE(shadowable, "trying to remote an unshadowable layer");

  mKeepAlive.AppendElement(aLayer);
  return shadowable;
}

bool
BasicShadowLayerManager::IsCompositingCheap()
{
  // Whether compositing is cheap depends on the parent backend.
  return mShadowManager &&
         LayerManager::IsCompositingCheap(GetParentBackendType());
}

void
BasicShadowLayerManager::SetIsFirstPaint()
{
  ShadowLayerForwarder::SetIsFirstPaint();
}

void
BasicShadowLayerManager::ClearCachedResources(Layer* aSubtree)
{
  MOZ_ASSERT(!HasShadowManager() || !aSubtree);
  if (PLayersChild* manager = GetShadowManager()) {
    manager->SendClearCachedResources();
  }
  BasicLayerManager::ClearCachedResources(aSubtree);
}

bool
BasicShadowLayerManager::ProgressiveUpdateCallback(bool aHasPendingNewThebesContent,
                                                   gfx::Rect& aViewport,
                                                   float& aScaleX,
                                                   float& aScaleY,
                                                   bool aDrawingCritical)
{
#ifdef MOZ_WIDGET_ANDROID
  Layer* primaryScrollable = GetPrimaryScrollableLayer();
  if (primaryScrollable) {
    const FrameMetrics& metrics = primaryScrollable->AsContainerLayer()->GetFrameMetrics();

    // This is derived from the code in
    // gfx/layers/ipc/CompositorParent.cpp::TransformShadowTree.
    const gfx3DMatrix& rootTransform = GetRoot()->GetTransform();
    float devPixelRatioX = 1 / rootTransform.GetXScale();
    float devPixelRatioY = 1 / rootTransform.GetYScale();
    const gfx::Rect& metricsDisplayPort =
      (aDrawingCritical && !metrics.mCriticalDisplayPort.IsEmpty()) ?
        metrics.mCriticalDisplayPort : metrics.mDisplayPort;
    gfx::Rect displayPort((metricsDisplayPort.x + metrics.mScrollOffset.x) * devPixelRatioX,
                          (metricsDisplayPort.y + metrics.mScrollOffset.y) * devPixelRatioY,
                          metricsDisplayPort.width * devPixelRatioX,
                          metricsDisplayPort.height * devPixelRatioY);

    return AndroidBridge::Bridge()->ProgressiveUpdateCallback(
      aHasPendingNewThebesContent, displayPort, devPixelRatioX, aDrawingCritical,
      aViewport, aScaleX, aScaleY);
  }
#endif

  return false;
}

<<<<<<< HEAD
=======
already_AddRefed<ThebesLayer>
BasicShadowLayerManager::CreateThebesLayer()
{
  NS_ASSERTION(InConstruction(), "Only allowed in construction phase");
  if (HasShadowManager() && GetParentBackendType() == LAYERS_OPENGL &&
      ThebesLayer::UseTiledThebes()) {
    // BasicTiledThebesLayer doesn't support main
    // thread compositing so only return this layer
    // type if we have a shadow manager.
    nsRefPtr<BasicTiledThebesLayer> layer =
      new BasicTiledThebesLayer(this);
    MAYBE_CREATE_SHADOW(Thebes);
    return layer.forget();
  } else
  {
    nsRefPtr<BasicShadowableThebesLayer> layer =
      new BasicShadowableThebesLayer(this);
    MAYBE_CREATE_SHADOW(Thebes);
    return layer.forget();
  }
}

>>>>>>> 7cf9da7c

BasicShadowableLayer::~BasicShadowableLayer()
{
  if (HasShadow()) {
    PLayerChild::Send__delete__(GetShadow());
  }
  MOZ_COUNT_DTOR(BasicShadowableLayer);
}

}
}<|MERGE_RESOLUTION|>--- conflicted
+++ resolved
@@ -631,7 +631,16 @@
 void
 BasicLayerManager::FlashWidgetUpdateArea(gfxContext *aContext)
 {
-  if (gfxPlatform::GetPlatform()->WidgetUpdateFlashing()) {
+  static bool sWidgetFlashingEnabled;
+  static bool sWidgetFlashingPrefCached = false;
+
+  if (!sWidgetFlashingPrefCached) {
+    sWidgetFlashingPrefCached = true;
+    mozilla::Preferences::AddBoolVarCache(&sWidgetFlashingEnabled,
+                                          "nglayout.debug.widget_update_flashing");
+  }
+
+  if (sWidgetFlashingEnabled) {
     float r = float(rand()) / RAND_MAX;
     float g = float(rand()) / RAND_MAX;
     float b = float(rand()) / RAND_MAX;
@@ -873,12 +882,6 @@
                               ReadbackProcessor* aReadback)
 {
   PaintLayerContext PaintLayerContext(aTarget, aLayer, aCallback, aCallbackData, aReadback);
-
-  // Don't attempt to paint layers with a singular transform, cairo will
-  // just throw an error.
-  if (aLayer->GetEffectiveTransform().IsSingular()) {
-    return;
-  }
 
   RenderTraceScope trace("BasicLayerManager::PaintLayer", "707070");
 
@@ -1328,31 +1331,6 @@
   return false;
 }
 
-<<<<<<< HEAD
-=======
-already_AddRefed<ThebesLayer>
-BasicShadowLayerManager::CreateThebesLayer()
-{
-  NS_ASSERTION(InConstruction(), "Only allowed in construction phase");
-  if (HasShadowManager() && GetParentBackendType() == LAYERS_OPENGL &&
-      ThebesLayer::UseTiledThebes()) {
-    // BasicTiledThebesLayer doesn't support main
-    // thread compositing so only return this layer
-    // type if we have a shadow manager.
-    nsRefPtr<BasicTiledThebesLayer> layer =
-      new BasicTiledThebesLayer(this);
-    MAYBE_CREATE_SHADOW(Thebes);
-    return layer.forget();
-  } else
-  {
-    nsRefPtr<BasicShadowableThebesLayer> layer =
-      new BasicShadowableThebesLayer(this);
-    MAYBE_CREATE_SHADOW(Thebes);
-    return layer.forget();
-  }
-}
-
->>>>>>> 7cf9da7c
 
 BasicShadowableLayer::~BasicShadowableLayer()
 {
