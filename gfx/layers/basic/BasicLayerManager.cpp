/* -*- Mode: C++; tab-width: 2; indent-tabs-mode: nil; c-basic-offset: 2 -*-
 * This Source Code Form is subject to the terms of the Mozilla Public
 * License, v. 2.0. If a copy of the MPL was not distributed with this
 * file, You can obtain one at http://mozilla.org/MPL/2.0/. */

#include "mozilla/dom/TabChild.h"
#include "mozilla/Hal.h"
#include "mozilla/layers/PLayerChild.h"
#include "mozilla/layers/PLayersChild.h"
#include "mozilla/layers/PLayersParent.h"
#include "mozilla/layers/TextureChild.h"

#include "gfxSharedImageSurface.h"
#include "gfxImageSurface.h"
#include "gfxUtils.h"
#include "gfxPlatform.h"
#include "nsXULAppAPI.h"
#include "RenderTrace.h"
#include "GeckoProfiler.h"

#define PIXMAN_DONT_DEFINE_STDINT
#include "pixman.h"

#include "BasicTiledThebesLayer.h"
#include "BasicLayersImpl.h"
#include "BasicThebesLayer.h"
#include "BasicContainerLayer.h"
#include "CompositorChild.h"
#include "mozilla/Preferences.h"
#include "nsIWidget.h"

#ifdef MOZ_WIDGET_ANDROID
#include "AndroidBridge.h"
#endif

using namespace mozilla::dom;
using namespace mozilla::gfx;

namespace mozilla {
namespace layers {

/**
 * Clips to the smallest device-pixel-aligned rectangle containing aRect
 * in user space.
 * Returns true if the clip is "perfect", i.e. we actually clipped exactly to
 * aRect.
 */
static bool
ClipToContain(gfxContext* aContext, const nsIntRect& aRect)
{
  gfxRect userRect(aRect.x, aRect.y, aRect.width, aRect.height);
  gfxRect deviceRect = aContext->UserToDevice(userRect);
  deviceRect.RoundOut();

  gfxMatrix currentMatrix = aContext->CurrentMatrix();
  aContext->IdentityMatrix();
  aContext->NewPath();
  aContext->Rectangle(deviceRect);
  aContext->Clip();
  aContext->SetMatrix(currentMatrix);

  return aContext->DeviceToUser(deviceRect).IsEqualInterior(userRect);
}

already_AddRefed<gfxContext>
BasicLayerManager::PushGroupForLayer(gfxContext* aContext, Layer* aLayer,
                                     const nsIntRegion& aRegion,
                                     bool* aNeedsClipToVisibleRegion)
{
  // If we need to call PushGroup, we should clip to the smallest possible
  // area first to minimize the size of the temporary surface.
  bool didCompleteClip = ClipToContain(aContext, aRegion.GetBounds());

  nsRefPtr<gfxContext> result;
  if (aLayer->CanUseOpaqueSurface() &&
      ((didCompleteClip && aRegion.GetNumRects() == 1) ||
       !aContext->CurrentMatrix().HasNonIntegerTranslation())) {
    // If the layer is opaque in its visible region we can push a CONTENT_COLOR
    // group. We need to make sure that only pixels inside the layer's visible
    // region are copied back to the destination. Remember if we've already
    // clipped precisely to the visible region.
    *aNeedsClipToVisibleRegion = !didCompleteClip || aRegion.GetNumRects() > 1;
    result = PushGroupWithCachedSurface(aContext, gfxASurface::CONTENT_COLOR);
  } else {
    *aNeedsClipToVisibleRegion = false;
    result = aContext;
    if (aLayer->GetContentFlags() & Layer::CONTENT_COMPONENT_ALPHA) {
      aContext->PushGroupAndCopyBackground(gfxASurface::CONTENT_COLOR_ALPHA);
    } else {
      aContext->PushGroup(gfxASurface::CONTENT_COLOR_ALPHA);
    }
  }
  return result.forget();
}

static nsIntRect
ToOutsideIntRect(const gfxRect &aRect)
{
  gfxRect r = aRect;
  r.RoundOut();
  return nsIntRect(r.X(), r.Y(), r.Width(), r.Height());
}

static nsIntRect
ToInsideIntRect(const gfxRect& aRect)
{
  gfxRect r = aRect;
  r.RoundIn();
  return nsIntRect(r.X(), r.Y(), r.Width(), r.Height());
}

// A context helper for BasicLayerManager::PaintLayer() that holds all the
// painting context together in a data structure so it can be easily passed
// around. It also uses ensures that the Transform and Opaque rect are restored
// to their former state on destruction.

class PaintLayerContext {
public:
  PaintLayerContext(gfxContext* aTarget, Layer* aLayer,
                    LayerManager::DrawThebesLayerCallback aCallback,
                    void* aCallbackData, ReadbackProcessor* aReadback)
   : mTarget(aTarget)
   , mTargetMatrixSR(aTarget)
   , mLayer(aLayer)
   , mCallback(aCallback)
   , mCallbackData(aCallbackData)
   , mReadback(aReadback)
   , mPushedOpaqueRect(false)
  {}

  ~PaintLayerContext()
  {
    // Matrix is restored by mTargetMatrixSR
    if (mPushedOpaqueRect)
    {
      ClearOpaqueRect();
    }
  }

  // Gets the effective transform and returns true if it is a 2D
  // transform.
  bool Setup2DTransform()
  {
    const gfx3DMatrix& effectiveTransform = mLayer->GetEffectiveTransform();
    // Will return an identity matrix for 3d transforms.
    return effectiveTransform.CanDraw2D(&mTransform);
  }

  // Applies the effective transform if it's 2D. If it's a 3D transform then
  // it applies an identity.
  void Apply2DTransform()
  {
    mTarget->SetMatrix(mTransform);
  }

  // Set the opaque rect to match the bounds of the visible region.
  void AnnotateOpaqueRect()
  {
    const nsIntRegion& visibleRegion = mLayer->GetEffectiveVisibleRegion();
    const nsIntRect& bounds = visibleRegion.GetBounds();
    nsRefPtr<gfxASurface> currentSurface = mTarget->CurrentSurface();

    if (mTarget->IsCairo()) {
      const gfxRect& targetOpaqueRect = currentSurface->GetOpaqueRect();

      // Try to annotate currentSurface with a region of pixels that have been
      // (or will be) painted opaque, if no such region is currently set.
      if (targetOpaqueRect.IsEmpty() && visibleRegion.GetNumRects() == 1 &&
          (mLayer->GetContentFlags() & Layer::CONTENT_OPAQUE) &&
          !mTransform.HasNonAxisAlignedTransform()) {
        currentSurface->SetOpaqueRect(
            mTarget->UserToDevice(gfxRect(bounds.x, bounds.y, bounds.width, bounds.height)));
        mPushedOpaqueRect = true;
      }
    } else {
      DrawTarget *dt = mTarget->GetDrawTarget();
      const IntRect& targetOpaqueRect = dt->GetOpaqueRect();

      // Try to annotate currentSurface with a region of pixels that have been
      // (or will be) painted opaque, if no such region is currently set.
      if (targetOpaqueRect.IsEmpty() && visibleRegion.GetNumRects() == 1 &&
          (mLayer->GetContentFlags() & Layer::CONTENT_OPAQUE) &&
          !mTransform.HasNonAxisAlignedTransform()) {

        gfx::Rect opaqueRect = dt->GetTransform().TransformBounds(
          gfx::Rect(bounds.x, bounds.y, bounds.width, bounds.height));
        opaqueRect.RoundIn();
        IntRect intOpaqueRect;
        if (opaqueRect.ToIntRect(&intOpaqueRect)) {
          mTarget->GetDrawTarget()->SetOpaqueRect(intOpaqueRect);
          mPushedOpaqueRect = true;
        }
      }
    }
  }

  // Clear the Opaque rect. Although this doesn't really restore it to it's
  // previous state it will happen on the exit path of the PaintLayer() so when
  // painting is complete the opaque rect qill be clear.
  void ClearOpaqueRect() {
    if (mTarget->IsCairo()) {
      nsRefPtr<gfxASurface> currentSurface = mTarget->CurrentSurface();
      currentSurface->SetOpaqueRect(gfxRect());
    } else {
      mTarget->GetDrawTarget()->SetOpaqueRect(IntRect());
    }
  }

  gfxContext* mTarget;
  gfxContextMatrixAutoSaveRestore mTargetMatrixSR;
  Layer* mLayer;
  LayerManager::DrawThebesLayerCallback mCallback;
  void* mCallbackData;
  ReadbackProcessor* mReadback;
  gfxMatrix mTransform;
  bool mPushedOpaqueRect;
};

BasicLayerManager::BasicLayerManager(nsIWidget* aWidget) :
  mPhase(PHASE_NONE),
  mWidget(aWidget)
  , mDoubleBuffering(BUFFER_NONE), mUsingDefaultTarget(false)
  , mCachedSurfaceInUse(false)
  , mTransactionIncomplete(false)
  , mCompositorMightResample(false)
{
  MOZ_COUNT_CTOR(BasicLayerManager);
  NS_ASSERTION(aWidget, "Must provide a widget");
}

BasicLayerManager::BasicLayerManager() :
  mPhase(PHASE_NONE),
  mWidget(nullptr)
  , mDoubleBuffering(BUFFER_NONE), mUsingDefaultTarget(false)
  , mCachedSurfaceInUse(false)
  , mTransactionIncomplete(false)
{
  MOZ_COUNT_CTOR(BasicLayerManager);
}

BasicLayerManager::~BasicLayerManager()
{
  NS_ASSERTION(!InTransaction(), "Died during transaction?");

  ClearCachedResources();

  mRoot = nullptr;

  MOZ_COUNT_DTOR(BasicLayerManager);
}

void
BasicLayerManager::SetDefaultTarget(gfxContext* aContext)
{
  NS_ASSERTION(!InTransaction(),
               "Must set default target outside transaction");
  mDefaultTarget = aContext;
}

void
BasicLayerManager::SetDefaultTargetConfiguration(BufferMode aDoubleBuffering, ScreenRotation aRotation)
{
  mDoubleBuffering = aDoubleBuffering;
}

void
BasicLayerManager::BeginTransaction()
{
  mInTransaction = true;
  mUsingDefaultTarget = true;
  BeginTransactionWithTarget(mDefaultTarget);
}

already_AddRefed<gfxContext>
BasicLayerManager::PushGroupWithCachedSurface(gfxContext *aTarget,
                                              gfxASurface::gfxContentType aContent)
{
  nsRefPtr<gfxContext> ctx;
  // We can't cache Azure DrawTargets at this point.
  if (!mCachedSurfaceInUse && aTarget->IsCairo()) {
    gfxContextMatrixAutoSaveRestore saveMatrix(aTarget);
    aTarget->IdentityMatrix();

    nsRefPtr<gfxASurface> currentSurf = aTarget->CurrentSurface();
    gfxRect clip = aTarget->GetClipExtents();
    clip.RoundOut();

    ctx = mCachedSurface.Get(aContent, clip, currentSurf);

    if (ctx) {
      mCachedSurfaceInUse = true;
      /* Align our buffer for the original surface */
      ctx->SetMatrix(saveMatrix.Matrix());
      return ctx.forget();
    }
  }

  ctx = aTarget;
  ctx->PushGroup(aContent);
  return ctx.forget();
}

void
BasicLayerManager::PopGroupToSourceWithCachedSurface(gfxContext *aTarget, gfxContext *aPushed)
{
  if (!aTarget)
    return;
  nsRefPtr<gfxASurface> current = aPushed->CurrentSurface();
  if (aTarget->IsCairo() && mCachedSurface.IsSurface(current)) {
    gfxContextMatrixAutoSaveRestore saveMatrix(aTarget);
    aTarget->IdentityMatrix();
    aTarget->SetSource(current);
    mCachedSurfaceInUse = false;
  } else {
    aTarget->PopGroupToSource();
  }
}

void
BasicLayerManager::BeginTransactionWithTarget(gfxContext* aTarget)
{
  mInTransaction = true;

#ifdef MOZ_LAYERS_HAVE_LOG
  MOZ_LAYERS_LOG(("[----- BeginTransaction"));
  Log();
#endif

  NS_ASSERTION(!InTransaction(), "Nested transactions not allowed");
  mPhase = PHASE_CONSTRUCTION;
  mTarget = aTarget;
}

static void
TransformIntRect(nsIntRect& aRect, const gfxMatrix& aMatrix,
                 nsIntRect (*aRoundMethod)(const gfxRect&))
{
  gfxRect gr = gfxRect(aRect.x, aRect.y, aRect.width, aRect.height);
  gr = aMatrix.TransformBounds(gr);
  aRect = (*aRoundMethod)(gr);
}

/**
 * This function assumes that GetEffectiveTransform transforms
 * all layers to the same coordinate system (the "root coordinate system").
 * It can't be used as is by accelerated layers because of intermediate surfaces.
 * This must set the hidden flag to true or false on *all* layers in the subtree.
 * It also sets the operator for all layers to "OVER", and call
 * SetDrawAtomically(false).
 * It clears mClipToVisibleRegion on all layers.
 * @param aClipRect the cliprect, in the root coordinate system. We assume
 * that any layer drawing is clipped to this rect. It is therefore not
 * allowed to add to the opaque region outside that rect.
 * @param aDirtyRect the dirty rect that will be painted, in the root
 * coordinate system. Layers outside this rect should be hidden.
 * @param aOpaqueRegion the opaque region covering aLayer, in the
 * root coordinate system.
 */
enum {
    ALLOW_OPAQUE = 0x01,
};
static void
MarkLayersHidden(Layer* aLayer, const nsIntRect& aClipRect,
                 const nsIntRect& aDirtyRect,
                 nsIntRegion& aOpaqueRegion,
                 uint32_t aFlags)
{
  nsIntRect newClipRect(aClipRect);
  uint32_t newFlags = aFlags;

  // Allow aLayer or aLayer's descendants to cover underlying layers
  // only if it's opaque.
  if (aLayer->GetOpacity() != 1.0f) {
    newFlags &= ~ALLOW_OPAQUE;
  }

  {
    const nsIntRect* clipRect = aLayer->GetEffectiveClipRect();
    if (clipRect) {
      nsIntRect cr = *clipRect;
      // clipRect is in the container's coordinate system. Get it into the
      // global coordinate system.
      if (aLayer->GetParent()) {
        gfxMatrix tr;
        if (aLayer->GetParent()->GetEffectiveTransform().CanDraw2D(&tr)) {
          // Clip rect is applied after aLayer's transform, i.e., in the coordinate
          // system of aLayer's parent.
          TransformIntRect(cr, tr, ToInsideIntRect);
        } else {
          cr.SetRect(0, 0, 0, 0);
        }
      }
      newClipRect.IntersectRect(newClipRect, cr);
    }
  }

  BasicImplData* data = ToData(aLayer);
  data->SetOperator(gfxContext::OPERATOR_OVER);
  data->SetClipToVisibleRegion(false);
  data->SetDrawAtomically(false);

  if (!aLayer->AsContainerLayer()) {
    gfxMatrix transform;
    if (!aLayer->GetEffectiveTransform().CanDraw2D(&transform)) {
      data->SetHidden(false);
      return;
    }

    nsIntRegion region = aLayer->GetEffectiveVisibleRegion();
    nsIntRect r = region.GetBounds();
    TransformIntRect(r, transform, ToOutsideIntRect);
    r.IntersectRect(r, aDirtyRect);
    data->SetHidden(aOpaqueRegion.Contains(r));

    // Allow aLayer to cover underlying layers only if aLayer's
    // content is opaque
    if ((aLayer->GetContentFlags() & Layer::CONTENT_OPAQUE) &&
        (newFlags & ALLOW_OPAQUE)) {
      nsIntRegionRectIterator it(region);
      while (const nsIntRect* sr = it.Next()) {
        r = *sr;
        TransformIntRect(r, transform, ToInsideIntRect);

        r.IntersectRect(r, newClipRect);
        aOpaqueRegion.Or(aOpaqueRegion, r);
      }
    }
  } else {
    Layer* child = aLayer->GetLastChild();
    bool allHidden = true;
    for (; child; child = child->GetPrevSibling()) {
      MarkLayersHidden(child, newClipRect, aDirtyRect, aOpaqueRegion, newFlags);
      if (!ToData(child)->IsHidden()) {
        allHidden = false;
      }
    }
    data->SetHidden(allHidden);
  }
}

/**
 * This function assumes that GetEffectiveTransform transforms
 * all layers to the same coordinate system (the "root coordinate system").
 * MarkLayersHidden must be called before calling this.
 * @param aVisibleRect the rectangle of aLayer that is visible (i.e. not
 * clipped and in the dirty rect), in the root coordinate system.
 */
static void
ApplyDoubleBuffering(Layer* aLayer, const nsIntRect& aVisibleRect)
{
  BasicImplData* data = ToData(aLayer);
  if (data->IsHidden())
    return;

  nsIntRect newVisibleRect(aVisibleRect);

  {
    const nsIntRect* clipRect = aLayer->GetEffectiveClipRect();
    if (clipRect) {
      nsIntRect cr = *clipRect;
      // clipRect is in the container's coordinate system. Get it into the
      // global coordinate system.
      if (aLayer->GetParent()) {
        gfxMatrix tr;
        if (aLayer->GetParent()->GetEffectiveTransform().CanDraw2D(&tr)) {
          NS_ASSERTION(!tr.HasNonIntegerTranslation(),
                       "Parent can only have an integer translation");
          cr += nsIntPoint(int32_t(tr.x0), int32_t(tr.y0));
        } else {
          NS_ERROR("Parent can only have an integer translation");
        }
      }
      newVisibleRect.IntersectRect(newVisibleRect, cr);
    }
  }

  BasicContainerLayer* container =
    static_cast<BasicContainerLayer*>(aLayer->AsContainerLayer());
  // Layers that act as their own backbuffers should be drawn to the destination
  // using OPERATOR_SOURCE to ensure that alpha values in a transparent window
  // are cleared. This can also be faster than OPERATOR_OVER.
  if (!container) {
    data->SetOperator(gfxContext::OPERATOR_SOURCE);
    data->SetDrawAtomically(true);
  } else {
    if (container->UseIntermediateSurface() ||
        !container->ChildrenPartitionVisibleRegion(newVisibleRect)) {
      // We need to double-buffer this container.
      data->SetOperator(gfxContext::OPERATOR_SOURCE);
      container->ForceIntermediateSurface();
    } else {
      // Tell the children to clip to their visible regions so our assumption
      // that they don't paint outside their visible regions is valid!
      for (Layer* child = aLayer->GetFirstChild(); child;
           child = child->GetNextSibling()) {
        ToData(child)->SetClipToVisibleRegion(true);
        ApplyDoubleBuffering(child, newVisibleRect);
      }
    }
  }
}

void
BasicLayerManager::EndTransaction(DrawThebesLayerCallback aCallback,
                                  void* aCallbackData,
                                  EndTransactionFlags aFlags)
{
  mInTransaction = false;

  EndTransactionInternal(aCallback, aCallbackData, aFlags);
}

void
BasicLayerManager::AbortTransaction()
{
  NS_ASSERTION(InConstruction(), "Should be in construction phase");
  mPhase = PHASE_NONE;
  mUsingDefaultTarget = false;
  mInTransaction = false;
}

bool
BasicLayerManager::EndTransactionInternal(DrawThebesLayerCallback aCallback,
                                          void* aCallbackData,
                                          EndTransactionFlags aFlags)
{
  PROFILER_LABEL("BasicLayerManager", "EndTransactionInternal");
#ifdef MOZ_LAYERS_HAVE_LOG
  MOZ_LAYERS_LOG(("  ----- (beginning paint)"));
  Log();
#endif

  NS_ASSERTION(InConstruction(), "Should be in construction phase");
  mPhase = PHASE_DRAWING;

  Layer* aLayer = GetRoot();
  RenderTraceLayers(aLayer, "FF00");

  mTransactionIncomplete = false;

  if (aFlags & END_NO_COMPOSITE) {
    if (!mDummyTarget) {
      // XXX: We should really just set mTarget to null and make sure we can handle that further down the call chain
      // Creating this temporary surface can be expensive on some platforms (d2d in particular), so cache it between paints.
      nsRefPtr<gfxASurface> surf = gfxPlatform::GetPlatform()->CreateOffscreenSurface(gfxIntSize(1, 1), gfxASurface::CONTENT_COLOR);
      mDummyTarget = new gfxContext(surf);
    }
    mTarget = mDummyTarget;
  }

  if (mTarget && mRoot && !(aFlags & END_NO_IMMEDIATE_REDRAW)) {
    nsIntRect clipRect;
    if (HasShadowManager()) {
      // If this has a shadow manager, the clip extents of mTarget are meaningless.
      // So instead just use the root layer's visible region bounds.
      const nsIntRect& bounds = mRoot->GetVisibleRegion().GetBounds();
      gfxRect deviceRect =
          mTarget->UserToDevice(gfxRect(bounds.x, bounds.y, bounds.width, bounds.height));
      clipRect = ToOutsideIntRect(deviceRect);
    } else {
      gfxContextMatrixAutoSaveRestore save(mTarget);
      mTarget->SetMatrix(gfxMatrix());
      clipRect = ToOutsideIntRect(mTarget->GetClipExtents());
    }

    if (aFlags & END_NO_COMPOSITE) {
      // Apply pending tree updates before recomputing effective
      // properties.
      aLayer->ApplyPendingUpdatesToSubtree();
    }

    // Need to do this before we call ApplyDoubleBuffering,
    // which depends on correct effective transforms
    mSnapEffectiveTransforms =
      !(mTarget->GetFlags() & gfxContext::FLAG_DISABLE_SNAPPING);
    mRoot->ComputeEffectiveTransforms(gfx3DMatrix::From2D(mTarget->CurrentMatrix()));

    if (IsRetained()) {
      nsIntRegion region;
      MarkLayersHidden(mRoot, clipRect, clipRect, region, ALLOW_OPAQUE);
      if (mUsingDefaultTarget && mDoubleBuffering != BUFFER_NONE) {
        ApplyDoubleBuffering(mRoot, clipRect);
      }
    }

    if (aFlags & END_NO_COMPOSITE) {
      if (IsRetained()) {
        // Clip the destination out so that we don't draw to it, and
        // only end up validating ThebesLayers.
        mTarget->Clip(gfxRect(0, 0, 0, 0));
        PaintLayer(mTarget, mRoot, aCallback, aCallbackData, nullptr);
      }
      // If we're not retained, then don't composite means do nothing at all.
    } else {
      PaintLayer(mTarget, mRoot, aCallback, aCallbackData, nullptr);
      if (mWidget) {
        FlashWidgetUpdateArea(mTarget);
      }
      LayerManager::PostPresent();
    }

    if (!mTransactionIncomplete) {
      // Clear out target if we have a complete transaction.
      mTarget = nullptr;
    }
  }

#ifdef MOZ_LAYERS_HAVE_LOG
  Log();
  MOZ_LAYERS_LOG(("]----- EndTransaction"));
#endif

  // Go back to the construction phase if the transaction isn't complete.
  // Layout will update the layer tree and call EndTransaction().
  mPhase = mTransactionIncomplete ? PHASE_CONSTRUCTION : PHASE_NONE;

  if (!mTransactionIncomplete) {
    // This is still valid if the transaction was incomplete.
    mUsingDefaultTarget = false;
  }

  NS_ASSERTION(!aCallback || !mTransactionIncomplete,
               "If callback is not null, transaction must be complete");

  // XXX - We should probably assert here that for an incomplete transaction
  // out target is the default target.

  return !mTransactionIncomplete;
}

void
BasicLayerManager::FlashWidgetUpdateArea(gfxContext *aContext)
{
  static bool sWidgetFlashingEnabled;
  static bool sWidgetFlashingPrefCached = false;

  if (!sWidgetFlashingPrefCached) {
    sWidgetFlashingPrefCached = true;
    mozilla::Preferences::AddBoolVarCache(&sWidgetFlashingEnabled,
                                          "nglayout.debug.widget_update_flashing");
  }

  if (sWidgetFlashingEnabled) {
    float r = float(rand()) / RAND_MAX;
    float g = float(rand()) / RAND_MAX;
    float b = float(rand()) / RAND_MAX;
    aContext->SetColor(gfxRGBA(r, g, b, 0.2));
    aContext->Paint();
  }
}

bool
BasicLayerManager::EndEmptyTransaction(EndTransactionFlags aFlags)
{
  mInTransaction = false;

  if (!mRoot) {
    return false;
  }

  return EndTransactionInternal(nullptr, nullptr, aFlags);
}

void
BasicLayerManager::SetRoot(Layer* aLayer)
{
  NS_ASSERTION(aLayer, "Root can't be null");
  NS_ASSERTION(aLayer->Manager() == this, "Wrong manager");
  NS_ASSERTION(InConstruction(), "Only allowed in construction phase");
  mRoot = aLayer;
}

static pixman_transform
Matrix3DToPixman(const gfx3DMatrix& aMatrix)
{
  pixman_f_transform transform;

  transform.m[0][0] = aMatrix._11;
  transform.m[0][1] = aMatrix._21;
  transform.m[0][2] = aMatrix._41;
  transform.m[1][0] = aMatrix._12;
  transform.m[1][1] = aMatrix._22;
  transform.m[1][2] = aMatrix._42;
  transform.m[2][0] = aMatrix._14;
  transform.m[2][1] = aMatrix._24;
  transform.m[2][2] = aMatrix._44;

  pixman_transform result;
  pixman_transform_from_pixman_f_transform(&result, &transform);

  return result;
}

static void
PixmanTransform(const gfxImageSurface *aDest, 
                const gfxImageSurface *aSrc, 
                const gfx3DMatrix& aTransform, 
                gfxPoint aDestOffset)
{
  gfxIntSize destSize = aDest->GetSize();
  pixman_image_t* dest = pixman_image_create_bits(aDest->Format() == gfxASurface::ImageFormatARGB32 ? PIXMAN_a8r8g8b8 : PIXMAN_x8r8g8b8,
                                                  destSize.width,
                                                  destSize.height,
                                                  (uint32_t*)aDest->Data(),
                                                  aDest->Stride());

  gfxIntSize srcSize = aSrc->GetSize();
  pixman_image_t* src = pixman_image_create_bits(aSrc->Format() == gfxASurface::ImageFormatARGB32 ? PIXMAN_a8r8g8b8 : PIXMAN_x8r8g8b8,
                                                 srcSize.width,
                                                 srcSize.height,
                                                 (uint32_t*)aSrc->Data(),
                                                 aSrc->Stride());

  NS_ABORT_IF_FALSE(src && dest, "Failed to create pixman images?");

  pixman_transform pixTransform = Matrix3DToPixman(aTransform);
  pixman_transform pixTransformInverted;

  // If the transform is singular then nothing would be drawn anyway, return here
  if (!pixman_transform_invert(&pixTransformInverted, &pixTransform)) {
    return;
  }
  pixman_image_set_transform(src, &pixTransformInverted);

  pixman_image_composite32(PIXMAN_OP_SRC,
                           src,
                           nullptr,
                           dest,
                           aDestOffset.x,
                           aDestOffset.y,
                           0,
                           0,
                           0,
                           0,
                           destSize.width,
                           destSize.height);

  pixman_image_unref(dest);
  pixman_image_unref(src);
}

/**
 * Transform a surface using a gfx3DMatrix and blit to the destination if
 * it is efficient to do so.
 *
 * @param aSource       Source surface.
 * @param aDest         Desintation context.
 * @param aBounds       Area represented by aSource.
 * @param aTransform    Transformation matrix.
 * @param aDestRect     Output: rectangle in which to draw returned surface on aDest
 *                      (same size as aDest). Only filled in if this returns
 *                      a surface.
 * @param aDontBlit     Never draw to aDest if this is true.
 * @return              Transformed surface, or nullptr if it has been drawn to aDest.
 */
static already_AddRefed<gfxASurface> 
Transform3D(gfxASurface* aSource, gfxContext* aDest, 
            const gfxRect& aBounds, const gfx3DMatrix& aTransform, 
            gfxRect& aDestRect, bool aDontBlit)
{
  nsRefPtr<gfxImageSurface> sourceImage = aSource->GetAsImageSurface();
  if (!sourceImage) {
    sourceImage = new gfxImageSurface(gfxIntSize(aBounds.width, aBounds.height), gfxPlatform::GetPlatform()->OptimalFormatForContent(aSource->GetContentType()));
    nsRefPtr<gfxContext> ctx = new gfxContext(sourceImage);

    aSource->SetDeviceOffset(gfxPoint(0, 0));
    ctx->SetSource(aSource);
    ctx->SetOperator(gfxContext::OPERATOR_SOURCE);
    ctx->Paint();
  }

  // Find the transformed rectangle of our layer.
  gfxRect offsetRect = aTransform.TransformBounds(aBounds);

  // Intersect the transformed layer with the destination rectangle.
  // This is in device space since we have an identity transform set on aTarget.
  aDestRect = aDest->GetClipExtents();
  aDestRect.IntersectRect(aDestRect, offsetRect);
  aDestRect.RoundOut();

  // Create a surface the size of the transformed object.
  nsRefPtr<gfxASurface> dest = aDest->CurrentSurface();
  nsRefPtr<gfxImageSurface> destImage;
  gfxPoint offset;
  bool blitComplete;
  if (!destImage || aDontBlit || !aDest->ClipContainsRect(aDestRect)) {
    destImage = new gfxImageSurface(gfxIntSize(aDestRect.width, aDestRect.height),
                                    gfxASurface::ImageFormatARGB32);
    offset = aDestRect.TopLeft();
    blitComplete = false;
  } else {
    offset = -dest->GetDeviceOffset();
    blitComplete = true;
  }

  // Include a translation to the correct origin.
  gfx3DMatrix translation = gfx3DMatrix::Translation(aBounds.x, aBounds.y, 0);

  // Transform the content and offset it such that the content begins at the origin.
  PixmanTransform(destImage, sourceImage, translation * aTransform, offset);

  if (blitComplete) {
    return nullptr;
  }

  // If we haven't actually drawn to aDest then return our temporary image so
  // that the caller can do this.
  return destImage.forget(); 
}

void
BasicLayerManager::PaintSelfOrChildren(PaintLayerContext& aPaintContext,
                                       gfxContext* aGroupTarget)
{
  BasicImplData* data = ToData(aPaintContext.mLayer);

  if (aPaintContext.mLayer->GetFirstChild() &&
      aPaintContext.mLayer->GetMaskLayer() &&
      HasShadowManager()) {
    // 'paint' the mask so that it gets sent to the shadow layer tree
    static_cast<BasicImplData*>(aPaintContext.mLayer->GetMaskLayer()->ImplData())
      ->Paint(nullptr, nullptr);
  }

  /* Only paint ourself, or our children - This optimization relies on this! */
  Layer* child = aPaintContext.mLayer->GetFirstChild();
  if (!child) {
    if (aPaintContext.mLayer->AsThebesLayer()) {
      data->PaintThebes(aGroupTarget, aPaintContext.mLayer->GetMaskLayer(),
          aPaintContext.mCallback, aPaintContext.mCallbackData,
          aPaintContext.mReadback);
    } else {
      data->Paint(aGroupTarget, aPaintContext.mLayer->GetMaskLayer());
    }
  } else {
    ReadbackProcessor readback;
    ContainerLayer* container =
        static_cast<ContainerLayer*>(aPaintContext.mLayer);
    if (IsRetained()) {
      readback.BuildUpdates(container);
    }
    nsAutoTArray<Layer*, 12> children;
    container->SortChildrenBy3DZOrder(children);
    for (uint32_t i = 0; i < children.Length(); i++) {
      PaintLayer(aGroupTarget, children.ElementAt(i), aPaintContext.mCallback,
          aPaintContext.mCallbackData, &readback);
      if (mTransactionIncomplete)
        break;
    }
  }
}

void
BasicLayerManager::FlushGroup(PaintLayerContext& aPaintContext, bool aNeedsClipToVisibleRegion)
{
  // If we're doing our own double-buffering, we need to avoid drawing
  // the results of an incomplete transaction to the destination surface ---
  // that could cause flicker. Double-buffering is implemented using a
  // temporary surface for one or more container layers, so we need to stop
  // those temporary surfaces from being composited to aTarget.
  // ApplyDoubleBuffering guarantees that this container layer can't
  // intersect any other leaf layers, so if the transaction is not yet marked
  // incomplete, the contents of this container layer are the final contents
  // for the window.
  if (!mTransactionIncomplete) {
    if (aNeedsClipToVisibleRegion) {
      gfxUtils::ClipToRegion(aPaintContext.mTarget,
                             aPaintContext.mLayer->GetEffectiveVisibleRegion());
    }
    BasicContainerLayer* container = static_cast<BasicContainerLayer*>(aPaintContext.mLayer);
    AutoSetOperator setOperator(aPaintContext.mTarget, container->GetOperator());
    PaintWithMask(aPaintContext.mTarget, aPaintContext.mLayer->GetEffectiveOpacity(),
                  HasShadowManager() ? nullptr : aPaintContext.mLayer->GetMaskLayer());
  }
}

void
BasicLayerManager::PaintLayer(gfxContext* aTarget,
                              Layer* aLayer,
                              DrawThebesLayerCallback aCallback,
                              void* aCallbackData,
                              ReadbackProcessor* aReadback)
{
<<<<<<< HEAD
  PaintLayerContext PaintLayerContext(aTarget, aLayer, aCallback, aCallbackData, aReadback);
=======
  PROFILER_LABEL("BasicLayerManager", "PaintLayer");
  PaintContext paintContext(aTarget, aLayer, aCallback, aCallbackData, aReadback);

  // Don't attempt to paint layers with a singular transform, cairo will
  // just throw an error.
  if (aLayer->GetEffectiveTransform().IsSingular()) {
    return;
  }
>>>>>>> b1773c6a

  RenderTraceScope trace("BasicLayerManager::PaintLayer", "707070");

  const nsIntRect* clipRect = aLayer->GetEffectiveClipRect();
  // aLayer might not be a container layer, but if so we take care not to use
  // the container variable
  BasicContainerLayer* container = static_cast<BasicContainerLayer*>(aLayer);
  bool needsGroup = aLayer->GetFirstChild() &&
                    container->UseIntermediateSurface();
  BasicImplData* data = ToData(aLayer);
  bool needsClipToVisibleRegion =
    data->GetClipToVisibleRegion() && !aLayer->AsThebesLayer();
  NS_ASSERTION(needsGroup || !aLayer->GetFirstChild() ||
               container->GetOperator() == gfxContext::OPERATOR_OVER,
               "non-OVER operator should have forced UseIntermediateSurface");
  NS_ASSERTION(!aLayer->GetFirstChild() || !aLayer->GetMaskLayer() ||
               container->UseIntermediateSurface(),
               "ContainerLayer with mask layer should force UseIntermediateSurface");

  gfxContextAutoSaveRestore contextSR;
  gfxMatrix transform;
  // Will return an identity matrix for 3d transforms, and is handled separately below.
  bool is2D = PaintLayerContext.Setup2DTransform();
  NS_ABORT_IF_FALSE(is2D || needsGroup || !aLayer->GetFirstChild(), "Must PushGroup for 3d transforms!");

  bool needsSaveRestore =
    needsGroup || clipRect || needsClipToVisibleRegion || !is2D;
  if (needsSaveRestore) {
    contextSR.SetContext(aTarget);

    if (clipRect) {
      aTarget->NewPath();
      aTarget->Rectangle(gfxRect(clipRect->x, clipRect->y, clipRect->width, clipRect->height), true);
      aTarget->Clip();
    }
  }

  PaintLayerContext.Apply2DTransform();

  const nsIntRegion& visibleRegion = aLayer->GetEffectiveVisibleRegion();
  // If needsGroup is true, we'll clip to the visible region after we've popped the group
  if (needsClipToVisibleRegion && !needsGroup) {
    gfxUtils::ClipToRegion(aTarget, visibleRegion);
    // Don't need to clip to visible region again
    needsClipToVisibleRegion = false;
  }
  
  if (is2D) {
    PaintLayerContext.AnnotateOpaqueRect();
  }

  bool clipIsEmpty = !aTarget || aTarget->GetClipExtents().IsEmpty();
  if (clipIsEmpty) {
    PaintSelfOrChildren(PaintLayerContext, aTarget);
    return;
  }

  if (is2D) {
    if (needsGroup) {
      nsRefPtr<gfxContext> groupTarget = PushGroupForLayer(aTarget, aLayer, aLayer->GetEffectiveVisibleRegion(),
                                      &needsClipToVisibleRegion);
      PaintSelfOrChildren(PaintLayerContext, groupTarget);
      PopGroupToSourceWithCachedSurface(aTarget, groupTarget);
      FlushGroup(PaintLayerContext, needsClipToVisibleRegion);
    } else {
      PaintSelfOrChildren(PaintLayerContext, aTarget);
    }
  } else {
    const nsIntRect& bounds = visibleRegion.GetBounds();
    nsRefPtr<gfxASurface> untransformedSurface =
      gfxPlatform::GetPlatform()->CreateOffscreenSurface(gfxIntSize(bounds.width, bounds.height),
                                                         gfxASurface::CONTENT_COLOR_ALPHA);
    if (!untransformedSurface) {
      return;
    }
    untransformedSurface->SetDeviceOffset(gfxPoint(-bounds.x, -bounds.y));
    nsRefPtr<gfxContext> groupTarget = new gfxContext(untransformedSurface);

    PaintSelfOrChildren(PaintLayerContext, groupTarget);

    // Temporary fast fix for bug 725886
    // Revert these changes when 725886 is ready
    NS_ABORT_IF_FALSE(untransformedSurface,
                      "We should always allocate an untransformed surface with 3d transforms!");
    gfxRect destRect;
    bool dontBlit = needsClipToVisibleRegion || mTransactionIncomplete ||
                      aLayer->GetEffectiveOpacity() != 1.0f;
#ifdef DEBUG
    if (aLayer->GetDebugColorIndex() != 0) {
      gfxRGBA  color((aLayer->GetDebugColorIndex() & 1) ? 1.0 : 0.0,
                     (aLayer->GetDebugColorIndex() & 2) ? 1.0 : 0.0,
                     (aLayer->GetDebugColorIndex() & 4) ? 1.0 : 0.0,
                     1.0);

      nsRefPtr<gfxContext> temp = new gfxContext(untransformedSurface);
      temp->SetColor(color);
      temp->Paint();
    }
#endif
    const gfx3DMatrix& effectiveTransform = aLayer->GetEffectiveTransform();
    nsRefPtr<gfxASurface> result =
      Transform3D(untransformedSurface, aTarget, bounds,
                  effectiveTransform, destRect, dontBlit);

    if (result) {
      aTarget->SetSource(result, destRect.TopLeft());
      // Azure doesn't support EXTEND_NONE, so to avoid extending the edges
      // of the source surface out to the current clip region, clip to
      // the rectangle of the result surface now.
      aTarget->NewPath();
      aTarget->Rectangle(destRect, true);
      aTarget->Clip();
      FlushGroup(PaintLayerContext, needsClipToVisibleRegion);
    }
  }
}

void
BasicLayerManager::ClearCachedResources(Layer* aSubtree)
{
  MOZ_ASSERT(!aSubtree || aSubtree->Manager() == this);
  if (aSubtree) {
    ClearLayer(aSubtree);
  } else if (mRoot) {
    ClearLayer(mRoot);
  }
  mCachedSurface.Expire();
}
void
BasicLayerManager::ClearLayer(Layer* aLayer)
{
  ToData(aLayer)->ClearCachedResources();
  for (Layer* child = aLayer->GetFirstChild(); child;
       child = child->GetNextSibling()) {
    ClearLayer(child);
  }
}

already_AddRefed<ReadbackLayer>
BasicLayerManager::CreateReadbackLayer()
{
  NS_ASSERTION(InConstruction(), "Only allowed in construction phase");
  nsRefPtr<ReadbackLayer> layer = new BasicReadbackLayer(this);
  return layer.forget();
}

BasicShadowLayerManager::BasicShadowLayerManager(nsIWidget* aWidget) :
  BasicLayerManager(aWidget), mTargetRotation(ROTATION_0),
  mRepeatTransaction(false), mIsRepeatTransaction(false)
{
  MOZ_COUNT_CTOR(BasicShadowLayerManager);
}

BasicShadowLayerManager::~BasicShadowLayerManager()
{
  MOZ_COUNT_DTOR(BasicShadowLayerManager);
}

int32_t
BasicShadowLayerManager::GetMaxTextureSize() const
{
  if (HasShadowManager()) {
    return ShadowLayerForwarder::GetMaxTextureSize();
  }

  return INT32_MAX;
}

void
BasicShadowLayerManager::SetDefaultTargetConfiguration(BufferMode aDoubleBuffering, ScreenRotation aRotation)
{
  BasicLayerManager::SetDefaultTargetConfiguration(aDoubleBuffering, aRotation);
  mTargetRotation = aRotation;
  if (mWidget) {
    mTargetBounds = mWidget->GetNaturalBounds();
  }
}

void
BasicShadowLayerManager::SetRoot(Layer* aLayer)
{
  if (mRoot != aLayer) {
    if (HasShadowManager()) {
      // Have to hold the old root and its children in order to
      // maintain the same view of the layer tree in this process as
      // the parent sees.  Otherwise layers can be destroyed
      // mid-transaction and bad things can happen (v. bug 612573)
      if (mRoot) {
        Hold(mRoot);
      }
      ShadowLayerForwarder::SetRoot(Hold(aLayer));
    }
    BasicLayerManager::SetRoot(aLayer);
  }
}

void
BasicShadowLayerManager::Mutated(Layer* aLayer)
{
  BasicLayerManager::Mutated(aLayer);

  NS_ASSERTION(InConstruction() || InDrawing(), "wrong phase");
  if (HasShadowManager() && ShouldShadow(aLayer)) {
    ShadowLayerForwarder::Mutated(Hold(aLayer));
  }
}

void
BasicShadowLayerManager::BeginTransactionWithTarget(gfxContext* aTarget)
{
  NS_ABORT_IF_FALSE(mKeepAlive.IsEmpty(), "uncommitted txn?");
  nsRefPtr<gfxContext> targetContext = aTarget;

  // If the last transaction was incomplete (a failed DoEmptyTransaction),
  // don't signal a new transaction to ShadowLayerForwarder. Carry on adding
  // to the previous transaction.
  if (HasShadowManager()) {
    ScreenOrientation orientation;
    nsIntRect clientBounds;
    if (TabChild* window = mWidget->GetOwningTabChild()) {
      orientation = window->GetOrientation();
    } else {
      hal::ScreenConfiguration currentConfig;
      hal::GetCurrentScreenConfiguration(&currentConfig);
      orientation = currentConfig.orientation();
    }
    mWidget->GetClientBounds(clientBounds);
    ShadowLayerForwarder::BeginTransaction(mTargetBounds, mTargetRotation, clientBounds, orientation);

    // If we're drawing on behalf of a context with async pan/zoom
    // enabled, then the entire buffer of thebes layers might be
    // composited (including resampling) asynchronously before we get
    // a chance to repaint, so we have to ensure that it's all valid
    // and not rotated.
    if (mWidget) {
      if (TabChild* window = mWidget->GetOwningTabChild()) {
        mCompositorMightResample = window->IsAsyncPanZoomEnabled();
      }
    }

    // If we have a non-default target, we need to let our shadow manager draw
    // to it. This will happen at the end of the transaction.
    if (aTarget && (aTarget != mDefaultTarget) &&
        XRE_GetProcessType() == GeckoProcessType_Default) {
      mShadowTarget = aTarget;

      gfxASurface::gfxContentType contentType;

      if (aTarget->IsCairo()) {
        contentType = aTarget->OriginalSurface()->GetContentType();
      } else {
        contentType = aTarget->GetDrawTarget()->GetFormat() == FORMAT_B8G8R8X8 ?
          gfxASurface::CONTENT_COLOR : gfxASurface::CONTENT_COLOR_ALPHA;
      }
      // Create a temporary target for ourselves, so that
      // mShadowTarget is only drawn to for the window snapshot.
      nsRefPtr<gfxASurface> dummy =
        gfxPlatform::GetPlatform()->CreateOffscreenSurface(
          gfxIntSize(1, 1),
          contentType);
      mDummyTarget = new gfxContext(dummy);
      aTarget = mDummyTarget;
    }
  }
  BasicLayerManager::BeginTransactionWithTarget(aTarget);
}

void
BasicShadowLayerManager::EndTransaction(DrawThebesLayerCallback aCallback,
                                        void* aCallbackData,
                                        EndTransactionFlags aFlags)
{
  BasicLayerManager::EndTransaction(aCallback, aCallbackData, aFlags);
  ForwardTransaction();

  if (mRepeatTransaction) {
    mRepeatTransaction = false;
    mIsRepeatTransaction = true;
    BasicLayerManager::BeginTransaction();
    BasicShadowLayerManager::EndTransaction(aCallback, aCallbackData, aFlags);
    mIsRepeatTransaction = false;
  } else if (mShadowTarget) {
    if (mWidget) {
      if (CompositorChild* remoteRenderer = mWidget->GetRemoteRenderer()) {
        nsIntRect bounds;
        mWidget->GetBounds(bounds);
        SurfaceDescriptor inSnapshot, snapshot;
        if (AllocSurfaceDescriptor(bounds.Size(), gfxASurface::CONTENT_COLOR_ALPHA,
                                   &inSnapshot) &&
            // The compositor will usually reuse |snapshot| and return
            // it through |outSnapshot|, but if it doesn't, it's
            // responsible for freeing |snapshot|.
            remoteRenderer->SendMakeSnapshot(inSnapshot, &snapshot)) {
          AutoOpenSurface opener(OPEN_READ_ONLY, snapshot);
          gfxASurface* source = opener.Get();

          mShadowTarget->DrawSurface(source, source->GetSize());
        }
        if (IsSurfaceDescriptorValid(snapshot)) {
          ShadowLayerForwarder::DestroySharedSurface(&snapshot);
        }
      }
    }
    mShadowTarget = nullptr;
    mDummyTarget = nullptr;
  }
}

bool
BasicShadowLayerManager::EndEmptyTransaction(EndTransactionFlags aFlags)
{
  if (!BasicLayerManager::EndEmptyTransaction(aFlags)) {
    // Return without calling ForwardTransaction. This leaves the
    // ShadowLayerForwarder transaction open; the following
    // EndTransaction will complete it.
    return false;
  }
  ForwardTransaction();
  return true;
}

void
BasicShadowLayerManager::ForwardTransaction()
{
  RenderTraceScope rendertrace("Foward Transaction", "000090");
  mPhase = PHASE_FORWARD;

  // forward this transaction's changeset to our ShadowLayerManager
  AutoInfallibleTArray<EditReply, 10> replies;
  if (HasShadowManager() && ShadowLayerForwarder::EndTransaction(&replies)) {
    for (nsTArray<EditReply>::size_type i = 0; i < replies.Length(); ++i) {
      const EditReply& reply = replies[i];

      switch (reply.type()) {
      case EditReply::TOpContentBufferSwap: {
        MOZ_LAYERS_LOG(("[LayersForwarder] DoubleBufferSwap"));

        const OpContentBufferSwap& obs = reply.get_OpContentBufferSwap();

        CompositableChild* compositableChild =
          static_cast<CompositableChild*>(obs.compositableChild());
        ContentClientRemote* contentClient =
          static_cast<ContentClientRemote*>(compositableChild->GetCompositableClient());
        MOZ_ASSERT(contentClient);

        contentClient->SwapBuffers(obs.frontUpdatedRegion());

        break;
      }
      case EditReply::TOpTextureSwap: {
        MOZ_LAYERS_LOG(("[LayersForwarder] TextureSwap"));

        const OpTextureSwap& ots = reply.get_OpTextureSwap();

        PTextureChild* textureChild = ots.textureChild();
        MOZ_ASSERT(textureChild);

        TextureClient* texClient =
          static_cast<TextureChild*>(textureChild)->GetTextureClient();

        texClient->SetDescriptorFromReply(ots.image());
        break;
      }

      default:
        NS_RUNTIMEABORT("not reached");
      }
    }
  } else if (HasShadowManager()) {
    NS_WARNING("failed to forward Layers transaction");
  }

  mPhase = PHASE_NONE;

  // this may result in Layers being deleted, which results in
  // PLayer::Send__delete__() and DeallocShmem()
  mKeepAlive.Clear();
}

ShadowableLayer*
BasicShadowLayerManager::Hold(Layer* aLayer)
{
  NS_ABORT_IF_FALSE(HasShadowManager(),
                    "top-level tree, no shadow tree to remote to");

  ShadowableLayer* shadowable = ToShadowable(aLayer);
  NS_ABORT_IF_FALSE(shadowable, "trying to remote an unshadowable layer");

  mKeepAlive.AppendElement(aLayer);
  return shadowable;
}

bool
BasicShadowLayerManager::IsCompositingCheap()
{
  // Whether compositing is cheap depends on the parent backend.
  return mShadowManager &&
         LayerManager::IsCompositingCheap(GetCompositorBackendType());
}

void
BasicShadowLayerManager::SetIsFirstPaint()
{
  ShadowLayerForwarder::SetIsFirstPaint();
}

void
BasicShadowLayerManager::ClearCachedResources(Layer* aSubtree)
{
  MOZ_ASSERT(!HasShadowManager() || !aSubtree);
  if (PLayersChild* manager = GetShadowManager()) {
    manager->SendClearCachedResources();
  }
  BasicLayerManager::ClearCachedResources(aSubtree);
}

bool
BasicShadowLayerManager::ProgressiveUpdateCallback(bool aHasPendingNewThebesContent,
                                                   gfx::Rect& aViewport,
                                                   float& aScaleX,
                                                   float& aScaleY,
                                                   bool aDrawingCritical)
{
#ifdef MOZ_WIDGET_ANDROID
  Layer* primaryScrollable = GetPrimaryScrollableLayer();
  if (primaryScrollable) {
    const FrameMetrics& metrics = primaryScrollable->AsContainerLayer()->GetFrameMetrics();

    // This is derived from the code in
    // gfx/layers/ipc/CompositorParent.cpp::TransformShadowTree.
    const gfx3DMatrix& rootTransform = GetRoot()->GetTransform();
    float devPixelRatioX = 1 / rootTransform.GetXScale();
    float devPixelRatioY = 1 / rootTransform.GetYScale();
    const gfx::Rect& metricsDisplayPort =
      (aDrawingCritical && !metrics.mCriticalDisplayPort.IsEmpty()) ?
        metrics.mCriticalDisplayPort : metrics.mDisplayPort;
    gfx::Rect displayPort((metricsDisplayPort.x + metrics.mScrollOffset.x) * devPixelRatioX,
                          (metricsDisplayPort.y + metrics.mScrollOffset.y) * devPixelRatioY,
                          metricsDisplayPort.width * devPixelRatioX,
                          metricsDisplayPort.height * devPixelRatioY);

    return AndroidBridge::Bridge()->ProgressiveUpdateCallback(
      aHasPendingNewThebesContent, displayPort, devPixelRatioX, aDrawingCritical,
      aViewport, aScaleX, aScaleY);
  }
#endif

  return false;
}

BasicShadowableLayer::~BasicShadowableLayer()
{
  if (HasShadow()) {
    PLayerChild::Send__delete__(GetShadow());
  }
  MOZ_COUNT_DTOR(BasicShadowableLayer);
}

}
}<|MERGE_RESOLUTION|>--- conflicted
+++ resolved
@@ -881,18 +881,14 @@
                               void* aCallbackData,
                               ReadbackProcessor* aReadback)
 {
-<<<<<<< HEAD
-  PaintLayerContext PaintLayerContext(aTarget, aLayer, aCallback, aCallbackData, aReadback);
-=======
   PROFILER_LABEL("BasicLayerManager", "PaintLayer");
-  PaintContext paintContext(aTarget, aLayer, aCallback, aCallbackData, aReadback);
+  PaintLayerContext paintLayerContext(aTarget, aLayer, aCallback, aCallbackData, aReadback);
 
   // Don't attempt to paint layers with a singular transform, cairo will
   // just throw an error.
   if (aLayer->GetEffectiveTransform().IsSingular()) {
     return;
   }
->>>>>>> b1773c6a
 
   RenderTraceScope trace("BasicLayerManager::PaintLayer", "707070");
 
@@ -915,7 +911,7 @@
   gfxContextAutoSaveRestore contextSR;
   gfxMatrix transform;
   // Will return an identity matrix for 3d transforms, and is handled separately below.
-  bool is2D = PaintLayerContext.Setup2DTransform();
+  bool is2D = paintLayerContext.Setup2DTransform();
   NS_ABORT_IF_FALSE(is2D || needsGroup || !aLayer->GetFirstChild(), "Must PushGroup for 3d transforms!");
 
   bool needsSaveRestore =
@@ -930,7 +926,7 @@
     }
   }
 
-  PaintLayerContext.Apply2DTransform();
+  paintLayerContext.Apply2DTransform();
 
   const nsIntRegion& visibleRegion = aLayer->GetEffectiveVisibleRegion();
   // If needsGroup is true, we'll clip to the visible region after we've popped the group
@@ -941,12 +937,12 @@
   }
   
   if (is2D) {
-    PaintLayerContext.AnnotateOpaqueRect();
+    paintLayerContext.AnnotateOpaqueRect();
   }
 
   bool clipIsEmpty = !aTarget || aTarget->GetClipExtents().IsEmpty();
   if (clipIsEmpty) {
-    PaintSelfOrChildren(PaintLayerContext, aTarget);
+    PaintSelfOrChildren(paintLayerContext, aTarget);
     return;
   }
 
@@ -954,11 +950,11 @@
     if (needsGroup) {
       nsRefPtr<gfxContext> groupTarget = PushGroupForLayer(aTarget, aLayer, aLayer->GetEffectiveVisibleRegion(),
                                       &needsClipToVisibleRegion);
-      PaintSelfOrChildren(PaintLayerContext, groupTarget);
+      PaintSelfOrChildren(paintLayerContext, groupTarget);
       PopGroupToSourceWithCachedSurface(aTarget, groupTarget);
-      FlushGroup(PaintLayerContext, needsClipToVisibleRegion);
+      FlushGroup(paintLayerContext, needsClipToVisibleRegion);
     } else {
-      PaintSelfOrChildren(PaintLayerContext, aTarget);
+      PaintSelfOrChildren(paintLayerContext, aTarget);
     }
   } else {
     const nsIntRect& bounds = visibleRegion.GetBounds();
@@ -971,7 +967,7 @@
     untransformedSurface->SetDeviceOffset(gfxPoint(-bounds.x, -bounds.y));
     nsRefPtr<gfxContext> groupTarget = new gfxContext(untransformedSurface);
 
-    PaintSelfOrChildren(PaintLayerContext, groupTarget);
+    PaintSelfOrChildren(paintLayerContext, groupTarget);
 
     // Temporary fast fix for bug 725886
     // Revert these changes when 725886 is ready
@@ -1005,7 +1001,7 @@
       aTarget->NewPath();
       aTarget->Rectangle(destRect, true);
       aTarget->Clip();
-      FlushGroup(PaintLayerContext, needsClipToVisibleRegion);
+      FlushGroup(paintLayerContext, needsClipToVisibleRegion);
     }
   }
 }
