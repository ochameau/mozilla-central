--- conflicted
+++ resolved
@@ -283,19 +283,16 @@
                                         LayerManager::DrawThebesLayerCallback aCallback,
                                         void* aCallbackData)
 {
-<<<<<<< HEAD
   ContentClientRemote* contentClientRemote = static_cast<ContentClientRemote*>(mContentClient.get());
   if (HasShadow() && !mContentClient->GetIPDLActor()) {
     mContentClient->Connect();
     mContentClient->GetForwarder()->Attach(mContentClient, this);
   }
   MOZ_ASSERT(contentClientRemote->GetIPDLActor() || !HasShadow());
-=======
   // NB: this just throws away the entire valid region if there are
   // too many rects.
   mValidRegion.SimplifyInward(8);
 
->>>>>>> 3e3057f2
   Base::PaintBuffer(aContext,
                     aRegionToDraw, aExtendedRegionToDraw, aRegionToInvalidate,
                     aDidSelfCopy,
