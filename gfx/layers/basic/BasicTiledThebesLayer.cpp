--- conflicted
+++ resolved
@@ -12,193 +12,7 @@
 namespace mozilla {
 namespace layers {
 
-<<<<<<< HEAD
-=======
-bool
-BasicTiledLayerBuffer::HasFormatChanged(BasicTiledThebesLayer* aThebesLayer) const
-{
-  return aThebesLayer->CanUseOpaqueSurface() != mLastPaintOpaque;
-}
-
-
-gfxASurface::gfxImageFormat
-BasicTiledLayerBuffer::GetFormat() const
-{
-  if (mThebesLayer->CanUseOpaqueSurface()) {
-    return gfxASurface::ImageFormatRGB16_565;
-  } else {
-    return gfxASurface::ImageFormatARGB32;
-  }
-}
-
-void
-BasicTiledLayerBuffer::PaintThebes(BasicTiledThebesLayer* aLayer,
-                                   const nsIntRegion& aNewValidRegion,
-                                   const nsIntRegion& aPaintRegion,
-                                   LayerManager::DrawThebesLayerCallback aCallback,
-                                   void* aCallbackData)
-{
-  mThebesLayer = aLayer;
-  mCallback = aCallback;
-  mCallbackData = aCallbackData;
-
-#ifdef GFX_TILEDLAYER_PREF_WARNINGS
-  long start = PR_IntervalNow();
-#endif
-
-  // If this region is empty XMost() - 1 will give us a negative value.
-  NS_ASSERTION(!aPaintRegion.GetBounds().IsEmpty(), "Empty paint region\n");
-
-  bool useSinglePaintBuffer = UseSinglePaintBuffer();
-  // XXX The single-tile case doesn't work at the moment, see bug 850396
-  /*
-  if (useSinglePaintBuffer) {
-    // Check if the paint only spans a single tile. If that's
-    // the case there's no point in using a single paint buffer.
-    nsIntRect paintBounds = aPaintRegion.GetBounds();
-    useSinglePaintBuffer = GetTileStart(paintBounds.x) !=
-                           GetTileStart(paintBounds.XMost() - 1) ||
-                           GetTileStart(paintBounds.y) !=
-                           GetTileStart(paintBounds.YMost() - 1);
-  }
-  */
-
-  if (useSinglePaintBuffer) {
-    const nsIntRect bounds = aPaintRegion.GetBounds();
-    {
-      PROFILER_LABEL("BasicTiledLayerBuffer", "PaintThebesSingleBufferAlloc");
-      mSinglePaintBuffer = new gfxImageSurface(
-        gfxIntSize(ceilf(bounds.width * mResolution),
-                   ceilf(bounds.height * mResolution)),
-        GetFormat(), !aLayer->CanUseOpaqueSurface());
-      mSinglePaintBufferOffset = nsIntPoint(bounds.x, bounds.y);
-    }
-    nsRefPtr<gfxContext> ctxt = new gfxContext(mSinglePaintBuffer);
-    ctxt->NewPath();
-    ctxt->Scale(mResolution, mResolution);
-    ctxt->Translate(gfxPoint(-bounds.x, -bounds.y));
-#ifdef GFX_TILEDLAYER_PREF_WARNINGS
-    if (PR_IntervalNow() - start > 3) {
-      printf_stderr("Slow alloc %i\n", PR_IntervalNow() - start);
-    }
-    start = PR_IntervalNow();
-#endif
-    PROFILER_LABEL("BasicTiledLayerBuffer", "PaintThebesSingleBufferDraw");
-
-    mCallback(mThebesLayer, ctxt, aPaintRegion, nsIntRegion(), mCallbackData);
-  }
-
-#ifdef GFX_TILEDLAYER_PREF_WARNINGS
-  if (PR_IntervalNow() - start > 30) {
-    const nsIntRect bounds = aPaintRegion.GetBounds();
-    printf_stderr("Time to draw %i: %i, %i, %i, %i\n", PR_IntervalNow() - start, bounds.x, bounds.y, bounds.width, bounds.height);
-    if (aPaintRegion.IsComplex()) {
-      printf_stderr("Complex region\n");
-      nsIntRegionRectIterator it(aPaintRegion);
-      for (const nsIntRect* rect = it.Next(); rect != nullptr; rect = it.Next()) {
-        printf_stderr(" rect %i, %i, %i, %i\n", rect->x, rect->y, rect->width, rect->height);
-      }
-    }
-  }
-  start = PR_IntervalNow();
-#endif
-
-  PROFILER_LABEL("BasicTiledLayerBuffer", "PaintThebesUpdate");
-  Update(aNewValidRegion, aPaintRegion);
-
-#ifdef GFX_TILEDLAYER_PREF_WARNINGS
-  if (PR_IntervalNow() - start > 10) {
-    const nsIntRect bounds = aPaintRegion.GetBounds();
-    printf_stderr("Time to tile %i: %i, %i, %i, %i\n", PR_IntervalNow() - start, bounds.x, bounds.y, bounds.width, bounds.height);
-  }
-#endif
-
-  mLastPaintOpaque = mThebesLayer->CanUseOpaqueSurface();
-  mThebesLayer = nullptr;
-  mCallback = nullptr;
-  mCallbackData = nullptr;
-  mSinglePaintBuffer = nullptr;
-}
-
-BasicTiledLayerTile
-BasicTiledLayerBuffer::ValidateTileInternal(BasicTiledLayerTile aTile,
-                                            const nsIntPoint& aTileOrigin,
-                                            const nsIntRect& aDirtyRect)
-{
-  if (aTile == GetPlaceholderTile() || aTile.mSurface->Format() != GetFormat()) {
-    gfxImageSurface* tmpTile = new gfxImageSurface(gfxIntSize(GetTileLength(), GetTileLength()),
-                                                   GetFormat(), !mThebesLayer->CanUseOpaqueSurface());
-    aTile = BasicTiledLayerTile(tmpTile);
-  }
-
-  // Use the gfxReusableSurfaceWrapper, which will reuse the surface
-  // if the compositor no longer has a read lock, otherwise the surface
-  // will be copied into a new writable surface.
-  gfxImageSurface* writableSurface;
-  aTile.mSurface = aTile.mSurface->GetWritable(&writableSurface);
-
-  // Bug 742100, this gfxContext really should live on the stack.
-  nsRefPtr<gfxContext> ctxt = new gfxContext(writableSurface);
-
-  if (mSinglePaintBuffer) {
-    gfxRect drawRect(aDirtyRect.x - aTileOrigin.x, aDirtyRect.y - aTileOrigin.y,
-                     aDirtyRect.width, aDirtyRect.height);
-
-    ctxt->SetOperator(gfxContext::OPERATOR_SOURCE);
-    ctxt->NewPath();
-    ctxt->SetSource(mSinglePaintBuffer.get(),
-                    gfxPoint((mSinglePaintBufferOffset.x - aDirtyRect.x + drawRect.x) *
-                             mResolution,
-                             (mSinglePaintBufferOffset.y - aDirtyRect.y + drawRect.y) *
-                             mResolution));
-    drawRect.Scale(mResolution, mResolution);
-    ctxt->Rectangle(drawRect, true);
-    ctxt->Fill();
-  } else {
-    ctxt->NewPath();
-    ctxt->Scale(mResolution, mResolution);
-    ctxt->Translate(gfxPoint(-aTileOrigin.x, -aTileOrigin.y));
-    nsIntPoint a = nsIntPoint(aTileOrigin.x, aTileOrigin.y);
-    mCallback(mThebesLayer, ctxt,
-              nsIntRegion(nsIntRect(a, nsIntSize(GetScaledTileLength(),
-                                                 GetScaledTileLength()))),
-              nsIntRegion(), mCallbackData);
-  }
-
-#ifdef GFX_TILEDLAYER_DEBUG_OVERLAY
-  DrawDebugOverlay(writableSurface, aTileOrigin.x * mResolution,
-                   aTileOrigin.y * mResolution);
-#endif
-
-  return aTile;
-}
-
-BasicTiledLayerTile
-BasicTiledLayerBuffer::ValidateTile(BasicTiledLayerTile aTile,
-                                    const nsIntPoint& aTileOrigin,
-                                    const nsIntRegion& aDirtyRegion)
-{
-
-  PROFILER_LABEL("BasicTiledLayerBuffer", "ValidateTile");
-
-#ifdef GFX_TILEDLAYER_PREF_WARNINGS
-  if (aDirtyRegion.IsComplex()) {
-    printf_stderr("Complex region\n");
-  }
-#endif
-
-  nsIntRegionRectIterator it(aDirtyRegion);
-  for (const nsIntRect* rect = it.Next(); rect != nullptr; rect = it.Next()) {
-#ifdef GFX_TILEDLAYER_PREF_WARNINGS
-    printf_stderr(" break into subrect %i, %i, %i, %i\n", rect->x, rect->y, rect->width, rect->height);
-#endif
-    aTile = ValidateTileInternal(aTile, aTileOrigin, *rect);
-  }
-
-  return aTile;
-}
-
->>>>>>> b1773c6a
+
 BasicTiledThebesLayer::BasicTiledThebesLayer(BasicShadowLayerManager* const aManager)
   : ThebesLayer(aManager, static_cast<BasicImplData*>(this))
   , mTiledBuffer(this, aManager)
@@ -221,213 +35,6 @@
   aAttrs = ThebesLayerAttributes(GetValidRegion());
 }
 
-<<<<<<< HEAD
-=======
-static nsIntRect
-RoundedTransformViewportBounds(const gfx::Rect& aViewport,
-                               const gfx::Point& aScrollOffset,
-                               const gfxSize& aResolution,
-                               float aScaleX,
-                               float aScaleY,
-                               const gfx3DMatrix& aTransform)
-{
-  gfxRect transformedViewport(aViewport.x - (aScrollOffset.x * aResolution.width),
-                              aViewport.y - (aScrollOffset.y * aResolution.height),
-                              aViewport.width, aViewport.height);
-  transformedViewport.Scale((aScaleX / aResolution.width) / aResolution.width,
-                            (aScaleY / aResolution.height) / aResolution.height);
-  transformedViewport = aTransform.TransformBounds(transformedViewport);
-
-  return nsIntRect((int32_t)floor(transformedViewport.x),
-                   (int32_t)floor(transformedViewport.y),
-                   (int32_t)ceil(transformedViewport.width),
-                   (int32_t)ceil(transformedViewport.height));
-}
-
-bool
-BasicTiledThebesLayer::ComputeProgressiveUpdateRegion(BasicTiledLayerBuffer& aTiledBuffer,
-                                                      const nsIntRegion& aInvalidRegion,
-                                                      const nsIntRegion& aOldValidRegion,
-                                                      nsIntRegion& aRegionToPaint,
-                                                      const gfx3DMatrix& aTransform,
-                                                      const nsIntRect& aCompositionBounds,
-                                                      const gfx::Point& aScrollOffset,
-                                                      const gfxSize& aResolution,
-                                                      bool aIsRepeated)
-{
-  aRegionToPaint = aInvalidRegion;
-
-  // If this is a low precision buffer, we force progressive updates. The
-  // assumption is that the contents is less important, so visual coherency
-  // is lower priority than speed.
-  bool drawingLowPrecision = aTiledBuffer.IsLowPrecision();
-
-  // Find out if we have any non-stale content to update.
-  nsIntRegion staleRegion;
-  staleRegion.And(aInvalidRegion, aOldValidRegion);
-
-  // Find out the current view transform to determine which tiles to draw
-  // first, and see if we should just abort this paint. Aborting is usually
-  // caused by there being an incoming, more relevant paint.
-  gfx::Rect viewport;
-  float scaleX, scaleY;
-  if (BasicManager()->ProgressiveUpdateCallback(!staleRegion.Contains(aInvalidRegion),
-                                                viewport,
-                                                scaleX, scaleY, !drawingLowPrecision)) {
-    PROFILER_MARKER("Abort painting");
-    aRegionToPaint.SetEmpty();
-    return aIsRepeated;
-  }
-
-  // Transform the screen coordinates into local layer coordinates.
-  nsIntRect roundedTransformedViewport =
-    RoundedTransformViewportBounds(viewport, aScrollOffset, aResolution,
-                                   scaleX, scaleY, aTransform);
-
-  // Paint tiles that have stale content or that intersected with the screen
-  // at the time of issuing the draw command in a single transaction first.
-  // This is to avoid rendering glitches on animated page content, and when
-  // layers change size/shape.
-  nsIntRect criticalViewportRect = roundedTransformedViewport.Intersect(aCompositionBounds);
-  aRegionToPaint.And(aInvalidRegion, criticalViewportRect);
-  aRegionToPaint.Or(aRegionToPaint, staleRegion);
-  bool drawingStale = !aRegionToPaint.IsEmpty();
-  if (!drawingStale) {
-    aRegionToPaint = aInvalidRegion;
-  }
-
-  // Prioritise tiles that are currently visible on the screen.
-  bool paintVisible = false;
-  if (aRegionToPaint.Intersects(roundedTransformedViewport)) {
-    aRegionToPaint.And(aRegionToPaint, roundedTransformedViewport);
-    paintVisible = true;
-  }
-
-  // Paint area that's visible and overlaps previously valid content to avoid
-  // visible glitches in animated elements, such as gifs.
-  bool paintInSingleTransaction = paintVisible && (drawingStale || mFirstPaint);
-
-  // The following code decides what order to draw tiles in, based on the
-  // current scroll direction of the primary scrollable layer.
-  NS_ASSERTION(!aRegionToPaint.IsEmpty(), "Unexpectedly empty paint region!");
-  nsIntRect paintBounds = aRegionToPaint.GetBounds();
-
-  int startX, incX, startY, incY;
-  int tileLength = aTiledBuffer.GetScaledTileLength();
-  if (aScrollOffset.x >= mLastScrollOffset.x) {
-    startX = aTiledBuffer.RoundDownToTileEdge(paintBounds.x);
-    incX = tileLength;
-  } else {
-    startX = aTiledBuffer.RoundDownToTileEdge(paintBounds.XMost() - 1);
-    incX = -tileLength;
-  }
-
-  if (aScrollOffset.y >= mLastScrollOffset.y) {
-    startY = aTiledBuffer.RoundDownToTileEdge(paintBounds.y);
-    incY = tileLength;
-  } else {
-    startY = aTiledBuffer.RoundDownToTileEdge(paintBounds.YMost() - 1);
-    incY = -tileLength;
-  }
-
-  // Find a tile to draw.
-  nsIntRect tileBounds(startX, startY, tileLength, tileLength);
-  int32_t scrollDiffX = aScrollOffset.x - mLastScrollOffset.x;
-  int32_t scrollDiffY = aScrollOffset.y - mLastScrollOffset.y;
-  // This loop will always terminate, as there is at least one tile area
-  // along the first/last row/column intersecting with regionToPaint, or its
-  // bounds would have been smaller.
-  while (true) {
-    aRegionToPaint.And(aInvalidRegion, tileBounds);
-    if (!aRegionToPaint.IsEmpty()) {
-      break;
-    }
-    if (Abs(scrollDiffY) >= Abs(scrollDiffX)) {
-      tileBounds.x += incX;
-    } else {
-      tileBounds.y += incY;
-    }
-  }
-
-  if (!aRegionToPaint.Contains(aInvalidRegion)) {
-    // The region needed to paint is larger then our progressive chunk size
-    // therefore update what we want to paint and ask for a new paint transaction.
-
-    // If we need to draw more than one tile to maintain coherency, make
-    // sure it happens in the same transaction by requesting this work be
-    // repeated immediately.
-    // If this is unnecessary, the remaining work will be done tile-by-tile in
-    // subsequent transactions.
-    if (!drawingLowPrecision && paintInSingleTransaction) {
-      return true;
-    }
-
-    BasicManager()->SetRepeatTransaction();
-    return false;
-  }
-
-  // We're not repeating painting and we've not requested a repeat transaction,
-  // so the paint is finished. If there's still a separate low precision
-  // paint to do, it will get marked as unfinished later.
-  mPaintData.mPaintFinished = true;
-  return false;
-}
-
-bool
-BasicTiledThebesLayer::ProgressiveUpdate(BasicTiledLayerBuffer& aTiledBuffer,
-                                         nsIntRegion& aValidRegion,
-                                         nsIntRegion& aInvalidRegion,
-                                         const nsIntRegion& aOldValidRegion,
-                                         const gfx3DMatrix& aTransform,
-                                         const nsIntRect& aCompositionBounds,
-                                         const gfx::Point& aScrollOffset,
-                                         const gfxSize& aResolution,
-                                         LayerManager::DrawThebesLayerCallback aCallback,
-                                         void* aCallbackData)
-{
-  bool repeat = false;
-  bool isBufferChanged = false;
-  do {
-    // Compute the region that should be updated. Repeat as many times as
-    // is required.
-    nsIntRegion regionToPaint;
-    repeat = ComputeProgressiveUpdateRegion(aTiledBuffer,
-                                            aInvalidRegion,
-                                            aOldValidRegion,
-                                            regionToPaint,
-                                            aTransform,
-                                            aCompositionBounds,
-                                            aScrollOffset,
-                                            aResolution,
-                                            repeat);
-
-    // There's no further work to be done.
-    if (regionToPaint.IsEmpty()) {
-      break;
-    }
-
-    isBufferChanged |= true;
-
-    // Keep track of what we're about to refresh.
-    aValidRegion.Or(aValidRegion, regionToPaint);
-
-    // aValidRegion may have been altered by InvalidateRegion, but we still
-    // want to display stale content until it gets progressively updated.
-    // Create a region that includes stale content.
-    nsIntRegion validOrStale;
-    validOrStale.Or(aValidRegion, aOldValidRegion);
-
-    // Paint the computed region and subtract it from the invalid region.
-    aTiledBuffer.PaintThebes(this, validOrStale, regionToPaint, aCallback, aCallbackData);
-    aInvalidRegion.Sub(aInvalidRegion, regionToPaint);
-  } while (repeat);
-
-  // Return false if nothing has been drawn, or give what has been drawn
-  // to the shadow layer to upload.
-  return isBufferChanged;
-}
-
->>>>>>> b1773c6a
 void
 BasicTiledThebesLayer::BeginPaint()
 {
