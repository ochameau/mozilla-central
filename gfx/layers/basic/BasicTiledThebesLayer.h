--- conflicted
+++ resolved
@@ -14,104 +14,9 @@
 namespace layers {
 
 
-<<<<<<< HEAD
-=======
-/**
- * This struct stores all the data necessary to perform a paint so that it
- * doesn't need to be recalculated on every repeated transaction.
- */
-struct BasicTiledLayerPaintData {
-  gfx::Point mScrollOffset;
-  gfx3DMatrix mTransformScreenToLayer;
-  nsIntRect mLayerCriticalDisplayPort;
-  gfxSize mResolution;
-  nsIntRect mCompositionBounds;
-  uint16_t mLowPrecisionPaintCount;
-  bool mPaintFinished : 1;
-};
+// TODO[nrc] get (or ask nical) a diff of what happend in m-c in the last month and apply it on the branch
+// (note from nical: have fun!)
 
-class BasicTiledThebesLayer;
-
-/**
- * Provide an instance of TiledLayerBuffer backed by image surfaces.
- * This buffer provides an implementation to ValidateTile using a
- * thebes callback and can support painting using a single paint buffer
- * which is much faster then painting directly into the tiles.
- */
-
-class BasicTiledLayerBuffer : public TiledLayerBuffer<BasicTiledLayerBuffer, BasicTiledLayerTile>
-{
-  friend class TiledLayerBuffer<BasicTiledLayerBuffer, BasicTiledLayerTile>;
-
-public:
-  BasicTiledLayerBuffer()
-    : mLastPaintOpaque(false)
-  {}
-
-  void PaintThebes(BasicTiledThebesLayer* aLayer,
-                   const nsIntRegion& aNewValidRegion,
-                   const nsIntRegion& aPaintRegion,
-                   LayerManager::DrawThebesLayerCallback aCallback,
-                   void* aCallbackData);
-
-  BasicTiledLayerTile GetPlaceholderTile() const {
-    return mPlaceholder;
-  }
-
-  void ReadUnlock() {
-    for (size_t i = 0; i < mRetainedTiles.Length(); i++) {
-      if (mRetainedTiles[i] == GetPlaceholderTile()) continue;
-      mRetainedTiles[i].ReadUnlock();
-    }
-  }
-
-  void ReadLock() {
-    for (size_t i = 0; i < mRetainedTiles.Length(); i++) {
-      if (mRetainedTiles[i] == GetPlaceholderTile()) continue;
-      mRetainedTiles[i].ReadLock();
-    }
-  }
-
-  const gfxSize& GetFrameResolution() { return mFrameResolution; }
-  void SetFrameResolution(const gfxSize& aResolution) { mFrameResolution = aResolution; }
-
-  bool HasFormatChanged(BasicTiledThebesLayer* aThebesLayer) const;
-protected:
-  BasicTiledLayerTile ValidateTile(BasicTiledLayerTile aTile,
-                                   const nsIntPoint& aTileRect,
-                                   const nsIntRegion& dirtyRect);
-
-  // If this returns true, we perform the paint operation into a single large
-  // buffer and copy it out to the tiles instead of calling PaintThebes() on
-  // each tile individually. Somewhat surprisingly, this turns out to be faster
-  // on Android.
-  bool UseSinglePaintBuffer() { return true; }
-
-  void ReleaseTile(BasicTiledLayerTile aTile) { /* No-op. */ }
-
-  void SwapTiles(BasicTiledLayerTile& aTileA, BasicTiledLayerTile& aTileB) {
-    std::swap(aTileA, aTileB);
-  }
-
-private:
-  gfxASurface::gfxImageFormat GetFormat() const;
-  BasicTiledThebesLayer* mThebesLayer;
-  LayerManager::DrawThebesLayerCallback mCallback;
-  void* mCallbackData;
-  gfxSize mFrameResolution;
-  bool mLastPaintOpaque;
-
-  // The buffer we use when UseSinglePaintBuffer() above is true.
-  nsRefPtr<gfxImageSurface>     mSinglePaintBuffer;
-  nsIntPoint                    mSinglePaintBufferOffset;
-
-  BasicTiledLayerTile           mPlaceholder;
-
-  BasicTiledLayerTile ValidateTileInternal(BasicTiledLayerTile aTile,
-                                           const nsIntPoint& aTileOrigin,
-                                           const nsIntRect& aDirtyRect);
-};
->>>>>>> 7cf9da7c
 
 /**
  * An implementation of ThebesLayer that ONLY supports remote
@@ -172,63 +77,9 @@
 
 
   /**
-<<<<<<< HEAD
    * For the initial PaintThebes of a transaction, calculates all the data
    * needed for that paint and any repeated transactions.
    */
-=======
-   * Calculates the region to update in a single progressive update transaction.
-   * This employs some heuristics to update the most 'sensible' region to
-   * update at this point in time, and how large an update should be performed
-   * at once to maintain visual coherency.
-   *
-   * aInvalidRegion is the current invalid region.
-   * aOldValidRegion is the valid region of aTiledBuffer at the beginning of the
-   * current transaction.
-   * aRegionToPaint will be filled with the region to update. This may be empty,
-   * which indicates that there is no more work to do.
-   * aTransform is the transform required to convert from screen-space to
-   * layer-space.
-   * aCompositionBounds is the composition bounds from the primary scrollable
-   * layer, transformed into layer coordinates.
-   * aScrollOffset is the current scroll offset of the primary scrollable layer.
-   * aResolution is the render resolution of the layer.
-   * aIsRepeated should be true if this function has already been called during
-   * this transaction.
-   *
-   * Returns true if it should be called again, false otherwise. In the case
-   * that aRegionToPaint is empty, this will return aIsRepeated for convenience.
-   */
-  bool ComputeProgressiveUpdateRegion(BasicTiledLayerBuffer& aTiledBuffer,
-                                      const nsIntRegion& aInvalidRegion,
-                                      const nsIntRegion& aOldValidRegion,
-                                      nsIntRegion& aRegionToPaint,
-                                      const gfx3DMatrix& aTransform,
-                                      const nsIntRect& aCompositionBounds,
-                                      const gfx::Point& aScrollOffset,
-                                      const gfxSize& aResolution,
-                                      bool aIsRepeated);
-
-  /**
-   * Performs a progressive update of a given tiled buffer.
-   * See ComputeProgressiveUpdateRegion above for parameter documentation.
-   */
-  bool ProgressiveUpdate(BasicTiledLayerBuffer& aTiledBuffer,
-                         nsIntRegion& aValidRegion,
-                         nsIntRegion& aInvalidRegion,
-                         const nsIntRegion& aOldValidRegion,
-                         const gfx3DMatrix& aTransform,
-                         const nsIntRect& aCompositionBounds,
-                         const gfx::Point& aScrollOffset,
-                         const gfxSize& aResolution,
-                         LayerManager::DrawThebesLayerCallback aCallback,
-                         void* aCallbackData);
-
-  /**
-   * For the initial PaintThebes of a transaction, calculates all the data
-   * needed for that paint and any repeated transactions.
-   */
->>>>>>> 7cf9da7c
   void BeginPaint();
 
   /**
@@ -238,18 +89,9 @@
    */
   void EndPaint(bool aFinish);
 
-<<<<<<< HEAD
   nsIntRegion mLowPrecisionValidRegion;
   BasicTiledLayerBuffer mTiledBuffer;
   BasicTiledLayerBuffer mLowPrecisionTiledBuffer;
-=======
-  // Members
-  BasicTiledLayerBuffer mTiledBuffer;
-  BasicTiledLayerBuffer mLowPrecisionTiledBuffer;
-  nsIntRegion mLowPrecisionValidRegion;
-  gfx::Point mLastScrollOffset;
-  bool mFirstPaint;
->>>>>>> 7cf9da7c
   BasicTiledLayerPaintData mPaintData;
 };
 
