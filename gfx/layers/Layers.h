/* -*- Mode: C++; tab-width: 2; indent-tabs-mode: nil; c-basic-offset: 2 -*-
 * This Source Code Form is subject to the terms of the Mozilla Public
 * License, v. 2.0. If a copy of the MPL was not distributed with this
 * file, You can obtain one at http://mozilla.org/MPL/2.0/. */

#ifndef GFX_LAYERS_H
#define GFX_LAYERS_H

#include "mozilla/DebugOnly.h"

#include "mozilla/layers/LayersTypes.h"
#include "gfxTypes.h"
#include "gfxASurface.h"
#include "nsRegion.h"
#include "nsPoint.h"
#include "nsRect.h"
#include "nsISupportsImpl.h"
#include "nsAutoPtr.h"
#include "gfx3DMatrix.h"
#include "gfxColor.h"
#include "gfxPattern.h"
#include "nsTArray.h"
#include "nsThreadUtils.h"
#include "nsStyleAnimation.h"
#include "FrameMetrics.h"
#include "mozilla/gfx/2D.h"
#include "mozilla/TimeStamp.h"

<<<<<<< HEAD
=======
#if defined(DEBUG) || defined(PR_LOGGING)
#  include <stdio.h>            // FILE
#  include "prlog.h"
#  ifndef MOZ_LAYERS_HAVE_LOG
#    define MOZ_LAYERS_HAVE_LOG
#  endif
#  define MOZ_LAYERS_LOG(_args)                             \
  PR_LOG(LayerManager::GetLog(), PR_LOG_DEBUG, _args)
#  define MOZ_LAYERS_LOG_IF_SHADOWABLE(layer, _args)         \
  do { if (layer->AsShadowableLayer()) { PR_LOG(LayerManager::GetLog(), PR_LOG_DEBUG, _args); } } while (0)
#else
struct PRLogModuleInfo;
#  define MOZ_LAYERS_LOG(_args)
#  define MOZ_LAYERS_LOG_IF_SHADOWABLE(layer, _args)
#endif  // if defined(DEBUG) || defined(PR_LOGGING)

>>>>>>> e417c899
class gfxContext;
class nsPaintEvent;

extern uint8_t gLayerManagerLayerBuilder;

namespace mozilla {

class FrameLayerBuilder;
class WebGLContext;

namespace gl {
class GLContext;
}

namespace css {
class ComputedTimingFunction;
}

namespace layers {

class Animation;
class AnimationData;
class CommonLayerAttributes;
class Layer;
class ThebesLayer;
class ContainerLayer;
class ImageLayer;
class ColorLayer;
class ImageContainer;
class CanvasLayer;
class ReadbackLayer;
class ReadbackProcessor;
class RefLayer;
class ShadowLayer;
class ShadowableLayer;
class ShadowLayerForwarder;
class ShadowLayerManager;
class SpecificLayerAttributes;
class SurfaceDescriptor;
class Compositor;
class LayerComposite;
struct TextureIdentifier;
struct TextureFactoryIdentifier;
struct EffectMask;

#define MOZ_LAYER_DECL_NAME(n, e)                           \
  virtual const char* Name() const { return n; }            \
  virtual LayerType GetType() const { return e; }

/**
 * Base class for userdata objects attached to layers and layer managers.
 */
class THEBES_API LayerUserData {
public:
  virtual ~LayerUserData() {}
};

/*
 * Motivation: For truly smooth animation and video playback, we need to
 * be able to compose frames and render them on a dedicated thread (i.e.
 * off the main thread where DOM manipulation, script execution and layout
 * induce difficult-to-bound latency). This requires Gecko to construct
 * some kind of persistent scene structure (graph or tree) that can be
 * safely transmitted across threads. We have other scenarios (e.g. mobile 
 * browsing) where retaining some rendered data between paints is desired
 * for performance, so again we need a retained scene structure.
 * 
 * Our retained scene structure is a layer tree. Each layer represents
 * content which can be composited onto a destination surface; the root
 * layer is usually composited into a window, and non-root layers are
 * composited into their parent layers. Layers have attributes (e.g.
 * opacity and clipping) that influence their compositing.
 * 
 * We want to support a variety of layer implementations, including
 * a simple "immediate mode" implementation that doesn't retain any
 * rendered data between paints (i.e. uses cairo in just the way that
 * Gecko used it before layers were introduced). But we also don't want
 * to have bifurcated "layers"/"non-layers" rendering paths in Gecko.
 * Therefore the layers API is carefully designed to permit maximally
 * efficient implementation in an "immediate mode" style. See the
 * BasicLayerManager for such an implementation.
 */

static void LayerManagerUserDataDestroy(void *data)
{
  delete static_cast<LayerUserData*>(data);
}

/**
 * A LayerManager controls a tree of layers. All layers in the tree
 * must use the same LayerManager.
 * 
 * All modifications to a layer tree must happen inside a transaction.
 * Only the state of the layer tree at the end of a transaction is
 * rendered. Transactions cannot be nested
 * 
 * Each transaction has two phases:
 * 1) Construction: layers are created, inserted, removed and have
 * properties set on them in this phase.
 * BeginTransaction and BeginTransactionWithTarget start a transaction in
 * the Construction phase. When the client has finished constructing the layer
 * tree, it should call EndConstruction() to enter the drawing phase.
 * 2) Drawing: ThebesLayers are rendered into in this phase, in tree
 * order. When the client has finished drawing into the ThebesLayers, it should
 * call EndTransaction to complete the transaction.
 * 
 * All layer API calls happen on the main thread.
 * 
 * Layers are refcounted. The layer manager holds a reference to the
 * root layer, and each container layer holds a reference to its children.
 */
class THEBES_API LayerManager {
  NS_INLINE_DECL_REFCOUNTING(LayerManager)

public:
  LayerManager()
    : mDestroyed(false)
    , mSnapEffectiveTransforms(true)
    , mId(0)
    , mInTransaction(false)
  {
    InitLog();
  }
  virtual ~LayerManager() {}

  /**
   * Release layers and resources held by this layer manager, and mark
   * it as destroyed.  Should do any cleanup necessary in preparation
   * for its widget going away.  After this call, only user data calls
   * are valid on the layer manager.
   */
  virtual void Destroy() { mDestroyed = true; mUserData.Destroy(); }
  bool IsDestroyed() { return mDestroyed; }

  virtual ShadowLayerForwarder* AsShadowForwarder()
  { return nullptr; }

  virtual ShadowLayerManager* AsShadowManager()
  { return nullptr; }

  /**
   * Returns true if this LayerManager is owned by an nsIWidget,
   * and is used for drawing into the widget.
   */
  virtual bool IsWidgetLayerManager() { return true; }

  /**
   * Start a new transaction. Nested transactions are not allowed so
   * there must be no transaction currently in progress.
   * This transaction will update the state of the window from which
   * this LayerManager was obtained.
   */
  virtual void BeginTransaction() = 0;
  /**
   * Start a new transaction. Nested transactions are not allowed so
   * there must be no transaction currently in progress. 
   * This transaction will render the contents of the layer tree to
   * the given target context. The rendering will be complete when
   * EndTransaction returns.
   */
  virtual void BeginTransactionWithTarget(gfxContext* aTarget) = 0;

  enum EndTransactionFlags {
    END_DEFAULT = 0,
    END_NO_IMMEDIATE_REDRAW = 1 << 0,  // Do not perform the drawing phase
    END_NO_COMPOSITE = 1 << 1 // Do not composite after drawing thebes layer contents.
  };

  FrameLayerBuilder* GetLayerBuilder() {
    return reinterpret_cast<FrameLayerBuilder*>(GetUserData(&gLayerManagerLayerBuilder));
  }

  /**
   * Attempts to end an "empty transaction". There must have been no
   * changes to the layer tree since the BeginTransaction().
   * It's possible for this to fail; ThebesLayers may need to be updated
   * due to VRAM data being lost, for example. In such cases this method
   * returns false, and the caller must proceed with a normal layer tree
   * update and EndTransaction.
   */
  virtual bool EndEmptyTransaction(EndTransactionFlags aFlags = END_DEFAULT) = 0;

  /**
   * Function called to draw the contents of each ThebesLayer.
   * aRegionToDraw contains the region that needs to be drawn.
   * This would normally be a subregion of the visible region.
   * The callee must draw all of aRegionToDraw. Drawing outside
   * aRegionToDraw will be clipped out or ignored.
   * The callee must draw all of aRegionToDraw.
   * This region is relative to 0,0 in the ThebesLayer.
   * 
   * aRegionToInvalidate contains a region whose contents have been
   * changed by the layer manager and which must therefore be invalidated.
   * For example, this could be non-empty if a retained layer internally
   * switches from RGBA to RGB or back ... we might want to repaint it to
   * consistently use subpixel-AA or not.
   * This region is relative to 0,0 in the ThebesLayer.
   * aRegionToInvalidate may contain areas that are outside
   * aRegionToDraw; the callee must ensure that these areas are repainted
   * in the current layer manager transaction or in a later layer
   * manager transaction.
   * 
   * aContext must not be used after the call has returned.
   * We guarantee that buffered contents in the visible
   * region are valid once drawing is complete.
   * 
   * The origin of aContext is 0,0 in the ThebesLayer.
   */
  typedef void (* DrawThebesLayerCallback)(ThebesLayer* aLayer,
                                           gfxContext* aContext,
                                           const nsIntRegion& aRegionToDraw,
                                           const nsIntRegion& aRegionToInvalidate,
                                           void* aCallbackData);

  /**
   * Finish the construction phase of the transaction, perform the
   * drawing phase, and end the transaction.
   * During the drawing phase, all ThebesLayers in the tree are
   * drawn in tree order, exactly once each, except for those layers
   * where it is known that the visible region is empty.
   */
  virtual void EndTransaction(DrawThebesLayerCallback aCallback,
                              void* aCallbackData,
                              EndTransactionFlags aFlags = END_DEFAULT) = 0;

  virtual bool HasShadowManagerInternal() const { return false; }
  bool HasShadowManager() const { return HasShadowManagerInternal(); }

  bool IsSnappingEffectiveTransforms() { return mSnapEffectiveTransforms; } 

  /** 
   * Returns true if this LayerManager can properly support layers with
   * SURFACE_COMPONENT_ALPHA. This can include disabling component
   * alpha if required.
   */
  virtual bool AreComponentAlphaLayersEnabled() { return true; }

  /**
   * CONSTRUCTION PHASE ONLY
   * Set the root layer. The root layer is initially null. If there is
   * no root layer, EndTransaction won't draw anything.
   */
  virtual void SetRoot(Layer* aLayer) = 0;
  /**
   * Can be called anytime
   */
  Layer* GetRoot() { return mRoot; }

  /**
   * Does a breadth-first search from the root layer to find the first
   * scrollable layer.
   * Can be called any time.
   */
  Layer* GetPrimaryScrollableLayer();

  /**
   * Returns a list of all descendant layers for which 
   * GetFrameMetrics().IsScrollable() is true.
   */
  void GetScrollableLayers(nsTArray<Layer*>& aArray);

  /**
   * CONSTRUCTION PHASE ONLY
   * Called when a managee has mutated.
   * Subclasses overriding this method must first call their
   * superclass's impl
   */
#ifdef DEBUG
  // In debug builds, we check some properties of |aLayer|.
  virtual void Mutated(Layer* aLayer);
#else
  virtual void Mutated(Layer* aLayer) { }
#endif

  /**
   * CONSTRUCTION PHASE ONLY
   * Create a ThebesLayer for this manager's layer tree.
   */
  virtual already_AddRefed<ThebesLayer> CreateThebesLayer() = 0;
  /**
   * CONSTRUCTION PHASE ONLY
   * Create a ContainerLayer for this manager's layer tree.
   */
  virtual already_AddRefed<ContainerLayer> CreateContainerLayer() = 0;
  /**
   * CONSTRUCTION PHASE ONLY
   * Create an ImageLayer for this manager's layer tree.
   */
  virtual already_AddRefed<ImageLayer> CreateImageLayer() = 0;
  /**
   * CONSTRUCTION PHASE ONLY
   * Create a ColorLayer for this manager's layer tree.
   */
  virtual already_AddRefed<ColorLayer> CreateColorLayer() = 0;
  /**
   * CONSTRUCTION PHASE ONLY
   * Create a CanvasLayer for this manager's layer tree.
   */
  virtual already_AddRefed<CanvasLayer> CreateCanvasLayer() = 0;
  /**
   * CONSTRUCTION PHASE ONLY
   * Create a ReadbackLayer for this manager's layer tree.
   */
  virtual already_AddRefed<ReadbackLayer> CreateReadbackLayer() { return nullptr; }
  /**
   * CONSTRUCTION PHASE ONLY
   * Create a RefLayer for this manager's layer tree.
   */
  virtual already_AddRefed<RefLayer> CreateRefLayer() { return nullptr; }


  /**
   * Can be called anytime, from any thread.
   *
   * Creates an Image container which forwards its images to the compositor within
   * layer transactions on the main thread.
   */
  static already_AddRefed<ImageContainer> CreateImageContainer();
  
  /**
   * Can be called anytime, from any thread.
   *
   * Tries to create an Image container which forwards its images to the compositor 
   * asynchronously using the ImageBridge IPDL protocol. If the protocol is not
   * available, the returned ImageContainer will forward images within layer 
   * transactions, just like if it was created with CreateImageContainer().
   */
  static already_AddRefed<ImageContainer> CreateAsynchronousImageContainer();

  /**
   * Type of layer manager his is. This is to be used sparsely in order to
   * avoid a lot of Layers backend specific code. It should be used only when
   * Layers backend specific functionality is necessary.
   */
  virtual LayersBackend GetBackendType() = 0;
 
  /**
   * Creates a surface which is optimized for inter-operating with this layer
   * manager.
   */
  virtual already_AddRefed<gfxASurface>
    CreateOptimalSurface(const gfxIntSize &aSize,
                         gfxASurface::gfxImageFormat imageFormat);
 
  /**
   * Creates a surface for alpha masks which is optimized for inter-operating
   * with this layer manager. In contrast to CreateOptimalSurface, this surface
   * is optimised for drawing alpha only and we assume that drawing the mask
   * is fairly simple.
   */
  virtual already_AddRefed<gfxASurface>
    CreateOptimalMaskSurface(const gfxIntSize &aSize);

  /**
   * Creates a DrawTarget which is optimized for inter-operating with this
   * layermanager.
   */
  virtual TemporaryRef<mozilla::gfx::DrawTarget>
    CreateDrawTarget(const mozilla::gfx::IntSize &aSize,
                     mozilla::gfx::SurfaceFormat aFormat);

  virtual bool CanUseCanvasLayerForSize(const gfxIntSize &aSize) { return true; }

  /**
   * Returns a TextureFactoryIdentifier which describes properties of the backend
   * used to decide what kind of texture and buffer clients to create
   */
  virtual TextureFactoryIdentifier GetTextureFactoryIdentifier();

  /**
   * returns the maximum texture size on this layer backend, or INT32_MAX
   * if there is no maximum
   */
  virtual int32_t GetMaxTextureSize() const = 0;

  /**
   * Return the name of the layer manager's backend.
   */
  virtual void GetBackendName(nsAString& aName) = 0;

  /**
   * This setter can be used anytime. The user data for all keys is
   * initially null. Ownership pases to the layer manager.
   */
  void SetUserData(void* aKey, LayerUserData* aData)
  {
    mUserData.Add(static_cast<gfx::UserDataKey*>(aKey), aData, LayerManagerUserDataDestroy);
  }
  /**
   * This can be used anytime. Ownership passes to the caller!
   */
  nsAutoPtr<LayerUserData> RemoveUserData(void* aKey)
  { 
    nsAutoPtr<LayerUserData> d(static_cast<LayerUserData*>(mUserData.Remove(static_cast<gfx::UserDataKey*>(aKey)))); 
    return d;
  }
  /**
   * This getter can be used anytime.
   */
  bool HasUserData(void* aKey)
  {
    return mUserData.Has(static_cast<gfx::UserDataKey*>(aKey));
  }
  /**
   * This getter can be used anytime. Ownership is retained by the layer
   * manager.
   */
  LayerUserData* GetUserData(void* aKey)
  { 
    return static_cast<LayerUserData*>(mUserData.Get(static_cast<gfx::UserDataKey*>(aKey)));
  }

  /**
   * Must be called outside of a layers transaction.
   *
   * For the subtree rooted at |aSubtree|, this attempts to free up
   * any free-able resources like retained buffers, but may do nothing
   * at all.  After this call, the layer tree is left in an undefined
   * state; the layers in |aSubtree|'s subtree may no longer have
   * buffers with valid content and may no longer be able to draw
   * their visible and valid regions.
   *
   * In general, a painting or forwarding transaction on |this| must
   * complete on the tree before it returns to a valid state.
   *
   * Resource freeing begins from |aSubtree| or |mRoot| if |aSubtree|
   * is null.  |aSubtree|'s manager must be this.
   */
  virtual void ClearCachedResources(Layer* aSubtree = nullptr) {}

  /**
   * Flag the next paint as the first for a document.
   */
  virtual void SetIsFirstPaint() {}

  // We always declare the following logging symbols, because it's
  // extremely tricky to conditionally declare them.  However, for
  // ifndef MOZ_LAYERS_HAVE_LOG builds, they only have trivial
  // definitions in Layers.cpp.
  virtual const char* Name() const { return "???"; }

  /**
   * Dump information about this layer manager and its managed tree to
   * aFile, which defaults to stderr.
   */
  void Dump(FILE* aFile=NULL, const char* aPrefix="", bool aDumpHtml=false);
  /**
   * Dump information about just this layer manager itself to aFile,
   * which defaults to stderr.
   */
  void DumpSelf(FILE* aFile=NULL, const char* aPrefix="");

  /**
   * Log information about this layer manager and its managed tree to
   * the NSPR log (if enabled for "Layers").
   */
  void Log(const char* aPrefix="");
  /**
   * Log information about just this layer manager itself to the NSPR
   * log (if enabled for "Layers").
   */
  void LogSelf(const char* aPrefix="");

  /**
   * Record (and return) frame-intervals and paint-times for frames which were presented
   *   between calling StartFrameTimeRecording and StopFrameTimeRecording.
   *
   * - Uses a cyclic buffer and serves concurrent consumers, so if Stop is called too late
   *     (elements were overwritten since Start), result is considered invalid and hence empty.
   * - Buffer is capable of holding 10 seconds @ 60fps (or more if frames were less frequent).
   *     Can be changed (up to 1 hour) via pref: toolkit.framesRecording.bufferSize.
   * - Note: the first frame-interval may be longer than expected because last frame
   *     might have been presented some time before calling StartFrameTimeRecording.
   */

  /**
   * Returns a handle which represents current recording start position.
   */
  uint32_t StartFrameTimeRecording();

  /**
   *  Clears, then populates 2 arraye with the recorded frames timing data.
   *  The arrays will be empty if data was overwritten since aStartIndex was obtained.
   */
  void StopFrameTimeRecording(uint32_t         aStartIndex,
                              nsTArray<float>& aFrameIntervals,
                              nsTArray<float>& aPaintTimes);

  void SetPaintStartTime(TimeStamp& aTime);

  void PostPresent();

  void BeginTabSwitch();

  static bool IsLogEnabled();
  static PRLogModuleInfo* GetLog() { return sLog; }

  bool IsCompositingCheap(LayersBackend aBackend)
  {
    // LAYERS_NONE is an error state, but in that case we should try to
    // avoid loading the compositor!
    return LAYERS_BASIC != aBackend && LAYERS_NONE != aBackend;
  }

  virtual bool IsCompositingCheap() { return true; }

  bool IsInTransaction() const { return mInTransaction; }

protected:
  nsRefPtr<Layer> mRoot;
  gfx::UserData mUserData;
  bool mDestroyed;
  bool mSnapEffectiveTransforms;

  // Print interesting information about this into aTo.  Internally
  // used to implement Dump*() and Log*().
  virtual nsACString& PrintInfo(nsACString& aTo, const char* aPrefix);

  static void InitLog();
  static PRLogModuleInfo* sLog;
  uint64_t mId;
  bool mInTransaction;
private:
  struct FramesTimingRecording
  {
    // Stores state and data for frame intervals and paint times recording.
    // see LayerManager::StartFrameTimeRecording() at Layers.cpp for more details.
    FramesTimingRecording()
      : mIsPaused(true)
      , mNextIndex(0)
    {}
    bool mIsPaused;
    uint32_t mNextIndex;
    TimeStamp mLastFrameTime;
    TimeStamp mPaintStartTime;
    nsTArray<float> mIntervals;
    nsTArray<float> mPaints;
    uint32_t mLatestStartIndex;
    uint32_t mCurrentRunStartIndex;
  };
  FramesTimingRecording mRecording;

  TimeStamp mTabSwitchStart;
};

class ThebesLayer;
typedef InfallibleTArray<Animation> AnimationArray;

struct AnimData {
  InfallibleTArray<nsStyleAnimation::Value> mStartValues;
  InfallibleTArray<nsStyleAnimation::Value> mEndValues;
  InfallibleTArray<mozilla::css::ComputedTimingFunction*> mFunctions;
};

/**
 * A Layer represents anything that can be rendered onto a destination
 * surface.
 */
class THEBES_API Layer {
  NS_INLINE_DECL_REFCOUNTING(Layer)  

public:
  // Keep these in alphabetical order
  enum LayerType {
    TYPE_CANVAS,
    TYPE_COLOR,
    TYPE_CONTAINER,
    TYPE_IMAGE,
    TYPE_READBACK,
    TYPE_REF,
    TYPE_SHADOW,
    TYPE_THEBES
  };

  virtual ~Layer();

  /**
   * Returns the LayerManager this Layer belongs to. Note that the layer
   * manager might be in a destroyed state, at which point it's only
   * valid to set/get user data from it.
   */
  LayerManager* Manager() { return mManager; }

  enum {
    /**
     * If this is set, the caller is promising that by the end of this
     * transaction the entire visible region (as specified by
     * SetVisibleRegion) will be filled with opaque content.
     */
    CONTENT_OPAQUE = 0x01,
    /**
     * If this is set, the caller is notifying that the contents of this layer
     * require per-component alpha for optimal fidelity. However, there is no
     * guarantee that component alpha will be supported for this layer at
     * paint time.
     * This should never be set at the same time as CONTENT_OPAQUE.
     */
    CONTENT_COMPONENT_ALPHA = 0x02,

    /**
     * If this is set then this layer is part of a preserve-3d group, and should
     * be sorted with sibling layers that are also part of the same group.
     */
    CONTENT_PRESERVE_3D = 0x04,
    /**
     * This indicates that the transform may be changed on during an empty
     * transaction where there is no possibility of redrawing the content, so the
     * implementation should be ready for that.
     */
    CONTENT_MAY_CHANGE_TRANSFORM = 0x08
  };
  /**
   * CONSTRUCTION PHASE ONLY
   * This lets layout make some promises about what will be drawn into the
   * visible region of the ThebesLayer. This enables internal quality
   * and performance optimizations.
   */
  void SetContentFlags(uint32_t aFlags)
  {
    NS_ASSERTION((aFlags & (CONTENT_OPAQUE | CONTENT_COMPONENT_ALPHA)) !=
                 (CONTENT_OPAQUE | CONTENT_COMPONENT_ALPHA),
                 "Can't be opaque and require component alpha");
    if (mContentFlags != aFlags) {
      MOZ_LAYERS_LOG_IF_SHADOWABLE(this, ("Layer::Mutated(%p) ContentFlags", this));
      mContentFlags = aFlags;
      Mutated();
    }
  }
  /**
   * CONSTRUCTION PHASE ONLY
   * Tell this layer which region will be visible. The visible region
   * is a region which contains all the contents of the layer that can
   * actually affect the rendering of the window. It can exclude areas
   * that are covered by opaque contents of other layers, and it can
   * exclude areas where this layer simply contains no content at all.
   * (This can be an overapproximation to the "true" visible region.)
   * 
   * There is no general guarantee that drawing outside the bounds of the
   * visible region will be ignored. So if a layer draws outside the bounds
   * of its visible region, it needs to ensure that what it draws is valid.
   */
  virtual void SetVisibleRegion(const nsIntRegion& aRegion)
  {
    if (!mVisibleRegion.IsEqual(aRegion)) {
      MOZ_LAYERS_LOG_IF_SHADOWABLE(this, ("Layer::Mutated(%p) VisibleRegion was %s is %s", this,
        mVisibleRegion.ToString().get(), aRegion.ToString().get()));
      mVisibleRegion = aRegion;
      Mutated();
    }
  }

  /**
   * CONSTRUCTION PHASE ONLY
   * Set the opacity which will be applied to this layer as it
   * is composited to the destination.
   */
  void SetOpacity(float aOpacity)
  {
    if (mOpacity != aOpacity) {
      MOZ_LAYERS_LOG_IF_SHADOWABLE(this, ("Layer::Mutated(%p) Opacity", this));
      mOpacity = aOpacity;
      Mutated();
    }
  }

  /**
   * CONSTRUCTION PHASE ONLY
   * Set a clip rect which will be applied to this layer as it is
   * composited to the destination. The coordinates are relative to
   * the parent layer (i.e. the contents of this layer
   * are transformed before this clip rect is applied).
   * For the root layer, the coordinates are relative to the widget,
   * in device pixels.
   * If aRect is null no clipping will be performed. 
   */
  void SetClipRect(const nsIntRect* aRect)
  {
    if (mUseClipRect) {
      if (!aRect) {
        MOZ_LAYERS_LOG_IF_SHADOWABLE(this, ("Layer::Mutated(%p) ClipRect was %d,%d,%d,%d is <none>", this,
                         mClipRect.x, mClipRect.y, mClipRect.width, mClipRect.height));
        mUseClipRect = false;
        Mutated();
      } else {
        if (!aRect->IsEqualEdges(mClipRect)) {
          MOZ_LAYERS_LOG_IF_SHADOWABLE(this, ("Layer::Mutated(%p) ClipRect was %d,%d,%d,%d is %d,%d,%d,%d", this,
                           mClipRect.x, mClipRect.y, mClipRect.width, mClipRect.height,
                           aRect->x, aRect->y, aRect->width, aRect->height));
          mClipRect = *aRect;
          Mutated();
        }
      }
    } else {
      if (aRect) {
        MOZ_LAYERS_LOG_IF_SHADOWABLE(this, ("Layer::Mutated(%p) ClipRect was <none> is %d,%d,%d,%d", this,
                         aRect->x, aRect->y, aRect->width, aRect->height));
        mUseClipRect = true;
        mClipRect = *aRect;
        Mutated();
      }
    }
  }

  /**
   * CONSTRUCTION PHASE ONLY
   * Set a layer to mask this layer.
   *
   * The mask layer should be applied using its effective transform (after it
   * is calculated by ComputeEffectiveTransformForMaskLayer), this should use
   * this layer's parent's transform and the mask layer's transform, but not
   * this layer's. That is, the mask layer is specified relative to this layer's
   * position in it's parent layer's coord space.
   * Currently, only 2D translations are supported for the mask layer transform.
   *
   * Ownership of aMaskLayer passes to this.
   * Typical use would be an ImageLayer with an alpha image used for masking.
   * See also ContainerState::BuildMaskLayer in FrameLayerBuilder.cpp.
   */
  void SetMaskLayer(Layer* aMaskLayer)
  {
#ifdef DEBUG
    if (aMaskLayer) {
      gfxMatrix maskTransform;
      bool maskIs2D = aMaskLayer->GetTransform().CanDraw2D(&maskTransform);
      NS_ASSERTION(maskIs2D, "Mask layer has invalid transform.");
    }
#endif

    if (mMaskLayer != aMaskLayer) {
      MOZ_LAYERS_LOG_IF_SHADOWABLE(this, ("Layer::Mutated(%p) MaskLayer", this));
      mMaskLayer = aMaskLayer;
      Mutated();
    }
  }

  /**
   * CONSTRUCTION PHASE ONLY
   * Tell this layer what its transform should be. The transformation
   * is applied when compositing the layer into its parent container.
   * XXX Currently only transformations corresponding to 2D affine transforms
   * are supported.
   */
  void SetBaseTransform(const gfx3DMatrix& aMatrix)
  {
    NS_ASSERTION(!aMatrix.IsSingular(), 
                 "Shouldn't be trying to draw with a singular matrix!");
    mPendingTransform = nullptr;
    if (mTransform == aMatrix) {
      return;
    }
    MOZ_LAYERS_LOG_IF_SHADOWABLE(this, ("Layer::Mutated(%p) BaseTransform", this));
    mTransform = aMatrix;
    Mutated();
  }

  /**
   * Can be called at any time.
   *
   * Like SetBaseTransform(), but can be called before the next
   * transform (i.e. outside an open transaction).  Semantically, this
   * method enqueues a new transform value to be set immediately after
   * the next transaction is opened.
   */
  void SetBaseTransformForNextTransaction(const gfx3DMatrix& aMatrix)
  {
    mPendingTransform = new gfx3DMatrix(aMatrix);
  }

  void SetPostScale(float aXScale, float aYScale)
  {
    if (mPostXScale == aXScale && mPostYScale == aYScale) {
      return;
    }
    MOZ_LAYERS_LOG_IF_SHADOWABLE(this, ("Layer::Mutated(%p) PostScale", this));
    mPostXScale = aXScale;
    mPostYScale = aYScale;
    Mutated();
  }

  /**
   * CONSTRUCTION PHASE ONLY
   * A layer is "fixed position" when it draws content from a content
   * (not chrome) document, the topmost content document has a root scrollframe
   * with a displayport, but the layer does not move when that displayport scrolls.
   */
  void SetIsFixedPosition(bool aFixedPosition)
  {
    if (mIsFixedPosition != aFixedPosition) {
      MOZ_LAYERS_LOG_IF_SHADOWABLE(this, ("Layer::Mutated(%p) IsFixedPosition", this));
      mIsFixedPosition = aFixedPosition;
      Mutated();
    }
  }

  // Call AddAnimation to add a new animation to this layer from layout code.
  // Caller must add segments to the returned animation.
  // aStart represents the time at the *end* of the delay.
  Animation* AddAnimation(mozilla::TimeStamp aStart, mozilla::TimeDuration aDuration,
                          float aIterations, int aDirection,
                          nsCSSProperty aProperty, const AnimationData& aData);
  // ClearAnimations clears animations on this layer.
  void ClearAnimations();
  // This is only called when the layer tree is updated. Do not call this from
  // layout code.  To add an animation to this layer, use AddAnimation.
  void SetAnimations(const AnimationArray& aAnimations);

  /**
   * CONSTRUCTION PHASE ONLY
   * If a layer is "fixed position", this determines which point on the layer
   * is considered the "anchor" point, that is, the point which remains in the
   * same position when compositing the layer tree with a transformation
   * (such as when asynchronously scrolling and zooming).
   */
  void SetFixedPositionAnchor(const gfxPoint& aAnchor)
  {
    if (mAnchor != aAnchor) {
      MOZ_LAYERS_LOG_IF_SHADOWABLE(this, ("Layer::Mutated(%p) FixedPositionAnchor", this));
      mAnchor = aAnchor;
      Mutated();
    }
  }

  /**
   * CONSTRUCTION PHASE ONLY
   * If a layer represents a fixed position element or elements that are on
   * a document that has had fixed position element margins set on it, these
   * will be mirrored here. This allows for asynchronous animation of the
   * margins by reconciling the difference between this value and a value that
   * is updated more frequently.
   */
  void SetFixedPositionMargins(const gfx::Margin& aMargins)
  {
    if (mMargins != aMargins) {
      MOZ_LAYERS_LOG_IF_SHADOWABLE(this, ("Layer::Mutated(%p) FixedPositionMargins", this));
      mMargins = aMargins;
      Mutated();
    }
  }

  // These getters can be used anytime.
  float GetOpacity() { return mOpacity; }
  const nsIntRect* GetClipRect() { return mUseClipRect ? &mClipRect : nullptr; }
  uint32_t GetContentFlags() { return mContentFlags; }
  const nsIntRegion& GetVisibleRegion() { return mVisibleRegion; }
  ContainerLayer* GetParent() { return mParent; }
  Layer* GetNextSibling() { return mNextSibling; }
  Layer* GetPrevSibling() { return mPrevSibling; }
  virtual Layer* GetFirstChild() { return nullptr; }
  virtual Layer* GetLastChild() { return nullptr; }
  const gfx3DMatrix GetTransform();
  const gfx3DMatrix& GetBaseTransform() { return mTransform; }
  float GetPostXScale() { return mPostXScale; }
  float GetPostYScale() { return mPostYScale; }
  bool GetIsFixedPosition() { return mIsFixedPosition; }
  gfxPoint GetFixedPositionAnchor() { return mAnchor; }
  const gfx::Margin& GetFixedPositionMargins() { return mMargins; }
  Layer* GetMaskLayer() { return mMaskLayer; }

  // Note that all lengths in animation data are either in CSS pixels or app
  // units and must be converted to device pixels by the compositor.
  AnimationArray& GetAnimations() { return mAnimations; }
  InfallibleTArray<AnimData>& GetAnimationData() { return mAnimationData; }

  uint64_t GetAnimationGeneration() { return mAnimationGeneration; }
  void SetAnimationGeneration(uint64_t aCount) { mAnimationGeneration = aCount; }

  /**
   * DRAWING PHASE ONLY
   *
   * Apply pending changes to layers before drawing them, if those
   * pending changes haven't been overridden by later changes.
   */
  void ApplyPendingUpdatesToSubtree();

  /**
   * DRAWING PHASE ONLY
   *
   * Write layer-subtype-specific attributes into aAttrs.  Used to
   * synchronize layer attributes to their shadows'.
   */
  virtual void FillSpecificAttributes(SpecificLayerAttributes& aAttrs) { }

  // Returns true if it's OK to save the contents of aLayer in an
  // opaque surface (a surface without an alpha channel).
  // If we can use a surface without an alpha channel, we should, because
  // it will often make painting of antialiased text faster and higher
  // quality.
  bool CanUseOpaqueSurface();

  enum SurfaceMode {
    SURFACE_OPAQUE,
    SURFACE_SINGLE_CHANNEL_ALPHA,
    SURFACE_COMPONENT_ALPHA
  };
  SurfaceMode GetSurfaceMode()
  {
    if (CanUseOpaqueSurface())
      return SURFACE_OPAQUE;
    if (mContentFlags & CONTENT_COMPONENT_ALPHA)
      return SURFACE_COMPONENT_ALPHA;
    return SURFACE_SINGLE_CHANNEL_ALPHA;
  }

  /**
   * This setter can be used anytime. The user data for all keys is
   * initially null. Ownership pases to the layer manager.
   */
  void SetUserData(void* aKey, LayerUserData* aData)
  { 
    mUserData.Add(static_cast<gfx::UserDataKey*>(aKey), aData, LayerManagerUserDataDestroy);
  }
  /**
   * This can be used anytime. Ownership passes to the caller!
   */
  nsAutoPtr<LayerUserData> RemoveUserData(void* aKey)
  { 
    nsAutoPtr<LayerUserData> d(static_cast<LayerUserData*>(mUserData.Remove(static_cast<gfx::UserDataKey*>(aKey)))); 
    return d;
  }
  /**
   * This getter can be used anytime.
   */
  bool HasUserData(void* aKey)
  {
    return mUserData.Has(static_cast<gfx::UserDataKey*>(aKey));
  }
  /**
   * This getter can be used anytime. Ownership is retained by the layer
   * manager.
   */
  LayerUserData* GetUserData(void* aKey)
  { 
    return static_cast<LayerUserData*>(mUserData.Get(static_cast<gfx::UserDataKey*>(aKey)));
  }

  /**
   * |Disconnect()| is used by layers hooked up over IPC.  It may be
   * called at any time, and may not be called at all.  Using an
   * IPC-enabled layer after Destroy() (drawing etc.) results in a
   * safe no-op; no crashy or uaf etc.
   *
   * XXX: this interface is essentially LayerManager::Destroy, but at
   * Layer granularity.  It might be beneficial to unify them.
   */
  virtual void Disconnect() {}

  /**
   * Dynamic downcast to a Thebes layer. Returns null if this is not
   * a ThebesLayer.
   */
  virtual ThebesLayer* AsThebesLayer() { return nullptr; }

  /**
   * Dynamic cast to a ContainerLayer. Returns null if this is not
   * a ContainerLayer.
   */
  virtual ContainerLayer* AsContainerLayer() { return nullptr; }

   /**
    * Dynamic cast to a RefLayer. Returns null if this is not a
    * RefLayer.
    */
  virtual RefLayer* AsRefLayer() { return nullptr; }

   /**
    * Dynamic cast to a Color. Returns null if this is not a
    * ColorLayer.
    */
  virtual ColorLayer* AsColorLayer() { return nullptr; }

  /**
   * Dynamic cast to a ShadowLayer.  Return null if this is not a
   * ShadowLayer.  Can be used anytime.
   */
  virtual ShadowLayer* AsShadowLayer() { return nullptr; }

  /**
   * Dynamic cast to a ShadowableLayer.  Return null if this is not a
   * ShadowableLayer.  Can be used anytime.
   */
  virtual ShadowableLayer* AsShadowableLayer() { return nullptr; }

  /**
   * Dynamic cast to a LayerComposite.  Return null if this is not a
   * ShadowableLayer.  Can be used anytime.
   */
  virtual LayerComposite* AsLayerComposite() { return nullptr; }

  // These getters can be used anytime.  They return the effective
  // values that should be used when drawing this layer to screen,
  // accounting for this layer possibly being a shadow.
  const nsIntRect* GetEffectiveClipRect();
  const nsIntRegion& GetEffectiveVisibleRegion();
  /**
   * Returns the product of the opacities of this layer and all ancestors up
   * to and excluding the nearest ancestor that has UseIntermediateSurface() set.
   */
  float GetEffectiveOpacity();
  /**
   * This returns the effective transform computed by
   * ComputeEffectiveTransforms. Typically this is a transform that transforms
   * this layer all the way to some intermediate surface or destination
   * surface. For non-BasicLayers this will be a transform to the nearest
   * ancestor with UseIntermediateSurface() (or to the root, if there is no
   * such ancestor), but for BasicLayers it's different.
   */
  const gfx3DMatrix& GetEffectiveTransform() const { return mEffectiveTransform; }

  /**
   * @param aTransformToSurface the composition of the transforms
   * from the parent layer (if any) to the destination pixel grid.
   *
   * Computes mEffectiveTransform for this layer and all its descendants.
   * mEffectiveTransform transforms this layer up to the destination
   * pixel grid (whatever aTransformToSurface is relative to).
   * 
   * We promise that when this is called on a layer, all ancestor layers
   * have already had ComputeEffectiveTransforms called.
   */
  virtual void ComputeEffectiveTransforms(const gfx3DMatrix& aTransformToSurface) = 0;
    
  /**
   * computes the effective transform for a mask layer, if this layer has one
   */
  void ComputeEffectiveTransformForMaskLayer(const gfx3DMatrix& aTransformToSurface);

  /**
   * Calculate the scissor rect required when rendering this layer.
   * Returns a rectangle relative to the intermediate surface belonging to the
   * nearest ancestor that has an intermediate surface, or relative to the root
   * viewport if no ancestor has an intermediate surface, corresponding to the
   * clip rect for this layer intersected with aCurrentScissorRect.
   * If no ancestor has an intermediate surface, the clip rect is transformed
   * by aWorldTransform before being combined with aCurrentScissorRect, if
   * aWorldTransform is non-null.
   */
  nsIntRect CalculateScissorRect(const nsIntRect& aCurrentScissorRect,
                                 const gfxMatrix* aWorldTransform);

  virtual const char* Name() const =0;
  virtual LayerType GetType() const =0;

  /**
   * Only the implementation should call this. This is per-implementation
   * private data. Normally, all layers with a given layer manager
   * use the same type of ImplData.
   */
  void* ImplData() { return mImplData; }

  /**
   * Only the implementation should use these methods.
   */
  void SetParent(ContainerLayer* aParent) { mParent = aParent; }
  void SetNextSibling(Layer* aSibling) { mNextSibling = aSibling; }
  void SetPrevSibling(Layer* aSibling) { mPrevSibling = aSibling; }

  /**
   * Dump information about this layer manager and its managed tree to
   * aFile, which defaults to stderr.
   */
  void Dump(FILE* aFile=NULL, const char* aPrefix="", bool aDumpHtml=false);
  /**
   * Dump information about just this layer manager itself to aFile,
   * which defaults to stderr.
   */
  void DumpSelf(FILE* aFile=NULL, const char* aPrefix="");

  /**
   * Log information about this layer manager and its managed tree to
   * the NSPR log (if enabled for "Layers").
   */
  void Log(const char* aPrefix="");
  /**
   * Log information about just this layer manager itself to the NSPR
   * log (if enabled for "Layers").
   */
  void LogSelf(const char* aPrefix="");

  static bool IsLogEnabled() { return LayerManager::IsLogEnabled(); }

  /**
   * Returns the current area of the layer (in layer-space coordinates)
   * marked as needed to be recomposited.
   */
  const nsIntRegion& GetInvalidRegion() { return mInvalidRegion; }

  /**
   * Mark the entirety of the layer's visible region as being invalid.
   */
  void SetInvalidRectToVisibleRegion() { mInvalidRegion = GetVisibleRegion(); }

  /**
   * Adds to the current invalid rect.
   */
  void AddInvalidRect(const nsIntRect& aRect) { mInvalidRegion.Or(mInvalidRegion, aRect); }

  /**
   * Clear the invalid rect, marking the layer as being identical to what is currently
   * composited.
   */
  void ClearInvalidRect() { mInvalidRegion.SetEmpty(); }

  void ApplyPendingUpdatesForThisTransaction();

#ifdef DEBUG
  void SetDebugColorIndex(uint32_t aIndex) { mDebugColorIndex = aIndex; }
  uint32_t GetDebugColorIndex() { return mDebugColorIndex; }
#endif

  virtual LayerRenderState GetRenderState() { return LayerRenderState(); }

protected:
  Layer(LayerManager* aManager, void* aImplData);

  void Mutated()
  {
    mManager->Mutated(this);
  }

  // Print interesting information about this into aTo.  Internally
  // used to implement Dump*() and Log*().  If subclasses have
  // additional interesting properties, they should override this with
  // an implementation that first calls the base implementation then
  // appends additional info to aTo.
  virtual nsACString& PrintInfo(nsACString& aTo, const char* aPrefix);

  /**
   * Returns the local transform for this layer: either mTransform or,
   * for shadow layers, GetShadowTransform()
   */
  const gfx3DMatrix GetLocalTransform();

  /**
   * Returns the local opacity for this layer: either mOpacity or,
   * for shadow layers, GetShadowOpacity()
   */
  const float GetLocalOpacity();

  /**
   * We can snap layer transforms for two reasons:
   * 1) To avoid unnecessary resampling when a transform is a translation
   * by a non-integer number of pixels.
   * Snapping the translation to an integer number of pixels avoids
   * blurring the layer and can be faster to composite.
   * 2) When a layer is used to render a rectangular object, we need to
   * emulate the rendering of rectangular inactive content and snap the
   * edges of the rectangle to pixel boundaries. This is both to ensure
   * layer rendering is consistent with inactive content rendering, and to
   * avoid seams.
   * This function implements type 1 snapping. If aTransform is a 2D
   * translation, and this layer's layer manager has enabled snapping
   * (which is the default), return aTransform with the translation snapped
   * to nearest pixels. Otherwise just return aTransform. Call this when the
   * layer does not correspond to a single rectangular content object.
   * This function does not try to snap if aTransform has a scale, because in
   * that case resampling is inevitable and there's no point in trying to
   * avoid it. In fact snapping can cause problems because pixel edges in the
   * layer's content can be rendered unpredictably (jiggling) as the scale
   * interacts with the snapping of the translation, especially with animated
   * transforms.
   * @param aResidualTransform a transform to apply before the result transform
   * in order to get the results to completely match aTransform.
   */
  gfx3DMatrix SnapTransformTranslation(const gfx3DMatrix& aTransform,
                                       gfxMatrix* aResidualTransform);
  /**
   * See comment for SnapTransformTranslation.
   * This function implements type 2 snapping. If aTransform is a translation
   * and/or scale, transform aSnapRect by aTransform, snap to pixel boundaries,
   * and return the transform that maps aSnapRect to that rect. Otherwise
   * just return aTransform.
   * @param aSnapRect a rectangle whose edges should be snapped to pixel
   * boundaries in the destination surface.
   * @param aResidualTransform a transform to apply before the result transform
   * in order to get the results to completely match aTransform.
   */
  gfx3DMatrix SnapTransform(const gfx3DMatrix& aTransform,
                            const gfxRect& aSnapRect,
                            gfxMatrix* aResidualTransform);

  /**
   * Returns true if this layer's effective transform is not just
   * a translation by integers, or if this layer or some ancestor layer
   * is marked as having a transform that may change without a full layer
   * transaction.
   */
  bool MayResample();

  LayerManager* mManager;
  ContainerLayer* mParent;
  Layer* mNextSibling;
  Layer* mPrevSibling;
  void* mImplData;
  nsRefPtr<Layer> mMaskLayer;
  gfx::UserData mUserData;
  nsIntRegion mVisibleRegion;
  gfx3DMatrix mTransform;
  // A mutation of |mTransform| that we've queued to be applied at the
  // end of the next transaction (if nothing else overrides it in the
  // meantime).
  nsAutoPtr<gfx3DMatrix> mPendingTransform;
  float mPostXScale;
  float mPostYScale;
  gfx3DMatrix mEffectiveTransform;
  AnimationArray mAnimations;
  InfallibleTArray<AnimData> mAnimationData;
  float mOpacity;
  nsIntRect mClipRect;
  nsIntRect mTileSourceRect;
  nsIntRegion mInvalidRegion;
  uint32_t mContentFlags;
  bool mUseClipRect;
  bool mUseTileSourceRect;
  bool mIsFixedPosition;
  gfxPoint mAnchor;
  gfx::Margin mMargins;
  DebugOnly<uint32_t> mDebugColorIndex;
  // If this layer is used for OMTA, then this counter is used to ensure we
  // stay in sync with the animation manager
  uint64_t mAnimationGeneration;
};

/**
 * A Layer which we can draw into using Thebes. It is a conceptually
 * infinite surface, but each ThebesLayer has an associated "valid region"
 * of contents that it is currently storing, which is finite. ThebesLayer
 * implementations can store content between paints.
 * 
 * ThebesLayers are rendered into during the drawing phase of a transaction.
 *
 * Currently the contents of a ThebesLayer are in the device output color
 * space.
 */
class THEBES_API ThebesLayer : public Layer {
public:
  /**
   * CONSTRUCTION PHASE ONLY
   * Tell this layer that the content in some region has changed and
   * will need to be repainted. This area is removed from the valid
   * region.
   */
  virtual void InvalidateRegion(const nsIntRegion& aRegion) = 0;
  /**
   * CONSTRUCTION PHASE ONLY
   * Set whether ComputeEffectiveTransforms should compute the
   * "residual translation" --- the translation that should be applied *before*
   * mEffectiveTransform to get the ideal transform for this ThebesLayer.
   * When this is true, ComputeEffectiveTransforms will compute the residual
   * and ensure that the layer is invalidated whenever the residual changes.
   * When it's false, a change in the residual will not trigger invalidation
   * and GetResidualTranslation will return 0,0.
   * So when the residual is to be ignored, set this to false for better
   * performance.
   */
  void SetAllowResidualTranslation(bool aAllow) { mAllowResidualTranslation = aAllow; }

  /**
   * Can be used anytime
   */
  const nsIntRegion& GetValidRegion() const { return mValidRegion; }

  virtual ThebesLayer* AsThebesLayer() { return this; }

  MOZ_LAYER_DECL_NAME("ThebesLayer", TYPE_THEBES)

  virtual void ComputeEffectiveTransforms(const gfx3DMatrix& aTransformToSurface)
  {
    gfx3DMatrix idealTransform = GetLocalTransform()*aTransformToSurface;
    gfxMatrix residual;
    mEffectiveTransform = SnapTransformTranslation(idealTransform,
        mAllowResidualTranslation ? &residual : nullptr);
    // The residual can only be a translation because SnapTransformTranslation
    // only changes the transform if it's a translation
    NS_ASSERTION(!residual.HasNonTranslation(),
                 "Residual transform can only be a translation");
    if (!residual.GetTranslation().WithinEpsilonOf(mResidualTranslation, 1e-3f)) {
      mResidualTranslation = residual.GetTranslation();
      NS_ASSERTION(-0.5 <= mResidualTranslation.x && mResidualTranslation.x < 0.5 &&
                   -0.5 <= mResidualTranslation.y && mResidualTranslation.y < 0.5,
                   "Residual translation out of range");
      mValidRegion.SetEmpty();
    }
    ComputeEffectiveTransformForMaskLayer(aTransformToSurface);
  }

  bool UsedForReadback() { return mUsedForReadback; }
  void SetUsedForReadback(bool aUsed) { mUsedForReadback = aUsed; }
  /**
   * Returns the residual translation. Apply this translation when drawing
   * into the ThebesLayer so that when mEffectiveTransform is applied afterwards
   * by layer compositing, the results exactly match the "ideal transform"
   * (the product of the transform of this layer and its ancestors).
   * Returns 0,0 unless SetAllowResidualTranslation(true) has been called.
   * The residual translation components are always in the range [-0.5, 0.5).
   */
  gfxPoint GetResidualTranslation() const { return mResidualTranslation; }

protected:
  ThebesLayer(LayerManager* aManager, void* aImplData)
    : Layer(aManager, aImplData)
    , mValidRegion()
    , mUsedForReadback(false)
    , mAllowResidualTranslation(false)
  {
    mContentFlags = 0; // Clear NO_TEXT, NO_TEXT_OVER_TRANSPARENT
  }

  virtual nsACString& PrintInfo(nsACString& aTo, const char* aPrefix);

  /**
   * ComputeEffectiveTransforms snaps the ideal transform to get mEffectiveTransform.
   * mResidualTranslation is the translation that should be applied *before*
   * mEffectiveTransform to get the ideal transform.
   */
  gfxPoint mResidualTranslation;
  nsIntRegion mValidRegion;
  /**
   * Set when this ThebesLayer is participating in readback, i.e. some
   * ReadbackLayer (may) be getting its background from this layer.
   */
  bool mUsedForReadback;
  /**
   * True when
   */
  bool mAllowResidualTranslation;
};

/**
 * A Layer which other layers render into. It holds references to its
 * children.
 */
class THEBES_API ContainerLayer : public Layer {
public:
  /**
   * CONSTRUCTION PHASE ONLY
   * Insert aChild into the child list of this container. aChild must
   * not be currently in any child list or the root for the layer manager.
   * If aAfter is non-null, it must be a child of this container and
   * we insert after that layer. If it's null we insert at the start.
   */
  virtual void InsertAfter(Layer* aChild, Layer* aAfter) = 0;
  /**
   * CONSTRUCTION PHASE ONLY
   * Remove aChild from the child list of this container. aChild must
   * be a child of this container.
   */
  virtual void RemoveChild(Layer* aChild) = 0;
  /**
   * CONSTRUCTION PHASE ONLY
   * Reposition aChild from the child list of this container. aChild must
   * be a child of this container.
   * If aAfter is non-null, it must be a child of this container and we
   * reposition after that layer. If it's null, we reposition at the start.
   */
  virtual void RepositionChild(Layer* aChild, Layer* aAfter) = 0;

  /**
   * CONSTRUCTION PHASE ONLY
   * Set the (sub)document metrics used to render the Layer subtree
   * rooted at this.
   */
  void SetFrameMetrics(const FrameMetrics& aFrameMetrics)
  {
    if (mFrameMetrics != aFrameMetrics) {
      MOZ_LAYERS_LOG_IF_SHADOWABLE(this, ("Layer::Mutated(%p) FrameMetrics", this));
      mFrameMetrics = aFrameMetrics;
      Mutated();
    }
  }

  void SetPreScale(float aXScale, float aYScale)
  {
    if (mPreXScale == aXScale && mPreYScale == aYScale) {
      return;
    }

    MOZ_LAYERS_LOG_IF_SHADOWABLE(this, ("Layer::Mutated(%p) PreScale", this));
    mPreXScale = aXScale;
    mPreYScale = aYScale;
    Mutated();
  }

  void SetInheritedScale(float aXScale, float aYScale)
  { 
    if (mInheritedXScale == aXScale && mInheritedYScale == aYScale) {
      return;
    }

    MOZ_LAYERS_LOG_IF_SHADOWABLE(this, ("Layer::Mutated(%p) InheritedScale", this));
    mInheritedXScale = aXScale;
    mInheritedYScale = aYScale;
    Mutated();
  }

  virtual void FillSpecificAttributes(SpecificLayerAttributes& aAttrs);

  void SortChildrenBy3DZOrder(nsTArray<Layer*>& aArray);

  // These getters can be used anytime.

  virtual ContainerLayer* AsContainerLayer() { return this; }

  virtual Layer* GetFirstChild() { return mFirstChild; }
  virtual Layer* GetLastChild() { return mLastChild; }
  const FrameMetrics& GetFrameMetrics() { return mFrameMetrics; }
  float GetPreXScale() { return mPreXScale; }
  float GetPreYScale() { return mPreYScale; }
  float GetInheritedXScale() { return mInheritedXScale; }
  float GetInheritedYScale() { return mInheritedYScale; }

  MOZ_LAYER_DECL_NAME("ContainerLayer", TYPE_CONTAINER)

  /**
   * ContainerLayer backends need to override ComputeEffectiveTransforms
   * since the decision about whether to use a temporary surface for the
   * container is backend-specific. ComputeEffectiveTransforms must also set
   * mUseIntermediateSurface.
   */
  virtual void ComputeEffectiveTransforms(const gfx3DMatrix& aTransformToSurface) = 0;

  /**
   * Call this only after ComputeEffectiveTransforms has been invoked
   * on this layer.
   * Returns true if this will use an intermediate surface. This is largely
   * backend-dependent, but it affects the operation of GetEffectiveOpacity().
   */
  bool UseIntermediateSurface() { return mUseIntermediateSurface; }

  /**
   * Returns the rectangle covered by the intermediate surface,
   * in this layer's coordinate system
   */
  nsIntRect GetIntermediateSurfaceRect()
  {
    NS_ASSERTION(mUseIntermediateSurface, "Must have intermediate surface");
    return mVisibleRegion.GetBounds();
  }

  /**
   * Returns true if this container has more than one non-empty child
   */
  bool HasMultipleChildren();

  /**
   * Returns true if this container supports children with component alpha.
   * Should only be called while painting a child of this layer.
   */
  bool SupportsComponentAlphaChildren() { return mSupportsComponentAlphaChildren; }

protected:
  friend class ReadbackProcessor;

  void DidInsertChild(Layer* aLayer);
  void DidRemoveChild(Layer* aLayer);

  ContainerLayer(LayerManager* aManager, void* aImplData)
    : Layer(aManager, aImplData),
      mFirstChild(nullptr),
      mLastChild(nullptr),
      mPreXScale(1.0f),
      mPreYScale(1.0f),
      mInheritedXScale(1.0f),
      mInheritedYScale(1.0f),
      mUseIntermediateSurface(false),
      mSupportsComponentAlphaChildren(false),
      mMayHaveReadbackChild(false)
  {
    mContentFlags = 0; // Clear NO_TEXT, NO_TEXT_OVER_TRANSPARENT
  }

  /**
   * A default implementation of ComputeEffectiveTransforms for use by OpenGL
   * and D3D.
   */
  void DefaultComputeEffectiveTransforms(const gfx3DMatrix& aTransformToSurface);

  /**
   * Loops over the children calling ComputeEffectiveTransforms on them.
   */
  void ComputeEffectiveTransformsForChildren(const gfx3DMatrix& aTransformToSurface);

  virtual nsACString& PrintInfo(nsACString& aTo, const char* aPrefix);

  Layer* mFirstChild;
  Layer* mLastChild;
  FrameMetrics mFrameMetrics;
  float mPreXScale;
  float mPreYScale;
  // The resolution scale inherited from the parent layer. This will already
  // be part of mTransform.
  float mInheritedXScale;
  float mInheritedYScale;
  bool mUseIntermediateSurface;
  bool mSupportsComponentAlphaChildren;
  bool mMayHaveReadbackChild;
};

/**
 * A Layer which just renders a solid color in its visible region. It actually
 * can fill any area that contains the visible region, so if you need to
 * restrict the area filled, set a clip region on this layer.
 */
class THEBES_API ColorLayer : public Layer {
public:
  virtual ColorLayer* AsColorLayer() { return this; }

  /**
   * CONSTRUCTION PHASE ONLY
   * Set the color of the layer.
   */
  virtual void SetColor(const gfxRGBA& aColor)
  {
    if (mColor != aColor) {
      MOZ_LAYERS_LOG_IF_SHADOWABLE(this, ("Layer::Mutated(%p) Color", this));
      mColor = aColor;
      Mutated();
    }
  }

  // This getter can be used anytime.
  virtual const gfxRGBA& GetColor() { return mColor; }

  MOZ_LAYER_DECL_NAME("ColorLayer", TYPE_COLOR)

  virtual void ComputeEffectiveTransforms(const gfx3DMatrix& aTransformToSurface)
  {
    gfx3DMatrix idealTransform = GetLocalTransform()*aTransformToSurface;
    mEffectiveTransform = SnapTransformTranslation(idealTransform, nullptr);
    ComputeEffectiveTransformForMaskLayer(aTransformToSurface);
  }

protected:
  ColorLayer(LayerManager* aManager, void* aImplData)
    : Layer(aManager, aImplData),
      mColor(0.0, 0.0, 0.0, 0.0)
  {}

  virtual nsACString& PrintInfo(nsACString& aTo, const char* aPrefix);

  gfxRGBA mColor;
};

/**
 * A Layer for HTML Canvas elements.  It's backed by either a
 * gfxASurface or a GLContext (for WebGL layers), and has some control
 * for intelligent updating from the source if necessary (for example,
 * if hardware compositing is not available, for reading from the GL
 * buffer into an image surface that we can layer composite.)
 *
 * After Initialize is called, the underlying canvas Surface/GLContext
 * must not be modified during a layer transaction.
 */
class THEBES_API CanvasLayer : public Layer {
public:
  struct Data {
    Data()
      : mSurface(nullptr)
      , mDrawTarget(nullptr)
      , mGLContext(nullptr)
      , mSize(0,0)
      , mIsGLAlphaPremult(false)
    { }

    // One of these two must be specified for Canvas2D, but never both
    gfxASurface* mSurface;  // a gfx Surface for the canvas contents
    mozilla::gfx::DrawTarget *mDrawTarget; // a DrawTarget for the canvas contents

    // Or this, for GL.
    mozilla::gl::GLContext* mGLContext;

    // The size of the canvas content
    nsIntSize mSize;

    // Whether mGLContext contains data that is alpha-premultiplied.
    bool mIsGLAlphaPremult;
  };

  /**
   * CONSTRUCTION PHASE ONLY
   * Initialize this CanvasLayer with the given data.  The data must
   * have either mSurface or mGLContext initialized (but not both), as
   * well as mSize.
   *
   * This must only be called once.
   */
  virtual void Initialize(const Data& aData) = 0;

  /**
   * Notify this CanvasLayer that the canvas surface contents have
   * changed (or will change) before the next transaction.
   */
  void Updated() { mDirty = true; SetInvalidRectToVisibleRegion(); }

  /**
   * Notify this CanvasLayer that the canvas surface contents have
   * been painted since the last change.
   */
  void Painted() { mDirty = false; }

  /**
   * Returns true if the canvas surface contents have changed since the
   * last paint.
   */
  bool IsDirty() 
  { 
    // We can only tell if we are dirty if we're part of the
    // widget's retained layer tree.
    if (!mManager || !mManager->IsWidgetLayerManager()) {
      return true;
    }
    return mDirty; 
  }

  /**
   * Register a callback to be called at the start of each transaction.
   */
  typedef void PreTransactionCallback(void* closureData);
  void SetPreTransactionCallback(PreTransactionCallback* callback, void* closureData)
  {
    mPreTransCallback = callback;
    mPreTransCallbackData = closureData;
  }

protected:
  void FirePreTransactionCallback()
  {
    if (mPreTransCallback) {
      mPreTransCallback(mPreTransCallbackData);
    }
  }

public:
  /**
   * Register a callback to be called at the end of each transaction.
   */
  typedef void (* DidTransactionCallback)(void* aClosureData);
  void SetDidTransactionCallback(DidTransactionCallback aCallback, void* aClosureData)
  {
    mPostTransCallback = aCallback;
    mPostTransCallbackData = aClosureData;
  }

  /**
   * CONSTRUCTION PHASE ONLY
   * Set the filter used to resample this image (if necessary).
   */
  void SetFilter(gfxPattern::GraphicsFilter aFilter)
  {
    if (mFilter != aFilter) {
      MOZ_LAYERS_LOG_IF_SHADOWABLE(this, ("Layer::Mutated(%p) Filter", this));
      mFilter = aFilter;
      Mutated();
    }
  }
  gfxPattern::GraphicsFilter GetFilter() const { return mFilter; }

  MOZ_LAYER_DECL_NAME("CanvasLayer", TYPE_CANVAS)

  virtual void ComputeEffectiveTransforms(const gfx3DMatrix& aTransformToSurface)
  {
    // Snap our local transform first, and snap the inherited transform as well.
    // This makes our snapping equivalent to what would happen if our content
    // was drawn into a ThebesLayer (gfxContext would snap using the local
    // transform, then we'd snap again when compositing the ThebesLayer).
    mEffectiveTransform =
        SnapTransform(GetLocalTransform(), gfxRect(0, 0, mBounds.width, mBounds.height),
                      nullptr)*
        SnapTransformTranslation(aTransformToSurface, nullptr);
    ComputeEffectiveTransformForMaskLayer(aTransformToSurface);
  }

protected:
  CanvasLayer(LayerManager* aManager, void* aImplData)
    : Layer(aManager, aImplData)
    , mPreTransCallback(nullptr)
    , mPreTransCallbackData(nullptr)
    , mPostTransCallback(nullptr)
    , mPostTransCallbackData(nullptr)
    , mFilter(gfxPattern::FILTER_GOOD)
    , mDirty(false)
  {}

  virtual nsACString& PrintInfo(nsACString& aTo, const char* aPrefix);

  void FireDidTransactionCallback()
  {
    if (mPostTransCallback) {
      mPostTransCallback(mPostTransCallbackData);
    }
  }

  /**
   * 0, 0, canvaswidth, canvasheight
   */
  nsIntRect mBounds;
  PreTransactionCallback* mPreTransCallback;
  void* mPreTransCallbackData;
  DidTransactionCallback mPostTransCallback;
  void* mPostTransCallbackData;
  gfxPattern::GraphicsFilter mFilter;

private:
  /**
   * Set to true in Updated(), cleared during a transaction.
   */
  bool mDirty;
};

/**
 * ContainerLayer that refers to a "foreign" layer tree, through an
 * ID.  Usage of RefLayer looks like
 *
 * Construction phase:
 *   allocate ID for layer subtree
 *   create RefLayer, SetReferentId(ID)
 *
 * Composition:
 *   look up subtree for GetReferentId()
 *   ConnectReferentLayer(subtree)
 *   compose
 *   ClearReferentLayer()
 *
 * Clients will usually want to Connect/Clear() on each transaction to
 * avoid difficulties managing memory across multiple layer subtrees.
 */
class THEBES_API RefLayer : public ContainerLayer {
  friend class LayerManager;

private:
  virtual void InsertAfter(Layer* aChild, Layer* aAfter)
  { MOZ_NOT_REACHED("no"); }

  virtual void RemoveChild(Layer* aChild)
  { MOZ_NOT_REACHED("no"); }

  virtual void RepositionChild(Layer* aChild, Layer* aAfter)
  { MOZ_NOT_REACHED("no"); }

  using ContainerLayer::SetFrameMetrics;

public:
  /**
   * CONSTRUCTION PHASE ONLY
   * Set the ID of the layer's referent.
   */
  void SetReferentId(uint64_t aId)
  {
    MOZ_ASSERT(aId != 0);
    if (mId != aId) {
      MOZ_LAYERS_LOG_IF_SHADOWABLE(this, ("Layer::Mutated(%p) ReferentId", this));
      mId = aId;
      Mutated();
    }
  }
  /**
   * CONSTRUCTION PHASE ONLY
   * Connect this ref layer to its referent, temporarily.
   * ClearReferentLayer() must be called after composition.
   */
  void ConnectReferentLayer(Layer* aLayer)
  {
    MOZ_ASSERT(!mFirstChild && !mLastChild);
    MOZ_ASSERT(!aLayer->GetParent());
    MOZ_ASSERT(aLayer->Manager() == Manager());

    mFirstChild = mLastChild = aLayer;
    aLayer->SetParent(this);
  }

  /**
   * DRAWING PHASE ONLY
   * |aLayer| is the same as the argument to ConnectReferentLayer().
   */
  void DetachReferentLayer(Layer* aLayer)
  {
    MOZ_ASSERT(aLayer == mFirstChild && mFirstChild == mLastChild);
    MOZ_ASSERT(aLayer->GetParent() == this);

    mFirstChild = mLastChild = nullptr;
    aLayer->SetParent(nullptr);
  }

  // These getters can be used anytime.
  virtual RefLayer* AsRefLayer() { return this; }

  virtual int64_t GetReferentId() { return mId; }

  /**
   * DRAWING PHASE ONLY
   */
  virtual void FillSpecificAttributes(SpecificLayerAttributes& aAttrs);

  MOZ_LAYER_DECL_NAME("RefLayer", TYPE_REF)

protected:
  RefLayer(LayerManager* aManager, void* aImplData)
    : ContainerLayer(aManager, aImplData) , mId(0)
  {}

  virtual nsACString& PrintInfo(nsACString& aTo, const char* aPrefix);

  Layer* mTempReferent;
  // 0 is a special value that means "no ID".
  uint64_t mId;
};

#ifdef MOZ_DUMP_PAINTING
void WriteSnapshotToDumpFile(Layer* aLayer, gfxASurface* aSurf);
void WriteSnapshotToDumpFile(LayerManager* aManager, gfxASurface* aSurf);
void WriteSnapshotToDumpFile(Compositor* aCompositor, gfxASurface* aSurf);
#endif

}
}

#endif /* GFX_LAYERS_H */<|MERGE_RESOLUTION|>--- conflicted
+++ resolved
@@ -26,25 +26,6 @@
 #include "mozilla/gfx/2D.h"
 #include "mozilla/TimeStamp.h"
 
-<<<<<<< HEAD
-=======
-#if defined(DEBUG) || defined(PR_LOGGING)
-#  include <stdio.h>            // FILE
-#  include "prlog.h"
-#  ifndef MOZ_LAYERS_HAVE_LOG
-#    define MOZ_LAYERS_HAVE_LOG
-#  endif
-#  define MOZ_LAYERS_LOG(_args)                             \
-  PR_LOG(LayerManager::GetLog(), PR_LOG_DEBUG, _args)
-#  define MOZ_LAYERS_LOG_IF_SHADOWABLE(layer, _args)         \
-  do { if (layer->AsShadowableLayer()) { PR_LOG(LayerManager::GetLog(), PR_LOG_DEBUG, _args); } } while (0)
-#else
-struct PRLogModuleInfo;
-#  define MOZ_LAYERS_LOG(_args)
-#  define MOZ_LAYERS_LOG_IF_SHADOWABLE(layer, _args)
-#endif  // if defined(DEBUG) || defined(PR_LOGGING)
-
->>>>>>> e417c899
 class gfxContext;
 class nsPaintEvent;
 
