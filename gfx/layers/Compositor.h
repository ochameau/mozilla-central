/* -*- Mode: C++; tab-width: 20; indent-tabs-mode: nil; c-basic-offset: 2 -*-
 * This Source Code Form is subject to the terms of the Mozilla Public
 * License, v. 2.0. If a copy of the MPL was not distributed with this
 * file, You can obtain one at http://mozilla.org/MPL/2.0/. */

#ifndef MOZILLA_GFX_COMPOSITOR_H
#define MOZILLA_GFX_COMPOSITOR_H

#include "mozilla/RefPtr.h"
#include "mozilla/gfx/Rect.h"
#include "mozilla/gfx/Matrix.h"
#include "nsAutoPtr.h"
#include "nsRegion.h"

//TODO: I'm pretty sure we don't want to do this
//this is just for the definition of HANDLE, used to typedef ProcessHandle
#ifdef OS_WIN
#include <windows.h>
#endif

class gfxContext;
class nsIWidget;

<<<<<<< HEAD
//TODO[nrc]
/*namespace base {
class ProcessHandle;
}*/
=======
namespace base {
#if defined(OS_WIN)
typedef HANDLE ProcessHandle;
#elif defined(OS_POSIX)
typedef pid_t ProcessHandle;
#endif
}
>>>>>>> 701521ff

namespace mozilla {

namespace gfx {
class DrawTarget;
}

namespace layers {

class Compositor;
struct EffectChain;
class SharedImage;

enum TextureFormat
{
  TEXTUREFORMAT_BGRX32,
  TEXTUREFORMAT_BGRA32,
  TEXTUREFORMAT_BGR16,
  TEXTUREFORMAT_Y8
};


enum ImageSourceType
{
  IMAGE_YUV, //TODO[nrc] do we need backend texture info? I don't think so, should be covered by TextureHostType (maybe)
  IMAGE_SHARED,
  IMAGE_TEXTURE,
  IMAGE_SHMEM
};

//TODO[nrc] should ImageSourceType be part of TextureHostType? No, but we need both or something?
//maybe TextureType - one of GL, D3D19, etc. used with IMAGE_TEXTURE, IMAGE_YUV

enum TextureHostType
{
  HOST_D3D10,
  HOST_GL,
  HOST_SHMEM  //[nrc] for software composition
};

//TODO[nrc] comment
// goes Compositor to ShadowLayerForwarder on LayerManager init
struct TextureHostIdentifier
{
  TextureHostType mType;
  PRInt32 mMaxTextureSize;
};

//TODO[nrc] comment
// goes LayerManager to Compositor on TextureClient creation
struct TextureIdentifier
{
  ImageSourceType mType;
  void *mDescriptor;
};


class Texture : public RefCounted<Texture>
{
public:
  /* aRegion is the region of the Texture to upload to. aData is a pointer to the
   * top-left of the bound of the region to be uploaded. If the compositor that
   * created this texture does not support partial texture upload, aRegion must be
   * equal to this Texture's rect.
   */
  virtual void
    UpdateTexture(const nsIntRegion& aRegion, PRInt8 *aData, PRUint32 aStride) = 0;

  virtual ~Texture() {}
};

//TODO[nrc] merge with TextureHost
class ImageSource : public RefCounted<ImageSource>
{
public:
  virtual ImageSourceType GetType() = 0;

  virtual void UpdateImage(const SharedImage& aImage) = 0;

  virtual void Composite(EffectChain& aEffectChain,
                         float aOpacity,
                         const gfx::Matrix4x4& aTransform,
                         const gfx::Point& aOffset,
                         const gfx::Filter aFilter) = 0;

<<<<<<< HEAD
  //TODO[nrc] fix the dependency on GL stuff!
=======
  // TODO: GLuints don't belong in Compositor.h.
  typedef unsigned int GLuint;
>>>>>>> 701521ff
  virtual void BindTexture(GLuint aTextureUnit)
  {
    NS_ERROR("BindTexture not implemented for this ImageSource");
  }
};

class TextureHost : public Texture
{
  /* This will return an identifier that can be sent accross a process or
   * thread boundary and used to construct a DrawableTextureClient object
   * which can then be used for rendering. If the process is identical to the
   * current process this may return the same object and will only be thread
   * safe.
   */
  virtual TextureIdentifier GetIdentifierForProcess(/*base::ProcessHandle* aProcess*/) = 0; //TODO[nrc]

  /* Perform any precomputation (e.g. texture upload) that needs to happen to the
   * texture before rendering.
   */
  virtual void PrepareForRendering() = 0;
};

/* This class allows texture clients to draw into textures through Azure or
 * thebes and applies locking semantics to allow GPU or CPU level
 * synchronization.
 */
class TextureClient
{
  /* This will return an identifier that can be sent accross a process or
   * thread boundary and used to construct a DrawableTextureHost object
   * which can then be used as a texture for rendering by a compatible
   * compositor. This texture should have been created with the
   * TextureHostIdentifier specified by the compositor that this identifier
   * is to be used with. If the process is identical to the current process
   * this may return the same object and will only be thread safe.
   */
  virtual TextureIdentifier GetIdentifierForProcess(/*base::ProcessHandle* aProcess*/) = 0; //TODO[nrc]

  //TODO[nrc] will this even work?
  virtual TextureIdentifier GetIdentifier() = 0;

  /* This requests a DrawTarget to draw into the current texture. Once the
   * user is finished with the DrawTarget it should call Unlock.
   */
  virtual TemporaryRef<gfx::DrawTarget> LockDT() = 0;

  /* This requests a gfxContext to draw into the current texture. Once the
   * user is finished with the gfxContext it should call Unlock.
   */
  virtual already_AddRefed<gfxContext> LockContext() = 0;

  /* This unlocks the current DrawableTexture and allows the host to composite
   * it directly.
   */
  virtual void Unlock() = 0;
};


/* This can be used as an offscreen rendering target by the compositor, and
 * subsequently can be used as a source by the compositor.
 */
class Surface : public RefCounted<Surface>
{
};

enum SurfaceInitMode
{
  INIT_MODE_NONE,
  INIT_MODE_CLEAR,
  INIT_MODE_COPY
};

enum EffectTypes
{
  EFFECT_BGRX,
  EFFECT_RGBX,
  EFFECT_BGRA,
  EFFECT_RGBA,
  EFFECT_RGBA_EXTERNAL,
  EFFECT_YCBCR,
  EFFECT_COMPONENT_ALPHA,
  EFFECT_SOLID_COLOR,
  EFFECT_MASK,
  EFFECT_SURFACE,
  EFFECT_MAX
};

struct Effect : public RefCounted<Effect>
{
  Effect(uint32_t aType) : mType(aType) {}

  uint32_t mType;
};

struct EffectMask : public Effect
{
  EffectMask(Texture *aMaskTexture,
             const gfx::Matrix4x4 &aMaskTransform)
    : Effect(EFFECT_MASK), mMaskTexture(aMaskTexture)
    , mMaskTransform(aMaskTransform)
  {}

  RefPtr<Texture> mMaskTexture;
  gfx::Matrix4x4 mMaskTransform;
};

struct EffectSurface : public Effect
{
  EffectSurface(Surface *aSurface)
    : Effect(EFFECT_SURFACE), mSurface(aSurface)
  {}

  RefPtr<Surface> mSurface;
};

struct EffectBGRX : public Effect
{
  EffectBGRX(Texture *aBGRXTexture,
             bool aPremultiplied,
             mozilla::gfx::Filter aFilter,
             bool aFlipped = false)
    : Effect(EFFECT_BGRX), mBGRXTexture(aBGRXTexture)
    , mPremultiplied(aPremultiplied), mFilter(aFilter)
    , mFlipped(aFlipped)
  {}

  RefPtr<Texture> mBGRXTexture;
  bool mPremultiplied;
  mozilla::gfx::Filter mFilter;
  bool mFlipped;
};

struct EffectRGBX : public Effect
{
  EffectRGBX(Texture *aRGBXTexture,
             bool aPremultiplied,
             mozilla::gfx::Filter aFilter,
             bool aFlipped = false)
    : Effect(EFFECT_RGBX), mRGBXTexture(aRGBXTexture)
    , mPremultiplied(aPremultiplied), mFilter(aFilter)
    , mFlipped(aFlipped)
  {}

  RefPtr<Texture> mRGBXTexture;
  bool mPremultiplied;
  mozilla::gfx::Filter mFilter;
  bool mFlipped;
};

struct EffectBGRA : public Effect
{
  EffectBGRA(Texture *aBGRATexture,
             bool aPremultiplied,
             mozilla::gfx::Filter aFilter,
             bool aFlipped = false)
    : Effect(EFFECT_BGRA), mBGRATexture(aBGRATexture)
    , mPremultiplied(aPremultiplied), mFilter(aFilter)
    , mFlipped(aFlipped)
  {}

  RefPtr<Texture> mBGRATexture;
  bool mPremultiplied;
  mozilla::gfx::Filter mFilter;
  bool mFlipped;
};

struct EffectRGBA : public Effect
{
  EffectRGBA(Texture *aRGBATexture,
             bool aPremultiplied,
             mozilla::gfx::Filter aFilter,
             bool aFlipped = false)
    : Effect(EFFECT_RGBA), mRGBATexture(aRGBATexture)
    , mPremultiplied(aPremultiplied), mFilter(aFilter)
    , mFlipped(aFlipped)
  {}

  RefPtr<Texture> mRGBATexture;
  bool mPremultiplied;
  mozilla::gfx::Filter mFilter;
  bool mFlipped;
};

struct EffectRGBAExternal : public Effect
{
  EffectRGBAExternal(Texture *aRGBATexture,
                     const gfx::Matrix4x4 &aTextureTransform,
                     bool aPremultiplied,
                     mozilla::gfx::Filter aFilter,
                     bool aFlipped = false)
    : Effect(EFFECT_RGBA_EXTERNAL), mRGBATexture(aRGBATexture)
    , mTextureTransform(aTextureTransform), mPremultiplied(aPremultiplied)
    , mFilter(aFilter), mFlipped(aFlipped)
  {}

  RefPtr<Texture> mRGBATexture;
  gfx::Matrix4x4 mTextureTransform;
  bool mPremultiplied;
  mozilla::gfx::Filter mFilter;
  bool mFlipped;
};

struct EffectYCbCr : public Effect
{
  EffectYCbCr(Texture *aY, Texture *aCb, Texture *aCr,
              mozilla::gfx::Filter aFilter)
    : Effect(EFFECT_YCBCR), mY(aY), mCb(aCb), mCr(aCr)
    , mFilter(aFilter)
  {}

  RefPtr<Texture> mY;
  RefPtr<Texture> mCb;
  RefPtr<Texture> mCr;
  mozilla::gfx::Filter mFilter;
};

struct EffectComponentAlpha : public Effect
{
  EffectComponentAlpha(Texture *aOnWhite, Texture *aOnBlack)
    : Effect(EFFECT_COMPONENT_ALPHA), mOnWhite(aOnWhite), mOnBlack(aOnBlack)
  {}

  RefPtr<Texture> mOnWhite;
  RefPtr<Texture> mOnBlack;
};

struct EffectSolidColor : public Effect
{
  EffectSolidColor(const mozilla::gfx::Color &aColor)
    : Effect(EFFECT_SOLID_COLOR), mColor(aColor)
  {}

  mozilla::gfx::Color mColor;
};

struct EffectChain
{
  // todo - define valid grammar
  Effect* mEffects[EFFECT_MAX];

  EffectChain()
  {
    memset(mEffects, 0, EFFECT_MAX * sizeof(Effect*));
  }
};

class Compositor : public RefCounted<Compositor>
{
public:
  /* Request a texture host identifier that may be used for creating textures
   * accross process or thread boundaries that are compatible with this
   * compositor.
   */
  virtual TextureHostIdentifier
    GetTextureHostIdentifier() = 0;

  /* This creates a texture based on an in-memory bitmap.
   */
  virtual TemporaryRef<Texture>
    CreateTextureForData(const gfx::IntSize &aSize, PRInt8 *aData, PRUint32 aStride,
                         TextureFormat aFormat) = 0;

  /**
   * TODO[nrc] comment
   */
  virtual TemporaryRef<TextureHost>
    CreateTextureHost(const TextureIdentifier &aIdentifier) = 0;

  /**
   * TODO[nrc] comment, name
   */
  virtual TemporaryRef<ImageSource> 
    CreateImageSourceForSharedImage(ImageSourceType aType) = 0;

  /* This creates a Surface that can be used as a rendering target by this
   * compositor.
   */
  virtual TemporaryRef<Surface> CreateSurface(const gfx::IntRect &aRect,
                                              SurfaceInitMode aInit) = 0;

  /* This creates a Surface that can be used as a rendering target by this compositor,
   * and initializes this surface by copying from the given surface.
   */
  virtual TemporaryRef<Surface> CreateSurfaceFromSurface(const gfx::IntRect &aRect,
                                                         const Surface *aSource) = 0;

  /* Sets the given surface as the target for subsequent calls to DrawQuad.
   */
  virtual void SetSurfaceTarget(Surface *aSurface) = 0;

  /* Sets the screen as the target for subsequent calls to DrawQuad.
   */
  virtual void RemoveSurfaceTarget() = 0;

  /* This tells the compositor to actually draw a quad, where the area is
   * specified in userspace, and the source rectangle is the area of the
   * currently set textures to sample from. This area may not refer directly
   * to pixels depending on the effect.
   */
  virtual void DrawQuad(const gfx::Rect &aRect, const gfx::Rect *aSourceRect,
                        const gfx::Rect *aClipRect, const EffectChain &aEffectChain,
                        gfx::Float aOpacity, const gfx::Matrix4x4 &aTransform,
                        const gfx::Point &aOffset) = 0;

  /* Flush the current frame to the screen.
   */
  virtual void EndFrame() = 0;

  /* Whether textures created by this compositor can receive partial updates.
   */
  virtual bool SupportsPartialTextureUpdate() = 0;

#ifdef MOZ_DUMP_PAINTING
  virtual const char* Name() const = 0;
#endif // MOZ_DUMP_PAINTING

  virtual ~Compositor() {}
};

class Factory
{
  // TODO[nrc] comment
  static TemporaryRef<TextureClient> CreateTextureClient(const TextureHostType &aHostType, const ImageSourceType& aImageSourceType);

  static TemporaryRef<Compositor> CreateCompositorForWidget(nsIWidget *aWidget);
};


}
}

#endif /* MOZILLA_GFX_COMPOSITOR_H */<|MERGE_RESOLUTION|>--- conflicted
+++ resolved
@@ -14,27 +14,20 @@
 
 //TODO: I'm pretty sure we don't want to do this
 //this is just for the definition of HANDLE, used to typedef ProcessHandle
-#ifdef OS_WIN
-#include <windows.h>
+#ifdef OS_WIN
+#include <windows.h>
 #endif
 
 class gfxContext;
 class nsIWidget;
 
-<<<<<<< HEAD
-//TODO[nrc]
-/*namespace base {
-class ProcessHandle;
-}*/
-=======
 namespace base {
-#if defined(OS_WIN)
-typedef HANDLE ProcessHandle;
-#elif defined(OS_POSIX)
-typedef pid_t ProcessHandle;
+#if defined(OS_WIN)
+typedef HANDLE ProcessHandle;
+#elif defined(OS_POSIX)
+typedef pid_t ProcessHandle;
 #endif
 }
->>>>>>> 701521ff
 
 namespace mozilla {
 
@@ -120,12 +113,8 @@
                          const gfx::Point& aOffset,
                          const gfx::Filter aFilter) = 0;
 
-<<<<<<< HEAD
   //TODO[nrc] fix the dependency on GL stuff!
-=======
-  // TODO: GLuints don't belong in Compositor.h.
   typedef unsigned int GLuint;
->>>>>>> 701521ff
   virtual void BindTexture(GLuint aTextureUnit)
   {
     NS_ERROR("BindTexture not implemented for this ImageSource");
