#
# This Source Code Form is subject to the terms of the Mozilla Public
# License, v. 2.0. If a copy of the MPL was not distributed with this
# file, You can obtain one at http://mozilla.org/MPL/2.0/.

DEPTH       = ../..
topsrcdir   = @top_srcdir@
srcdir      = @srcdir@
VPATH       = \
  $(srcdir) \
  $(srcdir)/basic \
  $(srcdir)/opengl \
  $(srcdir)/d3d9 \
  $(srcdir)/d3d10 \
  $(srcdir)/ipc \
  $(NULL)

include $(DEPTH)/config/autoconf.mk

MODULE         = thebes
LIBRARY_NAME   = layers
LIBXUL_LIBRARY = 1
FORCE_STATIC_LIB = 1

DEFINES += -DIMPL_THEBES
ifdef MOZ_DEBUG
DEFINES += -DD3D_DEBUG_INFO
endif

EXPORTS = \
        BasicLayers.h \
        BasicTiledThebesLayer.h \
        BasicImplData.h \
<<<<<<< HEAD
        CompositorOGL.h \
=======
        FrameMetrics.h \
>>>>>>> 8668fc9d
        ImageLayers.h \
        Layers.h \
        LayersTypes.h \
        LayerManagerOGLShaders.h \
        LayerManagerOGL.h \
        LayerManagerOGLProgram.h \
        ReadbackLayer.h \
        LayerSorter.h \
        TexturePoolOGL.h \
        SharedTextureImage.h \
        $(NULL)

CPPSRCS = \
        BasicImages.cpp \
        BasicLayerManager.cpp \
        BasicCanvasLayer.cpp \
        BasicColorLayer.cpp \
        BasicContainerLayer.cpp \
        BasicImageLayer.cpp \
        BasicLayersImpl.cpp \
        BasicThebesLayer.cpp \
        BasicBuffers.cpp \
        BasicTiledThebesLayer.cpp \
        CompositorOGL.cpp \
        Layers.cpp \
        RenderTrace.cpp \
        ReadbackProcessor.cpp \
        ThebesLayerBuffer.cpp \
        CanvasLayerOGL.cpp \
        ColorLayerOGL.cpp \
        ContainerLayerOGL.cpp \
        ImageLayerOGL.cpp \
        LayerManagerOGL.cpp \
        TextureOGL.cpp \
        ThebesLayerOGL.cpp \
        TiledThebesLayerOGL.cpp \
        ReusableTileStoreOGL.cpp \
        LayerManagerOGLProgram.cpp \
        LayerSorter.cpp \
        ImageLayers.cpp \
        TexturePoolOGL.cpp \
        Factory.cpp \
        $(NULL)

ifeq ($(MOZ_WIDGET_TOOLKIT),windows)
ifdef MOZ_ENABLE_D3D9_LAYER
EXPORTS += \
        LayerManagerD3D9.h \
        DeviceManagerD3D9.h \
        $(NULL)

CPPSRCS += \
        LayerManagerD3D9.cpp \
        ThebesLayerD3D9.cpp \
        ContainerLayerD3D9.cpp \
        ImageLayerD3D9.cpp \
        ColorLayerD3D9.cpp \
        CanvasLayerD3D9.cpp \
        ShadowBufferD3D9.cpp \
        DeviceManagerD3D9.cpp \
        Nv3DVUtils.cpp \
        $(NULL)
endif
ifdef MOZ_ENABLE_D3D10_LAYER
EXPORTS += \
        LayerManagerD3D10.h \
        ReadbackManagerD3D10.h \
        $(NULL)

CPPSRCS += \
        CanvasLayerD3D10.cpp \
        ColorLayerD3D10.cpp \
        ContainerLayerD3D10.cpp \
        ImageLayerD3D10.cpp \
        LayerManagerD3D10.cpp \
        ReadbackManagerD3D10.cpp \
	ShadowLayerUtilsD3D10.cpp \
        ThebesLayerD3D10.cpp \
        $(NULL)
endif
endif

EXPORTS_NAMESPACES = gfxipc mozilla/layers
EXPORTS_gfxipc = ShadowLayerUtils.h
EXPORTS_mozilla/layers =\
        AsyncPanZoomController.h \
        Axis.h \
        CompositorCocoaWidgetHelper.h \
        CompositorChild.h \
        CompositorParent.h \
        GeckoContentController.h \
        GestureEventListener.h \
        ImageBridgeChild.h \
        ImageBridgeParent.h \
        ImageContainerChild.h \
        ImageContainerParent.h \
        ShadowLayers.h \
        ShadowLayersChild.h \
        ShadowLayersParent.h \
        ShadowLayersManager.h \
        RenderTrace.h \
        SharedImageUtils.h \
        $(NULL)

CPPSRCS += \
        AsyncPanZoomController.cpp \
        Axis.cpp \
        CompositorCocoaWidgetHelper.cpp \
        CompositorChild.cpp \
        CompositorParent.cpp \
        GestureEventListener.cpp \
        ImageBridgeChild.cpp \
        ImageBridgeParent.cpp \
        ImageContainerChild.cpp \
        ImageContainerParent.cpp \
        ShadowLayers.cpp \
        ShadowLayerChild.cpp \
        ShadowLayersChild.cpp \
        ShadowLayerParent.cpp \
        ShadowLayersParent.cpp \
        $(NULL)

ifdef MOZ_X11 #{
EXPORTS_mozilla/layers += ShadowLayerUtilsX11.h
CPPSRCS += ShadowLayerUtilsX11.cpp
endif #}

ifdef MOZ_ENABLE_D3D10_LAYER
EXPORTS_mozilla/layers += ShadowLayerUtilsD3D10.h
DEFINES	+= -DMOZ_ENABLE_D3D10_LAYER
endif

# NB: Gralloc is available on other platforms that use the android GL
# libraries, but only Gonk is able to use it reliably because Gecko
# has full system permissions there.
ifeq ($(MOZ_WIDGET_TOOLKIT),gonk)
EXPORTS_mozilla/layers += ShadowLayerUtilsGralloc.h
CPPSRCS += ShadowLayerUtilsGralloc.cpp
endif

include $(topsrcdir)/config/rules.mk

include $(topsrcdir)/ipc/chromium/chromium-config.mk

LOCAL_INCLUDES += \
        -I$(topsrcdir)/content/events/src \
        $(NULL)

CXXFLAGS += $(MOZ_CAIRO_CFLAGS) $(MOZ_PIXMAN_CFLAGS) $(TK_CFLAGS)<|MERGE_RESOLUTION|>--- conflicted
+++ resolved
@@ -31,11 +31,8 @@
         BasicLayers.h \
         BasicTiledThebesLayer.h \
         BasicImplData.h \
-<<<<<<< HEAD
         CompositorOGL.h \
-=======
         FrameMetrics.h \
->>>>>>> 8668fc9d
         ImageLayers.h \
         Layers.h \
         LayersTypes.h \
