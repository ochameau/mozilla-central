#
# This Source Code Form is subject to the terms of the Mozilla Public
# License, v. 2.0. If a copy of the MPL was not distributed with this
# file, You can obtain one at http://mozilla.org/MPL/2.0/.

DEPTH       = @DEPTH@
topsrcdir   = @top_srcdir@
srcdir      = @srcdir@
VPATH       = \
  $(srcdir) \
  $(srcdir)/basic \
  $(srcdir)/opengl \
  $(srcdir)/d3d9 \
  $(srcdir)/d3d10 \
  $(srcdir)/ipc \
  $(NULL)

include $(DEPTH)/config/autoconf.mk

MODULE         = thebes
LIBRARY_NAME   = layers
LIBXUL_LIBRARY = 1
FORCE_STATIC_LIB = 1

DEFINES += -DIMPL_THEBES
ifdef MOZ_DEBUG
DEFINES += -DD3D_DEBUG_INFO
endif

EXPORTS = \
        BasicLayers.h \
        BasicTiledThebesLayer.h \
        BasicImplData.h \
<<<<<<< HEAD
        CompositorOGL.h \
=======
        GonkIOSurfaceImage.h \
>>>>>>> bdba3aa3
        FrameMetrics.h \
        CompositorChild.h \
        CompositorParent.h \
        ImageContainer.h \
        ImageLayers.h \
        ImageTypes.h \
        Layers.h \
        LayersTypes.h \
        LayerManagerOGLShaders.h \
        LayerManagerOGL.h \
        LayerManagerOGLProgram.h \
        LayerSorter.h \
        LayerTreeInvalidation.h \
        ReadbackLayer.h \
        ShadowLayersManager.h \
        SharedTextureImage.h \
        TexturePoolOGL.h \
        $(NULL)

CPPSRCS = \
        BasicImages.cpp \
        BasicLayerManager.cpp \
        BasicCanvasLayer.cpp \
        BasicColorLayer.cpp \
        BasicContainerLayer.cpp \
        BasicImageLayer.cpp \
        BasicLayersImpl.cpp \
        BasicThebesLayer.cpp \
        BasicBuffers.cpp \
        BasicTiledThebesLayer.cpp \
<<<<<<< HEAD
        CompositorOGL.cpp \
=======
        ImageContainer.cpp \
>>>>>>> bdba3aa3
        Layers.cpp \
        RenderTrace.cpp \
        ReadbackProcessor.cpp \
        ThebesLayerBuffer.cpp \
        CanvasLayerOGL.cpp \
        ColorLayerOGL.cpp \
        ContainerLayerOGL.cpp \
        ImageLayerOGL.cpp \
        LayerManagerOGL.cpp \
        TextureOGL.cpp \
        ThebesLayerOGL.cpp \
        TiledThebesLayerOGL.cpp \
        ReusableTileStoreOGL.cpp \
        LayerManagerOGLProgram.cpp \
        LayerSorter.cpp \
        LayerTreeInvalidation.cpp \
        ImageLayers.cpp \
        TexturePoolOGL.cpp \
        Factory.cpp \
        $(NULL)

ifeq ($(MOZ_WIDGET_TOOLKIT),windows)
ifdef MOZ_ENABLE_D3D9_LAYER
EXPORTS += \
        LayerManagerD3D9.h \
        DeviceManagerD3D9.h \
        $(NULL)

CPPSRCS += \
        LayerManagerD3D9.cpp \
        ThebesLayerD3D9.cpp \
        ContainerLayerD3D9.cpp \
        ImageLayerD3D9.cpp \
        ColorLayerD3D9.cpp \
        CanvasLayerD3D9.cpp \
        ShadowBufferD3D9.cpp \
        DeviceManagerD3D9.cpp \
        Nv3DVUtils.cpp \
        $(NULL)
endif
ifdef MOZ_ENABLE_D3D10_LAYER
EXPORTS += \
        LayerManagerD3D10.h \
        ReadbackManagerD3D10.h \
        $(NULL)

CPPSRCS += \
        CanvasLayerD3D10.cpp \
        ColorLayerD3D10.cpp \
        ContainerLayerD3D10.cpp \
        ImageLayerD3D10.cpp \
        LayerManagerD3D10.cpp \
        ReadbackManagerD3D10.cpp \
	ShadowLayerUtilsD3D10.cpp \
        ThebesLayerD3D10.cpp \
        $(NULL)
endif
endif

EXPORTS_NAMESPACES = gfxipc mozilla/layers
EXPORTS_gfxipc = ShadowLayerUtils.h
EXPORTS_mozilla/layers =\
        AsyncPanZoomController.h \
        Axis.h \
        CompositorCocoaWidgetHelper.h \
        CompositorChild.h \
        CompositorParent.h \
        GeckoContentController.h \
        GestureEventListener.h \
        ImageBridgeChild.h \
        ImageBridgeParent.h \
        ImageContainerChild.h \
        ImageContainerParent.h \
        ShadowLayers.h \
        ShadowLayersChild.h \
        ShadowLayersParent.h \
        ShadowLayersManager.h \
        RenderTrace.h \
        SharedImageUtils.h \
        ShmemYCbCrImage.h \
        $(NULL)

CPPSRCS += \
        AsyncPanZoomController.cpp \
        Axis.cpp \
        CompositorCocoaWidgetHelper.cpp \
        CompositorChild.cpp \
        CompositorParent.cpp \
        GestureEventListener.cpp \
        ImageBridgeChild.cpp \
        ImageBridgeParent.cpp \
        ImageContainerChild.cpp \
        ImageContainerParent.cpp \
        ShadowLayers.cpp \
        ShadowLayerChild.cpp \
        ShadowLayersChild.cpp \
        ShadowLayerParent.cpp \
        ShadowLayersParent.cpp \
        ShmemYCbCrImage.cpp \
        $(NULL)

ifdef MOZ_X11 #{
EXPORTS_mozilla/layers += ShadowLayerUtilsX11.h
CPPSRCS += ShadowLayerUtilsX11.cpp
endif #}

ifdef MOZ_ENABLE_D3D10_LAYER
EXPORTS_mozilla/layers += ShadowLayerUtilsD3D10.h
DEFINES	+= -DMOZ_ENABLE_D3D10_LAYER
endif

# NB: Gralloc is available on other platforms that use the android GL
# libraries, but only Gonk is able to use it reliably because Gecko
# has full system permissions there.
ifeq ($(MOZ_WIDGET_TOOLKIT),gonk)
EXPORTS_mozilla/layers += ShadowLayerUtilsGralloc.h
CPPSRCS += \
        ShadowLayerUtilsGralloc.cpp \
        GrallocImages.cpp \
        GonkIOSurfaceImage.cpp \
        $(NULL)
endif

include $(topsrcdir)/config/rules.mk

include $(topsrcdir)/ipc/chromium/chromium-config.mk

LOCAL_INCLUDES += \
        -I$(topsrcdir)/content/events/src \
        -I$(ANDROID_SOURCE)/frameworks/base/include/media/stagefright \
        -I$(ANDROID_SOURCE)/frameworks/base/include/media/stagefright/openmax \
        $(NULL)

CXXFLAGS += $(MOZ_CAIRO_CFLAGS) $(MOZ_PIXMAN_CFLAGS) $(TK_CFLAGS)

ifdef _MSC_VER
ifeq ($(CPU_ARCH),x86_64)
# Workaround compiler bug (Bug 795594)
LayerTreeInvalidation.$(OBJ_SUFFIX): CXXFLAGS += -GL-
Layers.$(OBJ_SUFFIX): CXXFLAGS += -GL-
endif
endif<|MERGE_RESOLUTION|>--- conflicted
+++ resolved
@@ -31,11 +31,8 @@
         BasicLayers.h \
         BasicTiledThebesLayer.h \
         BasicImplData.h \
-<<<<<<< HEAD
         CompositorOGL.h \
-=======
         GonkIOSurfaceImage.h \
->>>>>>> bdba3aa3
         FrameMetrics.h \
         CompositorChild.h \
         CompositorParent.h \
@@ -66,11 +63,8 @@
         BasicThebesLayer.cpp \
         BasicBuffers.cpp \
         BasicTiledThebesLayer.cpp \
-<<<<<<< HEAD
         CompositorOGL.cpp \
-=======
         ImageContainer.cpp \
->>>>>>> bdba3aa3
         Layers.cpp \
         RenderTrace.cpp \
         ReadbackProcessor.cpp \
