/* -*- Mode: C++; tab-width: 20; indent-tabs-mode: nil; c-basic-offset: 2 -*- */
/* This Source Code Form is subject to the terms of the Mozilla Public
 * License, v. 2.0. If a copy of the MPL was not distributed with this
 * file, You can obtain one at http://mozilla.org/MPL/2.0/. */

#ifndef GFX_CONTENTHOST_H
#define GFX_CONTENTHOST_H

#include "ThebesLayerBuffer.h"
#include "CompositableHost.h"
#include "BasicTiledThebesLayer.h" // for BasicTiledLayerBuffer

namespace mozilla {
namespace layers {

class ThebesBuffer;
class OptionalThebesBuffer;

// Base class for Thebes layer buffers, used by main thread and off-main thread
// compositing. This is the only place we use *Hosts/*Clients for main thread
// compositing.
class CompositingThebesLayerBuffer
{
  NS_INLINE_DECL_REFCOUNTING(CompositingThebesLayerBuffer)
public:
  typedef ThebesLayerBuffer::ContentType ContentType;
  typedef ThebesLayerBuffer::PaintState PaintState;

  CompositingThebesLayerBuffer(Compositor* aCompositor)
    : mPaintWillResample(false)
    , mInitialised(true)
    , mCompositor(aCompositor)
  {}
  virtual ~CompositingThebesLayerBuffer() {}

  virtual PaintState BeginPaint(ContentType aContentType,
                                uint32_t aFlags) = 0;

  void Composite(EffectChain& aEffectChain,
                 float aOpacity,
                 const gfx::Matrix4x4& aTransform,
                 const gfx::Point& aOffset,
                 const gfx::Filter& aFilter,
                 const gfx::Rect& aClipRect,
                 const nsIntRegion* aVisibleRegion = nullptr,
                 TiledLayerProperties* aLayerProperties = nullptr);

  void SetPaintWillResample(bool aResample) { mPaintWillResample = aResample; }

protected:
  virtual nsIntPoint GetOriginOffset() = 0;

  bool PaintWillResample() { return mPaintWillResample; }

  bool mPaintWillResample;
  bool mInitialised;
  RefPtr<Compositor> mCompositor;
  RefPtr<TextureHost> mTextureHost;
  RefPtr<TextureHost> mTextureHostOnWhite;
};

// Base class for OMTC Thebes buffers
class AContentHost : public CompositableHost
{
public:
  /**
   * Update the content host.
   * aTextureInfo identifies the texture host which should be updated.
   * aNewBack is the new data
   * aUpdated is the region which should be updated
   * aNewfront may point to the old data in this content host after the call
   * aNewBackResult may point to the updated data in this content host
   * aNewValidRegionFront is the valid region in aNewFront
   * aUpdatedRegionBack is the region in aNewBackResult which has been updated
   */
  virtual void UpdateThebes(const ThebesBuffer& aNewBack,
                            const nsIntRegion& aUpdated,
                            OptionalThebesBuffer* aNewFront,
                            const nsIntRegion& aOldValidRegionFront,
                            const nsIntRegion& aOldValidRegionBack,
                            OptionalThebesBuffer* aNewBackResult,
                            nsIntRegion* aNewValidRegionFront,
                            nsIntRegion* aUpdatedRegionBack) = 0;

  // Subclasses should implement this method if they support being used as a tiled buffer
  virtual TiledLayerComposer* AsTiledLayerComposer() { return nullptr; }


#ifdef MOZ_DUMP_PAINTING
  virtual already_AddRefed<gfxImageSurface> Dump() { return nullptr; }
#endif
};

class ContentHost : public AContentHost
{
public:
  typedef ThebesLayerBuffer::ContentType ContentType;
  typedef ThebesLayerBuffer::PaintState PaintState;

  ContentHost(Compositor* aCompositor);
  ~ContentHost();

  void Release() { AContentHost::Release(); }
  void AddRef() { AContentHost::AddRef(); }

  // AContentHost implementation
  virtual void Composite(EffectChain& aEffectChain,
                         float aOpacity,
                         const gfx::Matrix4x4& aTransform,
                         const gfx::Point& aOffset,
                         const gfx::Filter& aFilter,
                         const gfx::Rect& aClipRect,
<<<<<<< HEAD
                         const nsIntRegion* aVisibleRegion = nullptr,
                         TiledLayerProperties* aLayerProperties = nullptr)
  {
    CompositingThebesLayerBuffer::Composite(aEffectChain,
                                            aOpacity,
                                            aTransform,
                                            aOffset,
                                            aFilter,
                                            aClipRect,
                                            aVisibleRegion);
  }
=======
                         const nsIntRegion* aVisibleRegion = nullptr);
>>>>>>> f2276436

  // CompositingThebesLayerBuffer implementation
  virtual PaintState BeginPaint(ContentType aContentType, uint32_t) {
    NS_RUNTIMEABORT("can't BeginPaint for a shadow layer");
    return PaintState();
  }

  virtual void SetDeAllocator(ISurfaceDeallocator* aDeAllocator)
  {
    mTextureHost->SetDeAllocator(aDeAllocator);
  }

  virtual LayerRenderState GetRenderState() MOZ_OVERRIDE
  {
    LayerRenderState result = mTextureHost->GetRenderState();

    result.mFlags = (mBufferRotation != nsIntPoint()) ?
                    LAYER_RENDER_STATE_BUFFER_ROTATION : 0;
    return result;
  }

#ifdef MOZ_DUMP_PAINTING
  virtual already_AddRefed<gfxImageSurface> Dump()
  {
    return mTextureHost->Dump();
  }
#endif

  void AddTextureHost(TextureHost* aTextureHost) MOZ_OVERRIDE;
  TextureHost* GetTextureHost() MOZ_OVERRIDE;

  void SetPaintWillResample(bool aResample) { mPaintWillResample = aResample; }

protected:
  virtual nsIntPoint GetOriginOffset() {
    return mBufferRect.TopLeft() - mBufferRotation;
  }

  bool PaintWillResample() { return mPaintWillResample; }

  nsIntRect mBufferRect;
  nsIntPoint mBufferRotation;
  bool mPaintWillResample;
  bool mInitialised;
  RefPtr<Compositor> mCompositor;
  RefPtr<TextureHost> mTextureHost;
  RefPtr<TextureHost> mTextureHostOnWhite;
  RefPtr<Effect> mTextureEffect;
};

// We can directly texture the drawn surface.  Use that as our new
// front buffer, and return our previous directly-textured surface
// to the renderer.
class ContentHostDirect : public ContentHost
{
public:
  ContentHostDirect(Compositor* aCompositor)
    : ContentHost(aCompositor)
  {}

  virtual BufferType GetType() { return BUFFER_CONTENT_DIRECT; }

  virtual void UpdateThebes(const ThebesBuffer& aNewBack,
                            const nsIntRegion& aUpdated,
                            OptionalThebesBuffer* aNewFront,
                            const nsIntRegion& aOldValidRegionFront,
                            const nsIntRegion& aOldValidRegionBack,
                            OptionalThebesBuffer* aNewBackResult,
                            nsIntRegion* aNewValidRegionFront,
                            nsIntRegion* aUpdatedRegionBack);
};

// We're using resources owned by our texture as the front buffer.
// Upload the changed region and then return the surface back to
// the renderer.
class ContentHostTexture : public ContentHost
{
public:
  ContentHostTexture(Compositor* aCompositor)
    : ContentHost(aCompositor)
  {}

  virtual BufferType GetType() { return BUFFER_CONTENT; }

  virtual void UpdateThebes(const ThebesBuffer& aNewBack,
                            const nsIntRegion& aUpdated,
                            OptionalThebesBuffer* aNewFront,
                            const nsIntRegion& aOldValidRegionFront,
                            const nsIntRegion& aOldValidRegionBack,
                            OptionalThebesBuffer* aNewBackResult,
                            nsIntRegion* aNewValidRegionFront,
                            nsIntRegion* aUpdatedRegionBack);
};

class TiledTexture {
public:
  // Constructs a placeholder TiledTexture. See the comments above
  // TiledLayerBuffer for more information on what this is used for;
  // essentially, this is a sentinel used to represent an invalid or blank
  // tile.
  TiledTexture()
    : mTextureHost(nullptr)
  {}

  // Constructs a TiledTexture from a TextureHost.
  TiledTexture(TextureHost* aTextureHost)
    : mTextureHost(aTextureHost)
  {}

  TiledTexture(const TiledTexture& o) {
    mTextureHost = o.mTextureHost;
  }
  TiledTexture& operator=(const TiledTexture& o) {
    if (this == &o) return *this;
    mTextureHost = o.mTextureHost;
    return *this;
  }

  void Validate(gfxReusableSurfaceWrapper* aReusableSurface, Compositor* aCompositor) {
    TextureFlags flags = 0;
    if (!mTextureHost) {
      // convert placeholder tile to a real tile
      mTextureHost = aCompositor->CreateTextureHost(BUFFER_TILED,
                                                    TEXTURE_TILE,
                                                    0,
                                                    SURFACEDESCRIPTOR_UNKNOWN,
                                                    nullptr);
      flags |= NewTile;
    }

    mTextureHost->Update(aReusableSurface, flags);
  }

  bool operator== (const TiledTexture& o) const {
    if (!mTextureHost || !o.mTextureHost) {
      return mTextureHost == o.mTextureHost;
    }
    return *mTextureHost == *o.mTextureHost;
  }
  bool operator!= (const TiledTexture& o) const {
    if (!mTextureHost || !o.mTextureHost) {
      return mTextureHost != o.mTextureHost;
    }
    return *mTextureHost != *o.mTextureHost;
  }

  RefPtr<TextureHost> mTextureHost;
};

class TiledLayerBufferComposite
  : public TiledLayerBuffer<TiledLayerBufferComposite, TiledTexture>
{
  friend class TiledLayerBuffer<TiledLayerBufferComposite, TiledTexture>;

public:
  TiledLayerBufferComposite(Compositor* aCompositor)
    : mCompositor(aCompositor)
  {}

  void Upload(const BasicTiledLayerBuffer* aMainMemoryTiledBuffer,
              const nsIntRegion& aNewValidRegion,
              const nsIntRegion& aInvalidateRegion,
              const gfxSize& aResolution);

  TiledTexture GetPlaceholderTile() const { return TiledTexture(); }

  // Stores the absolute resolution of the containing frame, calculated
  // by the sum of the resolutions of all parent layers' FrameMetrics.
  const gfxSize& GetFrameResolution() { return mFrameResolution; }

protected:
  TiledTexture ValidateTile(TiledTexture aTile,
                            const nsIntPoint& aTileRect,
                            const nsIntRegion& dirtyRect);

  // do nothing, the desctructor in the texture host takes care of releasing resources
  void ReleaseTile(TiledTexture aTile) {}

  void SwapTiles(TiledTexture& aTileA, TiledTexture& aTileB) {
    std::swap(aTileA, aTileB);
  }

private:
  Compositor* mCompositor;
  const BasicTiledLayerBuffer* mMainMemoryTiledBuffer;
  gfxSize mFrameResolution;
};





class TiledThebesLayerComposite;
class ReusableTileStoreComposite;

class TiledContentHost : public AContentHost,
                         public TiledLayerComposer
{
public:
  TiledContentHost(Compositor* aCompositor)
    : mCompositor(aCompositor)
    , mVideoMemoryTiledBuffer(aCompositor)
    , mLowPrecisionVideoMemoryTiledBuffer(aCompositor)
    , mReusableTileStore(nullptr)
    , mPendingUpload(false)
    , mPendingLowPrecisionUpload(false)
  {}
  ~TiledContentHost();

  virtual LayerRenderState GetRenderState() MOZ_OVERRIDE
  {
    return LayerRenderState();
  }


  virtual void UpdateThebes(const ThebesBuffer& aNewBack,
                            const nsIntRegion& aUpdated,
                            OptionalThebesBuffer* aNewFront,
                            const nsIntRegion& aOldValidRegionFront,
                            const nsIntRegion& aOldValidRegionBack,
                            OptionalThebesBuffer* aNewBackResult,
                            nsIntRegion* aNewValidRegionFront,
                            nsIntRegion* aUpdatedRegionBack);

  const nsIntRegion& GetValidLowPrecisionRegion() const
  {
    return mLowPrecisionVideoMemoryTiledBuffer.GetValidRegion();
  }

  void MemoryPressure();
  void PaintedTiledLayerBuffer(const BasicTiledLayerBuffer* mTiledBuffer);

  // Renders a single given tile.
  void RenderTile(const TiledTexture& aTile,
                  EffectChain& aEffectChain,
                  float aOpacity,
                  const gfx::Matrix4x4& aTransform,
                  const gfx::Point& aOffset,
                  const gfx::Filter& aFilter,
                  const gfx::Rect& aClipRect,
                  const nsIntRegion& aScreenRegion,
                  const nsIntPoint& aTextureOffset,
                  const nsIntSize& aTextureBounds);

  void Composite(EffectChain& aEffectChain,
                 float aOpacity,
                 const gfx::Matrix4x4& aTransform,
                 const gfx::Point& aOffset,
                 const gfx::Filter& aFilter,
                 const gfx::Rect& aClipRect,
                 const nsIntRegion* aVisibleRegion = nullptr,
                 TiledLayerProperties* aLayerProperties = nullptr);

  virtual BufferType GetType() { return BUFFER_TILED; }

  virtual TiledLayerComposer* AsTiledLayerComposer() { return this; }

  virtual void AddTextureHost(TextureHost* aTextureHost) { MOZ_ASSERT(false, "Does nothing"); }

private:
  void ProcessUploadQueue(nsIntRegion* aNewValidRegion);
  void ProcessLowPrecisionUploadQueue();

  void RenderLayerBuffer(TiledLayerBufferComposite& aLayerBuffer,
                         const nsIntRegion& aValidRegion,
                         EffectChain& aEffectChain,
                         float aOpacity,
                         const gfx::Point& aOffset,
                         const gfx::Filter& aFilter,
                         const gfx::Rect& aClipRect,
                         const nsIntRegion& aMaskRegion,
                         nsIntRect aVisibleRect,
                         gfx::Matrix4x4 aTransform);

  void EnsureTileStore();

  RefPtr<Compositor> mCompositor;

  nsIntRegion                  mRegionToUpload;
  nsIntRegion                  mLowPrecisionRegionToUpload;
  BasicTiledLayerBuffer        mMainMemoryTiledBuffer;
  BasicTiledLayerBuffer        mLowPrecisionMainMemoryTiledBuffer;
  TiledLayerBufferComposite    mVideoMemoryTiledBuffer;
  TiledLayerBufferComposite    mLowPrecisionVideoMemoryTiledBuffer;
  ReusableTileStoreComposite*  mReusableTileStore;
  TiledLayerProperties         mLayerProperties;
  bool                         mPendingUpload : 1;
  bool                         mPendingLowPrecisionUpload : 1;
};

}
}

#endif<|MERGE_RESOLUTION|>--- conflicted
+++ resolved
@@ -110,21 +110,8 @@
                          const gfx::Point& aOffset,
                          const gfx::Filter& aFilter,
                          const gfx::Rect& aClipRect,
-<<<<<<< HEAD
                          const nsIntRegion* aVisibleRegion = nullptr,
-                         TiledLayerProperties* aLayerProperties = nullptr)
-  {
-    CompositingThebesLayerBuffer::Composite(aEffectChain,
-                                            aOpacity,
-                                            aTransform,
-                                            aOffset,
-                                            aFilter,
-                                            aClipRect,
-                                            aVisibleRegion);
-  }
-=======
-                         const nsIntRegion* aVisibleRegion = nullptr);
->>>>>>> f2276436
+                         TiledLayerProperties* aLayerProperties = nullptr);
 
   // CompositingThebesLayerBuffer implementation
   virtual PaintState BeginPaint(ContentType aContentType, uint32_t) {
