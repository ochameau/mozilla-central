/* -*- Mode: C++; tab-width: 20; indent-tabs-mode: nil; c-basic-offset: 2 -*- */
/* This Source Code Form is subject to the terms of the Mozilla Public
 * License, v. 2.0. If a copy of the MPL was not distributed with this
 * file, You can obtain one at http://mozilla.org/MPL/2.0/. */

#include "ipc/AutoOpenSurface.h"
#include "mozilla/layers/ShadowLayers.h"
#include "mozilla/layers/ContentHost.h"
#include "mozilla/layers/TextureFactoryIdentifier.h" // for TextureInfo
#include "mozilla/layers/Effects.h"

namespace mozilla {
namespace layers {

void
CompositingThebesLayerBuffer::Composite(EffectChain& aEffectChain,
                                        float aOpacity,
                                        const gfx::Matrix4x4& aTransform,
                                        const gfx::Point& aOffset,
                                        const gfx::Filter& aFilter,
                                        const gfx::Rect& aClipRect,
                                        const nsIntRegion* aVisibleRegion)
{
  NS_ASSERTION(aVisibleRegion, "Requires a visible region");

  if (!mTextureHost || !mInitialised)
    return;

  if (RefPtr<Effect> effect = mTextureHost->Lock(aFilter)) {
    if (mTextureHostOnWhite) {
      if (RefPtr<Effect> effectOnWhite = mTextureHostOnWhite->Lock(aFilter)) {
<<<<<<< HEAD
        return; // TODO[nical] this does not belong here 
                //       [nrc] why not?
=======
        MOZ_ASSERT(false, "not implemented");
        return; // TODO[nical] this does not belong here
>>>>>>> a95f7935
        /*
        aEffectChain.mEffects[EFFECT_COMPONENT_ALPHA] =
          new EffectComponentAlpha(mTextureHostOnWhite->GetAsTextureSource(),
                                   mTextureHost->GetAsTextureSource());
        */
      } else {
        return;
      }
    } else {
        aEffectChain.mEffects[effect->mType] = effect;
    }
  } else {
    return;
  }

  nsIntRegion tmpRegion;
  const nsIntRegion* renderRegion;
  if (PaintWillResample()) {
    // If we're resampling, then the texture image will contain exactly the
    // entire visible region's bounds, and we should draw it all in one quad
    // to avoid unexpected aliasing.
    tmpRegion = aVisibleRegion->GetBounds();
    renderRegion = &tmpRegion;
  } else {
    renderRegion = aVisibleRegion;
  }

  nsIntRegion region(*renderRegion);
  nsIntPoint origin = GetOriginOffset();
  region.MoveBy(-origin);           // translate into TexImage space, buffer origin might not be at texture (0,0)

  // Figure out the intersecting draw region
  gfx::IntSize texSize = mTextureHost->GetSize();
  nsIntRect textureRect = nsIntRect(0, 0, texSize.width, texSize.height);
  textureRect.MoveBy(region.GetBounds().TopLeft());
  nsIntRegion subregion;
  subregion.And(region, textureRect);
  if (subregion.IsEmpty())  // Region is empty, nothing to draw
    return;

  nsIntRegion screenRects;
  nsIntRegion regionRects;

  // Collect texture/screen coordinates for drawing
  nsIntRegionRectIterator iter(subregion);
  while (const nsIntRect* iterRect = iter.Next()) {
    nsIntRect regionRect = *iterRect;
    nsIntRect screenRect = regionRect;
    screenRect.MoveBy(origin);

    screenRects.Or(screenRects, screenRect);
    regionRects.Or(regionRects, regionRect);
  }

  TileIterator* tileIter = mTextureHost->GetAsTileIterator();
  TileIterator* iterOnWhite = nullptr;
  tileIter->BeginTileIteration();

  if (mTextureHostOnWhite) {
    iterOnWhite = mTextureHostOnWhite->GetAsTileIterator();
    NS_ASSERTION(tileIter->GetTileCount() == iterOnWhite->GetTileCount(),
                 "Tile count mismatch on component alpha texture");
    iterOnWhite->BeginTileIteration();
  }

  bool usingTiles = (tileIter->GetTileCount() > 1);
  do {
    if (iterOnWhite) {
      NS_ASSERTION(iterOnWhite->GetTileRect() == tileIter->GetTileRect(), "component alpha textures should be the same size.");
    }

    nsIntRect tileRect = tileIter->GetTileRect();

    // Draw texture. If we're using tiles, we do repeating manually, as texture
    // repeat would cause each individual tile to repeat instead of the
    // compound texture as a whole. This involves drawing at most 4 sections,
    // 2 for each axis that has texture repeat.
    for (int y = 0; y < (usingTiles ? 2 : 1); y++) {
      for (int x = 0; x < (usingTiles ? 2 : 1); x++) {
        nsIntRect currentTileRect(tileRect);
        currentTileRect.MoveBy(x * texSize.width, y * texSize.height);

        nsIntRegionRectIterator screenIter(screenRects);
        nsIntRegionRectIterator regionIter(regionRects);

        const nsIntRect* screenRect;
        const nsIntRect* regionRect;
        while ((screenRect = screenIter.Next()) &&
               (regionRect = regionIter.Next())) {
            nsIntRect tileScreenRect(*screenRect);
            nsIntRect tileRegionRect(*regionRect);

            // When we're using tiles, find the intersection between the tile
            // rect and this region rect. Tiling is then handled by the
            // outer for-loops and modifying the tile rect.
            if (usingTiles) {
                tileScreenRect.MoveBy(-origin);
                tileScreenRect = tileScreenRect.Intersect(currentTileRect);
                tileScreenRect.MoveBy(origin);

                if (tileScreenRect.IsEmpty())
                  continue;

                tileRegionRect = regionRect->Intersect(currentTileRect);
                tileRegionRect.MoveBy(-currentTileRect.TopLeft());
            }
            gfx::Rect rect(tileScreenRect.x, tileScreenRect.y,
                           tileScreenRect.width, tileScreenRect.height);
            gfx::Rect sourceRect(tileRegionRect.x, tileRegionRect.y,
                                 tileRegionRect.width, tileRegionRect.height);
            gfx::Rect textureRect(tileRect.x, tileRect.y,
                                  tileRect.width, tileRect.height);
            mCompositor->DrawQuad(rect, &sourceRect, &textureRect, &aClipRect, aEffectChain,
                                  aOpacity, aTransform, aOffset);
        }
      }
    }

    if (iterOnWhite)
        iterOnWhite->NextTile();
  } while (tileIter->NextTile());

}


void
ContentHostTexture::UpdateThebes(const ThebesBuffer& aNewFront,
                                 const nsIntRegion& aUpdated,
                                 OptionalThebesBuffer* aNewBack,
                                 const nsIntRegion& aOldValidRegionFront,
                                 const nsIntRegion& aOldValidRegionBack,
                                 OptionalThebesBuffer* aNewBackResult,
                                 nsIntRegion* aNewValidRegionFront,
                                 nsIntRegion* aUpdatedRegionBack)
{
  printf("xxx ContentHostTexture::UpdateThebes\n");
  AutoOpenSurface surface(OPEN_READ_ONLY, aNewFront.buffer());
  gfxASurface* updated = surface.Get();

  // updated is in screen coordinates. Convert it to buffer coordinates.
  nsIntRegion destRegion(aUpdated);
  destRegion.MoveBy(-aNewFront.rect().TopLeft());

  // Correct for rotation
  destRegion.MoveBy(aNewFront.rotation());
  gfxIntSize size = updated->GetSize();
  nsIntRect destBounds = destRegion.GetBounds();
  destRegion.MoveBy((destBounds.x >= size.width) ? -size.width : 0,
                    (destBounds.y >= size.height) ? -size.height : 0);

  // There's code to make sure that updated regions don't cross rotation
  // boundaries, so assert here that this is the case
  NS_ASSERTION(((destBounds.x % size.width) + destBounds.width <= size.width) &&
               ((destBounds.y % size.height) + destBounds.height <= size.height),
               "Updated region lies across rotation boundaries!");

  mTextureHost->Update(updated, destRegion);
  mInitialised = true;

  mBufferRect = aNewFront.rect();
  mBufferRotation = aNewFront.rotation();

  *aNewBack = aNewFront;
  *aNewValidRegionFront = aOldValidRegionBack;
  *aNewBackResult = null_t();
  aUpdatedRegionBack->SetEmpty();
}

void
ContentHostTexture::AddTextureHost(const TextureInfo& aTextureInfo, TextureHost* aTextureHost)
{
  NS_ASSERTION(aTextureInfo.imageType == BUFFER_CONTENT &&
               aTextureInfo.memoryType == TEXTURE_SHMEM,
               "BufferType mismatch.");
  mTextureHost = aTextureHost;
}

void
ContentHostDirect::UpdateThebes(const ThebesBuffer& aNewBack,
                                const nsIntRegion& aUpdated,
                                OptionalThebesBuffer* aNewFront,
                                const nsIntRegion& aOldValidRegionFront,
                                const nsIntRegion& aOldValidRegionBack,
                                OptionalThebesBuffer* aNewBackResult,
                                nsIntRegion* aNewValidRegionFront,
                                nsIntRegion* aUpdatedRegionBack)
{
  printf("xxx ContentHostDirect::UpdateThebes\n");
  mBufferRect = aNewBack.rect();
  mBufferRotation = aNewBack.rotation();

  if (!mTextureHost) {
    *aNewFront = null_t();
    mInitialised = false;

    aNewValidRegionFront->SetEmpty();
    *aNewBackResult = null_t();
    *aUpdatedRegionBack = aUpdated;
    return;
  }

  bool needsReset;
  SharedImage newFrontBuffer;
  mTextureHost->Update(aNewBack.buffer(), &newFrontBuffer,
                       &mInitialised, &needsReset);
  if (!mInitialised) {
    // try falling back to a (hopefully) more reliable texture host
    mTextureHost = nullptr; //TODO[nrc] hmm, which texture host? Probably basic shmem thing, waiting for nical to finish refactoring texture hosts
    mTextureHost->Update(aNewBack.buffer(), &newFrontBuffer,
                         &mInitialised, &needsReset);
  }
  if (newFrontBuffer.type() == SharedImage::TSurfaceDescriptor) {
    *aNewFront = ThebesBuffer(newFrontBuffer.get_SurfaceDescriptor(),
                              mBufferRect, mBufferRotation);
  } else {
    *aNewFront = null_t();
  }

  // We have to invalidate the pixels painted into the new buffer.
  // They might overlap with our old pixels.
  aNewValidRegionFront->Sub(needsReset
                              ? nsIntRegion()
                              : aOldValidRegionFront, aUpdated);
  *aNewBackResult = *aNewFront;
  *aUpdatedRegionBack = aUpdated;
}

void
ContentHostDirect::AddTextureHost(const TextureInfo& aTextureInfo,
                                  TextureHost* aTextureHost)
{
  NS_ASSERTION(aTextureInfo.imageType == BUFFER_CONTENT_DIRECT &&
               aTextureInfo.memoryType == TEXTURE_SHMEM,
               "BufferType mismatch.");
  mTextureHost = aTextureHost;
}

}
}<|MERGE_RESOLUTION|>--- conflicted
+++ resolved
@@ -29,13 +29,9 @@
   if (RefPtr<Effect> effect = mTextureHost->Lock(aFilter)) {
     if (mTextureHostOnWhite) {
       if (RefPtr<Effect> effectOnWhite = mTextureHostOnWhite->Lock(aFilter)) {
-<<<<<<< HEAD
         return; // TODO[nical] this does not belong here 
+        MOZ_ASSERT(false, "not implemented");
                 //       [nrc] why not?
-=======
-        MOZ_ASSERT(false, "not implemented");
-        return; // TODO[nical] this does not belong here
->>>>>>> a95f7935
         /*
         aEffectChain.mEffects[EFFECT_COMPONENT_ALPHA] =
           new EffectComponentAlpha(mTextureHostOnWhite->GetAsTextureSource(),
@@ -241,6 +237,8 @@
   SharedImage newFrontBuffer;
   mTextureHost->Update(aNewBack.buffer(), &newFrontBuffer,
                        &mInitialised, &needsReset);
+  
+  //TODO[nrc] if !mInitialised should we fallback to a different texturehost?
   if (!mInitialised) {
     // try falling back to a (hopefully) more reliable texture host
     mTextureHost = nullptr; //TODO[nrc] hmm, which texture host? Probably basic shmem thing, waiting for nical to finish refactoring texture hosts
