/* -*- Mode: C++; tab-width: 20; indent-tabs-mode: nil; c-basic-offset: 2 -*- */
/* This Source Code Form is subject to the terms of the Mozilla Public
 * License, v. 2.0. If a copy of the MPL was not distributed with this
 * file, You can obtain one at http://mozilla.org/MPL/2.0/. */

#ifndef GFX_ThebesLayerComposite_H
#define GFX_ThebesLayerComposite_H

#include "mozilla/layers/PLayers.h"
#include "mozilla/layers/ShadowLayers.h"

#include "Layers.h"
#include "LayerManagerComposite.h"
#include "base/task.h"


namespace mozilla {
namespace layers {

class AContentHost;

class ThebesLayerComposite : public ShadowThebesLayer,
                             public LayerComposite
{
public:
  ThebesLayerComposite(LayerManagerComposite *aManager);
  virtual ~ThebesLayerComposite();

  virtual void SetAllocator(ISurfaceDeAllocator* aAllocator);
                           
  virtual void DestroyFrontBuffer();

  virtual void Disconnect();

  virtual void SetValidRegion(const nsIntRegion& aRegion)
  {
    ShadowThebesLayer::SetValidRegion(aRegion);
  }

  // TODO[nical] remove Swap from layer
  void SwapTexture(const ThebesBuffer& aNewFront,
                   const nsIntRegion& aUpdatedRegion,
                   OptionalThebesBuffer* aNewBack,
                   nsIntRegion* aNewBackValidRegion,
                   OptionalThebesBuffer* aReadOnlyFront,
                   nsIntRegion* aFrontUpdatedRegion);

<<<<<<< HEAD
  virtual LayerRenderState GetRenderState() MOZ_OVERRIDE;

=======
  BufferHost* GetBufferHost() MOZ_OVERRIDE;
>>>>>>> a95f7935
  // LayerComposite impl
  void Destroy();
  Layer* GetLayer();
  virtual bool IsEmpty();
  virtual void RenderLayer(const nsIntPoint& aOffset,
                           const nsIntRect& aClipRect,
                           CompositingRenderTarget* aPreviousTarget = nullptr);
  virtual void CleanupResources();

  virtual void AddTextureHost(const TextureInfo& aTextureInfo, TextureHost* aTextureHost);

private:
  void EnsureBuffer(BufferType aHostType);

  nsRefPtr<AContentHost> mBuffer;
  nsIntRegion mValidRegionForNextBackBuffer;
};

} /* layers */
} /* mozilla */
#endif /* GFX_ThebesLayerComposite_H */<|MERGE_RESOLUTION|>--- conflicted
+++ resolved
@@ -45,12 +45,9 @@
                    OptionalThebesBuffer* aReadOnlyFront,
                    nsIntRegion* aFrontUpdatedRegion);
 
-<<<<<<< HEAD
   virtual LayerRenderState GetRenderState() MOZ_OVERRIDE;
 
-=======
   BufferHost* GetBufferHost() MOZ_OVERRIDE;
->>>>>>> a95f7935
   // LayerComposite impl
   void Destroy();
   Layer* GetLayer();
