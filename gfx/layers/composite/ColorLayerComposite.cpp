/* -*- Mode: C++; tab-width: 20; indent-tabs-mode: nil; c-basic-offset: 2 -*- */
/* This Source Code Form is subject to the terms of the Mozilla Public
 * License, v. 2.0. If a copy of the MPL was not distributed with this
 * file, You can obtain one at http://mozilla.org/MPL/2.0/. */

#include "ColorLayerComposite.h"
#include "mozilla/layers/Effects.h"
#include "gfx2DGlue.h"

namespace mozilla {
namespace layers {

void
ColorLayerComposite::RenderLayer(const nsIntPoint& aOffset,
                                 const nsIntRect& aClipRect,
                                 CompositingRenderTarget*)
{
  EffectChain effects;
  gfxRGBA color(GetColor());
  effects.mPrimaryEffect = new EffectSolidColor(gfx::Color(color.r,
                                                           color.g,
                                                           color.b,
                                                           color.a));
  nsIntRect visibleRect = GetEffectiveVisibleRegion().GetBounds();

  LayerManagerComposite::AddMaskEffect(GetMaskLayer(), effects);

  gfx::Rect rect(visibleRect.x, visibleRect.y, visibleRect.width, visibleRect.height);
  float opacity = GetEffectiveOpacity();
  gfx::Matrix4x4 transform;
  ToMatrix4x4(GetEffectiveTransform(), transform);
  gfx::Rect clipRect(aClipRect.x, aClipRect.y, aClipRect.width, aClipRect.height);
  mCompositor->DrawQuad(rect, &clipRect, effects, opacity,
                        transform, gfx::Point(aOffset.x, aOffset.y));
}

<<<<<<< HEAD
void
ColorLayerComposite::RenderLayer(const nsIntPoint& aOffset,
                                 const nsIntRect& aClipRect)
{
  if (mCompositeManager->CompositingDisabled()) {
    return;
  }

  RenderColorLayer(this, mCompositor, aOffset, aClipRect);
}

=======
>>>>>>> 80f74a74

} /* layers */
} /* mozilla */<|MERGE_RESOLUTION|>--- conflicted
+++ resolved
@@ -12,8 +12,7 @@
 
 void
 ColorLayerComposite::RenderLayer(const nsIntPoint& aOffset,
-                                 const nsIntRect& aClipRect,
-                                 CompositingRenderTarget*)
+                                 const nsIntRect& aClipRect)
 {
   EffectChain effects;
   gfxRGBA color(GetColor());
@@ -34,20 +33,5 @@
                         transform, gfx::Point(aOffset.x, aOffset.y));
 }
 
-<<<<<<< HEAD
-void
-ColorLayerComposite::RenderLayer(const nsIntPoint& aOffset,
-                                 const nsIntRect& aClipRect)
-{
-  if (mCompositeManager->CompositingDisabled()) {
-    return;
-  }
-
-  RenderColorLayer(this, mCompositor, aOffset, aClipRect);
-}
-
-=======
->>>>>>> 80f74a74
-
 } /* layers */
 } /* mozilla */