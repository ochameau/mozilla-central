--- conflicted
+++ resolved
@@ -36,9 +36,8 @@
 
   virtual void SetDeAllocator(ISurfaceDeAllocator* aDeAllocator) {}
 
-<<<<<<< HEAD
   virtual LayerRenderState GetRenderState() = 0;
-=======
+
   /**
    * Adds a mask effect using this texture as the mask, if possible.
    * \return true if the effect was added, false otherwise.
@@ -50,7 +49,6 @@
     NS_WARNING("TODO[nical] Not implemented");
     return false;
   }
->>>>>>> a95f7935
 };
 
 }
