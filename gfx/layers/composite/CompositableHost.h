--- conflicted
+++ resolved
@@ -11,7 +11,6 @@
 namespace mozilla {
 namespace layers {
 
-<<<<<<< HEAD
 // Some properties of a Layer required for tiling
 struct TiledLayerProperties
 {
@@ -22,10 +21,9 @@
   gfxRect mCompositionBounds;
   bool mRetainTiles;
 };
-=======
+
 class TextureHost;
 class SurfaceDescriptor;
->>>>>>> f2276436
 
 class CompositableHost : public RefCounted<CompositableHost>
 {
