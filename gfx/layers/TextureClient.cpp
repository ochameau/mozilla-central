--- conflicted
+++ resolved
@@ -493,14 +493,10 @@
   case TEXTURE_ASYNC:
     result = new TextureClientBridge(aLayerForwarder, aCompositableHostType);
     break;
-<<<<<<< HEAD
   case TEXTURE_TILED:
     result = new TextureClientTile(aLayerForwarder, aCompositableHostType);
     break;
-  case TEXTURE_SHARED_DXGI:
-=======
   case TEXTURE_SHARED|TEXTURE_DXGI:
->>>>>>> f2276436
 #ifdef XP_WIN
     result = new TextureClientD3D11(aLayerForwarder, aCompositableHostType);
     break;
