--- conflicted
+++ resolved
@@ -292,25 +292,6 @@
 }
 
 void
-<<<<<<< HEAD
-=======
-ShadowLayerForwarder::PaintedThebesBuffer(ShadowableLayer* aThebes,
-                                          const nsIntRegion& aUpdatedRegion,
-                                          const nsIntRect& aBufferRect,
-                                          const nsIntPoint& aBufferRotation,
-                                          const SurfaceDescriptor& aNewFrontBuffer)
-{
-  MOZ_LAYERS_LOG(("[LayersForwarder] OpPaintThebesBuffer(%p)\n", aThebes->AsLayer()));
-
-  mTxn->AddPaint(OpPaintThebesBuffer(NULL, Shadow(aThebes),
-                                     ThebesBuffer(aNewFrontBuffer,
-                                                  aBufferRect,
-                                                  aBufferRotation),
-                                     aUpdatedRegion));
-}
-
-void
->>>>>>> e417c899
 ShadowLayerForwarder::PaintedTiledLayerBuffer(ShadowableLayer* aLayer,
                                               BasicTiledLayerBuffer* aTiledLayerBuffer)
 {
