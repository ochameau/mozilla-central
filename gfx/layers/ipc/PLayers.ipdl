--- conflicted
+++ resolved
@@ -30,288 +30,6 @@
 
 namespace mozilla {
 namespace layers {
-
-<<<<<<< HEAD
-=======
-struct TargetConfig {
-  nsIntRect naturalBounds;
-  ScreenRotation rotation;
-  nsIntRect clientBounds;
-  ScreenOrientation orientation;
-};
-
-// Create a shadow layer for |layer|
-struct OpCreateThebesLayer     { PLayer layer; };
-struct OpCreateContainerLayer  { PLayer layer; };
-struct OpCreateImageLayer      { PLayer layer; };
-struct OpCreateColorLayer      { PLayer layer; };
-struct OpCreateCanvasLayer     { PLayer layer; };
-struct OpCreateRefLayer        { PLayer layer; };
-
-struct ThebesBuffer {
-  SurfaceDescriptor buffer;
-  nsIntRect rect;
-  nsIntPoint rotation;
-};
-union OptionalThebesBuffer { ThebesBuffer; null_t; };
-
-union CanvasSurface {
-  SurfaceDescriptor;
-  null_t;
-};
-
-struct CubicBezierFunction {
-  float x1;
-  float y1;
-  float x2;
-  float y2;
-};
-
-struct StepFunction {
-  int steps;
-  // 1 = nsTimingFunction::StepStart, 2 = nsTimingFunction::StepEnd
-  int type;
-};
-
-union TimingFunction {
-  CubicBezierFunction;
-  StepFunction;
-};
-
-struct Color { gfxRGBA value; };
-struct Perspective { float value; };
-struct RotationX { float radians; };
-struct RotationY { float radians; };
-struct RotationZ { float radians; };
-struct Rotation { float radians; };
-struct Rotation3D {
-  float x;
-  float y;
-  float z;
-  float radians;
-};
-struct Scale {
-  float x;
-  float y;
-  float z;
-};
-struct SkewX { float x; };
-struct SkewY { float y; };
-struct TransformMatrix { gfx3DMatrix value; };
-struct Translation {
-  float x;
-  float y;
-  float z;
-};
-
-union TransformFunction {
-  Perspective;
-  RotationX;
-  RotationY;
-  RotationZ;
-  Rotation;
-  Rotation3D;
-  Scale;
-  SkewX;
-  SkewY;
-  Translation;
-  TransformMatrix;
-};
-
-union Animatable {
-  float;
-  TransformFunction[];
-};
-
-struct AnimationSegment {
-  Animatable startState;
-  Animatable endState;
-  float startPortion;
-  float endPortion;
-  TimingFunction sampleFn;
-};
-
-// Transforms need extra information to correctly convert the list of transform
-// functions to a gfx3DMatrix that can be applied directly to the layer.
-struct TransformData {
-  // the origin of the frame being transformed in app units
-  nsPoint origin;
-  // the -moz-transform-origin property for the transform in css pixels
-  gfxPoint3D mozOrigin;
-  // the -moz-perspective-origin property for the transform in css pixels
-  gfxPoint3D perspectiveOrigin;
-  nsRect bounds;
-  nscoord perspective;
-  int32_t appUnitsPerDevPixel;
-};
-
-union AnimationData {
-  null_t;
-  TransformData;
-};
-
-struct Animation {
-  // Unlike in nsAnimationManager, this start time is at the end of the
-  // delay.  If the delay is changed dynamically, the layer's data will
-  // be updated.
-  TimeStamp startTime;
-  TimeDuration duration;
-  // For each frame, the interpolation point is computed based on the
-  // startTime, the direction, the duration, and the current time.
-  // The segments must uniquely cover the portion from 0.0 to 1.0
-  AnimationSegment[] segments;
-  // How many times to repeat the animation.  < 0 means "forever".
-  float numIterations;
-  // This uses the NS_STYLE_ANIMATION_DIRECTION_* constants.
-  int32_t direction;
-  nsCSSProperty property;
-  AnimationData data;
-};
-
-// Change a layer's attributes
-struct CommonLayerAttributes {
-  nsIntRegion visibleRegion;
-  TransformMatrix transform;
-  float postXScale;
-  float postYScale;
-  uint32_t contentFlags;
-  float opacity;
-  bool useClipRect;
-  nsIntRect clipRect;
-  bool isFixedPosition;
-  gfxPoint fixedPositionAnchor;
-  nullable PLayer maskLayer;
-  // Animated colors will only honored for ColorLayers.
-  Animation[] animations;
- };
-
-struct ThebesLayerAttributes {
-  nsIntRegion validRegion;
-};
-struct ContainerLayerAttributes {
-  FrameMetrics metrics;
-  float preXScale;
-  float preYScale;
-  float inheritedXScale;
-  float inheritedYScale;
-};
-struct ColorLayerAttributes     { Color color; };
-struct CanvasLayerAttributes    { GraphicsFilterType filter; };
-struct RefLayerAttributes       { int64_t id; };
-struct ImageLayerAttributes     {
-  GraphicsFilterType filter;
-  bool forceSingleTile;
-};
-
-union SpecificLayerAttributes {
-  null_t;
-  ThebesLayerAttributes;
-  ContainerLayerAttributes;
-  ColorLayerAttributes;
-  CanvasLayerAttributes;
-  RefLayerAttributes;
-  ImageLayerAttributes;
-};
-
-struct LayerAttributes {
-  CommonLayerAttributes common;
-  SpecificLayerAttributes specific;
-};
-
-struct OpSetLayerAttributes {
-  PLayer layer;
-  LayerAttributes attrs;
-};
-
-
-// Monkey with the tree structure
-struct OpSetRoot          { PLayer root; };
-struct OpInsertAfter      { PLayer container; PLayer childLayer; PLayer after; };
-struct OpAppendChild      { PLayer container; PLayer childLayer; };
-struct OpRemoveChild      { PLayer container; PLayer childLayer; };
-struct OpRepositionChild  { PLayer container; PLayer childLayer; PLayer after; };
-struct OpRaiseToTopChild  { PLayer container; PLayer childLayer; };
-
-
-// Paint (buffer update)
-struct OpPaintThebesBuffer {
-  PLayer layer;
-  ThebesBuffer newFrontBuffer;
-  nsIntRegion updatedRegion;
-};
-
-struct OpPaintTiledLayerBuffer {
-  PLayer layer;
-  // Bug 747811
-  // FIXME: We need to support sharing tile across process.
-  uintptr_t tiledLayerBuffer;
-};
-
-struct OpPaintCanvas  {
-  PLayer layer;
-  CanvasSurface newFrontBuffer;
-  bool needYFlip;
-};
-
-struct OpPaintImage  {
-  PLayer layer;
-  SharedImage newFrontBuffer;
-};
-
-
-// A unit of a changeset; a set of these comprise a changeset
-union Edit {
-  OpCreateThebesLayer;
-  OpCreateContainerLayer;
-  OpCreateImageLayer;
-  OpCreateColorLayer;
-  OpCreateCanvasLayer;
-  OpCreateRefLayer;
-
-  OpSetLayerAttributes;
-
-  OpSetRoot;
-  OpInsertAfter;
-  OpAppendChild;
-  OpRemoveChild;
-  OpRepositionChild;
-  OpRaiseToTopChild;
-
-  OpPaintThebesBuffer;
-  OpPaintTiledLayerBuffer;
-  OpPaintCanvas;
-  OpPaintImage;
-};
-
-
-// Replies to operations
-struct OpBufferSwap   { PLayer layer; CanvasSurface newBackBuffer; };
-
-struct OpImageSwap { PLayer layer; SharedImage newBackImage; };
-
-struct OpThebesBufferSwap {
-  PLayer layer;
-  OptionalThebesBuffer newBackBuffer;
-  nsIntRegion newValidRegion;
-  // If the parent took the child's old back buffer and returned its
-  // old front buffer, |readOnlyFrontBuffer| may (if non-null) contain
-  // the child's old back buffer (parent's new front buffer).  This
-  // buffer can be used to read back the newly updated region into the
-  // child's new back buffer.  This buffer must be considered
-  // read-only, but sadly that's not enforced.
-  OptionalThebesBuffer readOnlyFrontBuffer;
-  nsIntRegion frontUpdatedRegion;
-};
-
-// Unit of a "changeset reply".  This is a weird abstraction, probably
-// only to be used for buffer swapping.
-union EditReply {
-  OpBufferSwap;
-  OpThebesBufferSwap;
-  OpImageSwap;
-};
-
->>>>>>> 3e3057f2
 
 sync protocol PLayers {
   manager PRenderFrame or PCompositor;
