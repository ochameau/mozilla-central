--- conflicted
+++ resolved
@@ -58,27 +58,11 @@
   bool external;
 };
 
-<<<<<<< HEAD
-=======
-struct SharedImageID {
-  uint64_t id;
-};
-
 struct SurfaceStreamDescriptor {
   SurfaceStreamHandle handle;
   bool yflip;
 };
 
-union SurfaceDescriptor {
-  Shmem;
-  SurfaceDescriptorD3D10;
-  SurfaceDescriptorGralloc;
-  SurfaceDescriptorX11;
-  SharedTextureDescriptor;
-  SurfaceStreamDescriptor;
-};
-
->>>>>>> 3e3057f2
 struct YCbCrImage {
   Shmem data;
   size_t offset;
@@ -89,7 +73,6 @@
   uint32_t rgbFormat;
 };
 
-
 union SurfaceDescriptor {
   Shmem;
   SurfaceDescriptorD3D10;
@@ -98,6 +81,28 @@
   YCbCrImage;
   RGBImage;
   SharedTextureDescriptor;
+  SurfaceStreamDescriptor;
+  null_t;
+};
+
+// Will be removed in the near future
+struct YUVImage {
+  Shmem Ydata;
+  Shmem Udata;
+  Shmem Vdata;
+  nsIntRect picture;
+};
+
+struct SharedImageID {
+  uint64_t id;
+};
+
+union SharedImage {
+  SurfaceDescriptor;
+  RGBImage;
+  YCbCrImage;
+  YUVImage;
+  SharedImageID;
   null_t;
 };
 
