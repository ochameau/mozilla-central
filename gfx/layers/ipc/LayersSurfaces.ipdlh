--- conflicted
+++ resolved
@@ -62,48 +62,25 @@
   nsIntRect picture;
 };
 
+struct RGBImage {
+  Shmem data;
+  nsIntRect picture;
+  uint32_t rgbFormat;
+};
+
+
 union SurfaceDescriptor {
   Shmem;
   SurfaceDescriptorD3D10;
   SurfaceDescriptorGralloc;
   SurfaceDescriptorX11;
   YCbCrImage;
+  RGBImage;
   SharedTextureDescriptor;
   null_t;
 };
 
-<<<<<<< HEAD
 
-=======
-struct YCbCrImage {
-  Shmem data;
-  size_t offset;
-  nsIntRect picture;
-};
-
-struct RGBImage {
-  Shmem data;
-  nsIntRect picture;
-  uint32_t rgbFormat;
-};
-
-// Will be removed in the near future
-struct YUVImage {
-  Shmem Ydata;
-  Shmem Udata;
-  Shmem Vdata;
-  nsIntRect picture;
-};
-
-union SharedImage {
-  SurfaceDescriptor;
-  RGBImage;
-  YCbCrImage;
-  YUVImage;
-  SharedImageID;
-  null_t;
-};
->>>>>>> 7cf9da7c
 
 } // namespace
 } // namespace