/* -*- Mode: C++; tab-width: 20; indent-tabs-mode: nil; c-basic-offset: 2 -*-
 * This Source Code Form is subject to the terms of the Mozilla Public
 * License, v. 2.0. If a copy of the MPL was not distributed with this
 * file, You can obtain one at http://mozilla.org/MPL/2.0/. */

#ifndef GFX_CANVASLAYEROGL_H
#define GFX_CANVASLAYEROGL_H

#include "LayerManagerOGL.h"
#include "gfxASurface.h"
#include "GLDefs.h"
#include "mozilla/Preferences.h"

#if defined(GL_PROVIDER_GLX)
#include "GLXLibrary.h"
#include "mozilla/X11Util.h"
#endif


namespace mozilla {
namespace layers {

class ImageHost;

class THEBES_API CanvasLayerOGL :
  public CanvasLayer,
  public LayerOGL
{
public:
  CanvasLayerOGL(LayerManagerOGL *aManager)
    : CanvasLayer(aManager, NULL)
    , LayerOGL(aManager)
    , mLayerProgram(gl::RGBALayerProgramType)
    , mTexture(0)
    , mTextureTarget(LOCAL_GL_TEXTURE_2D)
    , mDelayedUpdates(false)
    , mIsGLAlphaPremult(false)
    , mUploadTexture(0)
#if defined(GL_PROVIDER_GLX)
    , mPixmap(0)
#endif
  { 
    mImplData = static_cast<LayerOGL*>(this);
    mForceReadback = Preferences::GetBool("webgl.force-layers-readback", false);
  }

  ~CanvasLayerOGL() {
    Destroy();
  }

  // CanvasLayer implementation
  virtual void Initialize(const Data& aData);

  // LayerOGL implementation
  virtual void Destroy();
  virtual Layer* GetLayer() { return this; }
  virtual void RenderLayer(const nsIntPoint& aOffset,
                           const nsIntRect& aClipRect,
                           CompositingRenderTarget* aPreviousSurface = nullptr);
  virtual void CleanupResources();

protected:
  void UpdateSurface();

  nsRefPtr<gfxASurface> mCanvasSurface;
  nsRefPtr<GLContext> mGLContext;
  gl::ShaderProgramType mLayerProgram;
  RefPtr<gfx::DrawTarget> mDrawTarget;

  GLuint mTexture;
  GLenum mTextureTarget;

  bool mDelayedUpdates;
  bool mIsGLAlphaPremult;
  bool mNeedsYFlip;
  bool mForceReadback;
  GLuint mUploadTexture;
#if defined(GL_PROVIDER_GLX)
  GLXPixmap mPixmap;
#endif

  nsRefPtr<gfxImageSurface> mCachedTempSurface;
  gfxIntSize mCachedSize;
  gfxASurface::gfxImageFormat mCachedFormat;

  gfxImageSurface* GetTempSurface(const gfxIntSize& aSize,
                                  const gfxASurface::gfxImageFormat aFormat)
  {
    if (!mCachedTempSurface ||
        aSize.width != mCachedSize.width ||
        aSize.height != mCachedSize.height ||
        aFormat != mCachedFormat)
    {
      mCachedTempSurface = new gfxImageSurface(aSize, aFormat);
      mCachedSize = aSize;
      mCachedFormat = aFormat;
    }

    return mCachedTempSurface;
  }

  void DiscardTempSurface() {
    mCachedTempSurface = nullptr;
  }
};

<<<<<<< HEAD
=======
// NB: eventually we'll have separate shadow canvas2d and shadow
// canvas3d layers, but currently they look the same from the
// perspective of the compositor process
class ShadowCanvasLayerOGL : public ShadowCanvasLayer,
                             public LayerOGL
{
  typedef gl::TextureImage TextureImage;

public:
  ShadowCanvasLayerOGL(LayerManagerOGL* aManager);
  virtual ~ShadowCanvasLayerOGL();

  // CanvasLayer impl
  virtual void Initialize(const Data& aData);
  virtual void Init(const CanvasSurface& aNewFront, bool needYFlip);

  // This isn't meaningful for shadow canvas.
  virtual void Updated(const nsIntRect&) {}

  // ShadowCanvasLayer impl
  virtual void Swap(const CanvasSurface& aNewFront,
                    bool needYFlip,
                    CanvasSurface* aNewBack);

  virtual void DestroyFrontBuffer();

  virtual void Disconnect();

  // LayerOGL impl
  void Destroy();
  Layer* GetLayer();
  virtual LayerRenderState GetRenderState() MOZ_OVERRIDE;
  virtual void RenderLayer(int aPreviousFrameBuffer,
                           const nsIntPoint& aOffset);
  virtual void CleanupResources();

private:
  nsRefPtr<TextureImage> mTexImage;

  bool mNeedsYFlip;
  SurfaceDescriptor mFrontBufferDescriptor;
  GLuint mUploadTexture;
  GLuint mCurTexture;
  EGLImage mGrallocImage;
  gl::ShaderProgramType mShaderType;
};
>>>>>>> 3e3057f2

} /* layers */
} /* mozilla */
#endif /* GFX_IMAGELAYEROGL_H */<|MERGE_RESOLUTION|>--- conflicted
+++ resolved
@@ -104,56 +104,6 @@
   }
 };
 
-<<<<<<< HEAD
-=======
-// NB: eventually we'll have separate shadow canvas2d and shadow
-// canvas3d layers, but currently they look the same from the
-// perspective of the compositor process
-class ShadowCanvasLayerOGL : public ShadowCanvasLayer,
-                             public LayerOGL
-{
-  typedef gl::TextureImage TextureImage;
-
-public:
-  ShadowCanvasLayerOGL(LayerManagerOGL* aManager);
-  virtual ~ShadowCanvasLayerOGL();
-
-  // CanvasLayer impl
-  virtual void Initialize(const Data& aData);
-  virtual void Init(const CanvasSurface& aNewFront, bool needYFlip);
-
-  // This isn't meaningful for shadow canvas.
-  virtual void Updated(const nsIntRect&) {}
-
-  // ShadowCanvasLayer impl
-  virtual void Swap(const CanvasSurface& aNewFront,
-                    bool needYFlip,
-                    CanvasSurface* aNewBack);
-
-  virtual void DestroyFrontBuffer();
-
-  virtual void Disconnect();
-
-  // LayerOGL impl
-  void Destroy();
-  Layer* GetLayer();
-  virtual LayerRenderState GetRenderState() MOZ_OVERRIDE;
-  virtual void RenderLayer(int aPreviousFrameBuffer,
-                           const nsIntPoint& aOffset);
-  virtual void CleanupResources();
-
-private:
-  nsRefPtr<TextureImage> mTexImage;
-
-  bool mNeedsYFlip;
-  SurfaceDescriptor mFrontBufferDescriptor;
-  GLuint mUploadTexture;
-  GLuint mCurTexture;
-  EGLImage mGrallocImage;
-  gl::ShaderProgramType mShaderType;
-};
->>>>>>> 3e3057f2
-
 } /* layers */
 } /* mozilla */
 #endif /* GFX_IMAGELAYEROGL_H */