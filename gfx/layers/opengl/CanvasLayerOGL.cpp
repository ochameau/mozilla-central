--- conflicted
+++ resolved
@@ -243,11 +243,6 @@
       mDrawTarget->Flush();
       return;
     }
-<<<<<<< HEAD
-    return;
-  }
-=======
->>>>>>> 3e3057f2
 #endif
     updatedSurface = mCanvasSurface;
   } else {
@@ -357,337 +352,4 @@
     gl()->fDeleteTextures(1, &mUploadTexture);
     mUploadTexture = 0;
   }
-<<<<<<< HEAD
-=======
-}
-
-static bool
-IsValidSharedTexDescriptor(const SurfaceDescriptor& aDescriptor)
-{
-  return aDescriptor.type() == SurfaceDescriptor::TSharedTextureDescriptor;
-}
-
-static bool
-IsValidSurfaceStreamDescriptor(const SurfaceDescriptor& aDescriptor)
-{
-  return aDescriptor.type() == SurfaceDescriptor::TSurfaceStreamDescriptor;
-}
-
-ShadowCanvasLayerOGL::ShadowCanvasLayerOGL(LayerManagerOGL* aManager)
-  : ShadowCanvasLayer(aManager, nullptr)
-  , LayerOGL(aManager)
-  , mNeedsYFlip(false)
-  , mUploadTexture(0)
-  , mCurTexture(0)
-  , mGrallocImage(EGL_NO_IMAGE)
-  , mShaderType(RGBXLayerProgramType)
-{
-  mImplData = static_cast<LayerOGL*>(this);
-}
-
-ShadowCanvasLayerOGL::~ShadowCanvasLayerOGL()
-{}
-
-void
-ShadowCanvasLayerOGL::Initialize(const Data& aData)
-{
-  NS_RUNTIMEABORT("Incompatibe surface type");
-}
-
-void
-ShadowCanvasLayerOGL::Init(const CanvasSurface& aNewFront, bool needYFlip)
-{
-  AutoOpenSurface autoSurf(OPEN_READ_ONLY, aNewFront);
-
-  mNeedsYFlip = needYFlip;
-
-  mTexImage = gl()->CreateTextureImage(autoSurf.Size(),
-                                       autoSurf.ContentType(),
-                                       LOCAL_GL_CLAMP_TO_EDGE,
-                                       mNeedsYFlip ? TextureImage::NeedsYFlip : TextureImage::NoFlags);
-}
-
-void
-ShadowCanvasLayerOGL::Swap(const CanvasSurface& aNewFront,
-                           bool needYFlip,
-                           CanvasSurface* aNewBack)
-{
-  if (mDestroyed) {
-    *aNewBack = aNewFront;
-    return;
-  }
-
-  const SurfaceDescriptor& frontDesc = aNewFront.get_SurfaceDescriptor();
-  nsRefPtr<TextureImage> texImage =
-      ShadowLayerManager::OpenDescriptorForDirectTexturing(
-          gl(), frontDesc, LOCAL_GL_CLAMP_TO_EDGE);
-
-
-  if (texImage) {
-    if (mTexImage &&
-        (mTexImage->GetSize() != texImage->GetSize() ||
-         mTexImage->GetContentType() != texImage->GetContentType()))
-    {
-      mTexImage = nullptr;
-      DestroyFrontBuffer();
-    }
-
-    mTexImage = texImage;
-    *aNewBack = IsSurfaceDescriptorValid(mFrontBufferDescriptor) ?
-                CanvasSurface(mFrontBufferDescriptor) : CanvasSurface(null_t());
-    mFrontBufferDescriptor = aNewFront;
-    mNeedsYFlip = needYFlip;
-  } else if (IsValidSharedTexDescriptor(aNewFront)) {
-    MakeTextureIfNeeded(gl(), mUploadTexture);
-    if (!IsValidSharedTexDescriptor(mFrontBufferDescriptor)) {
-      mFrontBufferDescriptor = SharedTextureDescriptor(GLContext::SameProcess,
-                                                       0,
-                                                       nsIntSize(0, 0),
-                                                       false);
-    }
-    *aNewBack = mFrontBufferDescriptor;
-    mFrontBufferDescriptor = aNewFront;
-    mNeedsYFlip = needYFlip;
-  } else if (IsValidSurfaceStreamDescriptor(frontDesc)) {
-    // Check our previous desc.
-    if (!IsValidSurfaceStreamDescriptor(mFrontBufferDescriptor)) {
-      SurfaceStreamHandle handle = (SurfaceStreamHandle)nullptr;
-      mFrontBufferDescriptor = SurfaceStreamDescriptor(handle, false);
-    }
-    *aNewBack = mFrontBufferDescriptor;
-    mFrontBufferDescriptor = aNewFront;
-    mNeedsYFlip = needYFlip;
-  } else {
-    AutoOpenSurface autoSurf(OPEN_READ_ONLY, aNewFront);
-    gfxIntSize autoSurfSize = autoSurf.Size();
-    if (!mTexImage ||
-        mTexImage->GetSize() != autoSurfSize ||
-        mTexImage->GetContentType() != autoSurf.ContentType())
-    {
-      Init(aNewFront, needYFlip);
-    }
-    nsIntRegion updateRegion(nsIntRect(0, 0, autoSurfSize.width, autoSurfSize.height));
-    mTexImage->DirectUpdate(autoSurf.Get(), updateRegion);
-    *aNewBack = aNewFront;
-  }
-}
-
-void
-ShadowCanvasLayerOGL::DestroyFrontBuffer()
-{
-  mTexImage = nullptr;
-
-  if (mUploadTexture) {
-    gl()->MakeCurrent();
-    gl()->fDeleteTextures(1, &mUploadTexture);
-  }
-
-  MOZ_ASSERT(!IsValidSharedTexDescriptor(mFrontBufferDescriptor));
-
-  gl()->EmptyTexGarbageBin();
-
-  if (mGrallocImage) {
-    GLLibraryEGL* egl = (GLLibraryEGL*)gl()->GetLibraryEGL();
-    MOZ_ASSERT(egl);
-    egl->fDestroyImage(egl->Display(), mGrallocImage);
-    mGrallocImage = 0;
-  }
-
-  if (IsValidSurfaceStreamDescriptor(mFrontBufferDescriptor)) {
-    // Nothing needed.
-    mFrontBufferDescriptor = SurfaceDescriptor();
-  } else if (IsSurfaceDescriptorValid(mFrontBufferDescriptor)) {
-    mAllocator->DestroySharedSurface(&mFrontBufferDescriptor);
-  }
-}
-
-void
-ShadowCanvasLayerOGL::Disconnect()
-{
-  Destroy();
-}
-
-void
-ShadowCanvasLayerOGL::Destroy()
-{
-  if (!mDestroyed) {
-    mDestroyed = true;
-    DestroyFrontBuffer();
-  }
-}
-
-Layer*
-ShadowCanvasLayerOGL::GetLayer()
-{
-  return this;
-}
-
-LayerRenderState
-ShadowCanvasLayerOGL::GetRenderState()
-{
-  if (mDestroyed) {
-    return LayerRenderState();
-  }
-  return LayerRenderState(&mFrontBufferDescriptor,
-                          mNeedsYFlip ? LAYER_RENDER_STATE_Y_FLIPPED : 0);
-}
-
-void
-ShadowCanvasLayerOGL::RenderLayer(int aPreviousFrameBuffer,
-                                  const nsIntPoint& aOffset)
-{
-  if (!mTexImage &&
-      !IsValidSharedTexDescriptor(mFrontBufferDescriptor) &&
-      !IsValidSurfaceStreamDescriptor(mFrontBufferDescriptor))
-  {
-    return;
-  }
-
-  if (mOGLManager->CompositingDisabled()) {
-    return;
-  }
-  mOGLManager->MakeCurrent();
-  gl()->EmptyTexGarbageBin();
-  //ScopedBindTexture autoTex(gl());
-
-  gfx3DMatrix effectiveTransform = GetEffectiveTransform();
-  gfxPattern::GraphicsFilter filter = mFilter;
-#ifdef ANDROID
-  // Bug 691354
-  // Using the LINEAR filter we get unexplained artifacts.
-  // Use NEAREST when no scaling is required.
-  gfxMatrix matrix;
-  bool is2D = GetEffectiveTransform().Is2D(&matrix);
-  if (is2D && !matrix.HasNonTranslationOrFlip()) {
-    filter = gfxPattern::FILTER_NEAREST;
-  }
-#endif
-  SurfaceStream* surfStream = nullptr;
-  SharedSurface* sharedSurf = nullptr;
-  if (IsValidSurfaceStreamDescriptor(mFrontBufferDescriptor)) {
-    const SurfaceStreamDescriptor& streamDesc =
-        mFrontBufferDescriptor.get_SurfaceStreamDescriptor();
-
-    surfStream = SurfaceStream::FromHandle(streamDesc.handle());
-    MOZ_ASSERT(surfStream);
-
-    sharedSurf = surfStream->SwapConsumer();
-    if (!sharedSurf) {
-      // We don't have a valid surf to show yet.
-      return;
-    }
-
-    gfxImageSurface* toUpload = nullptr;
-    switch (sharedSurf->Type()) {
-      case SharedSurfaceType::GLTextureShare: {
-        mCurTexture = SharedSurface_GLTexture::Cast(sharedSurf)->Texture();
-        MOZ_ASSERT(mCurTexture);
-        mShaderType = sharedSurf->HasAlpha() ? RGBALayerProgramType
-                                             : RGBXLayerProgramType;
-        break;
-      }
-      case SharedSurfaceType::EGLImageShare: {
-        SharedSurface_EGLImage* eglImageSurf =
-            SharedSurface_EGLImage::Cast(sharedSurf);
-
-        mCurTexture = eglImageSurf->AcquireConsumerTexture(gl());
-        if (!mCurTexture) {
-          toUpload = eglImageSurf->GetPixels();
-          MOZ_ASSERT(toUpload);
-        } else {
-          mShaderType = sharedSurf->HasAlpha() ? RGBALayerProgramType
-                                               : RGBXLayerProgramType;
-        }
-        break;
-      }
-      case SharedSurfaceType::Basic: {
-        toUpload = SharedSurface_Basic::Cast(sharedSurf)->GetData();
-        MOZ_ASSERT(toUpload);
-        break;
-      }
-      default:
-        MOZ_NOT_REACHED("Invalid SharedSurface type.");
-        return;
-    }
-
-    if (toUpload) {
-      // mBounds seems to end up as (0,0,0,0) a lot, so don't use it?
-      nsIntSize size(toUpload->GetSize());
-      nsIntRect rect(nsIntPoint(0,0), size);
-      nsIntRegion bounds(rect);
-      mShaderType = gl()->UploadSurfaceToTexture(toUpload,
-                                                 bounds,
-                                                 mUploadTexture,
-                                                 true);
-      mCurTexture = mUploadTexture;
-    }
-
-    MOZ_ASSERT(mCurTexture);
-    gl()->fBindTexture(LOCAL_GL_TEXTURE_2D, mCurTexture);
-    gl()->fTexParameteri(LOCAL_GL_TEXTURE_2D,
-                         LOCAL_GL_TEXTURE_WRAP_S,
-                         LOCAL_GL_CLAMP_TO_EDGE);
-    gl()->fTexParameteri(LOCAL_GL_TEXTURE_2D,
-                         LOCAL_GL_TEXTURE_WRAP_T,
-                         LOCAL_GL_CLAMP_TO_EDGE);
-  } else if (mTexImage) {
-    mShaderType = mTexImage->GetShaderProgramType();
-  } else {
-    MOZ_NOT_REACHED("What can we do?");
-    return;
-  }
-
-  ShaderProgramOGL* program = mOGLManager->GetProgram(mShaderType, GetMaskLayer());
-
-  program->Activate();
-  program->SetLayerTransform(effectiveTransform);
-  program->SetLayerOpacity(GetEffectiveOpacity());
-  program->SetRenderOffset(aOffset);
-  program->SetTextureUnit(0);
-  program->LoadMask(GetMaskLayer());
-
-  if (surfStream) {
-    MOZ_ASSERT(sharedSurf);
-
-    gl()->ApplyFilterToBoundTexture(filter);
-    program->SetLayerQuadRect(nsIntRect(nsIntPoint(0, 0), sharedSurf->Size()));
-
-    mOGLManager->BindAndDrawQuad(program, mNeedsYFlip);
-
-    gl()->fBindTexture(LOCAL_GL_TEXTURE_2D, 0);
-  } else {
-    // Tiled texture image rendering path
-    mTexImage->SetFilter(filter);
-    mTexImage->BeginTileIteration();
-    if (gl()->CanUploadNonPowerOfTwo()) {
-      do {
-        TextureImage::ScopedBindTextureAndApplyFilter texBind(mTexImage, LOCAL_GL_TEXTURE0);
-        program->SetLayerQuadRect(mTexImage->GetTileRect());
-        mOGLManager->BindAndDrawQuad(program, mNeedsYFlip); // FIXME flip order of tiles?
-      } while (mTexImage->NextTile());
-    } else {
-      do {
-        TextureImage::ScopedBindTextureAndApplyFilter texBind(mTexImage, LOCAL_GL_TEXTURE0);
-        program->SetLayerQuadRect(mTexImage->GetTileRect());
-        // We can't use BindAndDrawQuad because that always uploads the whole texture from 0.0f -> 1.0f
-        // in x and y. We use BindAndDrawQuadWithTextureRect to actually draw a subrect of the texture
-        // We need to reset the origin to 0,0 from the tile rect because the tile originates at 0,0 in the
-        // actual texture, even though its origin in the composed (tiled) texture is not 0,0
-        // FIXME: we need to handle mNeedsYFlip, Bug #728625
-        mOGLManager->BindAndDrawQuadWithTextureRect(program,
-                                                    nsIntRect(0, 0, mTexImage->GetTileRect().width,
-                                                                    mTexImage->GetTileRect().height),
-                                                    mTexImage->GetTileRect().Size(),
-                                                    mTexImage->GetWrapMode(),
-                                                    mNeedsYFlip);
-      } while (mTexImage->NextTile());
-    }
-  }
-}
-
-void
-ShadowCanvasLayerOGL::CleanupResources()
-{
-  DestroyFrontBuffer();
->>>>>>> 3e3057f2
-}+}
