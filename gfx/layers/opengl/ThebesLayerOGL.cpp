--- conflicted
+++ resolved
@@ -576,31 +576,8 @@
   // if it wants more to be repainted than we request.
   if (mode == Layer::SURFACE_COMPONENT_ALPHA) {
     nsIntRegion drawRegionCopy = result.mRegionToDraw;
-<<<<<<< HEAD
     gfxASurface *onBlack = texImage->BeginUpdate(drawRegionCopy);
     gfxASurface *onWhite = texImageOnWhite->BeginUpdate(result.mRegionToDraw);
-    NS_ASSERTION(result.mRegionToDraw == drawRegionCopy,
-                 "BeginUpdate should always modify the draw region in the same way!");
-    FillSurface(onBlack, result.mRegionToDraw, nsIntPoint(0,0), gfxRGBA(0.0, 0.0, 0.0, 1.0));
-    FillSurface(onWhite, result.mRegionToDraw, nsIntPoint(0,0), gfxRGBA(1.0, 1.0, 1.0, 1.0));
-    gfxASurface* surfaces[2] = { onBlack, onWhite };
-    nsRefPtr<gfxTeeSurface> surf = new gfxTeeSurface(surfaces, ArrayLength(surfaces));
-
-    // XXX If the device offset is set on the individual surfaces instead of on
-    // the tee surface, we render in the wrong place. Why?
-    gfxPoint deviceOffset = onBlack->GetDeviceOffset();
-    onBlack->SetDeviceOffset(gfxPoint(0, 0));
-    onWhite->SetDeviceOffset(gfxPoint(0, 0));
-    surf->SetDeviceOffset(deviceOffset);
-
-    // Using this surface as a source will likely go horribly wrong, since
-    // only the onBlack surface will really be used, so alpha information will
-    // be incorrect.
-    surf->SetAllowUseAsSource(false);
-    result.mContext = new gfxContext(surf);
-=======
-    gfxASurface *onBlack = mTexImage->BeginUpdate(drawRegionCopy);
-    gfxASurface *onWhite = mTexImageOnWhite->BeginUpdate(result.mRegionToDraw);
     if (onBlack && onWhite) {
       NS_ASSERTION(result.mRegionToDraw == drawRegionCopy,
           "BeginUpdate should always modify the draw region in the same way!");
@@ -624,7 +601,6 @@
     } else {
       result.mContext = nullptr;
     }
->>>>>>> 3e3057f2
   } else {
     result.mContext = new gfxContext(texImage->BeginUpdate(result.mRegionToDraw));
     if (texImage->GetContentType() == gfxASurface::CONTENT_COLOR_ALPHA) {
