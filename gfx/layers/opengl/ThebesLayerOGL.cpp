/* -*- Mode: C++; tab-width: 20; indent-tabs-mode: nil; c-basic-offset: 2 -*- */
/* This Source Code Form is subject to the terms of the Mozilla Public
 * License, v. 2.0. If a copy of the MPL was not distributed with this
 * file, You can obtain one at http://mozilla.org/MPL/2.0/. */

#include "ipc/AutoOpenSurface.h"
#include "mozilla/layers/PLayers.h"
#include "TiledLayerBuffer.h"
#include "mozilla/layers/TextureOGL.h"
#include "mozilla/layers/CompositingRenderTargetOGL.h"
#include "LayerManagerComposite.h"

/* This must occur *after* layers/PLayers.h to avoid typedefs conflicts. */
#include "mozilla/Util.h"

#include "ThebesLayerBuffer.h"
#include "ThebesLayerOGL.h"
#include "mozilla/layers/ContentHost.h"
#include "gfxUtils.h"
#include "gfx2DGlue.h"
#include "gfxTeeSurface.h"

#include "base/message_loop.h"

namespace mozilla {
namespace layers {

using gl::GLContext;
using gl::TextureImage;

static const int ALLOW_REPEAT = ThebesLayerBuffer::ALLOW_REPEAT;

GLenum
WrapMode(GLContext *aGl, uint32_t aFlags)
{
  if ((aFlags & ALLOW_REPEAT) &&
      (aGl->IsExtensionSupported(GLContext::ARB_texture_non_power_of_two) ||
       aGl->IsExtensionSupported(GLContext::OES_texture_npot))) {
    return LOCAL_GL_REPEAT;
  }
  return LOCAL_GL_CLAMP_TO_EDGE;
}

// BindAndDrawQuadWithTextureRect can work with either GL_REPEAT (preferred)
// or GL_CLAMP_TO_EDGE textures. If ALLOW_REPEAT is set in aFlags, we
// select based on whether REPEAT is valid for non-power-of-two textures --
// if we have NPOT support we use it, otherwise we stick with CLAMP_TO_EDGE and
// decompose.
// If ALLOW_REPEAT is not set, we always use GL_CLAMP_TO_EDGE.
static already_AddRefed<TextureImage>
CreateClampOrRepeatTextureImage(GLContext *aGl,
                                const nsIntSize& aSize,
                                TextureImage::ContentType aContentType,
                                uint32_t aFlags)
{

  return aGl->CreateTextureImage(aSize, aContentType, WrapMode(aGl, aFlags));
}

static void
SetAntialiasingFlags(Layer* aLayer, gfxContext* aTarget)
{
  nsRefPtr<gfxASurface> surface = aTarget->CurrentSurface();
  if (surface->GetContentType() != gfxASurface::CONTENT_COLOR_ALPHA) {
    // Destination doesn't have alpha channel; no need to set any special flags
    return;
  }

  surface->SetSubpixelAntialiasingEnabled(
      !(aLayer->GetContentFlags() & Layer::CONTENT_COMPONENT_ALPHA));
}

class ThebesLayerBufferOGL : public CompositingThebesLayerBuffer
{
public:
  void Abort()
  {
    if (mTextureHost) {
      mTextureHost->Abort();
    }
    if (mTextureHostOnWhite) {
      mTextureHostOnWhite->Abort();
    }
  }

  enum { PAINT_WILL_RESAMPLE = ThebesLayerBuffer::PAINT_WILL_RESAMPLE };

#ifdef MOZ_DUMP_PAINTING
  virtual already_AddRefed<gfxImageSurface> Dump()
  {
    return mTextureHost->Dump();
  }
#endif

<<<<<<< HEAD
protected:
  ThebesLayerBufferOGL(ThebesLayer* aLayer, LayerOGL* aOGLLayer, Compositor* aCompositor)
    : CompositingThebesLayerBuffer(aCompositor)
    , mLayer(aLayer)
    , mOGLLayer(aOGLLayer)
  {}
=======
  virtual nsIntPoint GetOriginOffset() = 0;
protected:
>>>>>>> 7cf9da7c

  GLContext* gl() const { return mOGLLayer->gl(); }

  ThebesLayer* mLayer;
  LayerOGL* mOGLLayer;
};

// This implementation is the fast-path for when our TextureImage is
// permanently backed with a server-side ASurface.  We can simply
// reuse the ThebesLayerBuffer logic in its entirety and profit.
class SurfaceBufferOGL : public ThebesLayerBufferOGL, private ThebesLayerBuffer
{
public:
  typedef CompositingThebesLayerBuffer::ContentType ContentType;
  typedef CompositingThebesLayerBuffer::PaintState PaintState;

  SurfaceBufferOGL(ThebesLayerOGL* aLayer, Compositor* aCompositor)
    : ThebesLayerBufferOGL(aLayer, aLayer, aCompositor)
    , ThebesLayerBuffer(SizedToVisibleBounds)
  {
  }
  virtual ~SurfaceBufferOGL() {}

  // CompositingThebesLayerBuffer interface
  virtual PaintState BeginPaint(ContentType aContentType, 
                                uint32_t aFlags)
  {
    // Let ThebesLayerBuffer do all the hard work for us! :D
    return ThebesLayerBuffer::BeginPaint(mLayer, 
                                         aContentType, 
                                         aFlags);
  }

  // ThebesLayerBuffer interface
  virtual already_AddRefed<gfxASurface>
  CreateBuffer(ContentType aType, const nsIntSize& aSize, uint32_t aFlags)
  {
    NS_ASSERTION(gfxASurface::CONTENT_ALPHA != aType,"ThebesBuffer has color");

    nsRefPtr<TextureImage> texImage = CreateClampOrRepeatTextureImage(gl(), aSize, aType, aFlags);
    if (!texImage) {
      mTextureHost = nullptr;
      return nullptr;
    }

    mTextureHost = new TextureImageAsTextureHostOGL(gl(), texImage, BUFFER_NONE);
    return texImage->GetBackingSurface();
  }

  virtual nsIntPoint GetOriginOffset() {
    return BufferRect().TopLeft() - BufferRotation();
  }
};


// This implementation is (currently) the slow-path for when we can't
// implement pixel retaining using thebes.  This implementation and
// the above could be unified by abstracting buffer-copy operations
// and implementing them here using GL hacketry.
class BasicBufferOGL : public ThebesLayerBufferOGL
{
public:
  BasicBufferOGL(ThebesLayerOGL* aLayer, Compositor* aCompositor)
    : ThebesLayerBufferOGL(aLayer, aLayer, aCompositor)
    , mBufferRect(0,0,0,0)
    , mBufferRotation(0,0)
  {}
  virtual ~BasicBufferOGL() {}

  virtual PaintState BeginPaint(ContentType aContentType,
                                uint32_t aFlags);
  virtual nsIntPoint GetOriginOffset() {
    return mBufferRect.TopLeft() - mBufferRotation;
  }


protected:
  enum XSide {
    LEFT, RIGHT
  };
  enum YSide {
    TOP, BOTTOM
  };
  nsIntRect GetQuadrantRectangle(XSide aXSide, YSide aYSide);

private:
  nsIntRect mBufferRect;
  nsIntPoint mBufferRotation;
};

static void
WrapRotationAxis(int32_t* aRotationPoint, int32_t aSize)
{
  if (*aRotationPoint < 0) {
    *aRotationPoint += aSize;
  } else if (*aRotationPoint >= aSize) {
    *aRotationPoint -= aSize;
  }
}

nsIntRect
BasicBufferOGL::GetQuadrantRectangle(XSide aXSide, YSide aYSide)
{
  // quadrantTranslation is the amount we translate the top-left
  // of the quadrant by to get coordinates relative to the layer
  nsIntPoint quadrantTranslation = -mBufferRotation;
  quadrantTranslation.x += aXSide == LEFT ? mBufferRect.width : 0;
  quadrantTranslation.y += aYSide == TOP ? mBufferRect.height : 0;
  return mBufferRect + quadrantTranslation;
}

static void
FillSurface(gfxASurface* aSurface, const nsIntRegion& aRegion,
            const nsIntPoint& aOffset, const gfxRGBA& aColor)
{
  nsRefPtr<gfxContext> ctx = new gfxContext(aSurface);
  ctx->Translate(-gfxPoint(aOffset.x, aOffset.y));
  gfxUtils::ClipToRegion(ctx, aRegion);
  ctx->SetColor(aColor);
  ctx->Paint();
}

BasicBufferOGL::PaintState
BasicBufferOGL::BeginPaint(ContentType aContentType,
                           uint32_t aFlags)
{
  PaintState result;
  // We need to disable rotation if we're going to be resampled when
  // drawing, because we might sample across the rotation boundary.
  bool canHaveRotation =  !(aFlags & PAINT_WILL_RESAMPLE);

  nsIntRegion validRegion = mLayer->GetValidRegion();

  Layer::SurfaceMode mode;
  ContentType contentType;
  nsIntRegion neededRegion;
  bool canReuseBuffer;
  nsIntRect destBufferRect;

  // TODO Assuming this is really bad.
  nsRefPtr<TextureImage> texImage = mTextureHost
                                    ? static_cast<TextureImageAsTextureHostOGL*>(mTextureHost.get())->GetTextureImage()
                                    : nullptr;
  nsRefPtr<TextureImage> texImageOnWhite = mTextureHostOnWhite 
                                           ? static_cast<TextureImageAsTextureHostOGL*>(mTextureHostOnWhite.get())->GetTextureImage()
                                           : nullptr;
  while (true) {
    mode = mLayer->GetSurfaceMode();
    contentType = aContentType;
    neededRegion = mLayer->GetVisibleRegion();
    // If we're going to resample, we need a buffer that's in clamp mode.
    canReuseBuffer = neededRegion.GetBounds().Size() <= mBufferRect.Size() &&
      texImage &&
      (!(aFlags & PAINT_WILL_RESAMPLE) ||
       texImage->GetWrapMode() == LOCAL_GL_CLAMP_TO_EDGE);

    if (canReuseBuffer) {
      if (mBufferRect.Contains(neededRegion.GetBounds())) {
        // We don't need to adjust mBufferRect.
        destBufferRect = mBufferRect;
      } else {
        // The buffer's big enough but doesn't contain everything that's
        // going to be visible. We'll move it.
        destBufferRect = nsIntRect(neededRegion.GetBounds().TopLeft(), mBufferRect.Size());
      }
    } else {
      destBufferRect = neededRegion.GetBounds();
    }

    if (mode == Layer::SURFACE_COMPONENT_ALPHA) {
#ifdef MOZ_GFX_OPTIMIZE_MOBILE
      mode = Layer::SURFACE_SINGLE_CHANNEL_ALPHA;
#else
      if (!mLayer->GetParent() || !mLayer->GetParent()->SupportsComponentAlphaChildren()) {
        mode = Layer::SURFACE_SINGLE_CHANNEL_ALPHA;
      } else {
        contentType = gfxASurface::CONTENT_COLOR;
      }
 #endif
    }
 
    if ((aFlags & PAINT_WILL_RESAMPLE) &&
        (!neededRegion.GetBounds().IsEqualInterior(destBufferRect) ||
         neededRegion.GetNumRects() > 1)) {
      // The area we add to neededRegion might not be painted opaquely
      if (mode == Layer::SURFACE_OPAQUE) {
        contentType = gfxASurface::CONTENT_COLOR_ALPHA;
        mode = Layer::SURFACE_SINGLE_CHANNEL_ALPHA;
      }
      // For component alpha layers, we leave contentType as CONTENT_COLOR.

      // We need to validate the entire buffer, to make sure that only valid
      // pixels are sampled
      neededRegion = destBufferRect;
    }

    if (texImage &&
        (texImage->GetContentType() != contentType ||
         (mode == Layer::SURFACE_COMPONENT_ALPHA) != (texImageOnWhite != nullptr))) {
      // We're effectively clearing the valid region, so we need to draw
      // the entire needed region now.
      result.mRegionToInvalidate = mLayer->GetValidRegion();
      validRegion.SetEmpty();
      texImage = nullptr;
      texImageOnWhite = nullptr;
      mBufferRect.SetRect(0, 0, 0, 0);
      mBufferRotation.MoveTo(0, 0);
      // Restart decision process with the cleared buffer. We can only go
      // around the loop one more iteration, since texImage is null now.
      continue;
    }

    break;
  }

  result.mRegionToDraw.Sub(neededRegion, validRegion);
  if (result.mRegionToDraw.IsEmpty())
    return result;

  if (destBufferRect.width > gl()->GetMaxTextureImageSize() ||
      destBufferRect.height > gl()->GetMaxTextureImageSize()) {
    return result;
  }

  nsIntRect drawBounds = result.mRegionToDraw.GetBounds();
  nsRefPtr<TextureImage> destBuffer;
  nsRefPtr<TextureImage> destBufferOnWhite;

  uint32_t bufferFlags = canHaveRotation ? ALLOW_REPEAT : 0;
  if (canReuseBuffer) {
    nsIntRect keepArea;
    if (keepArea.IntersectRect(destBufferRect, mBufferRect)) {
      // Set mBufferRotation so that the pixels currently in mBuffer
      // will still be rendered in the right place when mBufferRect
      // changes to destBufferRect.
      nsIntPoint newRotation = mBufferRotation +
        (destBufferRect.TopLeft() - mBufferRect.TopLeft());
      WrapRotationAxis(&newRotation.x, mBufferRect.width);
      WrapRotationAxis(&newRotation.y, mBufferRect.height);
      NS_ASSERTION(nsIntRect(nsIntPoint(0,0), mBufferRect.Size()).Contains(newRotation),
                   "newRotation out of bounds");
      int32_t xBoundary = destBufferRect.XMost() - newRotation.x;
      int32_t yBoundary = destBufferRect.YMost() - newRotation.y;
      if ((drawBounds.x < xBoundary && xBoundary < drawBounds.XMost()) ||
          (drawBounds.y < yBoundary && yBoundary < drawBounds.YMost()) ||
          (newRotation != nsIntPoint(0,0) && !canHaveRotation)) {
        // The stuff we need to redraw will wrap around an edge of the
        // buffer, so we will need to do a self-copy
        // If mBufferRotation == nsIntPoint(0,0) we could do a real
        // self-copy but we're not going to do that in GL yet.
        // We can't do a real self-copy because the buffer is rotated.
        // So allocate a new buffer for the destination.
        destBufferRect = neededRegion.GetBounds();
        destBuffer = CreateClampOrRepeatTextureImage(gl(), destBufferRect.Size(), contentType, bufferFlags);
        if (!destBuffer)
          return result;
        if (mode == Layer::SURFACE_COMPONENT_ALPHA) {
          destBufferOnWhite =
            CreateClampOrRepeatTextureImage(gl(), destBufferRect.Size(), contentType, bufferFlags);
          if (!destBufferOnWhite)
            return result;
        }
      } else {
        mBufferRect = destBufferRect;
        mBufferRotation = newRotation;
      }
    } else {
      // No pixels are going to be kept. The whole visible region
      // will be redrawn, so we don't need to copy anything, so we don't
      // set destBuffer.
      mBufferRect = destBufferRect;
      mBufferRotation = nsIntPoint(0,0);
    }
  } else {
    // The buffer's not big enough, so allocate a new one
    destBuffer = CreateClampOrRepeatTextureImage(gl(), destBufferRect.Size(), contentType, bufferFlags);
    if (!destBuffer)
      return result;

    if (mode == Layer::SURFACE_COMPONENT_ALPHA) {
      destBufferOnWhite = 
        CreateClampOrRepeatTextureImage(gl(), destBufferRect.Size(), contentType, bufferFlags);
      if (!destBufferOnWhite)
        return result;
    }
  }
  NS_ASSERTION(!(aFlags & PAINT_WILL_RESAMPLE) || destBufferRect == neededRegion.GetBounds(),
               "If we're resampling, we need to validate the entire buffer");

  if (!destBuffer && !texImage) {
    return result;
  }

  if (destBuffer) {
    if (texImage && (mode != Layer::SURFACE_COMPONENT_ALPHA || texImageOnWhite)) {
      // BlitTextureImage depends on the FBO texture target being
      // TEXTURE_2D.  This isn't the case on some older X1600-era Radeons.
      if (mOGLLayer->OGLManager()->FBOTextureTarget() == LOCAL_GL_TEXTURE_2D) {
        nsIntRect overlap;

        // The buffer looks like:
        //  ______
        // |1  |2 |  Where the center point is offset by mBufferRotation from the top-left corner.
        // |___|__|
        // |3  |4 |
        // |___|__|
        //
        // This is drawn to the screen as:
        //  ______
        // |4  |3 |  Where the center point is { width - mBufferRotation.x, height - mBufferRotation.y } from
        // |___|__|  from the top left corner - rotationPoint.
        // |2  |1 |
        // |___|__|
        //

        // The basic idea below is to take all quadrant rectangles from the src and transform them into rectangles
        // in the destination. Unfortunately, it seems it is overly complex and could perhaps be simplified.

        nsIntRect srcBufferSpaceBottomRight(mBufferRotation.x, mBufferRotation.y, mBufferRect.width - mBufferRotation.x, mBufferRect.height - mBufferRotation.y);
        nsIntRect srcBufferSpaceTopRight(mBufferRotation.x, 0, mBufferRect.width - mBufferRotation.x, mBufferRotation.y);
        nsIntRect srcBufferSpaceTopLeft(0, 0, mBufferRotation.x, mBufferRotation.y);
        nsIntRect srcBufferSpaceBottomLeft(0, mBufferRotation.y, mBufferRotation.x, mBufferRect.height - mBufferRotation.y);

        overlap.IntersectRect(mBufferRect, destBufferRect);

        nsIntRect srcRect(overlap), dstRect(overlap);
        srcRect.MoveBy(- mBufferRect.TopLeft() + mBufferRotation);
        dstRect.MoveBy(- destBufferRect.TopLeft());
        
        if (mBufferRotation != nsIntPoint(0, 0)) {
          // If mBuffer is rotated, then BlitTextureImage will only be copying the bottom-right section
          // of the buffer. We need to invalidate the remaining sections so that they get redrawn too.
          // Alternatively we could teach BlitTextureImage to rearrange the rotated segments onto
          // the new buffer.
          
          // When the rotated buffer is reorganised, the bottom-right section will be drawn in the top left.
          // Find the point where this content ends.
          nsIntPoint rotationPoint(mBufferRect.x + mBufferRect.width - mBufferRotation.x, 
                                   mBufferRect.y + mBufferRect.height - mBufferRotation.y);
        }
        nsIntRect srcRectDrawTopRight(srcRect);
        nsIntRect srcRectDrawTopLeft(srcRect);
        nsIntRect srcRectDrawBottomLeft(srcRect);
        // transform into the different quadrants
        srcRectDrawTopRight  .MoveBy(-nsIntPoint(0, mBufferRect.height));
        srcRectDrawTopLeft   .MoveBy(-nsIntPoint(mBufferRect.width, mBufferRect.height));
        srcRectDrawBottomLeft.MoveBy(-nsIntPoint(mBufferRect.width, 0));

        // Intersect with the quadrant
        srcRect               = srcRect              .Intersect(srcBufferSpaceBottomRight);
        srcRectDrawTopRight   = srcRectDrawTopRight  .Intersect(srcBufferSpaceTopRight);
        srcRectDrawTopLeft    = srcRectDrawTopLeft   .Intersect(srcBufferSpaceTopLeft);
        srcRectDrawBottomLeft = srcRectDrawBottomLeft.Intersect(srcBufferSpaceBottomLeft);

        dstRect = srcRect;
        nsIntRect dstRectDrawTopRight(srcRectDrawTopRight);
        nsIntRect dstRectDrawTopLeft(srcRectDrawTopLeft);
        nsIntRect dstRectDrawBottomLeft(srcRectDrawBottomLeft);

        // transform back to src buffer space
        dstRect              .MoveBy(-mBufferRotation);
        dstRectDrawTopRight  .MoveBy(-mBufferRotation + nsIntPoint(0, mBufferRect.height));
        dstRectDrawTopLeft   .MoveBy(-mBufferRotation + nsIntPoint(mBufferRect.width, mBufferRect.height));
        dstRectDrawBottomLeft.MoveBy(-mBufferRotation + nsIntPoint(mBufferRect.width, 0));

        // transform back to draw coordinates
        dstRect              .MoveBy(mBufferRect.TopLeft());
        dstRectDrawTopRight  .MoveBy(mBufferRect.TopLeft());
        dstRectDrawTopLeft   .MoveBy(mBufferRect.TopLeft());
        dstRectDrawBottomLeft.MoveBy(mBufferRect.TopLeft());

        // transform to destBuffer space
        dstRect              .MoveBy(-destBufferRect.TopLeft());
        dstRectDrawTopRight  .MoveBy(-destBufferRect.TopLeft());
        dstRectDrawTopLeft   .MoveBy(-destBufferRect.TopLeft());
        dstRectDrawBottomLeft.MoveBy(-destBufferRect.TopLeft());

        TextureImage* texImageSource
          = static_cast<TextureImageAsTextureHostOGL*>(mTextureHost.get())->GetTextureImage();
        
        destBuffer->Resize(destBufferRect.Size());

        gl()->BlitTextureImage(texImageSource, srcRect,
                               destBuffer, dstRect);
        if (mBufferRotation != nsIntPoint(0, 0)) {
          // Draw the remaining quadrants. We call BlitTextureImage 3 extra
          // times instead of doing a single draw call because supporting that
          // with a tiled source is quite tricky.

          if (!srcRectDrawTopRight.IsEmpty())
            gl()->BlitTextureImage(texImageSource, srcRectDrawTopRight,
                                   destBuffer, dstRectDrawTopRight);
          if (!srcRectDrawTopLeft.IsEmpty())
            gl()->BlitTextureImage(texImageSource, srcRectDrawTopLeft,
                                   destBuffer, dstRectDrawTopLeft);
          if (!srcRectDrawBottomLeft.IsEmpty())
            gl()->BlitTextureImage(texImageSource, srcRectDrawBottomLeft,
                                   destBuffer, dstRectDrawBottomLeft);
        }
        destBuffer->MarkValid();

        if (mode == Layer::SURFACE_COMPONENT_ALPHA) {
          destBufferOnWhite->Resize(destBufferRect.Size());
          TextureImage* texImageSourceOnWhite 
            = static_cast<TextureImageAsTextureHostOGL*>(mTextureHostOnWhite.get())->GetTextureImage();
        
          gl()->BlitTextureImage(texImageSourceOnWhite, srcRect,
                                 destBufferOnWhite, dstRect);
          if (mBufferRotation != nsIntPoint(0, 0)) {
            // draw the remaining quadrants
            if (!srcRectDrawTopRight.IsEmpty())
              gl()->BlitTextureImage(texImageSourceOnWhite, srcRectDrawTopRight,
                                     destBufferOnWhite, dstRectDrawTopRight);
            if (!srcRectDrawTopLeft.IsEmpty())
              gl()->BlitTextureImage(texImageSourceOnWhite, srcRectDrawTopLeft,
                                     destBufferOnWhite, dstRectDrawTopLeft);
            if (!srcRectDrawBottomLeft.IsEmpty())
              gl()->BlitTextureImage(texImageSourceOnWhite  , srcRectDrawBottomLeft,
                                     destBufferOnWhite, dstRectDrawBottomLeft);
          }
          destBufferOnWhite->MarkValid();
        }
      } else {
        // can't blit, just draw everything
        destBuffer = CreateClampOrRepeatTextureImage(gl(), destBufferRect.Size(), contentType, bufferFlags);
        if (mode == Layer::SURFACE_COMPONENT_ALPHA) {
          destBufferOnWhite = 
            CreateClampOrRepeatTextureImage(gl(), destBufferRect.Size(), contentType, bufferFlags);
        }
      }
    }

    texImage = destBuffer.forget();
    if (mode == Layer::SURFACE_COMPONENT_ALPHA) {
      texImageOnWhite = destBufferOnWhite.forget();
    }
    mBufferRect = destBufferRect;
    mBufferRotation = nsIntPoint(0,0);
  }
  NS_ASSERTION(canHaveRotation || mBufferRotation == nsIntPoint(0,0),
               "Rotation disabled, but we have nonzero rotation?");

  if (mTextureHost) {
    static_cast<TextureImageAsTextureHostOGL*>(mTextureHost.get())->SetTextureImage(texImage);
  } else {
    mTextureHost = new TextureImageAsTextureHostOGL(gl(), texImage);
  }

  if (!texImageOnWhite) {
    mTextureHostOnWhite = nullptr;
  } else {
    if (mTextureHostOnWhite) {
      static_cast<TextureImageAsTextureHostOGL*>(mTextureHostOnWhite.get())->SetTextureImage(texImageOnWhite);
    } else if (texImageOnWhite) {
      mTextureHostOnWhite = new TextureImageAsTextureHostOGL(gl(), texImageOnWhite);
    }
  }

  nsIntRegion invalidate;
  invalidate.Sub(mLayer->GetValidRegion(), destBufferRect);
  result.mRegionToInvalidate.Or(result.mRegionToInvalidate, invalidate);

  // Figure out which quadrant to draw in
  int32_t xBoundary = mBufferRect.XMost() - mBufferRotation.x;
  int32_t yBoundary = mBufferRect.YMost() - mBufferRotation.y;
  XSide sideX = drawBounds.XMost() <= xBoundary ? RIGHT : LEFT;
  YSide sideY = drawBounds.YMost() <= yBoundary ? BOTTOM : TOP;
  nsIntRect quadrantRect = GetQuadrantRectangle(sideX, sideY);
  NS_ASSERTION(quadrantRect.Contains(drawBounds), "Messed up quadrants");

  nsIntPoint offset = -nsIntPoint(quadrantRect.x, quadrantRect.y);

  // Make the region to draw relative to the buffer, before
  // passing to BeginUpdate.
  result.mRegionToDraw.MoveBy(offset);
  // BeginUpdate is allowed to modify the given region,
  // if it wants more to be repainted than we request.
  if (mode == Layer::SURFACE_COMPONENT_ALPHA) {
    nsIntRegion drawRegionCopy = result.mRegionToDraw;
    gfxASurface *onBlack = texImage->BeginUpdate(drawRegionCopy);
    gfxASurface *onWhite = texImageOnWhite->BeginUpdate(result.mRegionToDraw);
    NS_ASSERTION(result.mRegionToDraw == drawRegionCopy,
                 "BeginUpdate should always modify the draw region in the same way!");
    FillSurface(onBlack, result.mRegionToDraw, nsIntPoint(0,0), gfxRGBA(0.0, 0.0, 0.0, 1.0));
    FillSurface(onWhite, result.mRegionToDraw, nsIntPoint(0,0), gfxRGBA(1.0, 1.0, 1.0, 1.0));
    gfxASurface* surfaces[2] = { onBlack, onWhite };
    nsRefPtr<gfxTeeSurface> surf = new gfxTeeSurface(surfaces, ArrayLength(surfaces));

    // XXX If the device offset is set on the individual surfaces instead of on
    // the tee surface, we render in the wrong place. Why?
    gfxPoint deviceOffset = onBlack->GetDeviceOffset();
    onBlack->SetDeviceOffset(gfxPoint(0, 0));
    onWhite->SetDeviceOffset(gfxPoint(0, 0));
    surf->SetDeviceOffset(deviceOffset);

    // Using this surface as a source will likely go horribly wrong, since
    // only the onBlack surface will really be used, so alpha information will
    // be incorrect.
    surf->SetAllowUseAsSource(false);
    result.mContext = new gfxContext(surf);
  } else {
    result.mContext = new gfxContext(texImage->BeginUpdate(result.mRegionToDraw));
    if (texImage->GetContentType() == gfxASurface::CONTENT_COLOR_ALPHA) {
      gfxUtils::ClipToRegion(result.mContext, result.mRegionToDraw);
      result.mContext->SetOperator(gfxContext::OPERATOR_CLEAR);
      result.mContext->Paint();
      result.mContext->SetOperator(gfxContext::OPERATOR_OVER);
    }
  }
  if (!result.mContext) {
    NS_WARNING("unable to get context for update");
    return result;
  }
  result.mContext->Translate(-gfxPoint(quadrantRect.x, quadrantRect.y));
  // Move rgnToPaint back into position so that the thebes callback
  // gets the right coordintes.
  result.mRegionToDraw.MoveBy(-offset);

  // If we do partial updates, we have to clip drawing to the regionToDraw.
  // If we don't clip, background images will be fillrect'd to the region correctly,
  // while text or lines will paint outside of the regionToDraw. This becomes apparent
  // with concave regions. Right now the scrollbars invalidate a narrow strip of the TextureImageAsbar
  // although they never cover it. This leads to two draw rects, the narow strip and the actually
  // newly exposed area. It would be wise to fix this glitch in any way to have simpler
  // clip and draw regions.
  gfxUtils::ClipToRegion(result.mContext, result.mRegionToDraw);

  return result;
}

ThebesLayerOGL::ThebesLayerOGL(LayerManagerOGL* aManager)
  : ThebesLayer(aManager, nullptr)
  , LayerOGL(aManager)
  , mBuffer(nullptr)
{
  mImplData = static_cast<LayerOGL*>(this);
}

ThebesLayerOGL::~ThebesLayerOGL()
{
  Destroy();
}

void
ThebesLayerOGL::Destroy()
{
  if (!mDestroyed) {
    mBuffer = nullptr;
    mDestroyed = true;
  }
}

bool
ThebesLayerOGL::CreateSurface()
{
  NS_ASSERTION(!mBuffer, "buffer already created?");

  if (mVisibleRegion.IsEmpty()) {
    return false;
  }

  if (gl()->TextureImageSupportsGetBackingSurface()) {
    // use the ThebesLayerBuffer fast-path
    mBuffer = new SurfaceBufferOGL(this, mOGLManager->GetCompositor());
  } else {
    mBuffer = new BasicBufferOGL(this, mOGLManager->GetCompositor());
  }
  return true;
}

void
ThebesLayerOGL::SetVisibleRegion(const nsIntRegion &aRegion)
{
  if (aRegion.IsEqual(mVisibleRegion))
    return;
  ThebesLayer::SetVisibleRegion(aRegion);
}

void
ThebesLayerOGL::InvalidateRegion(const nsIntRegion &aRegion)
{
  mInvalidRegion.Or(mInvalidRegion, aRegion);
  mInvalidRegion.SimplifyOutward(10);
  mValidRegion.Sub(mValidRegion, mInvalidRegion);
}

void
ThebesLayerOGL::RenderLayer(const nsIntPoint& aOffset,
                            const nsIntRect& aClipRect,
                            CompositingRenderTarget* aPreviousTarget)
{
  if (!mBuffer && !CreateSurface()) {
    return;
  }
  NS_ABORT_IF_FALSE(mBuffer, "should have a buffer here");

  mOGLManager->MakeCurrent();
  gl()->fActiveTexture(LOCAL_GL_TEXTURE0);

  TextureImage::ContentType contentType =
    CanUseOpaqueSurface() ? gfxASurface::CONTENT_COLOR :
                            gfxASurface::CONTENT_COLOR_ALPHA;

  uint32_t flags = 0;
#ifndef MOZ_GFX_OPTIMIZE_MOBILE
<<<<<<< HEAD
  gfxMatrix transform2d;
  bool paintWillResample = !GetEffectiveTransform().Is2D(&transform2d) ||
                           transform2d.HasNonIntegerTranslation();
  if (paintWillResample) {
=======
  if (MayResample()) {
>>>>>>> 7cf9da7c
    flags |= ThebesLayerBufferOGL::PAINT_WILL_RESAMPLE;
  }
  mBuffer->SetPaintWillResample(paintWillResample);
#endif

  Buffer::PaintState state = mBuffer->BeginPaint(contentType, flags);
  mValidRegion.Sub(mValidRegion, state.mRegionToInvalidate);

  if (state.mContext) {
    state.mRegionToInvalidate.And(state.mRegionToInvalidate, mVisibleRegion);

    LayerManager::DrawThebesLayerCallback callback =
      mOGLManager->GetThebesLayerCallback();
    if (!callback) {
      NS_ERROR("GL should never need to update ThebesLayers in an empty transaction");
    } else {
      void* callbackData = mOGLManager->GetThebesLayerCallbackData();
      SetAntialiasingFlags(this, state.mContext);
      callback(this, state.mContext, state.mRegionToDraw,
               state.mRegionToInvalidate, callbackData);
      // Everything that's visible has been validated. Do this instead of just
      // OR-ing with aRegionToDraw, since that can lead to a very complex region
      // here (OR doesn't automatically simplify to the simplest possible
      // representation of a region.)
      nsIntRegion tmp;
      tmp.Or(mVisibleRegion, state.mRegionToDraw);
      mValidRegion.Or(mValidRegion, tmp);
    }
  }

  if (mOGLManager->CompositingDisabled()) {
    mBuffer->Abort();
    return;
  }

  // Drawing thebes layers can change the current context, reset it.
  gl()->MakeCurrent();
<<<<<<< HEAD
  if (aPreviousTarget) {
    gl()->fBindFramebuffer(LOCAL_GL_FRAMEBUFFER,
                           static_cast<CompositingRenderTargetOGL*>(aPreviousTarget)->mFBO);
=======

  gl()->fBindFramebuffer(LOCAL_GL_FRAMEBUFFER, aPreviousFrameBuffer);
  mBuffer->RenderTo(aOffset, mOGLManager, flags);
}

Layer*
ThebesLayerOGL::GetLayer()
{
  return this;
}

bool
ThebesLayerOGL::IsEmpty()
{
  return !mBuffer;
}

void
ThebesLayerOGL::CleanupResources()
{
  mBuffer = nullptr;
}

class ShadowBufferOGL : public ThebesLayerBufferOGL
{
public:
  ShadowBufferOGL(ShadowThebesLayerOGL* aLayer)
    : ThebesLayerBufferOGL(aLayer, aLayer)
  {
    mInitialised = false;
  }

  virtual PaintState BeginPaint(ContentType aContentType, uint32_t) {
    NS_RUNTIMEABORT("can't BeginPaint for a shadow layer");
    return PaintState();
  }

  void EnsureTexture(gfxIntSize aSize, ContentType aContentType);

  void DirectUpdate(gfxASurface* aUpdate, nsIntRegion& aRegion);

  void Upload(gfxASurface* aUpdate, const nsIntRegion& aUpdated,
              const nsIntRect& aRect, const nsIntPoint& aRotation);

  already_AddRefed<TextureImage>
  Swap(TextureImage* aNewBackBuffer,
       const nsIntRect& aRect, const nsIntPoint& aRotation,
       nsIntRect* aPrevRect, nsIntPoint* aPrevRotation);

  nsIntPoint Rotation() {
    return mBufferRotation;
  }

  virtual nsIntPoint GetOriginOffset() {
    return mBufferRect.TopLeft() - mBufferRotation;
  }

private:
  nsIntRect mBufferRect;
  nsIntPoint mBufferRotation;
};

void
ShadowBufferOGL::EnsureTexture(gfxIntSize aSize, ContentType aContentType)
{
  if (!mTexImage ||
      GetSize() != nsIntSize(aSize.width, aSize.height) ||
      mTexImage->GetContentType() != aContentType) {
    // XXX we should do something here to decide whether to use REPEAT or not,
    // but I'm not sure what
    mTexImage = CreateClampOrRepeatTextureImage(gl(),
      nsIntSize(aSize.width, aSize.height), aContentType, ALLOW_REPEAT);
    mInitialised = false;
  }
}

void
ShadowBufferOGL::DirectUpdate(gfxASurface* aUpdate, nsIntRegion& aRegion)
{
  EnsureTexture(aUpdate->GetSize(), aUpdate->GetContentType());
  mInitialised = true;
  mTexImage->DirectUpdate(aUpdate, aRegion);
}

void
ShadowBufferOGL::Upload(gfxASurface* aUpdate, const nsIntRegion& aUpdated,
                        const nsIntRect& aRect, const nsIntPoint& aRotation)
{
  // aUpdated is in screen coordinates. Convert it to buffer coordinates.
  nsIntRegion destRegion(aUpdated);
  destRegion.MoveBy(-aRect.TopLeft());

  // Correct for rotation
  destRegion.MoveBy(aRotation);
  gfxIntSize size = aUpdate->GetSize();
  nsIntRect destBounds = destRegion.GetBounds();
  destRegion.MoveBy((destBounds.x >= size.width) ? -size.width : 0,
                    (destBounds.y >= size.height) ? -size.height : 0);

  // There's code to make sure that updated regions don't cross rotation
  // boundaries, so assert here that this is the case
  NS_ASSERTION(((destBounds.x % size.width) + destBounds.width <= size.width) &&
               ((destBounds.y % size.height) + destBounds.height <= size.height),
               "Updated region lies across rotation boundaries!");

  // NB: this gfxContext must not escape EndUpdate() below
  DirectUpdate(aUpdate, destRegion);

  mBufferRect = aRect;
  mBufferRotation = aRotation;
}

already_AddRefed<TextureImage>
ShadowBufferOGL::Swap(TextureImage* aNewBackBuffer,
                      const nsIntRect& aRect, const nsIntPoint& aRotation,
                      nsIntRect* aPrevRect, nsIntPoint* aPrevRotation)
{
  nsRefPtr<TextureImage> prevBuffer = mTexImage;
  *aPrevRect = mBufferRect;
  *aPrevRotation = mBufferRotation;

  mTexImage = aNewBackBuffer;
  mBufferRect = aRect;
  mBufferRotation = aRotation;

  mInitialised = !!mTexImage;

  return prevBuffer.forget();
}

ShadowThebesLayerOGL::ShadowThebesLayerOGL(LayerManagerOGL *aManager)
  : ShadowThebesLayer(aManager, nullptr)
  , LayerOGL(aManager)
{
  if (ThebesLayer::UseTiledThebes())
    NS_ABORT();
  mImplData = static_cast<LayerOGL*>(this);
}

ShadowThebesLayerOGL::~ShadowThebesLayerOGL()
{}

void
ShadowThebesLayerOGL::Swap(const ThebesBuffer& aNewFront,
                           const nsIntRegion& aUpdatedRegion,
                           OptionalThebesBuffer* aNewBack,
                           nsIntRegion* aNewBackValidRegion,
                           OptionalThebesBuffer* aReadOnlyFront,
                           nsIntRegion* aFrontUpdatedRegion)
{
  if (mDestroyed) {
    // Don't drop buffers on the floor.
    *aNewBack = aNewFront;
    *aNewBackValidRegion = aNewFront.rect();
    *aReadOnlyFront = null_t();
    return;
  }

  if (IsSurfaceDescriptorValid(mBufferDescriptor)) {
    AutoOpenSurface currentFront(OPEN_READ_ONLY, mBufferDescriptor);
    AutoOpenSurface newFront(OPEN_READ_ONLY, aNewFront.buffer());
    if (currentFront.Size() != newFront.Size()) {
      // The buffer changed size making the current front buffer
      // obsolete.
      DestroyFrontBuffer();
    }
  }

  if (!mBuffer) {
    mBuffer = new ShadowBufferOGL(this);
  }
  
  if (nsRefPtr<TextureImage> texImage =
      ShadowLayerManager::OpenDescriptorForDirectTexturing(
        gl(), aNewFront.buffer(), WrapMode(gl(), ALLOW_REPEAT))) {
    // We can directly texture the drawn surface.  Use that as our new
    // front buffer, and return our previous directly-textured surface
    // to the renderer.
    ThebesBuffer newBack;
    {
      nsRefPtr<TextureImage> destroy = mBuffer->Swap(
        texImage, aNewFront.rect(), aNewFront.rotation(),
        &newBack.rect(), &newBack.rotation());
    }
    newBack.buffer() = mBufferDescriptor;
    mBufferDescriptor = aNewFront.buffer();

    if (IsSurfaceDescriptorValid(newBack.buffer())) {
      *aNewBack = newBack;
      // We have to invalidate the pixels painted into the new buffer.
      // They might overlap with our old pixels.
      aNewBackValidRegion->Sub(mValidRegionForNextBackBuffer, aUpdatedRegion);
    } else {
      *aNewBack = null_t();
      aNewBackValidRegion->SetEmpty();
    }
    *aReadOnlyFront = aNewFront;
    *aFrontUpdatedRegion = aUpdatedRegion;
>>>>>>> 7cf9da7c
  } else {
    gl()->fBindFramebuffer(LOCAL_GL_FRAMEBUFFER, 0);
  }

  gfx::Matrix4x4 transform;
  ToMatrix4x4(GetEffectiveTransform(), transform);
  gfx::Rect clipRect(aClipRect.x, aClipRect.y, aClipRect.width, aClipRect.height);

#ifdef MOZ_DUMP_PAINTING
  if (gfxUtils::sDumpPainting) {
    nsRefPtr<gfxImageSurface> surf = mBuffer->Dump();
    WriteSnapshotToDumpFile(this, surf);
  }
#endif

  EffectChain effectChain;
  LayerManagerComposite::AddMaskEffect(mMaskLayer, effectChain);

  mBuffer->Composite(effectChain,
                     GetEffectiveOpacity(),
                     transform,
                     gfx::Point(aOffset.x, aOffset.y),
                     gfx::FILTER_LINEAR,
                     clipRect,
                     &GetEffectiveVisibleRegion());
}

Layer*
ThebesLayerOGL::GetLayer()
{
  return this;
}

<<<<<<< HEAD
=======
LayerRenderState
ShadowThebesLayerOGL::GetRenderState()
{
  if (!mBuffer || mDestroyed) {
    return LayerRenderState();
  }
  uint32_t flags = (mBuffer->Rotation() != nsIntPoint()) ?
                   LAYER_RENDER_STATE_BUFFER_ROTATION : 0;
  return LayerRenderState(&mBufferDescriptor, mBuffer->GetOriginOffset(), flags);
}

>>>>>>> 7cf9da7c
bool
ThebesLayerOGL::IsEmpty()
{
  return !mBuffer;
}

void
ThebesLayerOGL::CleanupResources()
{
  mBuffer = nullptr;
}

} // layers
} // mozilla<|MERGE_RESOLUTION|>--- conflicted
+++ resolved
@@ -91,18 +91,13 @@
     return mTextureHost->Dump();
   }
 #endif
-
-<<<<<<< HEAD
+  virtual nsIntPoint GetOriginOffset() = 0;
 protected:
   ThebesLayerBufferOGL(ThebesLayer* aLayer, LayerOGL* aOGLLayer, Compositor* aCompositor)
     : CompositingThebesLayerBuffer(aCompositor)
     , mLayer(aLayer)
     , mOGLLayer(aOGLLayer)
   {}
-=======
-  virtual nsIntPoint GetOriginOffset() = 0;
-protected:
->>>>>>> 7cf9da7c
 
   GLContext* gl() const { return mOGLLayer->gl(); }
 
@@ -708,14 +703,10 @@
 
   uint32_t flags = 0;
 #ifndef MOZ_GFX_OPTIMIZE_MOBILE
-<<<<<<< HEAD
   gfxMatrix transform2d;
   bool paintWillResample = !GetEffectiveTransform().Is2D(&transform2d) ||
                            transform2d.HasNonIntegerTranslation();
   if (paintWillResample) {
-=======
-  if (MayResample()) {
->>>>>>> 7cf9da7c
     flags |= ThebesLayerBufferOGL::PAINT_WILL_RESAMPLE;
   }
   mBuffer->SetPaintWillResample(paintWillResample);
@@ -753,210 +744,9 @@
 
   // Drawing thebes layers can change the current context, reset it.
   gl()->MakeCurrent();
-<<<<<<< HEAD
   if (aPreviousTarget) {
     gl()->fBindFramebuffer(LOCAL_GL_FRAMEBUFFER,
                            static_cast<CompositingRenderTargetOGL*>(aPreviousTarget)->mFBO);
-=======
-
-  gl()->fBindFramebuffer(LOCAL_GL_FRAMEBUFFER, aPreviousFrameBuffer);
-  mBuffer->RenderTo(aOffset, mOGLManager, flags);
-}
-
-Layer*
-ThebesLayerOGL::GetLayer()
-{
-  return this;
-}
-
-bool
-ThebesLayerOGL::IsEmpty()
-{
-  return !mBuffer;
-}
-
-void
-ThebesLayerOGL::CleanupResources()
-{
-  mBuffer = nullptr;
-}
-
-class ShadowBufferOGL : public ThebesLayerBufferOGL
-{
-public:
-  ShadowBufferOGL(ShadowThebesLayerOGL* aLayer)
-    : ThebesLayerBufferOGL(aLayer, aLayer)
-  {
-    mInitialised = false;
-  }
-
-  virtual PaintState BeginPaint(ContentType aContentType, uint32_t) {
-    NS_RUNTIMEABORT("can't BeginPaint for a shadow layer");
-    return PaintState();
-  }
-
-  void EnsureTexture(gfxIntSize aSize, ContentType aContentType);
-
-  void DirectUpdate(gfxASurface* aUpdate, nsIntRegion& aRegion);
-
-  void Upload(gfxASurface* aUpdate, const nsIntRegion& aUpdated,
-              const nsIntRect& aRect, const nsIntPoint& aRotation);
-
-  already_AddRefed<TextureImage>
-  Swap(TextureImage* aNewBackBuffer,
-       const nsIntRect& aRect, const nsIntPoint& aRotation,
-       nsIntRect* aPrevRect, nsIntPoint* aPrevRotation);
-
-  nsIntPoint Rotation() {
-    return mBufferRotation;
-  }
-
-  virtual nsIntPoint GetOriginOffset() {
-    return mBufferRect.TopLeft() - mBufferRotation;
-  }
-
-private:
-  nsIntRect mBufferRect;
-  nsIntPoint mBufferRotation;
-};
-
-void
-ShadowBufferOGL::EnsureTexture(gfxIntSize aSize, ContentType aContentType)
-{
-  if (!mTexImage ||
-      GetSize() != nsIntSize(aSize.width, aSize.height) ||
-      mTexImage->GetContentType() != aContentType) {
-    // XXX we should do something here to decide whether to use REPEAT or not,
-    // but I'm not sure what
-    mTexImage = CreateClampOrRepeatTextureImage(gl(),
-      nsIntSize(aSize.width, aSize.height), aContentType, ALLOW_REPEAT);
-    mInitialised = false;
-  }
-}
-
-void
-ShadowBufferOGL::DirectUpdate(gfxASurface* aUpdate, nsIntRegion& aRegion)
-{
-  EnsureTexture(aUpdate->GetSize(), aUpdate->GetContentType());
-  mInitialised = true;
-  mTexImage->DirectUpdate(aUpdate, aRegion);
-}
-
-void
-ShadowBufferOGL::Upload(gfxASurface* aUpdate, const nsIntRegion& aUpdated,
-                        const nsIntRect& aRect, const nsIntPoint& aRotation)
-{
-  // aUpdated is in screen coordinates. Convert it to buffer coordinates.
-  nsIntRegion destRegion(aUpdated);
-  destRegion.MoveBy(-aRect.TopLeft());
-
-  // Correct for rotation
-  destRegion.MoveBy(aRotation);
-  gfxIntSize size = aUpdate->GetSize();
-  nsIntRect destBounds = destRegion.GetBounds();
-  destRegion.MoveBy((destBounds.x >= size.width) ? -size.width : 0,
-                    (destBounds.y >= size.height) ? -size.height : 0);
-
-  // There's code to make sure that updated regions don't cross rotation
-  // boundaries, so assert here that this is the case
-  NS_ASSERTION(((destBounds.x % size.width) + destBounds.width <= size.width) &&
-               ((destBounds.y % size.height) + destBounds.height <= size.height),
-               "Updated region lies across rotation boundaries!");
-
-  // NB: this gfxContext must not escape EndUpdate() below
-  DirectUpdate(aUpdate, destRegion);
-
-  mBufferRect = aRect;
-  mBufferRotation = aRotation;
-}
-
-already_AddRefed<TextureImage>
-ShadowBufferOGL::Swap(TextureImage* aNewBackBuffer,
-                      const nsIntRect& aRect, const nsIntPoint& aRotation,
-                      nsIntRect* aPrevRect, nsIntPoint* aPrevRotation)
-{
-  nsRefPtr<TextureImage> prevBuffer = mTexImage;
-  *aPrevRect = mBufferRect;
-  *aPrevRotation = mBufferRotation;
-
-  mTexImage = aNewBackBuffer;
-  mBufferRect = aRect;
-  mBufferRotation = aRotation;
-
-  mInitialised = !!mTexImage;
-
-  return prevBuffer.forget();
-}
-
-ShadowThebesLayerOGL::ShadowThebesLayerOGL(LayerManagerOGL *aManager)
-  : ShadowThebesLayer(aManager, nullptr)
-  , LayerOGL(aManager)
-{
-  if (ThebesLayer::UseTiledThebes())
-    NS_ABORT();
-  mImplData = static_cast<LayerOGL*>(this);
-}
-
-ShadowThebesLayerOGL::~ShadowThebesLayerOGL()
-{}
-
-void
-ShadowThebesLayerOGL::Swap(const ThebesBuffer& aNewFront,
-                           const nsIntRegion& aUpdatedRegion,
-                           OptionalThebesBuffer* aNewBack,
-                           nsIntRegion* aNewBackValidRegion,
-                           OptionalThebesBuffer* aReadOnlyFront,
-                           nsIntRegion* aFrontUpdatedRegion)
-{
-  if (mDestroyed) {
-    // Don't drop buffers on the floor.
-    *aNewBack = aNewFront;
-    *aNewBackValidRegion = aNewFront.rect();
-    *aReadOnlyFront = null_t();
-    return;
-  }
-
-  if (IsSurfaceDescriptorValid(mBufferDescriptor)) {
-    AutoOpenSurface currentFront(OPEN_READ_ONLY, mBufferDescriptor);
-    AutoOpenSurface newFront(OPEN_READ_ONLY, aNewFront.buffer());
-    if (currentFront.Size() != newFront.Size()) {
-      // The buffer changed size making the current front buffer
-      // obsolete.
-      DestroyFrontBuffer();
-    }
-  }
-
-  if (!mBuffer) {
-    mBuffer = new ShadowBufferOGL(this);
-  }
-  
-  if (nsRefPtr<TextureImage> texImage =
-      ShadowLayerManager::OpenDescriptorForDirectTexturing(
-        gl(), aNewFront.buffer(), WrapMode(gl(), ALLOW_REPEAT))) {
-    // We can directly texture the drawn surface.  Use that as our new
-    // front buffer, and return our previous directly-textured surface
-    // to the renderer.
-    ThebesBuffer newBack;
-    {
-      nsRefPtr<TextureImage> destroy = mBuffer->Swap(
-        texImage, aNewFront.rect(), aNewFront.rotation(),
-        &newBack.rect(), &newBack.rotation());
-    }
-    newBack.buffer() = mBufferDescriptor;
-    mBufferDescriptor = aNewFront.buffer();
-
-    if (IsSurfaceDescriptorValid(newBack.buffer())) {
-      *aNewBack = newBack;
-      // We have to invalidate the pixels painted into the new buffer.
-      // They might overlap with our old pixels.
-      aNewBackValidRegion->Sub(mValidRegionForNextBackBuffer, aUpdatedRegion);
-    } else {
-      *aNewBack = null_t();
-      aNewBackValidRegion->SetEmpty();
-    }
-    *aReadOnlyFront = aNewFront;
-    *aFrontUpdatedRegion = aUpdatedRegion;
->>>>>>> 7cf9da7c
   } else {
     gl()->fBindFramebuffer(LOCAL_GL_FRAMEBUFFER, 0);
   }
@@ -990,20 +780,6 @@
   return this;
 }
 
-<<<<<<< HEAD
-=======
-LayerRenderState
-ShadowThebesLayerOGL::GetRenderState()
-{
-  if (!mBuffer || mDestroyed) {
-    return LayerRenderState();
-  }
-  uint32_t flags = (mBuffer->Rotation() != nsIntPoint()) ?
-                   LAYER_RENDER_STATE_BUFFER_ROTATION : 0;
-  return LayerRenderState(&mBufferDescriptor, mBuffer->GetOriginOffset(), flags);
-}
-
->>>>>>> 7cf9da7c
 bool
 ThebesLayerOGL::IsEmpty()
 {
