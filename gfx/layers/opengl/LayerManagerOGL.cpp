/* -*- Mode: C++; tab-width: 20; indent-tabs-mode: nil; c-basic-offset: 2 -*- */
/* This Source Code Form is subject to the terms of the Mozilla Public
 * License, v. 2.0. If a copy of the MPL was not distributed with this
 * file, You can obtain one at http://mozilla.org/MPL/2.0/. */

#include "LayerManagerOGL.h"

#include "mozilla/layers/PLayers.h"
#include <algorithm>

/* This must occur *after* layers/PLayers.h to avoid typedefs conflicts. */
#include "mozilla/Util.h"

#include "Composer2D.h"
#include "ThebesLayerOGL.h"
#include "ContainerLayerOGL.h"
#include "ImageLayerOGL.h"
#include "ColorLayerOGL.h"
#include "CanvasLayerOGL.h"
#include "mozilla/TimeStamp.h"
#include "mozilla/Preferences.h"
#include "TexturePoolOGL.h"

#include "gfxContext.h"
#include "gfxUtils.h"
#include "gfxPlatform.h"
#include "nsIWidget.h"

#include "GLContext.h"
#include "GLContextProvider.h"
#include "Composer2D.h"
#include "FPSCounter.h"

#include "nsIServiceManager.h"
#include "nsIConsoleService.h"

#include "gfxCrashReporterUtils.h"

#include "GeckoProfiler.h"

#ifdef MOZ_WIDGET_ANDROID
#include <android/log.h>
#endif
#ifdef XP_MACOSX
#include "gfxPlatformMac.h"
#endif

namespace mozilla {
namespace layers {

using namespace mozilla::gfx;
using namespace mozilla::gl;

bool
LayerManagerOGL::Initialize(bool force)
{
  return Initialize(CreateContext(), force);
}

int32_t
LayerManagerOGL::GetMaxTextureSize() const
{
  int32_t maxSize;
  mGLContext->MakeCurrent();
  mGLContext->fGetIntegerv(LOCAL_GL_MAX_TEXTURE_SIZE, &maxSize);
  return maxSize;
}

void
LayerManagerOGL::MakeCurrent(bool aForce)
{
  if (mDestroyed) {
    NS_WARNING("Call on destroyed layer manager");
    return;
  }
  mGLContext->MakeCurrent(aForce);
}

void*
LayerManagerOGL::GetNSOpenGLContext() const
{
  return gl()->GetNativeData(GLContext::NativeGLContext);
}


void
LayerManagerOGL::BindQuadVBO() {
  mGLContext->fBindBuffer(LOCAL_GL_ARRAY_BUFFER, mQuadVBO);
}

void
LayerManagerOGL::QuadVBOVerticesAttrib(GLuint aAttribIndex) {
  mGLContext->fVertexAttribPointer(aAttribIndex, 2,
                                   LOCAL_GL_FLOAT, LOCAL_GL_FALSE, 0,
                                   (GLvoid*) QuadVBOVertexOffset());
}

void
LayerManagerOGL::QuadVBOTexCoordsAttrib(GLuint aAttribIndex) {
  mGLContext->fVertexAttribPointer(aAttribIndex, 2,
                                   LOCAL_GL_FLOAT, LOCAL_GL_FALSE, 0,
                                   (GLvoid*) QuadVBOTexCoordOffset());
}

void
LayerManagerOGL::QuadVBOFlippedTexCoordsAttrib(GLuint aAttribIndex) {
  mGLContext->fVertexAttribPointer(aAttribIndex, 2,
                                   LOCAL_GL_FLOAT, LOCAL_GL_FALSE, 0,
                                   (GLvoid*) QuadVBOFlippedTexCoordOffset());
}

// Super common

void
LayerManagerOGL::BindAndDrawQuad(GLuint aVertAttribIndex,
                     GLuint aTexCoordAttribIndex,
                     bool aFlipped)
{
  BindQuadVBO();
  QuadVBOVerticesAttrib(aVertAttribIndex);

  if (aTexCoordAttribIndex != GLuint(-1)) {
    if (aFlipped)
      QuadVBOFlippedTexCoordsAttrib(aTexCoordAttribIndex);
    else
      QuadVBOTexCoordsAttrib(aTexCoordAttribIndex);

    mGLContext->fEnableVertexAttribArray(aTexCoordAttribIndex);
  }

  mGLContext->fEnableVertexAttribArray(aVertAttribIndex);

  mGLContext->fDrawArrays(LOCAL_GL_TRIANGLE_STRIP, 0, 4);

  mGLContext->fDisableVertexAttribArray(aVertAttribIndex);

  if (aTexCoordAttribIndex != GLuint(-1)) {
    mGLContext->fDisableVertexAttribArray(aTexCoordAttribIndex);
  }
}

/**
 * LayerManagerOGL
 */
LayerManagerOGL::LayerManagerOGL(nsIWidget *aWidget, int aSurfaceWidth, int aSurfaceHeight,
                                 bool aIsRenderingToEGLSurface)
  : mWidget(aWidget)
  , mWidgetSize(-1, -1)
  , mSurfaceSize(aSurfaceWidth, aSurfaceHeight)
  , mBackBufferFBO(0)
  , mBackBufferTexture(0)
  , mBackBufferSize(-1, -1)
  , mHasBGRA(0)
  , mIsRenderingToEGLSurface(aIsRenderingToEGLSurface)
#ifdef DEBUG
  , mMaybeInvalidTree(false)
#endif
{
}

LayerManagerOGL::~LayerManagerOGL()
{
  Destroy();
}

void
LayerManagerOGL::Destroy()
{
  if (mDestroyed)
    return;

  if (mRoot) {
    RootLayer()->Destroy();
    mRoot = nullptr;
  }

  if (!mGLContext)
    return;

  nsRefPtr<GLContext> ctx = mGLContext->GetSharedContext();
  if (!ctx) {
    ctx = mGLContext;
  }

  ctx->MakeCurrent();

  for (uint32_t i = 0; i < mPrograms.Length(); ++i) {
    for (uint32_t type = MaskNone; type < NumMaskTypes; ++type) {
      delete mPrograms[i].mVariations[type];
    }
  }
  mPrograms.Clear();

  ctx->fBindFramebuffer(LOCAL_GL_FRAMEBUFFER, 0);

  if (mBackBufferFBO) {
    ctx->fDeleteFramebuffers(1, &mBackBufferFBO);
    mBackBufferFBO = 0;
  }

  if (mBackBufferTexture) {
    ctx->fDeleteTextures(1, &mBackBufferTexture);
    mBackBufferTexture = 0;
  }

  if (mQuadVBO) {
    ctx->fDeleteBuffers(1, &mQuadVBO);
    mQuadVBO = 0;
  }

  mGLContext = nullptr;

  mDestroyed = true;
}

already_AddRefed<mozilla::gl::GLContext>
LayerManagerOGL::CreateContext()
{
  nsRefPtr<GLContext> context;

#ifdef XP_WIN
  if (PR_GetEnv("MOZ_LAYERS_PREFER_EGL")) {
    printf_stderr("Trying GL layers...\n");
    context = gl::GLContextProviderEGL::CreateForWindow(mWidget);
  }
#endif

  if (!context)
    context = gl::GLContextProvider::CreateForWindow(mWidget);

  if (!context) {
    NS_WARNING("Failed to create LayerManagerOGL context");
  }
  return context.forget();
}

void
LayerManagerOGL::AddPrograms(ShaderProgramType aType)
{
  for (uint32_t maskType = MaskNone; maskType < NumMaskTypes; ++maskType) {
    if (ProgramProfileOGL::ProgramExists(aType, static_cast<MaskType>(maskType))) {
      mPrograms[aType].mVariations[maskType] = new ShaderProgramOGL(this->gl(),
        ProgramProfileOGL::GetProfileFor(aType, static_cast<MaskType>(maskType)));
    } else {
      mPrograms[aType].mVariations[maskType] = nullptr;
    }
  }
}

bool
LayerManagerOGL::Initialize(nsRefPtr<GLContext> aContext, bool force)
{
  ScopedGfxFeatureReporter reporter("GL Layers", force);

  // Do not allow double initialization
  NS_ABORT_IF_FALSE(mGLContext == nullptr, "Don't reinitialize layer managers");

  if (!aContext) {
    aContext = CreateContext();
  }

#ifdef MOZ_WIDGET_ANDROID
  if (!aContext)
    NS_RUNTIMEABORT("We need a context on Android");
#endif

  if (!aContext)
    return false;

  mGLContext = aContext;
  mGLContext->SetFlipped(true);

  MakeCurrent();

  mHasBGRA =
    mGLContext->IsExtensionSupported(gl::GLContext::EXT_texture_format_BGRA8888) ||
    mGLContext->IsExtensionSupported(gl::GLContext::EXT_bgra);

  mGLContext->fBlendFuncSeparate(LOCAL_GL_ONE, LOCAL_GL_ONE_MINUS_SRC_ALPHA,
                                 LOCAL_GL_ONE, LOCAL_GL_ONE);
  mGLContext->fEnable(LOCAL_GL_BLEND);

  mPrograms.AppendElements(NumProgramTypes);
  for (int type = 0; type < NumProgramTypes; ++type) {
    AddPrograms(static_cast<ShaderProgramType>(type));
  }

  // initialise a common shader to check that we can actually compile a shader
  if (!mPrograms[gl::RGBALayerProgramType].mVariations[MaskNone]->Initialize()) {
#ifdef MOZ_WIDGET_ANDROID
    NS_RUNTIMEABORT("Shader initialization failed");
#endif
    return false;
  }


  mGLContext->fGenFramebuffers(1, &mBackBufferFBO);

  if (mGLContext->WorkAroundDriverBugs()) {

    /**
    * We'll test the ability here to bind NPOT textures to a framebuffer, if
    * this fails we'll try ARB_texture_rectangle.
    */

    GLenum textureTargets[] = {
      LOCAL_GL_TEXTURE_2D,
      LOCAL_GL_NONE
    };

    if (mGLContext->IsGLES2()) {
        textureTargets[1] = LOCAL_GL_TEXTURE_RECTANGLE_ARB;
    }

    mFBOTextureTarget = LOCAL_GL_NONE;

    for (uint32_t i = 0; i < ArrayLength(textureTargets); i++) {
      GLenum target = textureTargets[i];
      if (!target)
          continue;

      mGLContext->fGenTextures(1, &mBackBufferTexture);
      mGLContext->fBindTexture(target, mBackBufferTexture);
      mGLContext->fTexParameteri(target,
                                LOCAL_GL_TEXTURE_MIN_FILTER,
                                LOCAL_GL_NEAREST);
      mGLContext->fTexParameteri(target,
                                LOCAL_GL_TEXTURE_MAG_FILTER,
                                LOCAL_GL_NEAREST);
      mGLContext->fTexImage2D(target,
                              0,
                              LOCAL_GL_RGBA,
                              5, 3, /* sufficiently NPOT */
                              0,
                              LOCAL_GL_RGBA,
                              LOCAL_GL_UNSIGNED_BYTE,
                              NULL);

      // unbind this texture, in preparation for binding it to the FBO
      mGLContext->fBindTexture(target, 0);

      mGLContext->fBindFramebuffer(LOCAL_GL_FRAMEBUFFER, mBackBufferFBO);
      mGLContext->fFramebufferTexture2D(LOCAL_GL_FRAMEBUFFER,
                                        LOCAL_GL_COLOR_ATTACHMENT0,
                                        target,
                                        mBackBufferTexture,
                                        0);

      if (mGLContext->fCheckFramebufferStatus(LOCAL_GL_FRAMEBUFFER) ==
          LOCAL_GL_FRAMEBUFFER_COMPLETE)
      {
        mFBOTextureTarget = target;
        break;
      }

      // We weren't succesful with this texture, so we don't need it
      // any more.
      mGLContext->fDeleteTextures(1, &mBackBufferTexture);
    }

    if (mFBOTextureTarget == LOCAL_GL_NONE) {
      /* Unable to find a texture target that works with FBOs and NPOT textures */
#ifdef MOZ_WIDGET_ANDROID
      NS_RUNTIMEABORT("No texture target");
#endif
      return false;
    }
  } else {
    // not trying to work around driver bugs, so TEXTURE_2D should just work
    mFBOTextureTarget = LOCAL_GL_TEXTURE_2D;
  }

  // back to default framebuffer, to avoid confusion
  mGLContext->fBindFramebuffer(LOCAL_GL_FRAMEBUFFER, 0);

  if (mFBOTextureTarget == LOCAL_GL_TEXTURE_RECTANGLE_ARB) {
    /* If we're using TEXTURE_RECTANGLE, then we must have the ARB
     * extension -- the EXT variant does not provide support for
     * texture rectangle access inside GLSL (sampler2DRect,
     * texture2DRect).
     */
    if (!mGLContext->IsExtensionSupported(gl::GLContext::ARB_texture_rectangle))
#ifdef MOZ_WIDGET_ANDROID
      NS_RUNTIMEABORT("No texture rectangle");
#endif
      return false;
  }

  // If we're double-buffered, we don't need this fbo anymore.
  if (mGLContext->IsDoubleBuffered()) {
    mGLContext->fDeleteFramebuffers(1, &mBackBufferFBO);
    mBackBufferFBO = 0;
  }

  /* Create a simple quad VBO */

  mGLContext->fGenBuffers(1, &mQuadVBO);
  mGLContext->fBindBuffer(LOCAL_GL_ARRAY_BUFFER, mQuadVBO);

  GLfloat vertices[] = {
    /* First quad vertices */
    0.0f, 0.0f, 1.0f, 0.0f, 0.0f, 1.0f, 1.0f, 1.0f,
    /* Then quad texcoords */
    0.0f, 0.0f, 1.0f, 0.0f, 0.0f, 1.0f, 1.0f, 1.0f,
    /* Then flipped quad texcoords */
    0.0f, 1.0f, 1.0f, 1.0f, 0.0f, 0.0f, 1.0f, 0.0f,
  };
  mGLContext->fBufferData(LOCAL_GL_ARRAY_BUFFER, sizeof(vertices), vertices, LOCAL_GL_STATIC_DRAW);
  mGLContext->fBindBuffer(LOCAL_GL_ARRAY_BUFFER, 0);

  nsCOMPtr<nsIConsoleService>
    console(do_GetService(NS_CONSOLESERVICE_CONTRACTID));

  if (console) {
    nsString msg;
    msg +=
      NS_LITERAL_STRING("OpenGL LayerManager Initialized Succesfully.\nVersion: ");
    msg += NS_ConvertUTF8toUTF16(
      nsDependentCString((const char*)mGLContext->fGetString(LOCAL_GL_VERSION)));
    msg += NS_LITERAL_STRING("\nVendor: ");
    msg += NS_ConvertUTF8toUTF16(
      nsDependentCString((const char*)mGLContext->fGetString(LOCAL_GL_VENDOR)));
    msg += NS_LITERAL_STRING("\nRenderer: ");
    msg += NS_ConvertUTF8toUTF16(
      nsDependentCString((const char*)mGLContext->fGetString(LOCAL_GL_RENDERER)));
    msg += NS_LITERAL_STRING("\nFBO Texture Target: ");
    if (mFBOTextureTarget == LOCAL_GL_TEXTURE_2D)
      msg += NS_LITERAL_STRING("TEXTURE_2D");
    else
      msg += NS_LITERAL_STRING("TEXTURE_RECTANGLE");
    console->LogStringMessage(msg.get());
  }

  if (NS_IsMainThread()) {
    Preferences::AddBoolVarCache(&sDrawFPS, "layers.acceleration.draw-fps");
    Preferences::AddBoolVarCache(&sFrameCounter, "layers.acceleration.frame-counter");
  } else {
    // We have to dispatch an event to the main thread to read the pref.
    class ReadDrawFPSPref : public nsRunnable {
    public:
      NS_IMETHOD Run()
      {
        Preferences::AddBoolVarCache(&sDrawFPS, "layers.acceleration.draw-fps");
        Preferences::AddBoolVarCache(&sFrameCounter, "layers.acceleration.frame-counter");
        return NS_OK;
      }
    };
    NS_DispatchToMainThread(new ReadDrawFPSPref());
  }

  mComposer2D = mWidget->GetComposer2D();

  reporter.SetSuccessful();
  return true;
}

void
LayerManagerOGL::SetClippingRegion(const nsIntRegion& aClippingRegion)
{
  mClippingRegion = aClippingRegion;
}

void
LayerManagerOGL::BeginTransaction()
{
  mInTransaction = true;
#ifdef DEBUG
  mMaybeInvalidTree = false;
#endif
}

void
LayerManagerOGL::BeginTransactionWithTarget(gfxContext *aTarget)
{
  mInTransaction = true;
#ifdef DEBUG
  mMaybeInvalidTree = false;
#endif

#ifdef MOZ_LAYERS_HAVE_LOG
  MOZ_LAYERS_LOG(("[----- BeginTransaction"));
  Log();
#endif

  if (mDestroyed) {
    NS_WARNING("Call on destroyed layer manager");
    return;
  }

  mTarget = aTarget;
}

bool
LayerManagerOGL::EndEmptyTransaction(EndTransactionFlags aFlags)
{
  // NB: this makes the somewhat bogus assumption that pure
  // compositing txns don't call BeginTransaction(), because that's
  // the behavior of CompositorParent.
  MOZ_ASSERT(!mMaybeInvalidTree);
  mInTransaction = false;

  if (!mRoot)
    return false;

  EndTransaction(nullptr, nullptr, aFlags);
  return true;
}

void
LayerManagerOGL::EndTransaction(DrawThebesLayerCallback aCallback,
                                void* aCallbackData,
                                EndTransactionFlags aFlags)
{
  mInTransaction = false;

#ifdef MOZ_LAYERS_HAVE_LOG
  MOZ_LAYERS_LOG(("  ----- (beginning paint)"));
  Log();
#endif

  if (mDestroyed) {
    NS_WARNING("Call on destroyed layer manager");
    return;
  }

  if (mRoot && !(aFlags & END_NO_IMMEDIATE_REDRAW)) {
    if (aFlags & END_NO_COMPOSITE) {
      // Apply pending tree updates before recomputing effective
      // properties.
      mRoot->ApplyPendingUpdatesToSubtree();
    }

    // The results of our drawing always go directly into a pixel buffer,
    // so we don't need to pass any global transform here.
    mRoot->ComputeEffectiveTransforms(gfx3DMatrix());

    mThebesLayerCallback = aCallback;
    mThebesLayerCallbackData = aCallbackData;
    SetCompositingDisabled(aFlags & END_NO_COMPOSITE);

    bool needGLRender = true;
    if (mComposer2D && mComposer2D->TryRender(mRoot, mWorldMatrix)) {
      needGLRender = false;

      if (sDrawFPS) {
        if (!mFPS) {
          mFPS = new FPSState();
        }
        double fps = mFPS->mCompositionFps.AddFrameAndGetFps(TimeStamp::Now());
        printf_stderr("HWComposer: FPS is %g\n", fps);
      }

      // This lets us reftest and screenshot content rendered by the
      // 2d composer.
      if (mTarget) {
        MakeCurrent();
        CopyToTarget(mTarget);
        mGLContext->fBindBuffer(LOCAL_GL_ARRAY_BUFFER, 0);
      }

      MOZ_ASSERT(!needGLRender);
    }
    if (needGLRender) {
      Render();
    }

    mThebesLayerCallback = nullptr;
    mThebesLayerCallbackData = nullptr;
  }

  mTarget = NULL;

#ifdef MOZ_LAYERS_HAVE_LOG
  Log();
  MOZ_LAYERS_LOG(("]----- EndTransaction"));
#endif
}

already_AddRefed<gfxASurface>
LayerManagerOGL::CreateOptimalMaskSurface(const gfxIntSize &aSize)
{
  return gfxPlatform::GetPlatform()->
    CreateOffscreenImageSurface(aSize, gfxASurface::CONTENT_ALPHA);
}

already_AddRefed<ThebesLayer>
LayerManagerOGL::CreateThebesLayer()
{
  if (mDestroyed) {
    NS_WARNING("Call on destroyed layer manager");
    return nullptr;
  }

  nsRefPtr<ThebesLayer> layer = new ThebesLayerOGL(this);
  return layer.forget();
}

already_AddRefed<ContainerLayer>
LayerManagerOGL::CreateContainerLayer()
{
  if (mDestroyed) {
    NS_WARNING("Call on destroyed layer manager");
    return nullptr;
  }

  nsRefPtr<ContainerLayer> layer = new ContainerLayerOGL(this);
  return layer.forget();
}

already_AddRefed<ImageLayer>
LayerManagerOGL::CreateImageLayer()
{
  if (mDestroyed) {
    NS_WARNING("Call on destroyed layer manager");
    return nullptr;
  }

  nsRefPtr<ImageLayer> layer = new ImageLayerOGL(this);
  return layer.forget();
}

already_AddRefed<ColorLayer>
LayerManagerOGL::CreateColorLayer()
{
  if (mDestroyed) {
    NS_WARNING("Call on destroyed layer manager");
    return nullptr;
  }

  nsRefPtr<ColorLayer> layer = new ColorLayerOGL(this);
  return layer.forget();
}

already_AddRefed<CanvasLayer>
LayerManagerOGL::CreateCanvasLayer()
{
  if (mDestroyed) {
    NS_WARNING("Call on destroyed layer manager");
    return nullptr;
  }

  nsRefPtr<CanvasLayer> layer = new CanvasLayerOGL(this);
  return layer.forget();
}

static LayerOGL*
ToLayerOGL(Layer* aLayer)
{
  return static_cast<LayerOGL*>(aLayer->ImplData());
}

static void ClearSubtree(Layer* aLayer)
{
  ToLayerOGL(aLayer)->CleanupResources();
  for (Layer* child = aLayer->GetFirstChild(); child;
       child = child->GetNextSibling()) {
    ClearSubtree(child);
  }
}

void
LayerManagerOGL::ClearCachedResources(Layer* aSubtree)
{
  MOZ_ASSERT(!aSubtree || aSubtree->Manager() == this);
  Layer* subtree = aSubtree ? aSubtree : mRoot.get();
  if (!subtree) {
    return;
  }

  ClearSubtree(subtree);
#ifdef DEBUG
  // If this subtree is reachable from the root layer, then it's
  // possibly onscreen, and the resource clear means that composites
  // until the next received transaction may draw garbage to the
  // framebuffer.
  for(; subtree && subtree != mRoot; subtree = subtree->GetParent());
  mMaybeInvalidTree = (subtree == mRoot);
#endif  // DEBUG
}

LayerOGL*
LayerManagerOGL::RootLayer() const
{
  if (mDestroyed) {
    NS_WARNING("Call on destroyed layer manager");
    return nullptr;
  }

  return ToLayerOGL(mRoot);
}

bool LayerManagerOGL::sDrawFPS = false;
bool LayerManagerOGL::sFrameCounter = false;

<<<<<<< HEAD
=======
static uint16_t sFrameCount = 0;
void
FPSState::DrawFrameCounter(GLContext* context)
{
  profiler_set_frame_number(sFrameCount);

  context->fEnable(LOCAL_GL_SCISSOR_TEST);

  uint16_t frameNumber = sFrameCount;
  for (size_t i = 0; i < 16; i++) {
    context->fScissor(3*i, 0, 3, 3);

    // We should do this using a single draw call
    // instead of 16 glClear()
    if ((frameNumber >> i) & 0x1) {
      context->fClearColor(0.0, 0.0, 0.0, 0.0);
    } else {
      context->fClearColor(1.0, 1.0, 1.0, 0.0);
    }
    context->fClear(LOCAL_GL_COLOR_BUFFER_BIT);
  }
  // We intentionally overflow at 2^16.
  sFrameCount++;
}

>>>>>>> b1773c6a
// |aTexCoordRect| is the rectangle from the texture that we want to
// draw using the given program.  The program already has a necessary
// offset and scale, so the geometry that needs to be drawn is a unit
// square from 0,0 to 1,1.
//
// |aTexSize| is the actual size of the texture, as it can be larger
// than the rectangle given by |aTexCoordRect|.
void 
LayerManagerOGL::BindAndDrawQuadWithTextureRect(ShaderProgramOGL *aProg,
                                                const nsIntRect& aTexCoordRect,
                                                const nsIntSize& aTexSize,
                                                GLenum aWrapMode /* = LOCAL_GL_REPEAT */,
                                                bool aFlipped /* = false */)
{
  NS_ASSERTION(aProg->HasInitialized(), "Shader program not correctly initialized");
  GLuint vertAttribIndex =
    aProg->AttribLocation(ShaderProgramOGL::VertexCoordAttrib);
  GLuint texCoordAttribIndex =
    aProg->AttribLocation(ShaderProgramOGL::TexCoordAttrib);
  NS_ASSERTION(texCoordAttribIndex != GLuint(-1), "no texture coords?");

  // clear any bound VBO so that glVertexAttribPointer() goes back to
  // "pointer mode"
  mGLContext->fBindBuffer(LOCAL_GL_ARRAY_BUFFER, 0);

  // Given what we know about these textures and coordinates, we can
  // compute fmod(t, 1.0f) to get the same texture coordinate out.  If
  // the texCoordRect dimension is < 0 or > width/height, then we have
  // wraparound that we need to deal with by drawing multiple quads,
  // because we can't rely on full non-power-of-two texture support
  // (which is required for the REPEAT wrap mode).

  GLContext::RectTriangles rects;

  nsIntSize realTexSize = aTexSize;
  if (!mGLContext->CanUploadNonPowerOfTwo()) {
    realTexSize = nsIntSize(NextPowerOfTwo(aTexSize.width),
                            NextPowerOfTwo(aTexSize.height));
  }

  if (aWrapMode == LOCAL_GL_REPEAT) {
    rects.addRect(/* dest rectangle */
                  0.0f, 0.0f, 1.0f, 1.0f,
                  /* tex coords */
                  aTexCoordRect.x / GLfloat(realTexSize.width),
                  aTexCoordRect.y / GLfloat(realTexSize.height),
                  aTexCoordRect.XMost() / GLfloat(realTexSize.width),
                  aTexCoordRect.YMost() / GLfloat(realTexSize.height),
                  aFlipped);
  } else {
    GLContext::DecomposeIntoNoRepeatTriangles(aTexCoordRect, realTexSize,
                                              rects, aFlipped);
  }

  mGLContext->fVertexAttribPointer(vertAttribIndex, 2,
                                   LOCAL_GL_FLOAT, LOCAL_GL_FALSE, 0,
                                   rects.vertexPointer());

  mGLContext->fVertexAttribPointer(texCoordAttribIndex, 2,
                                   LOCAL_GL_FLOAT, LOCAL_GL_FALSE, 0,
                                   rects.texCoordPointer());

  {
    mGLContext->fEnableVertexAttribArray(texCoordAttribIndex);
    {
      mGLContext->fEnableVertexAttribArray(vertAttribIndex);

      mGLContext->fDrawArrays(LOCAL_GL_TRIANGLES, 0, rects.elements());

      mGLContext->fDisableVertexAttribArray(vertAttribIndex);
    }
    mGLContext->fDisableVertexAttribArray(texCoordAttribIndex);
  }
}

void
LayerManagerOGL::Render()
{
  PROFILER_LABEL("LayerManagerOGL", "Render");
  if (mDestroyed) {
    NS_WARNING("Call on destroyed layer manager");
    return;
  }

  nsIntRect rect;
  if (mIsRenderingToEGLSurface) {
    rect = nsIntRect(0, 0, mSurfaceSize.width, mSurfaceSize.height);
  } else {
    rect = mRenderBounds;
    // If render bounds is not updated explicitly, try to infer it from widget
    if (rect.width == 0 || rect.height == 0) {
      // FIXME/bug XXXXXX this races with rotation changes on the main
      // thread, and undoes all the care we take with layers txns being
      // sent atomically with rotation changes
      mWidget->GetClientBounds(rect);
    }
  }
  WorldTransformRect(rect);

  GLint width = rect.width;
  GLint height = rect.height;

  // We can't draw anything to something with no area
  // so just return
  if (width == 0 || height == 0)
    return;

  // If the widget size changed, we have to force a MakeCurrent
  // to make sure that GL sees the updated widget size.
  if (mWidgetSize.width != width ||
      mWidgetSize.height != height)
  {
    MakeCurrent(true);

    mWidgetSize.width = width;
    mWidgetSize.height = height;
  } else {
    MakeCurrent();
  }

#if MOZ_WIDGET_ANDROID
  TexturePoolOGL::Fill(gl());
#endif

  SetupBackBuffer(width, height);
  SetupPipeline(width, height, ApplyWorldTransform);

  // Default blend function implements "OVER"
  mGLContext->fBlendFuncSeparate(LOCAL_GL_ONE, LOCAL_GL_ONE_MINUS_SRC_ALPHA,
                                 LOCAL_GL_ONE, LOCAL_GL_ONE);
  mGLContext->fEnable(LOCAL_GL_BLEND);

  const nsIntRect *clipRect = mRoot->GetClipRect();

  if (clipRect) {
    nsIntRect r = *clipRect;
    WorldTransformRect(r);
    mGLContext->fScissor(r.x, r.y, r.width, r.height);
  } else {
    mGLContext->fScissor(0, 0, width, height);
  }

  if (CompositingDisabled()) {
    RootLayer()->RenderLayer(mGLContext->IsDoubleBuffered() ? 0 : mBackBufferFBO,
                             nsIntPoint(0, 0));
    mGLContext->fBindBuffer(LOCAL_GL_ARRAY_BUFFER, 0);
    return;
  }

  mGLContext->fEnable(LOCAL_GL_SCISSOR_TEST);

  // If the Android compositor is being used, this clear will be done in
  // DrawWindowUnderlay. Make sure the bits used here match up with those used
  // in mobile/android/base/gfx/LayerRenderer.java
#ifndef MOZ_ANDROID_OMTC
  mGLContext->fClearColor(0.0, 0.0, 0.0, 0.0);
  mGLContext->fClear(LOCAL_GL_COLOR_BUFFER_BIT | LOCAL_GL_DEPTH_BUFFER_BIT);
#endif

  // Allow widget to render a custom background.
  mWidget->DrawWindowUnderlay();

  // Reset some state that might of been clobbered by the underlay.
  mGLContext->fBlendFuncSeparate(LOCAL_GL_ONE, LOCAL_GL_ONE_MINUS_SRC_ALPHA,
                                 LOCAL_GL_ONE, LOCAL_GL_ONE);

  // Render our layers.
  RootLayer()->RenderLayer(mGLContext->IsDoubleBuffered() ? 0 : mBackBufferFBO,
                           nsIntPoint(0, 0));

  // Allow widget to render a custom foreground too.
  mWidget->DrawWindowOverlay();

#ifdef MOZ_DUMP_PAINTING
  if (gfxUtils::sDumpPainting) {
    nsIntRect rect;
    if (mIsRenderingToEGLSurface) {
      rect = nsIntRect(0, 0, mSurfaceSize.width, mSurfaceSize.height);
    } else {
      mWidget->GetClientBounds(rect);
    }
    nsRefPtr<gfxASurface> surf = gfxPlatform::GetPlatform()->CreateOffscreenSurface(rect.Size(), gfxASurface::CONTENT_COLOR_ALPHA);
    nsRefPtr<gfxContext> ctx = new gfxContext(surf);
    CopyToTarget(ctx);

    WriteSnapshotToDumpFile(this, surf);
  }
#endif

  if (mTarget) {
    CopyToTarget(mTarget);
    mGLContext->fBindBuffer(LOCAL_GL_ARRAY_BUFFER, 0);
    return;
  }

  if (sDrawFPS && !mFPS) {
    mFPS = new FPSState();
  } else if (!sDrawFPS && mFPS) {
    mFPS = nullptr;
  }

  if (mFPS) {
    mFPS->DrawFPS(TimeStamp::Now(), mGLContext, GetProgram(Copy2DProgramType));
  } else if (sFrameCounter) {
    FPSState::DrawFrameCounter(mGLContext);
  }

  if (mGLContext->IsDoubleBuffered()) {
    mGLContext->SwapBuffers();
    LayerManager::PostPresent();
    mGLContext->fBindBuffer(LOCAL_GL_ARRAY_BUFFER, 0);
    return;
  }

  mGLContext->fBindFramebuffer(LOCAL_GL_FRAMEBUFFER, 0);

  mGLContext->fActiveTexture(LOCAL_GL_TEXTURE0);

  ShaderProgramOGL *copyprog = GetProgram(Copy2DProgramType);

  if (mFBOTextureTarget == LOCAL_GL_TEXTURE_RECTANGLE_ARB) {
    copyprog = GetProgram(Copy2DRectProgramType);
  }

  mGLContext->fBindTexture(mFBOTextureTarget, mBackBufferTexture);

  copyprog->Activate();
  copyprog->SetTextureUnit(0);

  if (copyprog->GetTexCoordMultiplierUniformLocation() != -1) {
    copyprog->SetTexCoordMultiplier(width, height);
  }

  // we're going to use client-side vertex arrays for this.
  mGLContext->fBindBuffer(LOCAL_GL_ARRAY_BUFFER, 0);

  // "COPY"
  mGLContext->fBlendFuncSeparate(LOCAL_GL_ONE, LOCAL_GL_ZERO,
                                 LOCAL_GL_ONE, LOCAL_GL_ZERO);

  // enable our vertex attribs; we'll call glVertexPointer below
  // to fill with the correct data.
  GLint vcattr = copyprog->AttribLocation(ShaderProgramOGL::VertexCoordAttrib);
  GLint tcattr = copyprog->AttribLocation(ShaderProgramOGL::TexCoordAttrib);

  mGLContext->fEnableVertexAttribArray(vcattr);
  mGLContext->fEnableVertexAttribArray(tcattr);

  const nsIntRect *r;
  nsIntRegionRectIterator iter(mClippingRegion);

  while ((r = iter.Next()) != nullptr) {
    nsIntRect cRect = *r; r = &cRect;
    WorldTransformRect(cRect);
    float left = (GLfloat)r->x / width;
    float right = (GLfloat)r->XMost() / width;
    float top = (GLfloat)r->y / height;
    float bottom = (GLfloat)r->YMost() / height;

    float vertices[] = { left * 2.0f - 1.0f,
                         -(top * 2.0f - 1.0f),
                         right * 2.0f - 1.0f,
                         -(top * 2.0f - 1.0f),
                         left * 2.0f - 1.0f,
                         -(bottom * 2.0f - 1.0f),
                         right * 2.0f - 1.0f,
                         -(bottom * 2.0f - 1.0f) };

    // Use inverted texture coordinates since our projection matrix also has a
    // flip and we need to cancel that out.
    float coords[] = { left, 1 - top,
                       right, 1 - top,
                       left, 1 - bottom,
                       right, 1 - bottom };

    mGLContext->fVertexAttribPointer(vcattr,
                                     2, LOCAL_GL_FLOAT,
                                     LOCAL_GL_FALSE,
                                     0, vertices);

    mGLContext->fVertexAttribPointer(tcattr,
                                     2, LOCAL_GL_FLOAT,
                                     LOCAL_GL_FALSE,
                                     0, coords);

    mGLContext->fDrawArrays(LOCAL_GL_TRIANGLE_STRIP, 0, 4);
  }

  mGLContext->fDisableVertexAttribArray(vcattr);
  mGLContext->fDisableVertexAttribArray(tcattr);

  mGLContext->fFlush();
  mGLContext->fBindBuffer(LOCAL_GL_ARRAY_BUFFER, 0);
}

void
LayerManagerOGL::SetWorldTransform(const gfxMatrix& aMatrix)
{
  NS_ASSERTION(aMatrix.PreservesAxisAlignedRectangles(),
               "SetWorldTransform only accepts matrices that satisfy PreservesAxisAlignedRectangles");
  NS_ASSERTION(!aMatrix.HasNonIntegerScale(),
               "SetWorldTransform only accepts matrices with integer scale");

  mWorldMatrix = aMatrix;
}

gfxMatrix&
LayerManagerOGL::GetWorldTransform(void)
{
  return mWorldMatrix;
}

void
LayerManagerOGL::WorldTransformRect(nsIntRect& aRect)
{
  gfxRect grect(aRect.x, aRect.y, aRect.width, aRect.height);
  grect = mWorldMatrix.TransformBounds(grect);
  aRect.SetRect(grect.X(), grect.Y(), grect.Width(), grect.Height());
}

void
LayerManagerOGL::UpdateRenderBounds(const nsIntRect& aRect)
{
  mRenderBounds = aRect;
}

void
LayerManagerOGL::SetSurfaceSize(int width, int height)
{
  mSurfaceSize.width = width;
  mSurfaceSize.height = height;
}

void
LayerManagerOGL::SetupPipeline(int aWidth, int aHeight, WorldTransforPolicy aTransformPolicy)
{
  // Set the viewport correctly. 
  mGLContext->fViewport(0, 0, aWidth, aHeight);

  // We flip the view matrix around so that everything is right-side up; we're
  // drawing directly into the window's back buffer, so this keeps things
  // looking correct.
  //
  // XXX: We keep track of whether the window size changed, so we could skip
  // this update if it hadn't changed since the last call. We will need to
  // track changes to aTransformPolicy and mWorldMatrix for this to work
  // though.

  // Matrix to transform (0, 0, aWidth, aHeight) to viewport space (-1.0, 1.0,
  // 2, 2) and flip the contents.
  gfxMatrix viewMatrix; 
  viewMatrix.Translate(-gfxPoint(1.0, -1.0));
  viewMatrix.Scale(2.0f / float(aWidth), 2.0f / float(aHeight));
  viewMatrix.Scale(1.0f, -1.0f);

  if (aTransformPolicy == ApplyWorldTransform) {
    viewMatrix = mWorldMatrix * viewMatrix;
  }

  gfx3DMatrix matrix3d = gfx3DMatrix::From2D(viewMatrix);
  matrix3d._33 = 0.0f;

  SetLayerProgramProjectionMatrix(matrix3d);
}

void
LayerManagerOGL::SetupBackBuffer(int aWidth, int aHeight)
{
  if (mGLContext->IsDoubleBuffered()) {
    mGLContext->fBindFramebuffer(LOCAL_GL_FRAMEBUFFER, 0);
    return;
  }

  // Do we have a FBO of the right size already?
  if (mBackBufferSize.width == aWidth &&
      mBackBufferSize.height == aHeight)
  {
    mGLContext->fBindFramebuffer(LOCAL_GL_FRAMEBUFFER, mBackBufferFBO);
    return;
  }

  // we already have a FBO, but we need to resize its texture.
  mGLContext->fActiveTexture(LOCAL_GL_TEXTURE0);
  mGLContext->fBindTexture(mFBOTextureTarget, mBackBufferTexture);
  mGLContext->fTexImage2D(mFBOTextureTarget,
                          0,
                          LOCAL_GL_RGBA,
                          aWidth, aHeight,
                          0,
                          LOCAL_GL_RGBA,
                          LOCAL_GL_UNSIGNED_BYTE,
                          NULL);
  mGLContext->fBindTexture(mFBOTextureTarget, 0);

  mGLContext->fBindFramebuffer(LOCAL_GL_FRAMEBUFFER, mBackBufferFBO);
  mGLContext->fFramebufferTexture2D(LOCAL_GL_FRAMEBUFFER,
                                    LOCAL_GL_COLOR_ATTACHMENT0,
                                    mFBOTextureTarget,
                                    mBackBufferTexture,
                                    0);

  GLenum result = mGLContext->fCheckFramebufferStatus(LOCAL_GL_FRAMEBUFFER);
  if (result != LOCAL_GL_FRAMEBUFFER_COMPLETE) {
    nsAutoCString msg;
    msg.Append("Framebuffer not complete -- error 0x");
    msg.AppendInt(result, 16);
    NS_RUNTIMEABORT(msg.get());
  }

  mBackBufferSize.width = aWidth;
  mBackBufferSize.height = aHeight;
}

void
LayerManagerOGL::CopyToTarget(gfxContext *aTarget)
{
  nsIntRect rect;
  if (mIsRenderingToEGLSurface) {
    rect = nsIntRect(0, 0, mSurfaceSize.width, mSurfaceSize.height);
  } else {
    rect = nsIntRect(0, 0, mWidgetSize.width, mWidgetSize.height);
  }
  GLint width = rect.width;
  GLint height = rect.height;

  if ((int64_t(width) * int64_t(height) * int64_t(4)) > INT32_MAX) {
    NS_ERROR("Widget size too big - integer overflow!");
    return;
  }

  nsRefPtr<gfxImageSurface> imageSurface =
    new gfxImageSurface(gfxIntSize(width, height),
                        gfxASurface::ImageFormatARGB32);

  mGLContext->fBindFramebuffer(LOCAL_GL_FRAMEBUFFER,
                               mGLContext->IsDoubleBuffered() ? 0 : mBackBufferFBO);

  if (!mGLContext->IsGLES2()) {
    // GLES2 promises that binding to any custom FBO will attach
    // to GL_COLOR_ATTACHMENT0 attachment point.
    if (mGLContext->IsDoubleBuffered()) {
      mGLContext->fReadBuffer(LOCAL_GL_BACK);
    }
    else {
      mGLContext->fReadBuffer(LOCAL_GL_COLOR_ATTACHMENT0);
    }
  }

  NS_ASSERTION(imageSurface->Stride() == width * 4,
               "Image Surfaces being created with weird stride!");

  mGLContext->ReadPixelsIntoImageSurface(imageSurface);

  // Map from GL space to Cairo space and reverse the world transform.
  gfxMatrix glToCairoTransform = mWorldMatrix;
  glToCairoTransform.Invert();
  glToCairoTransform.Scale(1.0, -1.0);
  glToCairoTransform.Translate(-gfxPoint(0.0, height));

  gfxContextAutoSaveRestore restore(aTarget);
  aTarget->SetOperator(gfxContext::OPERATOR_SOURCE);
  aTarget->SetMatrix(glToCairoTransform);
  aTarget->SetSource(imageSurface);
  aTarget->Paint();
}

void
LayerManagerOGL::SetLayerProgramProjectionMatrix(const gfx3DMatrix& aMatrix)
{
  for (unsigned int i = 0; i < mPrograms.Length(); ++i) {
    for (uint32_t mask = MaskNone; mask < NumMaskTypes; ++mask) {
      if (mPrograms[i].mVariations[mask]) {
        mPrograms[i].mVariations[mask]->CheckAndSetProjectionMatrix(aMatrix);
      }
    }
  }
}

static GLenum
GetFrameBufferInternalFormat(GLContext* gl,
                             GLuint aCurrentFrameBuffer,
                             nsIWidget* aWidget)
{
  if (aCurrentFrameBuffer == 0) { // default framebuffer
    return aWidget->GetGLFrameBufferFormat();
  }
  return LOCAL_GL_RGBA;
}

void
LayerManagerOGL::CreateFBOWithTexture(const nsIntRect& aRect, InitMode aInit,
                                      GLuint aCurrentFrameBuffer,
                                      GLuint *aFBO, GLuint *aTexture)
{
  GLuint tex, fbo;

  mGLContext->fActiveTexture(LOCAL_GL_TEXTURE0);
  mGLContext->fGenTextures(1, &tex);
  mGLContext->fBindTexture(mFBOTextureTarget, tex);

  if (aInit == InitModeCopy) {
    // We're going to create an RGBA temporary fbo.  But to
    // CopyTexImage() from the current framebuffer, the framebuffer's
    // format has to be compatible with the new texture's.  So we
    // check the format of the framebuffer here and take a slow path
    // if it's incompatible.
    GLenum format =
      GetFrameBufferInternalFormat(gl(), aCurrentFrameBuffer, mWidget);
 
    bool isFormatCompatibleWithRGBA
        = gl()->IsGLES2() ? (format == LOCAL_GL_RGBA)
                          : true;

    if (isFormatCompatibleWithRGBA) {
      mGLContext->fCopyTexImage2D(mFBOTextureTarget,
                                  0,
                                  LOCAL_GL_RGBA,
                                  aRect.x, aRect.y,
                                  aRect.width, aRect.height,
                                  0);
    } else {
      // Curses, incompatible formats.  Take a slow path.

      // RGBA
      size_t bufferSize = aRect.width * aRect.height * 4;
      nsAutoArrayPtr<uint8_t> buf(new uint8_t[bufferSize]);

      mGLContext->fReadPixels(aRect.x, aRect.y,
                              aRect.width, aRect.height,
                              LOCAL_GL_RGBA,
                              LOCAL_GL_UNSIGNED_BYTE,
                              buf);
      mGLContext->fTexImage2D(mFBOTextureTarget,
                              0,
                              LOCAL_GL_RGBA,
                              aRect.width, aRect.height,
                              0,
                              LOCAL_GL_RGBA,
                              LOCAL_GL_UNSIGNED_BYTE,
                              buf);
    }
  } else {
    mGLContext->fTexImage2D(mFBOTextureTarget,
                            0,
                            LOCAL_GL_RGBA,
                            aRect.width, aRect.height,
                            0,
                            LOCAL_GL_RGBA,
                            LOCAL_GL_UNSIGNED_BYTE,
                            NULL);
  }
  mGLContext->fTexParameteri(mFBOTextureTarget, LOCAL_GL_TEXTURE_MIN_FILTER,
                             LOCAL_GL_LINEAR);
  mGLContext->fTexParameteri(mFBOTextureTarget, LOCAL_GL_TEXTURE_MAG_FILTER,
                             LOCAL_GL_LINEAR);
  mGLContext->fTexParameteri(mFBOTextureTarget, LOCAL_GL_TEXTURE_WRAP_S, 
                             LOCAL_GL_CLAMP_TO_EDGE);
  mGLContext->fTexParameteri(mFBOTextureTarget, LOCAL_GL_TEXTURE_WRAP_T, 
                             LOCAL_GL_CLAMP_TO_EDGE);
  mGLContext->fBindTexture(mFBOTextureTarget, 0);

  mGLContext->fGenFramebuffers(1, &fbo);
  mGLContext->fBindFramebuffer(LOCAL_GL_FRAMEBUFFER, fbo);
  mGLContext->fFramebufferTexture2D(LOCAL_GL_FRAMEBUFFER,
                                    LOCAL_GL_COLOR_ATTACHMENT0,
                                    mFBOTextureTarget,
                                    tex,
                                    0);

  // Making this call to fCheckFramebufferStatus prevents a crash on
  // PowerVR. See bug 695246.
  GLenum result = mGLContext->fCheckFramebufferStatus(LOCAL_GL_FRAMEBUFFER);
  if (result != LOCAL_GL_FRAMEBUFFER_COMPLETE) {
    nsAutoCString msg;
    msg.Append("Framebuffer not complete -- error 0x");
    msg.AppendInt(result, 16);
    msg.Append(", mFBOTextureTarget 0x");
    msg.AppendInt(mFBOTextureTarget, 16);
    msg.Append(", aRect.width ");
    msg.AppendInt(aRect.width);
    msg.Append(", aRect.height ");
    msg.AppendInt(aRect.height);
    NS_RUNTIMEABORT(msg.get());
  }

  SetupPipeline(aRect.width, aRect.height, DontApplyWorldTransform);
  mGLContext->fScissor(0, 0, aRect.width, aRect.height);

  if (aInit == InitModeClear) {
    mGLContext->fClearColor(0.0, 0.0, 0.0, 0.0);
    mGLContext->fClear(LOCAL_GL_COLOR_BUFFER_BIT);
  }

  *aFBO = fbo;
  *aTexture = tex;
}

TemporaryRef<DrawTarget>
LayerManagerOGL::CreateDrawTarget(const IntSize &aSize,
                                  SurfaceFormat aFormat)
{
#ifdef XP_MACOSX
  // We don't want to accelerate if the surface is too small which indicates
  // that it's likely used for an icon/static image. We also don't want to
  // accelerate anything that is above the maximum texture size of weakest gpu.
  // Safari uses 5000 area as the minimum for acceleration, we decided 64^2 is more logical.
  bool useAcceleration = aSize.width <= 4096 && aSize.height <= 4096 &&
                         aSize.width > 64 && aSize.height > 64 &&
                         gfxPlatformMac::GetPlatform()->UseAcceleratedCanvas();
  if (useAcceleration) {
    return Factory::CreateDrawTarget(BACKEND_COREGRAPHICS_ACCELERATED,
                                     aSize, aFormat);
  }
#endif
  return LayerManager::CreateDrawTarget(aSize, aFormat);
}

} /* layers */
} /* mozilla */<|MERGE_RESOLUTION|>--- conflicted
+++ resolved
@@ -692,34 +692,7 @@
 bool LayerManagerOGL::sDrawFPS = false;
 bool LayerManagerOGL::sFrameCounter = false;
 
-<<<<<<< HEAD
-=======
-static uint16_t sFrameCount = 0;
-void
-FPSState::DrawFrameCounter(GLContext* context)
-{
-  profiler_set_frame_number(sFrameCount);
-
-  context->fEnable(LOCAL_GL_SCISSOR_TEST);
-
-  uint16_t frameNumber = sFrameCount;
-  for (size_t i = 0; i < 16; i++) {
-    context->fScissor(3*i, 0, 3, 3);
-
-    // We should do this using a single draw call
-    // instead of 16 glClear()
-    if ((frameNumber >> i) & 0x1) {
-      context->fClearColor(0.0, 0.0, 0.0, 0.0);
-    } else {
-      context->fClearColor(1.0, 1.0, 1.0, 0.0);
-    }
-    context->fClear(LOCAL_GL_COLOR_BUFFER_BIT);
-  }
-  // We intentionally overflow at 2^16.
-  sFrameCount++;
-}
-
->>>>>>> b1773c6a
+
 // |aTexCoordRect| is the rectangle from the texture that we want to
 // draw using the given program.  The program already has a necessary
 // offset and scale, so the geometry that needs to be drawn is a unit
