--- conflicted
+++ resolved
@@ -5,336 +5,12 @@
 
 #include "ContainerLayerOGL.h"
 #include "gfxUtils.h"
-<<<<<<< HEAD
 #include "Compositor.h"
-=======
 #include "gfxPlatform.h"
->>>>>>> d7070d2c
 
 namespace mozilla {
 namespace layers {
 
-<<<<<<< HEAD
-=======
-template<class Container>
-static void
-ContainerInsertAfter(Container* aContainer, Layer* aChild, Layer* aAfter)
-{
-  NS_ASSERTION(aChild->Manager() == aContainer->Manager(),
-               "Child has wrong manager");
-  NS_ASSERTION(!aChild->GetParent(),
-               "aChild already in the tree");
-  NS_ASSERTION(!aChild->GetNextSibling() && !aChild->GetPrevSibling(),
-               "aChild already has siblings?");
-  NS_ASSERTION(!aAfter ||
-               (aAfter->Manager() == aContainer->Manager() &&
-                aAfter->GetParent() == aContainer),
-               "aAfter is not our child");
-
-  aChild->SetParent(aContainer);
-  if (aAfter == aContainer->mLastChild) {
-    aContainer->mLastChild = aChild;
-  }
-  if (!aAfter) {
-    aChild->SetNextSibling(aContainer->mFirstChild);
-    if (aContainer->mFirstChild) {
-      aContainer->mFirstChild->SetPrevSibling(aChild);
-    }
-    aContainer->mFirstChild = aChild;
-    NS_ADDREF(aChild);
-    aContainer->DidInsertChild(aChild);
-    return;
-  }
-
-  Layer* next = aAfter->GetNextSibling();
-  aChild->SetNextSibling(next);
-  aChild->SetPrevSibling(aAfter);
-  if (next) {
-    next->SetPrevSibling(aChild);
-  }
-  aAfter->SetNextSibling(aChild);
-  NS_ADDREF(aChild);
-  aContainer->DidInsertChild(aChild);
-}
-
-template<class Container>
-static void
-ContainerRemoveChild(Container* aContainer, Layer* aChild)
-{
-  NS_ASSERTION(aChild->Manager() == aContainer->Manager(),
-               "Child has wrong manager");
-  NS_ASSERTION(aChild->GetParent() == aContainer,
-               "aChild not our child");
-
-  Layer* prev = aChild->GetPrevSibling();
-  Layer* next = aChild->GetNextSibling();
-  if (prev) {
-    prev->SetNextSibling(next);
-  } else {
-    aContainer->mFirstChild = next;
-  }
-  if (next) {
-    next->SetPrevSibling(prev);
-  } else {
-    aContainer->mLastChild = prev;
-  }
-
-  aChild->SetNextSibling(nullptr);
-  aChild->SetPrevSibling(nullptr);
-  aChild->SetParent(nullptr);
-
-  aContainer->DidRemoveChild(aChild);
-  NS_RELEASE(aChild);
-}
-
-template<class Container>
-static void
-ContainerRepositionChild(Container* aContainer, Layer* aChild, Layer* aAfter)
-{
-  NS_ASSERTION(aChild->Manager() == aContainer->Manager(),
-               "Child has wrong manager");
-  NS_ASSERTION(aChild->GetParent() == aContainer,
-               "aChild not our child");
-  NS_ASSERTION(!aAfter ||
-               (aAfter->Manager() == aContainer->Manager() &&
-                aAfter->GetParent() == aContainer),
-               "aAfter is not our child");
-
-  Layer* prev = aChild->GetPrevSibling();
-  Layer* next = aChild->GetNextSibling();
-  if (prev == aAfter) {
-    // aChild is already in the correct position, nothing to do.
-    return;
-  }
-  if (prev) {
-    prev->SetNextSibling(next);
-  }
-  if (next) {
-    next->SetPrevSibling(prev);
-  }
-  if (!aAfter) {
-    aChild->SetPrevSibling(nullptr);
-    aChild->SetNextSibling(aContainer->mFirstChild);
-    if (aContainer->mFirstChild) {
-      aContainer->mFirstChild->SetPrevSibling(aChild);
-    }
-    aContainer->mFirstChild = aChild;
-    return;
-  }
-
-  Layer* afterNext = aAfter->GetNextSibling();
-  if (afterNext) {
-    afterNext->SetPrevSibling(aChild);
-  } else {
-    aContainer->mLastChild = aChild;
-  }
-  aAfter->SetNextSibling(aChild);
-  aChild->SetPrevSibling(aAfter);
-  aChild->SetNextSibling(afterNext);
-}
-
-template<class Container>
-static void
-ContainerDestroy(Container* aContainer)
- {
-  if (!aContainer->mDestroyed) {
-    while (aContainer->mFirstChild) {
-      aContainer->GetFirstChildOGL()->Destroy();
-      aContainer->RemoveChild(aContainer->mFirstChild);
-    }
-    aContainer->mDestroyed = true;
-  }
-}
-
-template<class Container>
-static void
-ContainerCleanupResources(Container* aContainer)
-{
-  for (Layer* l = aContainer->GetFirstChild(); l; l = l->GetNextSibling()) {
-    LayerOGL* layerToRender = static_cast<LayerOGL*>(l->ImplData());
-    layerToRender->CleanupResources();
-  }
-}
-
-static inline LayerOGL*
-GetNextSibling(LayerOGL* aLayer)
-{
-   Layer* layer = aLayer->GetLayer()->GetNextSibling();
-   return layer ? static_cast<LayerOGL*>(layer->
-                                         ImplData())
-                 : nullptr;
-}
-
-static bool
-HasOpaqueAncestorLayer(Layer* aLayer)
-{
-  for (Layer* l = aLayer->GetParent(); l; l = l->GetParent()) {
-    if (l->GetContentFlags() & Layer::CONTENT_OPAQUE)
-      return true;
-  }
-  return false;
-}
-
-template<class Container>
-static void
-ContainerRender(Container* aContainer,
-                int aPreviousFrameBuffer,
-                const nsIntPoint& aOffset,
-                LayerManagerOGL* aManager)
-{
-  /**
-   * Setup our temporary texture for rendering the contents of this container.
-   */
-  GLuint containerSurface;
-  GLuint frameBuffer;
-
-  nsIntPoint childOffset(aOffset);
-  nsIntRect visibleRect = aContainer->GetEffectiveVisibleRegion().GetBounds();
-
-  nsIntRect cachedScissor = aContainer->gl()->ScissorRect();
-  aContainer->gl()->PushScissorRect();
-  aContainer->mSupportsComponentAlphaChildren = false;
-
-  float opacity = aContainer->GetEffectiveOpacity();
-  const gfx3DMatrix& transform = aContainer->GetEffectiveTransform();
-  bool needsFramebuffer = aContainer->UseIntermediateSurface();
-  if (needsFramebuffer) {
-    LayerManagerOGL::InitMode mode = LayerManagerOGL::InitModeClear;
-    nsIntRect framebufferRect = visibleRect;
-    if (aContainer->GetEffectiveVisibleRegion().GetNumRects() == 1 && 
-        (aContainer->GetContentFlags() & Layer::CONTENT_OPAQUE))
-    {
-      // don't need a background, we're going to paint all opaque stuff
-      aContainer->mSupportsComponentAlphaChildren = true;
-      mode = LayerManagerOGL::InitModeNone;
-    } else {
-      const gfx3DMatrix& transform3D = aContainer->GetEffectiveTransform();
-      gfxMatrix transform;
-      // If we have an opaque ancestor layer, then we can be sure that
-      // all the pixels we draw into are either opaque already or will be
-      // covered by something opaque. Otherwise copying up the background is
-      // not safe.
-      if (HasOpaqueAncestorLayer(aContainer) &&
-          transform3D.Is2D(&transform) && !transform.HasNonIntegerTranslation()) {
-        mode = gfxPlatform::GetPlatform()->UsesSubpixelAATextRendering() ?
-		LayerManagerOGL::InitModeCopy :
-		LayerManagerOGL::InitModeClear;
-        framebufferRect.x += transform.x0;
-        framebufferRect.y += transform.y0;
-        aContainer->mSupportsComponentAlphaChildren = gfxPlatform::GetPlatform()->UsesSubpixelAATextRendering();
-      }
-    }
-
-    aContainer->gl()->PushViewportRect();
-    framebufferRect -= childOffset;
-    if (!aManager->CompositingDisabled()) {
-      aManager->CreateFBOWithTexture(framebufferRect,
-                                     mode,
-                                     aPreviousFrameBuffer,
-                                     &frameBuffer,
-                                     &containerSurface);
-    }
-    childOffset.x = visibleRect.x;
-    childOffset.y = visibleRect.y;
-  } else {
-    frameBuffer = aPreviousFrameBuffer;
-    aContainer->mSupportsComponentAlphaChildren = (aContainer->GetContentFlags() & Layer::CONTENT_OPAQUE) ||
-      (aContainer->GetParent() && aContainer->GetParent()->SupportsComponentAlphaChildren());
-  }
-
-  nsAutoTArray<Layer*, 12> children;
-  aContainer->SortChildrenBy3DZOrder(children);
-
-  /**
-   * Render this container's contents.
-   */
-  for (uint32_t i = 0; i < children.Length(); i++) {
-    LayerOGL* layerToRender = static_cast<LayerOGL*>(children.ElementAt(i)->ImplData());
-
-    if (layerToRender->GetLayer()->GetEffectiveVisibleRegion().IsEmpty()) {
-      continue;
-    }
-
-    nsIntRect scissorRect = layerToRender->GetLayer()->
-        CalculateScissorRect(cachedScissor, &aManager->GetWorldTransform());
-    if (scissorRect.IsEmpty()) {
-      continue;
-    }
-
-    aContainer->gl()->fScissor(scissorRect.x, 
-                               scissorRect.y, 
-                               scissorRect.width, 
-                               scissorRect.height);
-
-    layerToRender->RenderLayer(frameBuffer, childOffset);
-    aContainer->gl()->MakeCurrent();
-  }
-
-
-  if (needsFramebuffer) {
-    // Unbind the current framebuffer and rebind the previous one.
-#ifdef MOZ_DUMP_PAINTING
-    if (gfxUtils::sDumpPainting) {
-      nsRefPtr<gfxImageSurface> surf = 
-        aContainer->gl()->GetTexImage(containerSurface, true, aManager->GetFBOLayerProgramType());
-
-      WriteSnapshotToDumpFile(aContainer, surf);
-    }
-#endif
-    
-    // Restore the viewport
-    aContainer->gl()->PopViewportRect();
-    nsIntRect viewport = aContainer->gl()->ViewportRect();
-    aManager->SetupPipeline(viewport.width, viewport.height,
-                            LayerManagerOGL::ApplyWorldTransform);
-    aContainer->gl()->PopScissorRect();
-    aContainer->gl()->fBindFramebuffer(LOCAL_GL_FRAMEBUFFER, aPreviousFrameBuffer);
-
-    if (!aManager->CompositingDisabled()) {
-      aContainer->gl()->fDeleteFramebuffers(1, &frameBuffer);
-
-      aContainer->gl()->fActiveTexture(LOCAL_GL_TEXTURE0);
-
-      aContainer->gl()->fBindTexture(aManager->FBOTextureTarget(), containerSurface);
-
-      MaskType maskType = MaskNone;
-      if (aContainer->GetMaskLayer()) {
-        if (!aContainer->GetTransform().CanDraw2D()) {
-          maskType = Mask3d;
-        } else {
-          maskType = Mask2d;
-        }
-      }
-      ShaderProgramOGL *rgb =
-        aManager->GetFBOLayerProgram(maskType);
-
-      rgb->Activate();
-      rgb->SetLayerQuadRect(visibleRect);
-      rgb->SetLayerTransform(transform);
-      rgb->SetLayerOpacity(opacity);
-      rgb->SetRenderOffset(aOffset);
-      rgb->SetTextureUnit(0);
-      rgb->LoadMask(aContainer->GetMaskLayer());
-
-      if (rgb->GetTexCoordMultiplierUniformLocation() != -1) {
-        // 2DRect case, get the multiplier right for a sampler2DRect
-        rgb->SetTexCoordMultiplier(visibleRect.width, visibleRect.height);
-      }
-
-      // Drawing is always flipped, but when copying between surfaces we want to avoid
-      // this. Pass true for the flip parameter to introduce a second flip
-      // that cancels the other one out.
-      aManager->BindAndDrawQuad(rgb, true);
-
-      // Clean up resources.  This also unbinds the texture.
-      aContainer->gl()->fDeleteTextures(1, &containerSurface);
-    }
-  } else {
-    aContainer->gl()->PopScissorRect();
-  }
-}
-
->>>>>>> d7070d2c
 ContainerLayerOGL::ContainerLayerOGL(LayerManagerOGL *aManager)
   : ContainerLayer(aManager, NULL)
   , LayerOGL(aManager)
@@ -392,120 +68,8 @@
 ContainerLayerOGL::CleanupResources()
 {
   ContainerCleanupResources(this);
-}
-
-<<<<<<< HEAD
-=======
-ShadowContainerLayerOGL::ShadowContainerLayerOGL(LayerManagerOGL *aManager)
-  : ShadowContainerLayer(aManager, NULL)
-  , LayerOGL(aManager)
-{
-  mImplData = static_cast<LayerOGL*>(this);
-}
- 
-ShadowContainerLayerOGL::~ShadowContainerLayerOGL()
-{
-  // We don't Destroy() on destruction here because this destructor
-  // can be called after remote content has crashed, and it may not be
-  // safe to free the IPC resources of our children.  Those resources
-  // are automatically cleaned up by IPDL-generated code.
-  //
-  // In the common case of normal shutdown, either
-  // LayerManagerOGL::Destroy(), a parent
-  // *ContainerLayerOGL::Destroy(), or Disconnect() will trigger
-  // cleanup of our resources.
-  while (mFirstChild) {
-    ContainerRemoveChild(this, mFirstChild);
-  }
-}
-
-void
-ShadowContainerLayerOGL::InsertAfter(Layer* aChild, Layer* aAfter)
-{
-  ContainerInsertAfter(this, aChild, aAfter);
-}
-
-void
-ShadowContainerLayerOGL::RemoveChild(Layer *aChild)
-{
-  ContainerRemoveChild(this, aChild);
-}
-
-void
-ShadowContainerLayerOGL::RepositionChild(Layer* aChild, Layer* aAfter)
-{
-  ContainerRepositionChild(this, aChild, aAfter);
-}
-
-void
-ShadowContainerLayerOGL::Destroy()
-{
-  ContainerDestroy(this);
-}
-
-LayerOGL*
-ShadowContainerLayerOGL::GetFirstChildOGL()
-{
-  if (!mFirstChild) {
-    return nullptr;
-   }
-  return static_cast<LayerOGL*>(mFirstChild->ImplData());
-}
- 
-void
-ShadowContainerLayerOGL::RenderLayer(int aPreviousFrameBuffer,
-                                     const nsIntPoint& aOffset)
-{
-  ContainerRender(this, aPreviousFrameBuffer, aOffset, mOGLManager);
-}
-
-void
-ShadowContainerLayerOGL::CleanupResources()
-{
-  ContainerCleanupResources(this);
-}
-
-ShadowRefLayerOGL::ShadowRefLayerOGL(LayerManagerOGL* aManager)
-  : ShadowRefLayer(aManager, NULL)
-  , LayerOGL(aManager)
-{
-  mImplData = static_cast<LayerOGL*>(this);
-}
-
-ShadowRefLayerOGL::~ShadowRefLayerOGL()
-{
-  Destroy();
-}
-
-void
-ShadowRefLayerOGL::Destroy()
-{
-  MOZ_ASSERT(!mFirstChild);
-  mDestroyed = true;
-}
-
-LayerOGL*
-ShadowRefLayerOGL::GetFirstChildOGL()
-{
-  if (!mFirstChild) {
-    return nullptr;
-   }
-  return static_cast<LayerOGL*>(mFirstChild->ImplData());
-}
-
-void
-ShadowRefLayerOGL::RenderLayer(int aPreviousFrameBuffer,
-                               const nsIntPoint& aOffset)
-{
-  ContainerRender(this, aPreviousFrameBuffer, aOffset, mOGLManager);
-}
-
-void
-ShadowRefLayerOGL::CleanupResources()
-{
   MOZ_ASSERT(!mFirstChild);
 }
 
->>>>>>> d7070d2c
 } /* layers */
 } /* mozilla */