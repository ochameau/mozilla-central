/* -*- Mode: C++; tab-width: 20; indent-tabs-mode: nil; c-basic-offset: 2 -*-
 * This Source Code Form is subject to the terms of the Mozilla Public
 * License, v. 2.0. If a copy of the MPL was not distributed with this
 * file, You can obtain one at http://mozilla.org/MPL/2.0/. */

#ifndef MOZILLA_GFX_COMPOSITINGRENDERTARGETOGL_H
#define MOZILLA_GFX_COMPOSITINGRENDERTARGETOGL_H

#include "mozilla/layers/Compositor.h"
#include "gfxASurface.h"

#ifdef MOZ_DUMP_PAINTING
#include "mozilla/layers/CompositorOGL.h"
#endif

namespace mozilla {
namespace gl {
  class TextureImage;
  class BindableTexture;
}
namespace layers {

class CompositingRenderTargetOGL : public CompositingRenderTarget
{
  typedef gfxASurface::gfxContentType ContentType;
  typedef mozilla::gl::GLContext GLContext;

public:
  CompositingRenderTargetOGL(GLContext* aGL, GLuint aTexure, GLuint aFBO)
    : mGL(aGL), mTextureHandle(aTexure), mFBO(aFBO)
  {}

  ~CompositingRenderTargetOGL()
  {
    mGL->fDeleteTextures(1, &mTextureHandle);
    mGL->fDeleteFramebuffers(1, &mFBO);
  }

<<<<<<< HEAD
  void BindTexture(GLenum aTextureUnit) /*MOZ_OVERRIDE*/ {
=======
  void BindTexture(GLenum aTextureUnit) {
>>>>>>> 1326ffe5
    MOZ_ASSERT(mTextureHandle != 0);
    mGL->fActiveTexture(aTextureUnit);
    mGL->fBindTexture(LOCAL_GL_TEXTURE_2D, mTextureHandle);
  }

  // TextureSourceOGL
  TextureSourceOGL* AsSourceOGL() MOZ_OVERRIDE
  {
    MOZ_ASSERT(false, "CompositingRenderTargetOGL should not be used as a TextureSource");
    return nullptr;
  }
  gfx::IntSize GetSize() const MOZ_OVERRIDE
  {
    MOZ_ASSERT(false, "CompositingRenderTargetOGL should not be used as a TextureSource");
    return gfx::IntSize(0, 0);
  }

#ifdef MOZ_DUMP_PAINTING
  virtual already_AddRefed<gfxImageSurface> Dump(Compositor* aCompositor)
  {
    CompositorOGL* compositorOGL = static_cast<CompositorOGL*>(aCompositor);
    return mGL->GetTexImage(mTextureHandle, true, compositorOGL->GetFBOLayerProgramType());
  }
#endif

  GLContext* mGL;
  GLuint mTextureHandle;
  GLuint mFBO;
};


}
}

#endif /* MOZILLA_GFX_SURFACEOGL_H */<|MERGE_RESOLUTION|>--- conflicted
+++ resolved
@@ -36,11 +36,7 @@
     mGL->fDeleteFramebuffers(1, &mFBO);
   }
 
-<<<<<<< HEAD
-  void BindTexture(GLenum aTextureUnit) /*MOZ_OVERRIDE*/ {
-=======
   void BindTexture(GLenum aTextureUnit) {
->>>>>>> 1326ffe5
     MOZ_ASSERT(mTextureHandle != 0);
     mGL->fActiveTexture(aTextureUnit);
     mGL->fBindTexture(LOCAL_GL_TEXTURE_2D, mTextureHandle);
