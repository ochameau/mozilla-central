/* -*- Mode: C++; tab-width: 20; indent-tabs-mode: nil; c-basic-offset: 2 -*-
 * This Source Code Form is subject to the terms of the Mozilla Public
 * License, v. 2.0. If a copy of the MPL was not distributed with this
 * file, You can obtain one at http://mozilla.org/MPL/2.0/. */

#include "gfxSharedImageSurface.h"
#include "mozilla/layers/ImageContainerParent.h"

#include "ImageContainer.h" // for PlanarYCBCRImage
#include "mozilla/layers/ShmemYCbCrImage.h"
#include "ipc/AutoOpenSurface.h"
#include "ImageLayerOGL.h"
#include "gfxImageSurface.h"
#include "gfxUtils.h"
#include "yuv_convert.h"
#include "GLContextProvider.h"
#if defined(GL_PROVIDER_GLX)
# include "GLXLibrary.h"
# include "gfxXlibSurface.h"
#endif

#ifdef MOZ_WIDGET_ANDROID
#include "nsSurfaceTexture.h"
#endif

#ifdef MOZ_WIDGET_GONK
# include "GonkIOSurfaceImage.h"
# include <ui/GraphicBuffer.h>
using namespace android;
#endif

using namespace mozilla::gfx;
using namespace mozilla::gl;

namespace mozilla {
namespace layers {

/**
 * This is an event used to unref a GLContext on the main thread and
 * optionally delete a texture associated with that context.
 */
class TextureDeleter : public nsRunnable {
public:
  TextureDeleter(already_AddRefed<GLContext> aContext,
                 GLuint aTexture)
      : mContext(aContext), mTexture(aTexture)
  {
    NS_ASSERTION(aTexture, "TextureDeleter instantiated with nothing to do");
  }

  NS_IMETHOD Run() {
    mContext->MakeCurrent();
    mContext->fDeleteTextures(1, &mTexture);

    // Ensure context is released on the main thread
    mContext = nullptr;
    return NS_OK;
  }

  nsRefPtr<GLContext> mContext;
  GLuint mTexture;
};

void
GLTexture::Allocate(GLContext *aContext)
{
  NS_ASSERTION(aContext->IsGlobalSharedContext() || aContext->IsOwningThreadCurrent(),
               "Can only allocate texture on context's owning thread or with cx sharing");

  Release();

  mContext = aContext;

  mContext->MakeCurrent();
  mContext->fGenTextures(1, &mTexture);
}

void
GLTexture::TakeFrom(GLTexture *aOther)
{
  Release();

  mContext = aOther->mContext.forget();
  mTexture = aOther->mTexture;
  aOther->mTexture = 0;
}

void
GLTexture::Release()
{
  if (!mContext) {
    NS_ASSERTION(!mTexture, "Can't delete texture without a context");
    return;
  }

  if (mContext->IsDestroyed() && !mContext->IsGlobalSharedContext()) {
    mContext = mContext->GetSharedContext();
    if (!mContext) {
      NS_ASSERTION(!mTexture, 
                   "Context has been destroyed and couldn't find a shared context!");
      return;
    }
  }

  if (mTexture) {
    if (mContext->IsOwningThreadCurrent() || mContext->IsGlobalSharedContext()) {
      mContext->MakeCurrent();
      mContext->fDeleteTextures(1, &mTexture);
    } else {
      nsCOMPtr<nsIRunnable> runnable =
        new TextureDeleter(mContext.get(), mTexture);
      mContext->DispatchToOwningThread(runnable);
      mContext.forget();
    }

    mTexture = 0;
  }

  mContext = nullptr;
}

TextureRecycleBin::TextureRecycleBin()
  : mLock("mozilla.layers.TextureRecycleBin.mLock")
{
}

void
TextureRecycleBin::RecycleTexture(GLTexture *aTexture, TextureType aType,
                           const gfxIntSize& aSize)
{
  MutexAutoLock lock(mLock);

  if (!aTexture->IsAllocated())
    return;

  if (!mRecycledTextures[aType].IsEmpty() && aSize != mRecycledTextureSizes[aType]) {
    mRecycledTextures[aType].Clear();
  }
  mRecycledTextureSizes[aType] = aSize;
  mRecycledTextures[aType].AppendElement()->TakeFrom(aTexture);
}

void
TextureRecycleBin::GetTexture(TextureType aType, const gfxIntSize& aSize,
                       GLContext *aContext, GLTexture *aOutTexture)
{
  MutexAutoLock lock(mLock);

  if (mRecycledTextures[aType].IsEmpty() || mRecycledTextureSizes[aType] != aSize) {
    aOutTexture->Allocate(aContext);
    return;
  }
  uint32_t last = mRecycledTextures[aType].Length() - 1;
  aOutTexture->TakeFrom(&mRecycledTextures[aType].ElementAt(last));
  mRecycledTextures[aType].RemoveElementAt(last);
}

struct THEBES_API MacIOSurfaceImageOGLBackendData : public ImageBackendData
{
  GLTexture mTexture;
};

#ifdef XP_MACOSX
void
AllocateTextureIOSurface(MacIOSurfaceImage *aIOImage, mozilla::gl::GLContext* aGL)
{
  nsAutoPtr<MacIOSurfaceImageOGLBackendData> backendData(
    new MacIOSurfaceImageOGLBackendData);

  backendData->mTexture.Allocate(aGL);
  aGL->fBindTexture(LOCAL_GL_TEXTURE_RECTANGLE_ARB, backendData->mTexture.GetTextureID());
  aGL->fTexParameteri(LOCAL_GL_TEXTURE_RECTANGLE_ARB,
                     LOCAL_GL_TEXTURE_MIN_FILTER,
                     LOCAL_GL_NEAREST);
  aGL->fTexParameteri(LOCAL_GL_TEXTURE_RECTANGLE_ARB,
                     LOCAL_GL_TEXTURE_MAG_FILTER,
                     LOCAL_GL_NEAREST);

  void *nativeCtx = aGL->GetNativeData(GLContext::NativeGLContext);

  aIOImage->GetIOSurface()->CGLTexImageIOSurface2D(nativeCtx,
                                     LOCAL_GL_RGBA, LOCAL_GL_BGRA,
                                     LOCAL_GL_UNSIGNED_INT_8_8_8_8_REV, 0);

  aGL->fBindTexture(LOCAL_GL_TEXTURE_RECTANGLE_ARB, 0);

  aIOImage->SetBackendData(LAYERS_OPENGL, backendData.forget());
}
#endif

#ifdef MOZ_WIDGET_GONK
struct THEBES_API GonkIOSurfaceImageOGLBackendData : public ImageBackendData
{
  GLTexture mTexture;
};

void
AllocateTextureIOSurface(GonkIOSurfaceImage *aIOImage, mozilla::gl::GLContext* aGL)
{
  nsAutoPtr<GonkIOSurfaceImageOGLBackendData> backendData(
    new GonkIOSurfaceImageOGLBackendData);

  backendData->mTexture.Allocate(aGL);
  aIOImage->SetBackendData(LAYERS_OPENGL, backendData.forget());
}
#endif

Layer*
ImageLayerOGL::GetLayer()
{
  return this;
}

void
ImageLayerOGL::RenderLayer(const nsIntPoint& aOffset,
                           const nsIntRect& aClipRect,
                           CompositingRenderTarget*)
{
  nsRefPtr<ImageContainer> container = GetContainer();

  if (!container || mOGLManager->CompositingDisabled())
    return;

  mOGLManager->MakeCurrent();

  AutoLockImage autoLock(container);

  Image *image = autoLock.GetImage();
  if (!image) {
    return;
  }

  NS_ASSERTION(image->GetFormat() != REMOTE_IMAGE_BITMAP,
    "Remote images aren't handled yet in OGL layers!");

  if (image->GetFormat() == PLANAR_YCBCR) {
    PlanarYCbCrImage *yuvImage =
      static_cast<PlanarYCbCrImage*>(image);

    if (!yuvImage->IsValid()) {
      return;
    }

    PlanarYCbCrOGLBackendData *data =
      static_cast<PlanarYCbCrOGLBackendData*>(yuvImage->GetBackendData(LAYERS_OPENGL));

    if (data && data->mTextures->GetGLContext() != gl()) {
      // If these textures were allocated by another layer manager,
      // clear them out and re-allocate below.
      data = nullptr;
      yuvImage->SetBackendData(LAYERS_OPENGL, nullptr);
    }

    if (!data) {
      AllocateTexturesYCbCr(yuvImage);
      data = static_cast<PlanarYCbCrOGLBackendData*>(yuvImage->GetBackendData(LAYERS_OPENGL));
    }

    if (!data || data->mTextures->GetGLContext() != gl()) {
      // XXX - Can this ever happen? If so I need to fix this!
      return;
    }

    gl()->MakeCurrent();
    gl()->fActiveTexture(LOCAL_GL_TEXTURE2);
    gl()->fBindTexture(LOCAL_GL_TEXTURE_2D, data->mTextures[2].GetTextureID());
    gl()->ApplyFilterToBoundTexture(mFilter);
    gl()->fActiveTexture(LOCAL_GL_TEXTURE1);
    gl()->fBindTexture(LOCAL_GL_TEXTURE_2D, data->mTextures[1].GetTextureID());
    gl()->ApplyFilterToBoundTexture(mFilter);
    gl()->fActiveTexture(LOCAL_GL_TEXTURE0);
    gl()->fBindTexture(LOCAL_GL_TEXTURE_2D, data->mTextures[0].GetTextureID());
    gl()->ApplyFilterToBoundTexture(mFilter);
    
    ShaderProgramOGL *program = mOGLManager->GetProgram(YCbCrLayerProgramType,
                                                        GetMaskLayer());

    program->Activate();
    program->SetLayerQuadRect(nsIntRect(0, 0,
                                        yuvImage->GetSize().width,
                                        yuvImage->GetSize().height));
    program->SetLayerTransform(GetEffectiveTransform());
    program->SetLayerOpacity(GetEffectiveOpacity());
    program->SetRenderOffset(aOffset);
    program->SetYCbCrTextureUnits(0, 1, 2);
    program->LoadMask(GetMaskLayer());

    mOGLManager->BindAndDrawQuadWithTextureRect(program,
                                                yuvImage->GetData()->GetPictureRect(),
                                                nsIntSize(yuvImage->GetData()->mYSize.width,
                                                          yuvImage->GetData()->mYSize.height));

    // We shouldn't need to do this, but do it anyway just in case
    // someone else forgets.
    gl()->fActiveTexture(LOCAL_GL_TEXTURE0);
  } else if (image->GetFormat() == CAIRO_SURFACE) {
    CairoImage *cairoImage =
      static_cast<CairoImage*>(image);

    if (!cairoImage->mSurface) {
      return;
    }

    NS_ASSERTION(cairoImage->mSurface->GetContentType() != gfxASurface::CONTENT_ALPHA,
                 "Image layer has alpha image");

    CairoOGLBackendData *data =
      static_cast<CairoOGLBackendData*>(cairoImage->GetBackendData(LAYERS_OPENGL));

    if (data && data->mTexture.GetGLContext() != gl()) {
      // If this texture was allocated by another layer manager, clear
      // it out and re-allocate below.
      data = nullptr;
      cairoImage->SetBackendData(LAYERS_OPENGL, nullptr);
    }

    if (!data) {
      AllocateTexturesCairo(cairoImage);
      data = static_cast<CairoOGLBackendData*>(cairoImage->GetBackendData(LAYERS_OPENGL));
    }

    if (!data || data->mTexture.GetGLContext() != gl()) {
      // XXX - Can this ever happen? If so I need to fix this!
      return;
    }

    gl()->MakeCurrent();

    gl()->fActiveTexture(LOCAL_GL_TEXTURE0);
    gl()->fBindTexture(LOCAL_GL_TEXTURE_2D, data->mTexture.GetTextureID());

    ShaderProgramOGL *program = 
      mOGLManager->GetProgram(data->mLayerProgram, GetMaskLayer());

    gl()->ApplyFilterToBoundTexture(mFilter);

    program->Activate();
    program->SetLayerQuadRect(nsIntRect(0, 0, 
                                        cairoImage->GetSize().width, 
                                        cairoImage->GetSize().height));
    program->SetLayerTransform(GetEffectiveTransform());
    program->SetLayerOpacity(GetEffectiveOpacity());
    program->SetRenderOffset(aOffset);
    program->SetTextureUnit(0);
    program->LoadMask(GetMaskLayer());

    mOGLManager->BindAndDrawQuad(program);
#ifdef XP_MACOSX
  } else if (image->GetFormat() == MAC_IO_SURFACE) {
     MacIOSurfaceImage *ioImage =
       static_cast<MacIOSurfaceImage*>(image);

     if (!mOGLManager->GetThebesLayerCallback()) {
       // If its an empty transaction we still need to update
       // the plugin IO Surface and make sure we grab the
       // new image
       ioImage->Update(GetContainer());
       image = nullptr;
       autoLock.Refresh();
       image = autoLock.GetImage();
       gl()->MakeCurrent();
       ioImage = static_cast<MacIOSurfaceImage*>(image);
     }

     if (!ioImage) {
       return;
     }

     gl()->fActiveTexture(LOCAL_GL_TEXTURE0);

     if (!ioImage->GetBackendData(LAYERS_OPENGL)) {
       AllocateTextureIOSurface(ioImage, gl());
     }

     MacIOSurfaceImageOGLBackendData *data =
      static_cast<MacIOSurfaceImageOGLBackendData*>(ioImage->GetBackendData(LAYERS_OPENGL));

     gl()->fActiveTexture(LOCAL_GL_TEXTURE0);
     gl()->fBindTexture(LOCAL_GL_TEXTURE_RECTANGLE_ARB, data->mTexture.GetTextureID());

     ShaderProgramOGL *program =
       mOGLManager->GetProgram(gl::RGBARectLayerProgramType, GetMaskLayer());

     program->Activate();
     if (program->GetTexCoordMultiplierUniformLocation() != -1) {
       // 2DRect case, get the multiplier right for a sampler2DRect
       program->SetTexCoordMultiplier(ioImage->GetSize().width, ioImage->GetSize().height);
     } else {
       NS_ASSERTION(0, "no rects?");
     }

     program->SetLayerQuadRect(nsIntRect(0, 0,
                                         ioImage->GetSize().width,
                                         ioImage->GetSize().height));
     program->SetLayerTransform(GetEffectiveTransform());
     program->SetLayerOpacity(GetEffectiveOpacity());
     program->SetRenderOffset(aOffset);
     program->SetTextureUnit(0);
     program->LoadMask(GetMaskLayer());

     mOGLManager->BindAndDrawQuad(program);
     gl()->fBindTexture(LOCAL_GL_TEXTURE_RECTANGLE_ARB, 0);
#endif
#ifdef MOZ_WIDGET_GONK
  } else if (image->GetFormat() == GONK_IO_SURFACE) {

    GonkIOSurfaceImage *ioImage = static_cast<GonkIOSurfaceImage*>(image);
    if (!ioImage) {
      return;
    }

    gl()->MakeCurrent();
    gl()->fActiveTexture(LOCAL_GL_TEXTURE0);

    if (!ioImage->GetBackendData(LAYERS_OPENGL)) {
      AllocateTextureIOSurface(ioImage, gl());
    }
    GonkIOSurfaceImageOGLBackendData *data =
      static_cast<GonkIOSurfaceImageOGLBackendData*>(ioImage->GetBackendData(LAYERS_OPENGL));

    gl()->fActiveTexture(LOCAL_GL_TEXTURE0);
    gl()->BindExternalBuffer(data->mTexture.GetTextureID(), ioImage->GetNativeBuffer());

    ShaderProgramOGL *program = mOGLManager->GetProgram(RGBAExternalLayerProgramType, GetMaskLayer());

    gl()->ApplyFilterToBoundTexture(mFilter);

    program->Activate();
    program->SetLayerQuadRect(nsIntRect(0, 0, 
                                        ioImage->GetSize().width, 
                                        ioImage->GetSize().height));
    program->SetLayerTransform(GetEffectiveTransform());
    program->SetLayerOpacity(GetEffectiveOpacity());
    program->SetRenderOffset(aOffset);
    program->SetTextureUnit(0);
    program->LoadMask(GetMaskLayer());

    mOGLManager->BindAndDrawQuadWithTextureRect(program,
                                                GetVisibleRegion().GetBounds(),
                                                nsIntSize(ioImage->GetSize().width,
                                                          ioImage->GetSize().height));
#endif
  }
  GetContainer()->NotifyPaintedImage(image);
}

static void
SetClamping(GLContext* aGL, GLuint aTexture)
{
  aGL->fBindTexture(LOCAL_GL_TEXTURE_2D, aTexture);
  aGL->fTexParameteri(LOCAL_GL_TEXTURE_2D, LOCAL_GL_TEXTURE_WRAP_S, LOCAL_GL_CLAMP_TO_EDGE);
  aGL->fTexParameteri(LOCAL_GL_TEXTURE_2D, LOCAL_GL_TEXTURE_WRAP_T, LOCAL_GL_CLAMP_TO_EDGE);
}

static void
UploadYUVToTexture(GLContext* gl, const PlanarYCbCrImage::Data& aData, 
                                  GLTexture* aYTexture,
                                  GLTexture* aUTexture,
                                  GLTexture* aVTexture)
{
  nsIntRect size(0, 0, aData.mYSize.width, aData.mYSize.height);
  GLuint texture = aYTexture->GetTextureID();
  nsRefPtr<gfxASurface> surf = new gfxImageSurface(aData.mYChannel,
                                                   aData.mYSize,
                                                   aData.mYStride,
                                                   gfxASurface::ImageFormatA8);
  gl->UploadSurfaceToTexture(surf, size, texture, true);
  
  size = nsIntRect(0, 0, aData.mCbCrSize.width, aData.mCbCrSize.height);
  texture = aUTexture->GetTextureID();
  surf = new gfxImageSurface(aData.mCbChannel,
                             aData.mCbCrSize,
                             aData.mCbCrStride,
                             gfxASurface::ImageFormatA8);
  gl->UploadSurfaceToTexture(surf, size, texture, true);

  texture = aVTexture->GetTextureID();
  surf = new gfxImageSurface(aData.mCrChannel,
                             aData.mCbCrSize,
                             aData.mCbCrStride,
                             gfxASurface::ImageFormatA8);
  gl->UploadSurfaceToTexture(surf, size, texture, true);
}

ImageLayerOGL::ImageLayerOGL(LayerManagerOGL *aManager)
  : ImageLayer(aManager, NULL)
  , LayerOGL(aManager)
  , mTextureRecycleBin(new TextureRecycleBin())
{ 
  mImplData = static_cast<LayerOGL*>(this);
}

void
ImageLayerOGL::AllocateTexturesYCbCr(PlanarYCbCrImage *aImage)
{
  if (!aImage->IsValid())
    return;

  nsAutoPtr<PlanarYCbCrOGLBackendData> backendData(
    new PlanarYCbCrOGLBackendData);

  const PlanarYCbCrImage::Data *data = aImage->GetData();

  gl()->MakeCurrent();

  mTextureRecycleBin->GetTexture(TextureRecycleBin::TEXTURE_Y, data->mYSize, gl(), &backendData->mTextures[0]);
  SetClamping(gl(), backendData->mTextures[0].GetTextureID());

  mTextureRecycleBin->GetTexture(TextureRecycleBin::TEXTURE_C, data->mCbCrSize, gl(), &backendData->mTextures[1]);
  SetClamping(gl(), backendData->mTextures[1].GetTextureID());

  mTextureRecycleBin->GetTexture(TextureRecycleBin::TEXTURE_C, data->mCbCrSize, gl(), &backendData->mTextures[2]);
  SetClamping(gl(), backendData->mTextures[2].GetTextureID());

  UploadYUVToTexture(gl(), *data,
                     &backendData->mTextures[0],
                     &backendData->mTextures[1],
                     &backendData->mTextures[2]);

  backendData->mYSize = data->mYSize;
  backendData->mCbCrSize = data->mCbCrSize;
  backendData->mTextureRecycleBin = mTextureRecycleBin;

  aImage->SetBackendData(LAYERS_OPENGL, backendData.forget());
}

void
ImageLayerOGL::AllocateTexturesCairo(CairoImage *aImage)
{
  nsAutoPtr<CairoOGLBackendData> backendData(
    new CairoOGLBackendData);

  GLTexture &texture = backendData->mTexture;

  texture.Allocate(gl());

  if (!texture.IsAllocated()) {
    return;
  }

  mozilla::gl::GLContext *gl = texture.GetGLContext();
  gl->MakeCurrent();

  GLuint tex = texture.GetTextureID();
  gl->fActiveTexture(LOCAL_GL_TEXTURE0);

  SetClamping(gl, tex);

#if defined(GL_PROVIDER_GLX)
  if (aImage->mSurface->GetType() == gfxASurface::SurfaceTypeXlib) {
    gfxXlibSurface *xsurf =
      static_cast<gfxXlibSurface*>(aImage->mSurface.get());
    GLXPixmap pixmap = xsurf->GetGLXPixmap();
    if (pixmap) {
      if (aImage->mSurface->GetContentType()
          == gfxASurface::CONTENT_COLOR_ALPHA) {
        backendData->mLayerProgram = gl::RGBALayerProgramType;
      } else {
        backendData->mLayerProgram = gl::RGBXLayerProgramType;
      }

      aImage->SetBackendData(LAYERS_OPENGL, backendData.forget());

      sDefGLXLib.BindTexImage(pixmap);

      return;
    }
  }
#endif
  backendData->mLayerProgram =
    gl->UploadSurfaceToTexture(aImage->mSurface,
                               nsIntRect(0,0, aImage->mSize.width, aImage->mSize.height),
                               tex, true);

  aImage->SetBackendData(LAYERS_OPENGL, backendData.forget());
}

/*
 * Returns a size that is larger than and closest to aSize where both
 * width and height are powers of two.
 * If the OpenGL setup is capable of using non-POT textures, then it
 * will just return aSize.
 */
static gfxIntSize
CalculatePOTSize(const gfxIntSize& aSize, GLContext* gl)
{
  if (gl->CanUploadNonPowerOfTwo())
    return aSize;

  return gfxIntSize(NextPowerOfTwo(aSize.width), NextPowerOfTwo(aSize.height));
}

bool
ImageLayerOGL::LoadAsTexture(GLuint aTextureUnit, gfxIntSize* aSize)
{
  // this method shares a lot of code with RenderLayer, but it doesn't seem
  // to be possible to factor it out into a helper method

  if (!GetContainer()) {
    return false;
  }

  AutoLockImage autoLock(GetContainer());

  Image *image = autoLock.GetImage();
  if (!image) {
    return false;
  }

  if (image->GetFormat() != CAIRO_SURFACE) {
    return false;
  }

  CairoImage* cairoImage = static_cast<CairoImage*>(image);

  if (!cairoImage->mSurface) {
    return false;
  }

  CairoOGLBackendData *data = static_cast<CairoOGLBackendData*>(
    cairoImage->GetBackendData(LAYERS_OPENGL));

  if (!data) {
    NS_ASSERTION(cairoImage->mSurface->GetContentType() == gfxASurface::CONTENT_ALPHA,
                 "OpenGL mask layers must be backed by alpha surfaces");

    // allocate a new texture and save the details in the backend data
    data = new CairoOGLBackendData;
    data->mTextureSize = CalculatePOTSize(cairoImage->mSize, gl());

    GLTexture &texture = data->mTexture;
    texture.Allocate(mOGLManager->gl());

    if (!texture.IsAllocated()) {
      return false;
    }

    mozilla::gl::GLContext *texGL = texture.GetGLContext();
    texGL->MakeCurrent();

    GLuint texID = texture.GetTextureID();

    data->mLayerProgram =
      texGL->UploadSurfaceToTexture(cairoImage->mSurface,
                                    nsIntRect(0,0,
                                              data->mTextureSize.width,
                                              data->mTextureSize.height),
                                    texID, true, nsIntPoint(0,0), false,
                                    aTextureUnit);

    cairoImage->SetBackendData(LAYERS_OPENGL, data);

    gl()->MakeCurrent();
    gl()->fActiveTexture(aTextureUnit);
    gl()->fBindTexture(LOCAL_GL_TEXTURE_2D, texID);
    gl()->fTexParameteri(LOCAL_GL_TEXTURE_2D, LOCAL_GL_TEXTURE_MIN_FILTER,
                         LOCAL_GL_LINEAR);
    gl()->fTexParameteri(LOCAL_GL_TEXTURE_2D, LOCAL_GL_TEXTURE_MAG_FILTER,
                         LOCAL_GL_LINEAR);
    gl()->fTexParameteri(LOCAL_GL_TEXTURE_2D, LOCAL_GL_TEXTURE_WRAP_S,
                         LOCAL_GL_CLAMP_TO_EDGE);
    gl()->fTexParameteri(LOCAL_GL_TEXTURE_2D, LOCAL_GL_TEXTURE_WRAP_T,
                         LOCAL_GL_CLAMP_TO_EDGE);
  } else {
    gl()->fActiveTexture(aTextureUnit);
    gl()->fBindTexture(LOCAL_GL_TEXTURE_2D, data->mTexture.GetTextureID());
  }

  *aSize = data->mTextureSize;
  return true;
}

<<<<<<< HEAD
=======
ShadowImageLayerOGL::ShadowImageLayerOGL(LayerManagerOGL* aManager)
  : ShadowImageLayer(aManager, nullptr)
  , LayerOGL(aManager)
  , mSharedHandle(0)
  , mInverted(false)
  , mTexture(0)
{
  mImplData = static_cast<LayerOGL*>(this);
}

ShadowImageLayerOGL::~ShadowImageLayerOGL()
{}

bool
ShadowImageLayerOGL::Init(const SharedImage& aFront)
{
  if (aFront.type() == SharedImage::TSurfaceDescriptor) {
    SurfaceDescriptor surface = aFront.get_SurfaceDescriptor();
    if (surface.type() == SurfaceDescriptor::TSharedTextureDescriptor) {
      SharedTextureDescriptor texture = surface.get_SharedTextureDescriptor();
      mSize = texture.size();
      mSharedHandle = texture.handle();
      mShareType = texture.shareType();
      mInverted = texture.inverted();
    } else {
      AutoOpenSurface autoSurf(OPEN_READ_ONLY, surface);
      mSize = autoSurf.Size();
      mTexImage = gl()->CreateTextureImage(nsIntSize(mSize.width, mSize.height),
                                           autoSurf.ContentType(),
                                           LOCAL_GL_CLAMP_TO_EDGE,
                                           mForceSingleTile
                                            ? TextureImage::ForceSingleTile
                                            : TextureImage::NoFlags);
    }
  } else {
    YUVImage yuv = aFront.get_YUVImage();

    AutoOpenSurface surfY(OPEN_READ_ONLY, yuv.Ydata());
    AutoOpenSurface surfU(OPEN_READ_ONLY, yuv.Udata());

    mSize = surfY.Size();
    mCbCrSize = surfU.Size();

    if (!mYUVTexture[0].IsAllocated()) {
      mYUVTexture[0].Allocate(gl());
      mYUVTexture[1].Allocate(gl());
      mYUVTexture[2].Allocate(gl());
    }

    NS_ASSERTION(mYUVTexture[0].IsAllocated() &&
                 mYUVTexture[1].IsAllocated() &&
                 mYUVTexture[2].IsAllocated(),
                 "Texture allocation failed!");

    gl()->MakeCurrent();
    SetClamping(gl(), mYUVTexture[0].GetTextureID());
    SetClamping(gl(), mYUVTexture[1].GetTextureID());
    SetClamping(gl(), mYUVTexture[2].GetTextureID());
    return true;
  }
  return false;
}

void
ShadowImageLayerOGL::Swap(const SharedImage& aNewFront,
                          SharedImage* aNewBack)
{
  if (!mDestroyed) {

    if (aNewFront.type() == SharedImage::TSharedImageID) {
      // We are using ImageBridge protocol. The image data will be queried at render
      // time in the parent side.
      uint64_t newID = aNewFront.get_SharedImageID().id();
      if (newID != mImageContainerID) {
        mImageContainerID = newID;
        mImageVersion = 0;
      }
    } else if (aNewFront.type() == SharedImage::TSurfaceDescriptor) {
      SurfaceDescriptor surface = aNewFront.get_SurfaceDescriptor();

      if (surface.type() == SurfaceDescriptor::TSharedTextureDescriptor) {
        SharedTextureDescriptor texture = surface.get_SharedTextureDescriptor();

        SharedTextureHandle newHandle = texture.handle();
        mSize = texture.size();
        mInverted = texture.inverted();

        if (mSharedHandle && newHandle != mSharedHandle)
          gl()->ReleaseSharedHandle(mShareType, mSharedHandle);

        mSharedHandle = newHandle;
        mShareType = texture.shareType();
      } else {
        AutoOpenSurface surf(OPEN_READ_ONLY, surface);
        gfxIntSize size = surf.Size();
        if (mSize != size || !mTexImage ||
            mTexImage->GetContentType() != surf.ContentType()) {
          Init(aNewFront);
        }
        // XXX this is always just ridiculously slow
        nsIntRegion updateRegion(nsIntRect(0, 0, size.width, size.height));
        mTexImage->DirectUpdate(surf.Get(), updateRegion);
      }
    } else {
      const YUVImage& yuv = aNewFront.get_YUVImage();
      UploadSharedYUVToTexture(yuv);
    }
  }

  *aNewBack = aNewFront;
}

void
ShadowImageLayerOGL::Disconnect()
{
  Destroy();
}

void
ShadowImageLayerOGL::Destroy()
{
  if (!mDestroyed) {
    mDestroyed = true;
    CleanupResources();
  }
}

Layer*
ShadowImageLayerOGL::GetLayer()
{
  return this;
}

LayerRenderState
ShadowImageLayerOGL::GetRenderState()
{
  if (!mImageContainerID) {
    return LayerRenderState();
  }

  // Update the associated compositor ID in case Composer2D succeeds,
  // because we won't enter RenderLayer() if so ...
  ImageContainerParent::SetCompositorIDForImage(
    mImageContainerID, mOGLManager->GetCompositorID());
  // ... but do *not* try to update the local image version.  We need
  // to retain that information in case we fall back on GL, so that we
  // can upload / attach buffers properly.

  SharedImage* img = ImageContainerParent::GetSharedImage(mImageContainerID);
  if (img && img->type() == SharedImage::TSurfaceDescriptor) {
    return LayerRenderState(&img->get_SurfaceDescriptor());
  }
  return LayerRenderState();
}

void ShadowImageLayerOGL::UploadSharedYUVToTexture(const YUVImage& yuv)
{
  AutoOpenSurface asurfY(OPEN_READ_ONLY, yuv.Ydata());
  AutoOpenSurface asurfU(OPEN_READ_ONLY, yuv.Udata());
  AutoOpenSurface asurfV(OPEN_READ_ONLY, yuv.Vdata());
  nsRefPtr<gfxImageSurface> surfY = asurfY.GetAsImage();
  nsRefPtr<gfxImageSurface> surfU = asurfU.GetAsImage();
  nsRefPtr<gfxImageSurface> surfV = asurfV.GetAsImage();
  mPictureRect = yuv.picture();

  gfxIntSize size = surfY->GetSize();
  gfxIntSize CbCrSize = surfU->GetSize();
  if (size != mSize || mCbCrSize != CbCrSize || !mYUVTexture[0].IsAllocated()) {
    
    mSize = surfY->GetSize();
    mCbCrSize = surfU->GetSize();

    if (!mYUVTexture[0].IsAllocated()) {
      mYUVTexture[0].Allocate(gl());
      mYUVTexture[1].Allocate(gl());
      mYUVTexture[2].Allocate(gl());
    }

    NS_ASSERTION(mYUVTexture[0].IsAllocated() &&
                 mYUVTexture[1].IsAllocated() &&
                 mYUVTexture[2].IsAllocated(),
                 "Texture allocation failed!");

    gl()->MakeCurrent();
    SetClamping(gl(), mYUVTexture[0].GetTextureID());
    SetClamping(gl(), mYUVTexture[1].GetTextureID());
    SetClamping(gl(), mYUVTexture[2].GetTextureID());
  }

  PlanarYCbCrImage::Data data;
  data.mYChannel = surfY->Data();
  data.mYStride = surfY->Stride();
  data.mYSize = surfY->GetSize();
  data.mCbChannel = surfU->Data();
  data.mCrChannel = surfV->Data();
  data.mCbCrStride = surfU->Stride();
  data.mCbCrSize = surfU->GetSize();

  UploadYUVToTexture(gl(), data, &mYUVTexture[0], &mYUVTexture[1], &mYUVTexture[2]);
}

void ShadowImageLayerOGL::UploadSharedYCbCrToTexture(ShmemYCbCrImage& aImage,
                                                     nsIntRect aPictureRect)
{
  mPictureRect = aPictureRect;

  gfxIntSize size = aImage.GetYSize();
  gfxIntSize CbCrSize = aImage.GetCbCrSize();
  if (size != mSize || mCbCrSize != CbCrSize || !mYUVTexture[0].IsAllocated()) {

    mSize = size;
    mCbCrSize = CbCrSize;

    if (!mYUVTexture[0].IsAllocated()) {
        mYUVTexture[0].Allocate(gl());
        mYUVTexture[1].Allocate(gl());
        mYUVTexture[2].Allocate(gl());
    }

    NS_ASSERTION(mYUVTexture[0].IsAllocated() &&
                 mYUVTexture[1].IsAllocated() &&
                 mYUVTexture[2].IsAllocated(),
                 "Texture allocation failed!");

    gl()->MakeCurrent();
    SetClamping(gl(), mYUVTexture[0].GetTextureID());
    SetClamping(gl(), mYUVTexture[1].GetTextureID());
    SetClamping(gl(), mYUVTexture[2].GetTextureID());
  }

  PlanarYCbCrImage::Data data;
  data.mYChannel = aImage.GetYData();
  data.mYStride = aImage.GetYStride();
  data.mYSize = aImage.GetYSize();
  data.mCbChannel = aImage.GetCbData();
  data.mCrChannel = aImage.GetCrData();
  data.mCbCrStride = aImage.GetCbCrStride();
  data.mCbCrSize = aImage.GetCbCrSize();

  UploadYUVToTexture(gl(), data, &mYUVTexture[0], &mYUVTexture[1], &mYUVTexture[2]);
}

void ShadowImageLayerOGL::UploadSharedRGBToTexture(ipc::Shmem *aShmem,
                                                   nsIntRect aPictureRect,
                                                   uint32_t aRgbFormat)
{
  mPictureRect = aPictureRect;

  if (aPictureRect.width != mSize.width ||
      aPictureRect.height != mSize.height ||
      !mRGBTexture.IsAllocated()) {
    mSize = gfxIntSize(aPictureRect.width, aPictureRect.height);

    if (!mRGBTexture.IsAllocated()) {
      mRGBTexture.Allocate(gl());
    }

    gl()->MakeCurrent();
    SetClamping(gl(), mRGBTexture.GetTextureID());
  }

  gfxASurface::gfxImageFormat rgbFormat = (gfxASurface::gfxImageFormat)aRgbFormat;
  GLuint texture = mRGBTexture.GetTextureID();
  uint32_t stride = gfxASurface::BytesPerPixel(rgbFormat) * aPictureRect.width;
  nsRefPtr<gfxASurface> surface = new gfxImageSurface(aShmem->get<uint8_t>(),
                                                      mSize,
                                                      stride,
                                                      rgbFormat);

  gl()->UploadSurfaceToTexture(surface,
                               nsIntRect(0, 0, mSize.width, mSize.height),
                               texture, true);
}


void
ShadowImageLayerOGL::RenderLayer(int aPreviousFrameBuffer,
                                 const nsIntPoint& aOffset)
{
  if (mOGLManager->CompositingDisabled()) {
    return;
  }
  mOGLManager->MakeCurrent();
  if (mImageContainerID) {
    ImageContainerParent::SetCompositorIDForImage(mImageContainerID,
                                                  mOGLManager->GetCompositorID());
    uint32_t imgVersion = ImageContainerParent::GetSharedImageVersion(mImageContainerID);
    SharedImage* img = ImageContainerParent::GetSharedImage(mImageContainerID);
    if (imgVersion != mImageVersion) {
      if (img && (img->type() == SharedImage::TYUVImage)) {
        UploadSharedYUVToTexture(img->get_YUVImage());
  
        mImageVersion = imgVersion;
      } else if (img && (img->type() == SharedImage::TYCbCrImage)) {
        ShmemYCbCrImage shmemImage(img->get_YCbCrImage().data(),
                                   img->get_YCbCrImage().offset());
        UploadSharedYCbCrToTexture(shmemImage, img->get_YCbCrImage().picture());

        mImageVersion = imgVersion;
      } else if (img && (img->type() == SharedImage::TRGBImage)) {
        UploadSharedRGBToTexture(&img->get_RGBImage().data(),
                                 img->get_RGBImage().picture(),
                                 img->get_RGBImage().rgbFormat());
        mImageVersion = imgVersion;
      }
    }
#ifdef MOZ_WIDGET_GONK
    if (img
        && (img->type() == SharedImage::TSurfaceDescriptor)
        && (img->get_SurfaceDescriptor().type() == SurfaceDescriptor::TSurfaceDescriptorGralloc)) {
      const SurfaceDescriptorGralloc& desc = img->get_SurfaceDescriptor().get_SurfaceDescriptorGralloc();
      sp<GraphicBuffer> graphicBuffer = GrallocBufferActor::GetFrom(desc);
      mSize = gfxIntSize(graphicBuffer->getWidth(), graphicBuffer->getHeight());
      if (!mExternalBufferTexture.IsAllocated()) {
        mExternalBufferTexture.Allocate(gl());
      }
      gl()->MakeCurrent();
      gl()->fActiveTexture(LOCAL_GL_TEXTURE0);
      gl()->BindExternalBuffer(mExternalBufferTexture.GetTextureID(), graphicBuffer->getNativeBuffer());
      mImageVersion = imgVersion;
    }
#endif
  }


  if (mTexImage) {
    NS_ASSERTION(mTexImage->GetContentType() != gfxASurface::CONTENT_ALPHA,
                 "Image layer has alpha image");

    ShaderProgramOGL *colorProgram =
      mOGLManager->GetProgram(mTexImage->GetShaderProgramType(), GetMaskLayer());

    colorProgram->Activate();
    colorProgram->SetTextureUnit(0);
    colorProgram->SetLayerTransform(GetEffectiveTransform());
    colorProgram->SetLayerOpacity(GetEffectiveOpacity());
    colorProgram->SetRenderOffset(aOffset);
    colorProgram->LoadMask(GetMaskLayer());

    mTexImage->SetFilter(mFilter);
    mTexImage->BeginTileIteration();

    if (gl()->CanUploadNonPowerOfTwo()) {
      do {
        nsIntRect rect = mTexImage->GetTileRect();
        if (!rect.IsEmpty()) {
          TextureImage::ScopedBindTextureAndApplyFilter texBind(mTexImage, LOCAL_GL_TEXTURE0);
          colorProgram->SetLayerQuadRect(rect);
          mOGLManager->BindAndDrawQuad(colorProgram);
        }
      } while (mTexImage->NextTile());
    } else {
      do {
        nsIntRect rect = mTexImage->GetTileRect();
        if (!rect.IsEmpty()) {
          TextureImage::ScopedBindTextureAndApplyFilter texBind(mTexImage, LOCAL_GL_TEXTURE0);
          colorProgram->SetLayerQuadRect(rect);
          // We can't use BindAndDrawQuad because that always uploads the whole texture from 0.0f -> 1.0f
          // in x and y. We use BindAndDrawQuadWithTextureRect to actually draw a subrect of the texture
          mOGLManager->BindAndDrawQuadWithTextureRect(colorProgram,
                                                      nsIntRect(0, 0, mTexImage->GetTileRect().width,
                                                                mTexImage->GetTileRect().height),
                                                      mTexImage->GetTileRect().Size());
        }
      } while (mTexImage->NextTile());
    }
#ifdef MOZ_WIDGET_GONK
  } else if (mExternalBufferTexture.IsAllocated()) {
    gl()->MakeCurrent();
    gl()->fActiveTexture(LOCAL_GL_TEXTURE0);
    gl()->fBindTexture(LOCAL_GL_TEXTURE_EXTERNAL, mExternalBufferTexture.GetTextureID());

    ShaderProgramOGL *program = mOGLManager->GetProgram(RGBAExternalLayerProgramType, GetMaskLayer());

    gl()->ApplyFilterToBoundTexture(LOCAL_GL_TEXTURE_EXTERNAL, mFilter);

    program->Activate();
    program->SetLayerQuadRect(nsIntRect(0, 0,
                                        mSize.width, mSize.height));
    program->SetLayerTransform(GetEffectiveTransform());
    program->SetLayerOpacity(GetEffectiveOpacity());
    program->SetRenderOffset(aOffset);
    program->SetTextureUnit(0);
    program->LoadMask(GetMaskLayer());

    mOGLManager->BindAndDrawQuad(program);

    // Make sure that we release the underlying external image
    gl()->fActiveTexture(LOCAL_GL_TEXTURE0);
    gl()->fBindTexture(LOCAL_GL_TEXTURE_EXTERNAL, 0);
    mExternalBufferTexture.Release();
#endif
  } else if (mSharedHandle) {
    GLContext::SharedHandleDetails handleDetails;
    if (!gl()->GetSharedHandleDetails(mShareType, mSharedHandle, handleDetails)) {
      NS_ERROR("Failed to get shared handle details");
      return;
    }

    ShaderProgramOGL* program = mOGLManager->GetProgram(handleDetails.mProgramType, GetMaskLayer());
   
    program->Activate();
    program->SetLayerTransform(GetEffectiveTransform());
    program->SetLayerOpacity(GetEffectiveOpacity());
    program->SetRenderOffset(aOffset);
    program->SetTextureUnit(0);
    program->SetTextureTransform(handleDetails.mTextureTransform);
    program->LoadMask(GetMaskLayer());

    MakeTextureIfNeeded(gl(), mTexture);
    gl()->fActiveTexture(LOCAL_GL_TEXTURE0);
    gl()->fBindTexture(handleDetails.mTarget, mTexture);
    
    if (!gl()->AttachSharedHandle(mShareType, mSharedHandle)) {
      NS_ERROR("Failed to bind shared texture handle");
      return;
    }

    gl()->fBlendFuncSeparate(LOCAL_GL_ONE, LOCAL_GL_ONE_MINUS_SRC_ALPHA,
                             LOCAL_GL_ONE, LOCAL_GL_ONE);
    gl()->ApplyFilterToBoundTexture(mFilter);
    program->SetLayerQuadRect(nsIntRect(nsIntPoint(0, 0), mSize));
    mOGLManager->BindAndDrawQuad(program, mInverted);
    gl()->fBindTexture(handleDetails.mTarget, 0);
    gl()->DetachSharedHandle(mShareType, mSharedHandle);
  } else if (mRGBTexture.IsAllocated()) {
    gl()->fActiveTexture(LOCAL_GL_TEXTURE0);
    gl()->fBindTexture(LOCAL_GL_TEXTURE_2D, mRGBTexture.GetTextureID());
    gl()->ApplyFilterToBoundTexture(mFilter);

    ShaderProgramOGL *shader = mOGLManager->GetProgram(RGBALayerProgramType, GetMaskLayer());
    shader->Activate();

    shader->SetLayerQuadRect(nsIntRect(0, 0,
                                           mPictureRect.width,
                                           mPictureRect.height));
    shader->SetTextureUnit(0);
    shader->SetLayerTransform(GetEffectiveTransform());
    shader->SetLayerOpacity(GetEffectiveOpacity());
    shader->SetRenderOffset(aOffset);
    shader->LoadMask(GetMaskLayer());

    mOGLManager->BindAndDrawQuadWithTextureRect(shader,
                                                mPictureRect,
                                                nsIntSize(mSize.width, mSize.height));
  } else {
    gl()->fActiveTexture(LOCAL_GL_TEXTURE0);
    gl()->fBindTexture(LOCAL_GL_TEXTURE_2D, mYUVTexture[0].GetTextureID());
    gl()->ApplyFilterToBoundTexture(mFilter);
    gl()->fActiveTexture(LOCAL_GL_TEXTURE1);
    gl()->fBindTexture(LOCAL_GL_TEXTURE_2D, mYUVTexture[1].GetTextureID());
    gl()->ApplyFilterToBoundTexture(mFilter);
    gl()->fActiveTexture(LOCAL_GL_TEXTURE2);
    gl()->fBindTexture(LOCAL_GL_TEXTURE_2D, mYUVTexture[2].GetTextureID());
    gl()->ApplyFilterToBoundTexture(mFilter);

    ShaderProgramOGL *yuvProgram = mOGLManager->GetProgram(YCbCrLayerProgramType, GetMaskLayer());

    yuvProgram->Activate();
    yuvProgram->SetLayerQuadRect(nsIntRect(0, 0,
                                           mPictureRect.width,
                                           mPictureRect.height));
    yuvProgram->SetYCbCrTextureUnits(0, 1, 2);
    yuvProgram->SetLayerTransform(GetEffectiveTransform());
    yuvProgram->SetLayerOpacity(GetEffectiveOpacity());
    yuvProgram->SetRenderOffset(aOffset);
    yuvProgram->LoadMask(GetMaskLayer());

    mOGLManager->BindAndDrawQuadWithTextureRect(yuvProgram,
                                                mPictureRect,
                                                nsIntSize(mSize.width, mSize.height));
 }
}

bool
ShadowImageLayerOGL::LoadAsTexture(GLuint aTextureUnit, gfxIntSize* aSize)
{
  if (!mTexImage) {
    return false;
  }

  mTexImage->BindTextureAndApplyFilter(aTextureUnit);

  NS_ASSERTION(mTexImage->GetContentType() == gfxASurface::CONTENT_ALPHA,
               "OpenGL mask layers must be backed by alpha surfaces");

  // We're assuming that the gl backend won't cheat and use NPOT
  // textures when glContext says it can't (which seems to happen
  // on a mac when you force POT textures)
  *aSize = CalculatePOTSize(mTexImage->GetSize(), gl());
  return true;
}

void
ShadowImageLayerOGL::CleanupResources()
{
  if (mSharedHandle) {
    gl()->ReleaseSharedHandle(mShareType, mSharedHandle);
    mSharedHandle = 0;
  }

  mExternalBufferTexture.Release();
  mYUVTexture[0].Release();
  mYUVTexture[1].Release();
  mYUVTexture[2].Release();
  mRGBTexture.Release();
  mTexImage = nullptr;
}

>>>>>>> 7cf9da7c
} /* layers */
} /* mozilla */<|MERGE_RESOLUTION|>--- conflicted
+++ resolved
@@ -546,7 +546,7 @@
 
   SetClamping(gl, tex);
 
-#if defined(GL_PROVIDER_GLX)
+#if defined(MOZ_X11) && !defined(MOZ_PLATFORM_MAEMO)
   if (aImage->mSurface->GetType() == gfxASurface::SurfaceTypeXlib) {
     gfxXlibSurface *xsurf =
       static_cast<gfxXlibSurface*>(aImage->mSurface.get());
@@ -670,517 +670,5 @@
   return true;
 }
 
-<<<<<<< HEAD
-=======
-ShadowImageLayerOGL::ShadowImageLayerOGL(LayerManagerOGL* aManager)
-  : ShadowImageLayer(aManager, nullptr)
-  , LayerOGL(aManager)
-  , mSharedHandle(0)
-  , mInverted(false)
-  , mTexture(0)
-{
-  mImplData = static_cast<LayerOGL*>(this);
-}
-
-ShadowImageLayerOGL::~ShadowImageLayerOGL()
-{}
-
-bool
-ShadowImageLayerOGL::Init(const SharedImage& aFront)
-{
-  if (aFront.type() == SharedImage::TSurfaceDescriptor) {
-    SurfaceDescriptor surface = aFront.get_SurfaceDescriptor();
-    if (surface.type() == SurfaceDescriptor::TSharedTextureDescriptor) {
-      SharedTextureDescriptor texture = surface.get_SharedTextureDescriptor();
-      mSize = texture.size();
-      mSharedHandle = texture.handle();
-      mShareType = texture.shareType();
-      mInverted = texture.inverted();
-    } else {
-      AutoOpenSurface autoSurf(OPEN_READ_ONLY, surface);
-      mSize = autoSurf.Size();
-      mTexImage = gl()->CreateTextureImage(nsIntSize(mSize.width, mSize.height),
-                                           autoSurf.ContentType(),
-                                           LOCAL_GL_CLAMP_TO_EDGE,
-                                           mForceSingleTile
-                                            ? TextureImage::ForceSingleTile
-                                            : TextureImage::NoFlags);
-    }
-  } else {
-    YUVImage yuv = aFront.get_YUVImage();
-
-    AutoOpenSurface surfY(OPEN_READ_ONLY, yuv.Ydata());
-    AutoOpenSurface surfU(OPEN_READ_ONLY, yuv.Udata());
-
-    mSize = surfY.Size();
-    mCbCrSize = surfU.Size();
-
-    if (!mYUVTexture[0].IsAllocated()) {
-      mYUVTexture[0].Allocate(gl());
-      mYUVTexture[1].Allocate(gl());
-      mYUVTexture[2].Allocate(gl());
-    }
-
-    NS_ASSERTION(mYUVTexture[0].IsAllocated() &&
-                 mYUVTexture[1].IsAllocated() &&
-                 mYUVTexture[2].IsAllocated(),
-                 "Texture allocation failed!");
-
-    gl()->MakeCurrent();
-    SetClamping(gl(), mYUVTexture[0].GetTextureID());
-    SetClamping(gl(), mYUVTexture[1].GetTextureID());
-    SetClamping(gl(), mYUVTexture[2].GetTextureID());
-    return true;
-  }
-  return false;
-}
-
-void
-ShadowImageLayerOGL::Swap(const SharedImage& aNewFront,
-                          SharedImage* aNewBack)
-{
-  if (!mDestroyed) {
-
-    if (aNewFront.type() == SharedImage::TSharedImageID) {
-      // We are using ImageBridge protocol. The image data will be queried at render
-      // time in the parent side.
-      uint64_t newID = aNewFront.get_SharedImageID().id();
-      if (newID != mImageContainerID) {
-        mImageContainerID = newID;
-        mImageVersion = 0;
-      }
-    } else if (aNewFront.type() == SharedImage::TSurfaceDescriptor) {
-      SurfaceDescriptor surface = aNewFront.get_SurfaceDescriptor();
-
-      if (surface.type() == SurfaceDescriptor::TSharedTextureDescriptor) {
-        SharedTextureDescriptor texture = surface.get_SharedTextureDescriptor();
-
-        SharedTextureHandle newHandle = texture.handle();
-        mSize = texture.size();
-        mInverted = texture.inverted();
-
-        if (mSharedHandle && newHandle != mSharedHandle)
-          gl()->ReleaseSharedHandle(mShareType, mSharedHandle);
-
-        mSharedHandle = newHandle;
-        mShareType = texture.shareType();
-      } else {
-        AutoOpenSurface surf(OPEN_READ_ONLY, surface);
-        gfxIntSize size = surf.Size();
-        if (mSize != size || !mTexImage ||
-            mTexImage->GetContentType() != surf.ContentType()) {
-          Init(aNewFront);
-        }
-        // XXX this is always just ridiculously slow
-        nsIntRegion updateRegion(nsIntRect(0, 0, size.width, size.height));
-        mTexImage->DirectUpdate(surf.Get(), updateRegion);
-      }
-    } else {
-      const YUVImage& yuv = aNewFront.get_YUVImage();
-      UploadSharedYUVToTexture(yuv);
-    }
-  }
-
-  *aNewBack = aNewFront;
-}
-
-void
-ShadowImageLayerOGL::Disconnect()
-{
-  Destroy();
-}
-
-void
-ShadowImageLayerOGL::Destroy()
-{
-  if (!mDestroyed) {
-    mDestroyed = true;
-    CleanupResources();
-  }
-}
-
-Layer*
-ShadowImageLayerOGL::GetLayer()
-{
-  return this;
-}
-
-LayerRenderState
-ShadowImageLayerOGL::GetRenderState()
-{
-  if (!mImageContainerID) {
-    return LayerRenderState();
-  }
-
-  // Update the associated compositor ID in case Composer2D succeeds,
-  // because we won't enter RenderLayer() if so ...
-  ImageContainerParent::SetCompositorIDForImage(
-    mImageContainerID, mOGLManager->GetCompositorID());
-  // ... but do *not* try to update the local image version.  We need
-  // to retain that information in case we fall back on GL, so that we
-  // can upload / attach buffers properly.
-
-  SharedImage* img = ImageContainerParent::GetSharedImage(mImageContainerID);
-  if (img && img->type() == SharedImage::TSurfaceDescriptor) {
-    return LayerRenderState(&img->get_SurfaceDescriptor());
-  }
-  return LayerRenderState();
-}
-
-void ShadowImageLayerOGL::UploadSharedYUVToTexture(const YUVImage& yuv)
-{
-  AutoOpenSurface asurfY(OPEN_READ_ONLY, yuv.Ydata());
-  AutoOpenSurface asurfU(OPEN_READ_ONLY, yuv.Udata());
-  AutoOpenSurface asurfV(OPEN_READ_ONLY, yuv.Vdata());
-  nsRefPtr<gfxImageSurface> surfY = asurfY.GetAsImage();
-  nsRefPtr<gfxImageSurface> surfU = asurfU.GetAsImage();
-  nsRefPtr<gfxImageSurface> surfV = asurfV.GetAsImage();
-  mPictureRect = yuv.picture();
-
-  gfxIntSize size = surfY->GetSize();
-  gfxIntSize CbCrSize = surfU->GetSize();
-  if (size != mSize || mCbCrSize != CbCrSize || !mYUVTexture[0].IsAllocated()) {
-    
-    mSize = surfY->GetSize();
-    mCbCrSize = surfU->GetSize();
-
-    if (!mYUVTexture[0].IsAllocated()) {
-      mYUVTexture[0].Allocate(gl());
-      mYUVTexture[1].Allocate(gl());
-      mYUVTexture[2].Allocate(gl());
-    }
-
-    NS_ASSERTION(mYUVTexture[0].IsAllocated() &&
-                 mYUVTexture[1].IsAllocated() &&
-                 mYUVTexture[2].IsAllocated(),
-                 "Texture allocation failed!");
-
-    gl()->MakeCurrent();
-    SetClamping(gl(), mYUVTexture[0].GetTextureID());
-    SetClamping(gl(), mYUVTexture[1].GetTextureID());
-    SetClamping(gl(), mYUVTexture[2].GetTextureID());
-  }
-
-  PlanarYCbCrImage::Data data;
-  data.mYChannel = surfY->Data();
-  data.mYStride = surfY->Stride();
-  data.mYSize = surfY->GetSize();
-  data.mCbChannel = surfU->Data();
-  data.mCrChannel = surfV->Data();
-  data.mCbCrStride = surfU->Stride();
-  data.mCbCrSize = surfU->GetSize();
-
-  UploadYUVToTexture(gl(), data, &mYUVTexture[0], &mYUVTexture[1], &mYUVTexture[2]);
-}
-
-void ShadowImageLayerOGL::UploadSharedYCbCrToTexture(ShmemYCbCrImage& aImage,
-                                                     nsIntRect aPictureRect)
-{
-  mPictureRect = aPictureRect;
-
-  gfxIntSize size = aImage.GetYSize();
-  gfxIntSize CbCrSize = aImage.GetCbCrSize();
-  if (size != mSize || mCbCrSize != CbCrSize || !mYUVTexture[0].IsAllocated()) {
-
-    mSize = size;
-    mCbCrSize = CbCrSize;
-
-    if (!mYUVTexture[0].IsAllocated()) {
-        mYUVTexture[0].Allocate(gl());
-        mYUVTexture[1].Allocate(gl());
-        mYUVTexture[2].Allocate(gl());
-    }
-
-    NS_ASSERTION(mYUVTexture[0].IsAllocated() &&
-                 mYUVTexture[1].IsAllocated() &&
-                 mYUVTexture[2].IsAllocated(),
-                 "Texture allocation failed!");
-
-    gl()->MakeCurrent();
-    SetClamping(gl(), mYUVTexture[0].GetTextureID());
-    SetClamping(gl(), mYUVTexture[1].GetTextureID());
-    SetClamping(gl(), mYUVTexture[2].GetTextureID());
-  }
-
-  PlanarYCbCrImage::Data data;
-  data.mYChannel = aImage.GetYData();
-  data.mYStride = aImage.GetYStride();
-  data.mYSize = aImage.GetYSize();
-  data.mCbChannel = aImage.GetCbData();
-  data.mCrChannel = aImage.GetCrData();
-  data.mCbCrStride = aImage.GetCbCrStride();
-  data.mCbCrSize = aImage.GetCbCrSize();
-
-  UploadYUVToTexture(gl(), data, &mYUVTexture[0], &mYUVTexture[1], &mYUVTexture[2]);
-}
-
-void ShadowImageLayerOGL::UploadSharedRGBToTexture(ipc::Shmem *aShmem,
-                                                   nsIntRect aPictureRect,
-                                                   uint32_t aRgbFormat)
-{
-  mPictureRect = aPictureRect;
-
-  if (aPictureRect.width != mSize.width ||
-      aPictureRect.height != mSize.height ||
-      !mRGBTexture.IsAllocated()) {
-    mSize = gfxIntSize(aPictureRect.width, aPictureRect.height);
-
-    if (!mRGBTexture.IsAllocated()) {
-      mRGBTexture.Allocate(gl());
-    }
-
-    gl()->MakeCurrent();
-    SetClamping(gl(), mRGBTexture.GetTextureID());
-  }
-
-  gfxASurface::gfxImageFormat rgbFormat = (gfxASurface::gfxImageFormat)aRgbFormat;
-  GLuint texture = mRGBTexture.GetTextureID();
-  uint32_t stride = gfxASurface::BytesPerPixel(rgbFormat) * aPictureRect.width;
-  nsRefPtr<gfxASurface> surface = new gfxImageSurface(aShmem->get<uint8_t>(),
-                                                      mSize,
-                                                      stride,
-                                                      rgbFormat);
-
-  gl()->UploadSurfaceToTexture(surface,
-                               nsIntRect(0, 0, mSize.width, mSize.height),
-                               texture, true);
-}
-
-
-void
-ShadowImageLayerOGL::RenderLayer(int aPreviousFrameBuffer,
-                                 const nsIntPoint& aOffset)
-{
-  if (mOGLManager->CompositingDisabled()) {
-    return;
-  }
-  mOGLManager->MakeCurrent();
-  if (mImageContainerID) {
-    ImageContainerParent::SetCompositorIDForImage(mImageContainerID,
-                                                  mOGLManager->GetCompositorID());
-    uint32_t imgVersion = ImageContainerParent::GetSharedImageVersion(mImageContainerID);
-    SharedImage* img = ImageContainerParent::GetSharedImage(mImageContainerID);
-    if (imgVersion != mImageVersion) {
-      if (img && (img->type() == SharedImage::TYUVImage)) {
-        UploadSharedYUVToTexture(img->get_YUVImage());
-  
-        mImageVersion = imgVersion;
-      } else if (img && (img->type() == SharedImage::TYCbCrImage)) {
-        ShmemYCbCrImage shmemImage(img->get_YCbCrImage().data(),
-                                   img->get_YCbCrImage().offset());
-        UploadSharedYCbCrToTexture(shmemImage, img->get_YCbCrImage().picture());
-
-        mImageVersion = imgVersion;
-      } else if (img && (img->type() == SharedImage::TRGBImage)) {
-        UploadSharedRGBToTexture(&img->get_RGBImage().data(),
-                                 img->get_RGBImage().picture(),
-                                 img->get_RGBImage().rgbFormat());
-        mImageVersion = imgVersion;
-      }
-    }
-#ifdef MOZ_WIDGET_GONK
-    if (img
-        && (img->type() == SharedImage::TSurfaceDescriptor)
-        && (img->get_SurfaceDescriptor().type() == SurfaceDescriptor::TSurfaceDescriptorGralloc)) {
-      const SurfaceDescriptorGralloc& desc = img->get_SurfaceDescriptor().get_SurfaceDescriptorGralloc();
-      sp<GraphicBuffer> graphicBuffer = GrallocBufferActor::GetFrom(desc);
-      mSize = gfxIntSize(graphicBuffer->getWidth(), graphicBuffer->getHeight());
-      if (!mExternalBufferTexture.IsAllocated()) {
-        mExternalBufferTexture.Allocate(gl());
-      }
-      gl()->MakeCurrent();
-      gl()->fActiveTexture(LOCAL_GL_TEXTURE0);
-      gl()->BindExternalBuffer(mExternalBufferTexture.GetTextureID(), graphicBuffer->getNativeBuffer());
-      mImageVersion = imgVersion;
-    }
-#endif
-  }
-
-
-  if (mTexImage) {
-    NS_ASSERTION(mTexImage->GetContentType() != gfxASurface::CONTENT_ALPHA,
-                 "Image layer has alpha image");
-
-    ShaderProgramOGL *colorProgram =
-      mOGLManager->GetProgram(mTexImage->GetShaderProgramType(), GetMaskLayer());
-
-    colorProgram->Activate();
-    colorProgram->SetTextureUnit(0);
-    colorProgram->SetLayerTransform(GetEffectiveTransform());
-    colorProgram->SetLayerOpacity(GetEffectiveOpacity());
-    colorProgram->SetRenderOffset(aOffset);
-    colorProgram->LoadMask(GetMaskLayer());
-
-    mTexImage->SetFilter(mFilter);
-    mTexImage->BeginTileIteration();
-
-    if (gl()->CanUploadNonPowerOfTwo()) {
-      do {
-        nsIntRect rect = mTexImage->GetTileRect();
-        if (!rect.IsEmpty()) {
-          TextureImage::ScopedBindTextureAndApplyFilter texBind(mTexImage, LOCAL_GL_TEXTURE0);
-          colorProgram->SetLayerQuadRect(rect);
-          mOGLManager->BindAndDrawQuad(colorProgram);
-        }
-      } while (mTexImage->NextTile());
-    } else {
-      do {
-        nsIntRect rect = mTexImage->GetTileRect();
-        if (!rect.IsEmpty()) {
-          TextureImage::ScopedBindTextureAndApplyFilter texBind(mTexImage, LOCAL_GL_TEXTURE0);
-          colorProgram->SetLayerQuadRect(rect);
-          // We can't use BindAndDrawQuad because that always uploads the whole texture from 0.0f -> 1.0f
-          // in x and y. We use BindAndDrawQuadWithTextureRect to actually draw a subrect of the texture
-          mOGLManager->BindAndDrawQuadWithTextureRect(colorProgram,
-                                                      nsIntRect(0, 0, mTexImage->GetTileRect().width,
-                                                                mTexImage->GetTileRect().height),
-                                                      mTexImage->GetTileRect().Size());
-        }
-      } while (mTexImage->NextTile());
-    }
-#ifdef MOZ_WIDGET_GONK
-  } else if (mExternalBufferTexture.IsAllocated()) {
-    gl()->MakeCurrent();
-    gl()->fActiveTexture(LOCAL_GL_TEXTURE0);
-    gl()->fBindTexture(LOCAL_GL_TEXTURE_EXTERNAL, mExternalBufferTexture.GetTextureID());
-
-    ShaderProgramOGL *program = mOGLManager->GetProgram(RGBAExternalLayerProgramType, GetMaskLayer());
-
-    gl()->ApplyFilterToBoundTexture(LOCAL_GL_TEXTURE_EXTERNAL, mFilter);
-
-    program->Activate();
-    program->SetLayerQuadRect(nsIntRect(0, 0,
-                                        mSize.width, mSize.height));
-    program->SetLayerTransform(GetEffectiveTransform());
-    program->SetLayerOpacity(GetEffectiveOpacity());
-    program->SetRenderOffset(aOffset);
-    program->SetTextureUnit(0);
-    program->LoadMask(GetMaskLayer());
-
-    mOGLManager->BindAndDrawQuad(program);
-
-    // Make sure that we release the underlying external image
-    gl()->fActiveTexture(LOCAL_GL_TEXTURE0);
-    gl()->fBindTexture(LOCAL_GL_TEXTURE_EXTERNAL, 0);
-    mExternalBufferTexture.Release();
-#endif
-  } else if (mSharedHandle) {
-    GLContext::SharedHandleDetails handleDetails;
-    if (!gl()->GetSharedHandleDetails(mShareType, mSharedHandle, handleDetails)) {
-      NS_ERROR("Failed to get shared handle details");
-      return;
-    }
-
-    ShaderProgramOGL* program = mOGLManager->GetProgram(handleDetails.mProgramType, GetMaskLayer());
-   
-    program->Activate();
-    program->SetLayerTransform(GetEffectiveTransform());
-    program->SetLayerOpacity(GetEffectiveOpacity());
-    program->SetRenderOffset(aOffset);
-    program->SetTextureUnit(0);
-    program->SetTextureTransform(handleDetails.mTextureTransform);
-    program->LoadMask(GetMaskLayer());
-
-    MakeTextureIfNeeded(gl(), mTexture);
-    gl()->fActiveTexture(LOCAL_GL_TEXTURE0);
-    gl()->fBindTexture(handleDetails.mTarget, mTexture);
-    
-    if (!gl()->AttachSharedHandle(mShareType, mSharedHandle)) {
-      NS_ERROR("Failed to bind shared texture handle");
-      return;
-    }
-
-    gl()->fBlendFuncSeparate(LOCAL_GL_ONE, LOCAL_GL_ONE_MINUS_SRC_ALPHA,
-                             LOCAL_GL_ONE, LOCAL_GL_ONE);
-    gl()->ApplyFilterToBoundTexture(mFilter);
-    program->SetLayerQuadRect(nsIntRect(nsIntPoint(0, 0), mSize));
-    mOGLManager->BindAndDrawQuad(program, mInverted);
-    gl()->fBindTexture(handleDetails.mTarget, 0);
-    gl()->DetachSharedHandle(mShareType, mSharedHandle);
-  } else if (mRGBTexture.IsAllocated()) {
-    gl()->fActiveTexture(LOCAL_GL_TEXTURE0);
-    gl()->fBindTexture(LOCAL_GL_TEXTURE_2D, mRGBTexture.GetTextureID());
-    gl()->ApplyFilterToBoundTexture(mFilter);
-
-    ShaderProgramOGL *shader = mOGLManager->GetProgram(RGBALayerProgramType, GetMaskLayer());
-    shader->Activate();
-
-    shader->SetLayerQuadRect(nsIntRect(0, 0,
-                                           mPictureRect.width,
-                                           mPictureRect.height));
-    shader->SetTextureUnit(0);
-    shader->SetLayerTransform(GetEffectiveTransform());
-    shader->SetLayerOpacity(GetEffectiveOpacity());
-    shader->SetRenderOffset(aOffset);
-    shader->LoadMask(GetMaskLayer());
-
-    mOGLManager->BindAndDrawQuadWithTextureRect(shader,
-                                                mPictureRect,
-                                                nsIntSize(mSize.width, mSize.height));
-  } else {
-    gl()->fActiveTexture(LOCAL_GL_TEXTURE0);
-    gl()->fBindTexture(LOCAL_GL_TEXTURE_2D, mYUVTexture[0].GetTextureID());
-    gl()->ApplyFilterToBoundTexture(mFilter);
-    gl()->fActiveTexture(LOCAL_GL_TEXTURE1);
-    gl()->fBindTexture(LOCAL_GL_TEXTURE_2D, mYUVTexture[1].GetTextureID());
-    gl()->ApplyFilterToBoundTexture(mFilter);
-    gl()->fActiveTexture(LOCAL_GL_TEXTURE2);
-    gl()->fBindTexture(LOCAL_GL_TEXTURE_2D, mYUVTexture[2].GetTextureID());
-    gl()->ApplyFilterToBoundTexture(mFilter);
-
-    ShaderProgramOGL *yuvProgram = mOGLManager->GetProgram(YCbCrLayerProgramType, GetMaskLayer());
-
-    yuvProgram->Activate();
-    yuvProgram->SetLayerQuadRect(nsIntRect(0, 0,
-                                           mPictureRect.width,
-                                           mPictureRect.height));
-    yuvProgram->SetYCbCrTextureUnits(0, 1, 2);
-    yuvProgram->SetLayerTransform(GetEffectiveTransform());
-    yuvProgram->SetLayerOpacity(GetEffectiveOpacity());
-    yuvProgram->SetRenderOffset(aOffset);
-    yuvProgram->LoadMask(GetMaskLayer());
-
-    mOGLManager->BindAndDrawQuadWithTextureRect(yuvProgram,
-                                                mPictureRect,
-                                                nsIntSize(mSize.width, mSize.height));
- }
-}
-
-bool
-ShadowImageLayerOGL::LoadAsTexture(GLuint aTextureUnit, gfxIntSize* aSize)
-{
-  if (!mTexImage) {
-    return false;
-  }
-
-  mTexImage->BindTextureAndApplyFilter(aTextureUnit);
-
-  NS_ASSERTION(mTexImage->GetContentType() == gfxASurface::CONTENT_ALPHA,
-               "OpenGL mask layers must be backed by alpha surfaces");
-
-  // We're assuming that the gl backend won't cheat and use NPOT
-  // textures when glContext says it can't (which seems to happen
-  // on a mac when you force POT textures)
-  *aSize = CalculatePOTSize(mTexImage->GetSize(), gl());
-  return true;
-}
-
-void
-ShadowImageLayerOGL::CleanupResources()
-{
-  if (mSharedHandle) {
-    gl()->ReleaseSharedHandle(mShareType, mSharedHandle);
-    mSharedHandle = 0;
-  }
-
-  mExternalBufferTexture.Release();
-  mYUVTexture[0].Release();
-  mYUVTexture[1].Release();
-  mYUVTexture[2].Release();
-  mRGBTexture.Release();
-  mTexImage = nullptr;
-}
-
->>>>>>> 7cf9da7c
 } /* layers */
 } /* mozilla */