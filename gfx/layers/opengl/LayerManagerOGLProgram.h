--- conflicted
+++ resolved
@@ -10,15 +10,13 @@
 
 #include "prenv.h"
 
-#include "nsAutoPtr.h"
 #include "nsString.h"
 #include "GLContextTypes.h"
 #include "gfx3DMatrix.h"
-<<<<<<< HEAD
 #include "LayersTypes.h"
-=======
 #include "gfxColor.h"
->>>>>>> 7cf9da7c
+#include "mozilla/gfx/Matrix.h"
+#include "mozilla/RefPtr.h"
 
 namespace mozilla {
 namespace gl {
@@ -315,8 +313,8 @@
   // true if the projection matrix needs setting
   bool mIsProjectionMatrixStale;
 
-  nsRefPtr<GLContext> mGL;
-  // the OpenGL id of the program 
+  RefPtr<GLContext> mGL;
+  // the OpenGL id of the program
   GLuint mProgram;
   ProgramProfileOGL mProfile;
   enum {
@@ -330,75 +328,17 @@
   static int sCurrentProgramKey;
 #endif
 
-<<<<<<< HEAD
-  void SetUniform(GLint aLocation, float aFloatValue) {
-    ASSERT_THIS_PROGRAM;
-    NS_ASSERTION(aLocation >= 0, "Invalid location");
-
-    mGL->fUniform1f(aLocation, aFloatValue);
-  }
-
-  void SetUniform(GLint aLocation, const gfxRGBA& aColor) {
-    ASSERT_THIS_PROGRAM;
-    NS_ASSERTION(aLocation >= 0, "Invalid location");
-
-    mGL->fUniform4f(aLocation, float(aColor.r), float(aColor.g), float(aColor.b), float(aColor.a));
-  }
-
-  void SetUniform(GLint aLocation, const gfx::Color& aColor) {
-    ASSERT_THIS_PROGRAM;
-    NS_ASSERTION(aLocation >= 0, "Invalid location");
-
-    mGL->fUniform4f(aLocation, float(aColor.r), float(aColor.g), float(aColor.b), float(aColor.a));
-  }
-
-
-  void SetUniform(GLint aLocation, int aLength, float *aFloatValues) {
-    ASSERT_THIS_PROGRAM;
-    NS_ASSERTION(aLocation >= 0, "Invalid location");
-
-    if (aLength == 1) {
-      mGL->fUniform1fv(aLocation, 1, aFloatValues);
-    } else if (aLength == 2) {
-      mGL->fUniform2fv(aLocation, 1, aFloatValues);
-    } else if (aLength == 3) {
-      mGL->fUniform3fv(aLocation, 1, aFloatValues);
-    } else if (aLength == 4) {
-      mGL->fUniform4fv(aLocation, 1, aFloatValues);
-    } else {
-      NS_NOTREACHED("Bogus aLength param");
-    }
-  }
-
-  void SetUniform(GLint aLocation, GLint aIntValue) {
-    ASSERT_THIS_PROGRAM;
-    NS_ASSERTION(aLocation >= 0, "Invalid location");
-
-    mGL->fUniform1i(aLocation, aIntValue);
-  }
-
-  void SetMatrixUniform(GLint aLocation, const gfx3DMatrix& aMatrix) {
-    SetMatrixUniform(aLocation, &aMatrix._11);
-  }
-
-  void SetMatrixUniform(GLint aLocation, const gfx::Matrix4x4& aMatrix) {
-    SetMatrixUniform(aLocation, &aMatrix._11);
-  }
-
-  void SetMatrixUniform(GLint aLocation, const float *aFloatValues) {
-    ASSERT_THIS_PROGRAM;
-    NS_ASSERTION(aLocation >= 0, "Invalid location");
-
-    mGL->fUniformMatrix4fv(aLocation, 1, false, aFloatValues);
-  }
-=======
   void SetUniform(GLint aLocation, float aFloatValue);
   void SetUniform(GLint aLocation, const gfxRGBA& aColor);
   void SetUniform(GLint aLocation, int aLength, float *aFloatValues);
   void SetUniform(GLint aLocation, GLint aIntValue);
   void SetMatrixUniform(GLint aLocation, const gfx3DMatrix& aMatrix);
   void SetMatrixUniform(GLint aLocation, const float *aFloatValues);
->>>>>>> 7cf9da7c
+
+  void SetUniform(GLint aLocation, const gfx::Color& aColor);
+  void SetMatrixUniform(GLint aLocation, const gfx::Matrix4x4& aMatrix) {
+    SetMatrixUniform(aLocation, &aMatrix._11);
+  }
 };
 
 
