--- conflicted
+++ resolved
@@ -100,13 +100,9 @@
     mTextureClient->Destroyed(this);
   }
 
-<<<<<<< HEAD
   // TODO[nrc] this logic should be in CreateTextureClientFor, content stuff
   // not know about backend types
-  if (mLayerForwarder->GetParentBackendType() != LAYERS_D3D11) {
-=======
   if (GetForwarder()->GetCompositorBackendType() != LAYERS_D3D11) {
->>>>>>> 4e7c873c
     mTextureClient = static_cast<TextureClientShmem*>(
       CreateTextureClient(TEXTURE_SHMEM,
                           AllowRepeat, true).drop());
