--- conflicted
+++ resolved
@@ -1116,18 +1116,7 @@
     }
 
     MakeCurrent();
-<<<<<<< HEAD
-    GLXPixmap pixmap = sGLXLib.CreatePixmap(surface);
-
-    if (!pixmap && imageFormat == gfxASurface::ImageFormatA8) {
-        return GLContext::CreateTextureImage(aSize, 
-                                             aContentType, 
-                                             aWrapMode, 
-                                             aFlags);
-    }
-=======
     GLXPixmap pixmap = mGLX->CreatePixmap(surface);
->>>>>>> 3e3057f2
     NS_ASSERTION(pixmap, "Failed to create pixmap!");
 
     GLuint texture;
