--- conflicted
+++ resolved
@@ -87,38 +87,15 @@
     friend class GLContextProviderCGL;
 
 public:
-<<<<<<< HEAD
-    GLContextCGL(const ContextFormat& aFormat,
-                 GLContext *aShareContext,
-                 NSOpenGLContext *aContext,
-                 bool aIsOffscreen = false)
-        : GLContext(aFormat, aIsOffscreen, aShareContext),
-          mContext(aContext),
-          mPBuffer(nullptr),
-          mTempTextureName(0),
-          mTemporaryIOSurfaceTexture(0)
-    { }
-
-    GLContextCGL(const ContextFormat& aFormat,
-                 GLContext *aShareContext,
-                 NSOpenGLContext *aContext,
-                 NSOpenGLPixelBuffer *aPixelBuffer)
-        : GLContext(aFormat, true, aShareContext),
-          mContext(aContext),
-          mPBuffer(aPixelBuffer),
-          mTempTextureName(0),
-          mTemporaryIOSurfaceTexture(0)
-    { }
-=======
     GLContextCGL(const SurfaceCaps& caps,
                  GLContext *shareContext,
                  NSOpenGLContext *context,
                  bool isOffscreen = false)
         : GLContext(caps, shareContext, isOffscreen),
           mContext(context),
-          mTempTextureName(0)
+          mTempTextureName(0),
+          mTemporaryIOSurfaceTexture(0)
     {}
->>>>>>> 3e3057f2
 
     ~GLContextCGL()
     {
@@ -200,12 +177,11 @@
       return true;
     }
 
-<<<<<<< HEAD
     virtual SharedTextureHandle CreateSharedHandle(SharedTextureShareType aShareType)
     {
       RefPtr<MacIOSurface> surf =
-        MacIOSurface::CreateIOSurface(mOffscreenActualSize.width,
-                                      mOffscreenActualSize.height);
+        MacIOSurface::CreateIOSurface(OffscreenSize().width,
+                                      OffscreenSize().height);
 
       return (SharedTextureHandle)surf.forget().drop();
     }
@@ -216,8 +192,8 @@
       MakeCurrent();
       MacIOSurface* surf = reinterpret_cast<MacIOSurface*>(sharedHandle);
 
-      GLuint prevRead = GetUserBoundReadFBO();
-      BindUserReadFBO(0);
+      GLuint prevRead = GetFB();
+      BindFB(0);
 
       GLint oldtex = -1;
       fGetIntegerv(LOCAL_GL_TEXTURE_BINDING_RECTANGLE_ARB, &oldtex);
@@ -240,11 +216,11 @@
                                    LOCAL_GL_UNSIGNED_INT_8_8_8_8_REV, 0);
 
       fCopyTexSubImage2D(LOCAL_GL_TEXTURE_RECTANGLE_ARB, 0, 0, 0,
-                         0, 0, mOffscreenActualSize.width,
-                         mOffscreenActualSize.height);
+                         0, 0, OffscreenSize().width,
+                         OffscreenSize().height);
 
       fBindTexture(LOCAL_GL_TEXTURE_RECTANGLE_ARB, oldtex);
-      BindUserReadFBO(prevRead);
+      BindFB(prevRead);
       fFinish();
     }
 
@@ -274,10 +250,6 @@
       return true;
     }
 
-    bool BindTex2DOffscreen(GLContext *aOffscreen);
-    void UnbindTex2DOffscreen(GLContext *aOffscreen);
-=======
->>>>>>> 3e3057f2
     bool ResizeOffscreen(const gfxIntSize& aNewSize);
 
     virtual already_AddRefed<TextureImage>
