--- conflicted
+++ resolved
@@ -368,26 +368,9 @@
     mConsGL->MakeCurrent();
     MOZ_ASSERT(mConsGL->IsExtensionSupported(GLContext::ARB_sync));
 
-<<<<<<< HEAD
-    GLuint64 waitMS = 500;
-    const GLuint64 nsPerMS = 1000 * 1000;
-    GLuint64 waitNS = waitMS * nsPerMS;
-    GLenum status = mConsGL->fClientWaitSync(mSync,
-                                             0,
-                                             waitNS);
-
-    if (status != LOCAL_GL_CONDITION_SATISFIED &&
-        status != LOCAL_GL_ALREADY_SIGNALED)
-    {
-        return false;
-    }
-
-=======
     mConsGL->fWaitSync(mSync,
                        0,
                        LOCAL_GL_TIMEOUT_IGNORED);
-
->>>>>>> b1773c6a
     mConsGL->fDeleteSync(mSync);
     mSync = 0;
 
