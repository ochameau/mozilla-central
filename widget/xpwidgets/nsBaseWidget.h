/* -*- Mode: C++; tab-width: 2; indent-tabs-mode: nil; c-basic-offset: 2 -*- */
/* This Source Code Form is subject to the terms of the Mozilla Public
 * License, v. 2.0. If a copy of the MPL was not distributed with this
 * file, You can obtain one at http://mozilla.org/MPL/2.0/. */
#ifndef nsBaseWidget_h__
#define nsBaseWidget_h__

#include "mozilla/WidgetUtils.h"
#include "nsRect.h"
#include "nsIWidget.h"
#include "nsWidgetsCID.h"
#include "nsIFile.h"
#include "nsString.h"
#include "nsCOMPtr.h"
#include "nsGUIEvent.h"
#include "nsAutoPtr.h"
#include "nsIRollupListener.h"
#include <algorithm>
class nsIContent;
class nsAutoRollup;
class gfxContext;

namespace mozilla {
#ifdef ACCESSIBILITY
namespace a11y {
class Accessible;
}
#endif

namespace layers {
class BasicLayerManager;
class CompositorChild;
class CompositorParent;
}
}

namespace base {
class Thread;
}

/**
 * Common widget implementation used as base class for native
 * or crossplatform implementations of Widgets. 
 * All cross-platform behavior that all widgets need to implement 
 * should be placed in this class. 
 * (Note: widget implementations are not required to use this
 * class, but it gives them a head start.)
 */

class nsBaseWidget : public nsIWidget
{
  friend class nsAutoRollup;

protected:
  typedef base::Thread Thread;
  typedef mozilla::layers::BasicLayerManager BasicLayerManager;
  typedef mozilla::layers::BufferMode BufferMode;
  typedef mozilla::layers::CompositorChild CompositorChild;
  typedef mozilla::layers::CompositorParent CompositorParent;
  typedef mozilla::ScreenRotation ScreenRotation;

public:
  nsBaseWidget();
  virtual ~nsBaseWidget();

  NS_DECL_ISUPPORTS

  // nsIWidget interface
  NS_IMETHOD              CaptureMouse(bool aCapture);
  virtual nsIWidgetListener*  GetWidgetListener();
  virtual void            SetWidgetListener(nsIWidgetListener* alistener);
  NS_IMETHOD              Destroy();
  NS_IMETHOD              SetParent(nsIWidget* aNewParent);
  virtual nsIWidget*      GetParent(void);
  virtual nsIWidget*      GetTopLevelWidget();
  virtual nsIWidget*      GetSheetWindowParent(void);
  virtual float           GetDPI();
  virtual void            AddChild(nsIWidget* aChild);
  virtual void            RemoveChild(nsIWidget* aChild);

  NS_IMETHOD              SetZIndex(int32_t aZIndex);
  NS_IMETHOD              GetZIndex(int32_t* aZIndex);
  NS_IMETHOD              PlaceBehind(nsTopLevelWidgetZPlacement aPlacement,
                                      nsIWidget *aWidget, bool aActivate);

  NS_IMETHOD              SetSizeMode(int32_t aMode);
  NS_IMETHOD              GetSizeMode(int32_t* aMode);

  virtual nscolor         GetForegroundColor(void);
  NS_IMETHOD              SetForegroundColor(const nscolor &aColor);
  virtual nscolor         GetBackgroundColor(void);
  NS_IMETHOD              SetBackgroundColor(const nscolor &aColor);
  virtual nsCursor        GetCursor();
  NS_IMETHOD              SetCursor(nsCursor aCursor);
  NS_IMETHOD              SetCursor(imgIContainer* aCursor,
                                    uint32_t aHotspotX, uint32_t aHotspotY);
  NS_IMETHOD              GetWindowType(nsWindowType& aWindowType);
  virtual void            SetTransparencyMode(nsTransparencyMode aMode);
  virtual nsTransparencyMode GetTransparencyMode();
  virtual void            GetWindowClipRegion(nsTArray<nsIntRect>* aRects);
  NS_IMETHOD              SetWindowShadowStyle(int32_t aStyle);
  virtual void            SetShowsToolbarButton(bool aShow) {}
  virtual void            SetShowsFullScreenButton(bool aShow) {}
  virtual void            SetWindowAnimationType(WindowAnimationType aType) {}
  NS_IMETHOD              HideWindowChrome(bool aShouldHide);
  NS_IMETHOD              MakeFullScreen(bool aFullScreen);
  virtual nsDeviceContext* GetDeviceContext();
  virtual LayerManager*   GetLayerManager(PLayersChild* aShadowManager = nullptr,
                                          LayersBackend aBackendHint = mozilla::layers::LAYERS_NONE,
                                          LayerManagerPersistence aPersistence = LAYER_MANAGER_CURRENT,
                                          bool* aAllowRetaining = nullptr);

  virtual void            CreateCompositor();
<<<<<<< HEAD
  virtual void            DrawWindowUnderlay() {}
  virtual void            DrawWindowOverlay() {}
=======
  virtual void            CreateCompositor(int aWidth, int aHeight);
  virtual void            DrawWindowUnderlay(LayerManager* aManager, nsIntRect aRect) {}
  virtual void            DrawWindowOverlay(LayerManager* aManager, nsIntRect aRect) {}
>>>>>>> 110f7583
  virtual void            UpdateThemeGeometries(const nsTArray<ThemeGeometry>& aThemeGeometries) {}
  virtual gfxASurface*    GetThebesSurface();
  NS_IMETHOD              SetModal(bool aModal); 
  NS_IMETHOD              SetWindowClass(const nsAString& xulWinType);
  NS_IMETHOD              MoveClient(double aX, double aY);
  NS_IMETHOD              ResizeClient(double aWidth, double aHeight, bool aRepaint);
  NS_IMETHOD              ResizeClient(double aX, double aY, double aWidth, double aHeight, bool aRepaint);
  NS_IMETHOD              GetBounds(nsIntRect &aRect);
  NS_IMETHOD              GetClientBounds(nsIntRect &aRect);
  NS_IMETHOD              GetScreenBounds(nsIntRect &aRect);
  NS_IMETHOD              GetNonClientMargins(nsIntMargin &margins);
  NS_IMETHOD              SetNonClientMargins(nsIntMargin &margins);
  virtual nsIntPoint      GetClientOffset();
  NS_IMETHOD              EnableDragDrop(bool aEnable);
  NS_IMETHOD              GetAttention(int32_t aCycleCount);
  virtual bool            HasPendingInputEvent();
  NS_IMETHOD              SetIcon(const nsAString &anIconSpec);
  NS_IMETHOD              BeginSecureKeyboardInput();
  NS_IMETHOD              EndSecureKeyboardInput();
  NS_IMETHOD              SetWindowTitlebarColor(nscolor aColor, bool aActive);
  virtual void            SetDrawsInTitlebar(bool aState) {}
  virtual bool            ShowsResizeIndicator(nsIntRect* aResizerRect);
  virtual void            FreeNativeData(void * data, uint32_t aDataType) {}
  NS_IMETHOD              BeginResizeDrag(nsGUIEvent* aEvent, int32_t aHorizontal, int32_t aVertical);
  NS_IMETHOD              BeginMoveDrag(nsMouseEvent* aEvent);
  virtual nsresult        ActivateNativeMenuItemAt(const nsAString& indexString) { return NS_ERROR_NOT_IMPLEMENTED; }
  virtual nsresult        ForceUpdateNativeMenuAt(const nsAString& indexString) { return NS_ERROR_NOT_IMPLEMENTED; }
  NS_IMETHOD              NotifyIME(NotificationToIME aNotification) MOZ_OVERRIDE { return NS_ERROR_NOT_IMPLEMENTED; }
  NS_IMETHOD              SetLayersAcceleration(bool aEnabled);
  virtual bool            GetLayersAcceleration() { return mUseLayersAcceleration; }
  virtual bool            ComputeShouldAccelerate(bool aDefault);
  NS_IMETHOD              GetToggledKeyState(uint32_t aKeyCode, bool* aLEDState) { return NS_ERROR_NOT_IMPLEMENTED; }
  NS_IMETHOD              NotifyIMEOfTextChange(uint32_t aStart, uint32_t aOldEnd, uint32_t aNewEnd) MOZ_OVERRIDE { return NS_ERROR_NOT_IMPLEMENTED; }
  virtual nsIMEUpdatePreference GetIMEUpdatePreference() { return nsIMEUpdatePreference(false, false); }
  NS_IMETHOD              OnDefaultButtonLoaded(const nsIntRect &aButtonRect) { return NS_ERROR_NOT_IMPLEMENTED; }
  NS_IMETHOD              OverrideSystemMouseScrollSpeed(double aOriginalDeltaX,
                                                         double aOriginalDeltaY,
                                                         double& aOverriddenDeltaX,
                                                         double& aOverriddenDeltaY);
  virtual already_AddRefed<nsIWidget>
  CreateChild(const nsIntRect  &aRect,
              nsDeviceContext *aContext,
              nsWidgetInitData *aInitData = nullptr,
              bool             aForceUseIWidgetParent = false);
  NS_IMETHOD              AttachViewToTopLevel(bool aUseAttachedEvents, nsDeviceContext *aContext);
  virtual nsIWidgetListener* GetAttachedWidgetListener();
  virtual void               SetAttachedWidgetListener(nsIWidgetListener* aListener);
  NS_IMETHOD              RegisterTouchWindow();
  NS_IMETHOD              UnregisterTouchWindow();

  void NotifyWindowDestroyed();
  void NotifySizeMoveDone();

  // Should be called by derived implementations to notify on system color and
  // theme changes.
  void NotifySysColorChanged();
  void NotifyThemeChanged();
  void NotifyUIStateChanged(UIStateChangeType aShowAccelerators,
                            UIStateChangeType aShowFocusRings);

#ifdef ACCESSIBILITY
  // Get the accessible for the window.
  mozilla::a11y::Accessible* GetAccessible();
#endif

  nsPopupLevel PopupLevel() { return mPopupLevel; }

  virtual nsIntSize       ClientToWindowSize(const nsIntSize& aClientSize)
  {
    return aClientSize;
  }

  // return true if this is a popup widget with a native titlebar
  bool IsPopupWithTitleBar() const
  {
    return (mWindowType == eWindowType_popup && 
            mBorderStyle != eBorderStyle_default &&
            mBorderStyle & eBorderStyle_title);
  }

  NS_IMETHOD              ReparentNativeWidget(nsIWidget* aNewParent) = 0;

  virtual uint32_t GetGLFrameBufferFormat() MOZ_OVERRIDE;

  virtual const SizeConstraints& GetSizeConstraints() const;
  virtual void SetSizeConstraints(const SizeConstraints& aConstraints);

  /**
   * Use this when GetLayerManager() returns a BasicLayerManager
   * (nsBaseWidget::GetLayerManager() does). This sets up the widget's
   * layer manager to temporarily render into aTarget.
   *
   * |aNaturalWidgetBounds| is the un-rotated bounds of |aWidget|.
   * |aRotation| is the "virtual rotation" to apply when rendering to
   * the target.  When |aRotation| is ROTATION_0,
   * |aNaturalWidgetBounds| is not used.
   */
  class AutoLayerManagerSetup {
  public:
    AutoLayerManagerSetup(nsBaseWidget* aWidget, gfxContext* aTarget,
                          BufferMode aDoubleBuffering,
                          ScreenRotation aRotation = mozilla::ROTATION_0);
    ~AutoLayerManagerSetup();
  private:
    nsBaseWidget* mWidget;
    nsRefPtr<BasicLayerManager> mLayerManager;
  };
  friend class AutoLayerManagerSetup;

  class AutoUseBasicLayerManager {
  public:
    AutoUseBasicLayerManager(nsBaseWidget* aWidget);
    ~AutoUseBasicLayerManager();
  private:
    nsBaseWidget* mWidget;
    bool mPreviousTemporarilyUseBasicLayerManager;
  };
  friend class AutoUseBasicLayerManager;

  nsWindowType            GetWindowType() { return mWindowType; }

  virtual bool            ShouldUseOffMainThreadCompositing();

  static nsIRollupListener* GetActiveRollupListener();

protected:

  virtual void            ResolveIconName(const nsAString &aIconName,
                                          const nsAString &aIconSuffix,
                                          nsIFile **aResult);
  virtual void            OnDestroy();
  virtual void            BaseCreate(nsIWidget *aParent,
                                     const nsIntRect &aRect,
                                     nsDeviceContext *aContext,
                                     nsWidgetInitData *aInitData);

  virtual nsIContent* GetLastRollup()
  {
    return mLastRollup;
  }

  virtual nsresult SynthesizeNativeKeyEvent(int32_t aNativeKeyboardLayout,
                                            int32_t aNativeKeyCode,
                                            uint32_t aModifierFlags,
                                            const nsAString& aCharacters,
                                            const nsAString& aUnmodifiedCharacters)
  { return NS_ERROR_UNEXPECTED; }

  virtual nsresult SynthesizeNativeMouseEvent(nsIntPoint aPoint,
                                              uint32_t aNativeMessage,
                                              uint32_t aModifierFlags)
  { return NS_ERROR_UNEXPECTED; }

  virtual nsresult SynthesizeNativeMouseMove(nsIntPoint aPoint)
  { return NS_ERROR_UNEXPECTED; }

  virtual nsresult SynthesizeNativeMouseScrollEvent(nsIntPoint aPoint,
                                                    uint32_t aNativeMessage,
                                                    double aDeltaX,
                                                    double aDeltaY,
                                                    double aDeltaZ,
                                                    uint32_t aModifierFlags,
                                                    uint32_t aAdditionalFlags)
  { return NS_ERROR_UNEXPECTED; }

  // Stores the clip rectangles in aRects into mClipRects. Returns true
  // if the new rectangles are different from the old rectangles.
  bool StoreWindowClipRegion(const nsTArray<nsIntRect>& aRects);

  virtual already_AddRefed<nsIWidget>
  AllocateChildPopupWidget()
  {
    static NS_DEFINE_IID(kCPopUpCID, NS_CHILD_CID);
    nsCOMPtr<nsIWidget> widget = do_CreateInstance(kCPopUpCID);
    return widget.forget();
  }

  BasicLayerManager* CreateBasicLayerManager();

  nsPopupType PopupType() const { return mPopupType; }

  void NotifyRollupGeometryChange()
  {
    // XULPopupManager isn't interested in this notification, so only
    // send it if gRollupListener is set.
    if (gRollupListener) {
      gRollupListener->NotifyGeometryChange();
    }
  }

  /**
   * Apply the current size constraints to the given size.
   *
   * @param aWidth width to constrain
   * @param aHeight height to constrain
   */
  void ConstrainSize(int32_t* aWidth, int32_t* aHeight) const
  {
    *aWidth = std::max(mSizeConstraints.mMinSize.width,
                     std::min(mSizeConstraints.mMaxSize.width, *aWidth));
    *aHeight = std::max(mSizeConstraints.mMinSize.height,
                      std::min(mSizeConstraints.mMaxSize.height, *aHeight));
  }

  virtual CompositorChild* GetRemoteRenderer() MOZ_OVERRIDE;

protected:
  /**
   * Starts the OMTC compositor destruction sequence.
   *
   * When this function returns, the compositor should not be 
   * able to access the opengl context anymore.
   * It is safe to call it several times if platform implementations
   * require the compositor to be destroyed before ~nsBaseWidget is
   * reached (This is the case with gtk2 for instance).
   */
  void DestroyCompositor();

  nsIWidgetListener* mWidgetListener;
  nsIWidgetListener* mAttachedWidgetListener;
  nsDeviceContext* mContext;
  nsRefPtr<LayerManager> mLayerManager;
  nsRefPtr<LayerManager> mBasicLayerManager;
  nsRefPtr<CompositorChild> mCompositorChild;
  nsRefPtr<CompositorParent> mCompositorParent;
  nscolor           mBackground;
  nscolor           mForeground;
  nsCursor          mCursor;
  nsWindowType      mWindowType;
  nsBorderStyle     mBorderStyle;
  bool              mUseLayersAcceleration;
  bool              mForceLayersAcceleration;
  bool              mTemporarilyUseBasicLayerManager;
  bool              mUseAttachedEvents;
  bool              mContextInitialized;
  nsIntRect         mBounds;
  nsIntRect*        mOriginalBounds;
  // When this pointer is null, the widget is not clipped
  nsAutoArrayPtr<nsIntRect> mClipRects;
  uint32_t          mClipRectCount;
  int32_t           mZIndex;
  nsSizeMode        mSizeMode;
  nsPopupLevel      mPopupLevel;
  nsPopupType       mPopupType;
  SizeConstraints   mSizeConstraints;

  static nsIRollupListener* gRollupListener;

  // the last rolled up popup. Only set this when an nsAutoRollup is in scope,
  // so it can be cleared automatically.
  static nsIContent* mLastRollup;

#ifdef DEBUG
protected:
  static nsAutoString debug_GuiEventToString(nsGUIEvent * aGuiEvent);
  static bool debug_WantPaintFlashing();

  static void debug_DumpInvalidate(FILE *                aFileOut,
                                   nsIWidget *           aWidget,
                                   const nsIntRect *     aRect,
                                   const nsAutoCString & aWidgetName,
                                   int32_t               aWindowID);

  static void debug_DumpEvent(FILE *                aFileOut,
                              nsIWidget *           aWidget,
                              nsGUIEvent *          aGuiEvent,
                              const nsAutoCString & aWidgetName,
                              int32_t               aWindowID);

  static void debug_DumpPaintEvent(FILE *                aFileOut,
                                   nsIWidget *           aWidget,
                                   const nsIntRegion &   aPaintEvent,
                                   const nsAutoCString & aWidgetName,
                                   int32_t               aWindowID);

  static bool debug_GetCachedBoolPref(const char* aPrefName);
#endif
};

// A situation can occur when a mouse event occurs over a menu label while the
// menu popup is already open. The expected behaviour is to close the popup.
// This happens by calling nsIRollupListener::Rollup before the mouse event is
// processed. However, in cases where the mouse event is not consumed, this
// event will then get targeted at the menu label causing the menu to open
// again. To prevent this, we store in mLastRollup a reference to the popup
// that was closed during the Rollup call, and prevent this popup from
// reopening while processing the mouse event.
// mLastRollup should only be set while an nsAutoRollup is in scope;
// when it goes out of scope mLastRollup is cleared automatically.
// As mLastRollup is static, it can be retrieved by calling
// nsIWidget::GetLastRollup on any widget.
class nsAutoRollup
{
  bool wasClear;

  public:

  nsAutoRollup();
  ~nsAutoRollup();
};

#endif // nsBaseWidget_h__<|MERGE_RESOLUTION|>--- conflicted
+++ resolved
@@ -111,14 +111,9 @@
                                           bool* aAllowRetaining = nullptr);
 
   virtual void            CreateCompositor();
-<<<<<<< HEAD
+  virtual void            CreateCompositor(int aWidth, int aHeight);
   virtual void            DrawWindowUnderlay() {}
   virtual void            DrawWindowOverlay() {}
-=======
-  virtual void            CreateCompositor(int aWidth, int aHeight);
-  virtual void            DrawWindowUnderlay(LayerManager* aManager, nsIntRect aRect) {}
-  virtual void            DrawWindowOverlay(LayerManager* aManager, nsIntRect aRect) {}
->>>>>>> 110f7583
   virtual void            UpdateThemeGeometries(const nsTArray<ThemeGeometry>& aThemeGeometries) {}
   virtual gfxASurface*    GetThebesSurface();
   NS_IMETHOD              SetModal(bool aModal); 
