/* -*- Mode: C++; tab-width: 2; indent-tabs-mode: nil; c-basic-offset: 2 -*- */
/* This Source Code Form is subject to the terms of the Mozilla Public
 * License, v. 2.0. If a copy of the MPL was not distributed with this
 * file, You can obtain one at http://mozilla.org/MPL/2.0/. */

#include "mozilla/Util.h"

#include "mozilla/layers/CompositorChild.h"
#include "mozilla/layers/CompositorParent.h"
#include "nsBaseWidget.h"
#include "nsDeviceContext.h"
#include "nsCOMPtr.h"
#include "nsGfxCIID.h"
#include "nsWidgetsCID.h"
#include "nsServiceManagerUtils.h"
#include "nsIScreenManager.h"
#include "nsAppDirectoryServiceDefs.h"
#include "nsISimpleEnumerator.h"
#include "nsIContent.h"
#include "nsIServiceManager.h"
#include "mozilla/Preferences.h"
#include "BasicLayers.h"
#include "LayerManagerOGL.h"
#include "Compositor.h"
#include "nsIXULRuntime.h"
#include "nsIXULWindow.h"
#include "nsIBaseWindow.h"
#include "nsXULPopupManager.h"
#include "nsEventStateManager.h"
#include "nsIWidgetListener.h"
#include "nsIGfxInfo.h"
#include "npapi.h"
#include "base/thread.h"
#include "prenv.h"
#include "mozilla/Attributes.h"

#ifdef ACCESSIBILITY
#include "nsAccessibilityService.h"
#endif

#ifdef DEBUG
#include "nsIObserver.h"

static void debug_RegisterPrefCallbacks();

static bool debug_InSecureKeyboardInputMode = false;
#endif

#ifdef NOISY_WIDGET_LEAKS
static int32_t gNumWidgets;
#endif

nsIRollupListener* nsBaseWidget::gRollupListener = nullptr;

using namespace mozilla::layers;
using namespace mozilla;
using base::Thread;
using mozilla::ipc::AsyncChannel;

nsIContent* nsBaseWidget::mLastRollup = nullptr;
// Global user preference for disabling native theme. Used
// in NativeWindowTheme.
bool            gDisableNativeTheme               = false;

// nsBaseWidget
NS_IMPL_ISUPPORTS1(nsBaseWidget, nsIWidget)


nsAutoRollup::nsAutoRollup()
{
  // remember if mLastRollup was null, and only clear it upon destruction
  // if so. This prevents recursive usage of nsAutoRollup from clearing
  // mLastRollup when it shouldn't.
  wasClear = !nsBaseWidget::mLastRollup;
}

nsAutoRollup::~nsAutoRollup()
{
  if (nsBaseWidget::mLastRollup && wasClear) {
    NS_RELEASE(nsBaseWidget::mLastRollup);
  }
}

//-------------------------------------------------------------------------
//
// nsBaseWidget constructor
//
//-------------------------------------------------------------------------

nsBaseWidget::nsBaseWidget()
: mWidgetListener(nullptr)
, mAttachedWidgetListener(nullptr)
, mContext(nullptr)
, mCursor(eCursor_standard)
, mWindowType(eWindowType_child)
, mBorderStyle(eBorderStyle_none)
, mUseLayersAcceleration(false)
, mForceLayersAcceleration(false)
, mTemporarilyUseBasicLayerManager(false)
, mUseAttachedEvents(false)
, mContextInitialized(false)
, mBounds(0,0,0,0)
, mOriginalBounds(nullptr)
, mClipRectCount(0)
, mZIndex(0)
, mSizeMode(nsSizeMode_Normal)
, mPopupLevel(ePopupLevelTop)
, mPopupType(ePopupTypeAny)
{
#ifdef NOISY_WIDGET_LEAKS
  gNumWidgets++;
  printf("WIDGETS+ = %d\n", gNumWidgets);
#endif

#ifdef DEBUG
  debug_RegisterPrefCallbacks();
#endif
}


static void DeferredDestroyCompositor(CompositorParent* aCompositorParent,
                              CompositorChild* aCompositorChild)
{
    aCompositorChild->Destroy();
    aCompositorParent->Release();
    aCompositorChild->Release();
}

void nsBaseWidget::DestroyCompositor() 
{
  if (mCompositorChild) {
    mCompositorChild->SendWillStop();

    // The call just made to SendWillStop can result in IPC from the
    // CompositorParent to the CompositorChild (e.g. caused by the destruction
    // of shared memory). We need to ensure this gets processed by the
    // CompositorChild before it gets destroyed. It suffices to ensure that
    // events already in the MessageLoop get processed before the
    // CompositorChild is destroyed, so we add a task to the MessageLoop to
    // handle compositor desctruction.
    MessageLoop::current()->PostTask(FROM_HERE,
               NewRunnableFunction(DeferredDestroyCompositor, mCompositorParent,
                                   mCompositorChild));
    // The DestroyCompositor task we just added to the MessageLoop will handle
    // releasing mCompositorParent and mCompositorChild.
    mCompositorParent.forget();
    mCompositorChild.forget();
  }
}

//-------------------------------------------------------------------------
//
// nsBaseWidget destructor
//
//-------------------------------------------------------------------------
nsBaseWidget::~nsBaseWidget()
{
  if (mLayerManager &&
      mLayerManager->GetBackendType() == LAYERS_BASIC) {
    static_cast<BasicLayerManager*>(mLayerManager.get())->ClearRetainerWidget();
  }

  if (mLayerManager) {
    mLayerManager->Destroy();
    mLayerManager = nullptr;
  }

  DestroyCompositor();

#ifdef NOISY_WIDGET_LEAKS
  gNumWidgets--;
  printf("WIDGETS- = %d\n", gNumWidgets);
#endif

  NS_IF_RELEASE(mContext);
  delete mOriginalBounds;
}


//-------------------------------------------------------------------------
//
// Basic create.
//
//-------------------------------------------------------------------------
void nsBaseWidget::BaseCreate(nsIWidget *aParent,
                              const nsIntRect &aRect,
                              nsDeviceContext *aContext,
                              nsWidgetInitData *aInitData)
{
  static bool gDisableNativeThemeCached = false;
  if (!gDisableNativeThemeCached) {
    Preferences::AddBoolVarCache(&gDisableNativeTheme,
                                 "mozilla.widget.disable-native-theme",
                                 gDisableNativeTheme);
    gDisableNativeThemeCached = true;
  }

  // keep a reference to the device context
  if (aContext) {
    mContext = aContext;
    NS_ADDREF(mContext);
  }
  else {
    mContext = new nsDeviceContext();
    NS_ADDREF(mContext);
    mContext->Init(nullptr);
  }

  if (nullptr != aInitData) {
    mWindowType = aInitData->mWindowType;
    mBorderStyle = aInitData->mBorderStyle;
    mPopupLevel = aInitData->mPopupLevel;
    mPopupType = aInitData->mPopupHint;
  }

  if (aParent) {
    aParent->AddChild(this);
  }
}

NS_IMETHODIMP nsBaseWidget::CaptureMouse(bool aCapture)
{
  return NS_OK;
}

//-------------------------------------------------------------------------
//
// Accessor functions to get/set the client data
//
//-------------------------------------------------------------------------

nsIWidgetListener* nsBaseWidget::GetWidgetListener()
{
  return mWidgetListener;
}

void nsBaseWidget::SetWidgetListener(nsIWidgetListener* aWidgetListener)
{
  mWidgetListener = aWidgetListener;
}

already_AddRefed<nsIWidget>
nsBaseWidget::CreateChild(const nsIntRect  &aRect,
                          nsDeviceContext *aContext,
                          nsWidgetInitData *aInitData,
                          bool             aForceUseIWidgetParent)
{
  nsIWidget* parent = this;
  nsNativeWidget nativeParent = nullptr;

  if (!aForceUseIWidgetParent) {
    // Use only either parent or nativeParent, not both, to match
    // existing code.  Eventually Create() should be divested of its
    // nativeWidget parameter.
    nativeParent = parent ? parent->GetNativeData(NS_NATIVE_WIDGET) : nullptr;
    parent = nativeParent ? nullptr : parent;
    NS_ABORT_IF_FALSE(!parent || !nativeParent, "messed up logic");
  }

  nsCOMPtr<nsIWidget> widget;
  if (aInitData && aInitData->mWindowType == eWindowType_popup) {
    widget = AllocateChildPopupWidget();
  } else {
    static NS_DEFINE_IID(kCChildCID, NS_CHILD_CID);
    widget = do_CreateInstance(kCChildCID);
  }

  if (widget &&
      NS_SUCCEEDED(widget->Create(parent, nativeParent, aRect,
                                  aContext, aInitData))) {
    return widget.forget();
  }

  return nullptr;
}

// Attach a view to our widget which we'll send events to. 
NS_IMETHODIMP
nsBaseWidget::AttachViewToTopLevel(bool aUseAttachedEvents,
                                   nsDeviceContext *aContext)
{
  NS_ASSERTION((mWindowType == eWindowType_toplevel ||
                mWindowType == eWindowType_dialog ||
                mWindowType == eWindowType_invisible ||
                mWindowType == eWindowType_child),
               "Can't attach to window of that type");

  mUseAttachedEvents = aUseAttachedEvents;

  if (aContext) {
    if (mContext) {
      NS_IF_RELEASE(mContext);
    }
    mContext = aContext;
    NS_ADDREF(mContext);
  }

  return NS_OK;
}

nsIWidgetListener* nsBaseWidget::GetAttachedWidgetListener()
 {
   return mAttachedWidgetListener;
 }
 
void nsBaseWidget::SetAttachedWidgetListener(nsIWidgetListener* aListener)
 {
   mAttachedWidgetListener = aListener;
 }

//-------------------------------------------------------------------------
//
// Close this nsBaseWidget
//
//-------------------------------------------------------------------------
NS_METHOD nsBaseWidget::Destroy()
{
  // Just in case our parent is the only ref to us
  nsCOMPtr<nsIWidget> kungFuDeathGrip(this);
  // disconnect from the parent
  nsIWidget *parent = GetParent();
  if (parent) {
    parent->RemoveChild(this);
  }

  return NS_OK;
}


//-------------------------------------------------------------------------
//
// Set this nsBaseWidget's parent
//
//-------------------------------------------------------------------------
NS_IMETHODIMP nsBaseWidget::SetParent(nsIWidget* aNewParent)
{
  return NS_ERROR_NOT_IMPLEMENTED;
}


//-------------------------------------------------------------------------
//
// Get this nsBaseWidget parent
//
//-------------------------------------------------------------------------
nsIWidget* nsBaseWidget::GetParent(void)
{
  return nullptr;
}

//-------------------------------------------------------------------------
//
// Get this nsBaseWidget top level widget
//
//-------------------------------------------------------------------------
nsIWidget* nsBaseWidget::GetTopLevelWidget()
{
  nsIWidget *topLevelWidget = nullptr, *widget = this;
  while (widget) {
    topLevelWidget = widget;
    widget = widget->GetParent();
  }
  return topLevelWidget;
}

//-------------------------------------------------------------------------
//
// Get this nsBaseWidget's top (non-sheet) parent (if it's a sheet)
//
//-------------------------------------------------------------------------
nsIWidget* nsBaseWidget::GetSheetWindowParent(void)
{
  return nullptr;
}

float nsBaseWidget::GetDPI()
{
  return 96.0f;
}

double nsIWidget::GetDefaultScale()
{
  // The number of device pixels per CSS pixel. A value <= 0 means choose
  // automatically based on the DPI. A positive value is used as-is. This effectively
  // controls the size of a CSS "px".
  float devPixelsPerCSSPixel = -1.0;

  nsAdoptingCString prefString = Preferences::GetCString("layout.css.devPixelsPerPx");
  if (!prefString.IsEmpty()) {
    devPixelsPerCSSPixel = static_cast<float>(atof(prefString));
  }

  if (devPixelsPerCSSPixel <= 0) {
    devPixelsPerCSSPixel = GetDefaultScaleInternal();
  }

  return devPixelsPerCSSPixel;
}

//-------------------------------------------------------------------------
//
// Add a child to the list of children
//
//-------------------------------------------------------------------------
void nsBaseWidget::AddChild(nsIWidget* aChild)
{
  NS_PRECONDITION(!aChild->GetNextSibling() && !aChild->GetPrevSibling(),
                  "aChild not properly removed from its old child list");
  
  if (!mFirstChild) {
    mFirstChild = mLastChild = aChild;
  } else {
    // append to the list
    NS_ASSERTION(mLastChild, "Bogus state");
    NS_ASSERTION(!mLastChild->GetNextSibling(), "Bogus state");
    mLastChild->SetNextSibling(aChild);
    aChild->SetPrevSibling(mLastChild);
    mLastChild = aChild;
  }
}


//-------------------------------------------------------------------------
//
// Remove a child from the list of children
//
//-------------------------------------------------------------------------
void nsBaseWidget::RemoveChild(nsIWidget* aChild)
{
  NS_ASSERTION(aChild->GetParent() == this, "Not one of our kids!");
  
  if (mLastChild == aChild) {
    mLastChild = mLastChild->GetPrevSibling();
  }
  if (mFirstChild == aChild) {
    mFirstChild = mFirstChild->GetNextSibling();
  }

  // Now remove from the list.  Make sure that we pass ownership of the tail
  // of the list correctly before we have aChild let go of it.
  nsIWidget* prev = aChild->GetPrevSibling();
  nsIWidget* next = aChild->GetNextSibling();
  if (prev) {
    prev->SetNextSibling(next);
  }
  if (next) {
    next->SetPrevSibling(prev);
  }
  
  aChild->SetNextSibling(nullptr);
  aChild->SetPrevSibling(nullptr);
}


//-------------------------------------------------------------------------
//
// Sets widget's position within its parent's child list.
//
//-------------------------------------------------------------------------
NS_IMETHODIMP nsBaseWidget::SetZIndex(int32_t aZIndex)
{
  // Hold a ref to ourselves just in case, since we're going to remove
  // from our parent.
  nsCOMPtr<nsIWidget> kungFuDeathGrip(this);
  
  mZIndex = aZIndex;

  // reorder this child in its parent's list.
  nsBaseWidget* parent = static_cast<nsBaseWidget*>(GetParent());
  if (parent) {
    parent->RemoveChild(this);
    // Scope sib outside the for loop so we can check it afterward
    nsIWidget* sib = parent->GetFirstChild();
    for ( ; sib; sib = sib->GetNextSibling()) {
      int32_t childZIndex;
      if (NS_SUCCEEDED(sib->GetZIndex(&childZIndex))) {
        if (aZIndex < childZIndex) {
          // Insert ourselves before sib
          nsIWidget* prev = sib->GetPrevSibling();
          mNextSibling = sib;
          mPrevSibling = prev;
          sib->SetPrevSibling(this);
          if (prev) {
            prev->SetNextSibling(this);
          } else {
            NS_ASSERTION(sib == parent->mFirstChild, "Broken child list");
            // We've taken ownership of sib, so it's safe to have parent let
            // go of it
            parent->mFirstChild = this;
          }
          PlaceBehind(eZPlacementBelow, sib, false);
          break;
        }
      }
    }
    // were we added to the list?
    if (!sib) {
      parent->AddChild(this);
    }
  }
  return NS_OK;
}

//-------------------------------------------------------------------------
//
// Gets widget's position within its parent's child list.
//
//-------------------------------------------------------------------------
NS_IMETHODIMP nsBaseWidget::GetZIndex(int32_t* aZIndex)
{
  *aZIndex = mZIndex;
  return NS_OK;
}

//-------------------------------------------------------------------------
//
// Places widget behind the given widget (platforms must override)
//
//-------------------------------------------------------------------------
NS_IMETHODIMP nsBaseWidget::PlaceBehind(nsTopLevelWidgetZPlacement aPlacement,
                                        nsIWidget *aWidget, bool aActivate)
{
  return NS_OK;
}

//-------------------------------------------------------------------------
//
// Maximize, minimize or restore the window. The BaseWidget implementation
// merely stores the state.
//
//-------------------------------------------------------------------------
NS_IMETHODIMP nsBaseWidget::SetSizeMode(int32_t aMode)
{
  if (aMode == nsSizeMode_Normal ||
      aMode == nsSizeMode_Minimized ||
      aMode == nsSizeMode_Maximized ||
      aMode == nsSizeMode_Fullscreen) {

    mSizeMode = (nsSizeMode) aMode;
    return NS_OK;
  }
  return NS_ERROR_ILLEGAL_VALUE;
}

//-------------------------------------------------------------------------
//
// Get the size mode (minimized, maximized, that sort of thing...)
//
//-------------------------------------------------------------------------
NS_IMETHODIMP nsBaseWidget::GetSizeMode(int32_t* aMode)
{
  *aMode = mSizeMode;
  return NS_OK;
}

//-------------------------------------------------------------------------
//
// Get the foreground color
//
//-------------------------------------------------------------------------
nscolor nsBaseWidget::GetForegroundColor(void)
{
  return mForeground;
}

    
//-------------------------------------------------------------------------
//
// Set the foreground color
//
//-------------------------------------------------------------------------
NS_METHOD nsBaseWidget::SetForegroundColor(const nscolor &aColor)
{
  mForeground = aColor;
  return NS_OK;
}

    
//-------------------------------------------------------------------------
//
// Get the background color
//
//-------------------------------------------------------------------------
nscolor nsBaseWidget::GetBackgroundColor(void)
{
  return mBackground;
}

//-------------------------------------------------------------------------
//
// Set the background color
//
//-------------------------------------------------------------------------
NS_METHOD nsBaseWidget::SetBackgroundColor(const nscolor &aColor)
{
  mBackground = aColor;
  return NS_OK;
}
     
//-------------------------------------------------------------------------
//
// Get this component cursor
//
//-------------------------------------------------------------------------
nsCursor nsBaseWidget::GetCursor()
{
  return mCursor;
}

NS_METHOD nsBaseWidget::SetCursor(nsCursor aCursor)
{
  mCursor = aCursor; 
  return NS_OK;
}

NS_IMETHODIMP nsBaseWidget::SetCursor(imgIContainer* aCursor,
                                      uint32_t aHotspotX, uint32_t aHotspotY)
{
  return NS_ERROR_NOT_IMPLEMENTED;
}
    
//-------------------------------------------------------------------------
//
// Get the window type for this widget
//
//-------------------------------------------------------------------------
NS_IMETHODIMP nsBaseWidget::GetWindowType(nsWindowType& aWindowType)
{
  aWindowType = mWindowType;
  return NS_OK;
}

//-------------------------------------------------------------------------
//
// Window transparency methods
//
//-------------------------------------------------------------------------

void nsBaseWidget::SetTransparencyMode(nsTransparencyMode aMode) {
}

nsTransparencyMode nsBaseWidget::GetTransparencyMode() {
  return eTransparencyOpaque;
}

bool
nsBaseWidget::StoreWindowClipRegion(const nsTArray<nsIntRect>& aRects)
{
  if (mClipRects && mClipRectCount == aRects.Length() &&
      memcmp(mClipRects, aRects.Elements(), sizeof(nsIntRect)*mClipRectCount) == 0)
    return false;

  mClipRectCount = aRects.Length();
  mClipRects = new nsIntRect[mClipRectCount];
  if (mClipRects) {
    memcpy(mClipRects, aRects.Elements(), sizeof(nsIntRect)*mClipRectCount);
  }
  return true;
}

void
nsBaseWidget::GetWindowClipRegion(nsTArray<nsIntRect>* aRects)
{
  if (mClipRects) {
    aRects->AppendElements(mClipRects.get(), mClipRectCount);
  } else {
    aRects->AppendElement(nsIntRect(0, 0, mBounds.width, mBounds.height));
  }
}

//-------------------------------------------------------------------------
//
// Set window shadow style
//
//-------------------------------------------------------------------------

NS_IMETHODIMP nsBaseWidget::SetWindowShadowStyle(int32_t aMode)
{
  return NS_ERROR_NOT_IMPLEMENTED;
}

//-------------------------------------------------------------------------
//
// Hide window borders/decorations for this widget
//
//-------------------------------------------------------------------------
NS_IMETHODIMP nsBaseWidget::HideWindowChrome(bool aShouldHide)
{
  return NS_ERROR_NOT_IMPLEMENTED;
}

//-------------------------------------------------------------------------
//
// Put the window into full-screen mode
//
//-------------------------------------------------------------------------
NS_IMETHODIMP nsBaseWidget::MakeFullScreen(bool aFullScreen)
{
  HideWindowChrome(aFullScreen);

  if (aFullScreen) {
    if (!mOriginalBounds)
      mOriginalBounds = new nsIntRect();
    GetScreenBounds(*mOriginalBounds);

    // Move to top-left corner of screen and size to the screen dimensions
    nsCOMPtr<nsIScreenManager> screenManager;
    screenManager = do_GetService("@mozilla.org/gfx/screenmanager;1"); 
    NS_ASSERTION(screenManager, "Unable to grab screenManager.");
    if (screenManager) {
      nsCOMPtr<nsIScreen> screen;
      // convert dev pix to display/CSS pix for ScreenForRect
      double scale = GetDefaultScale();
      screenManager->ScreenForRect(mOriginalBounds->x / scale,
                                   mOriginalBounds->y / scale,
                                   mOriginalBounds->width / scale,
                                   mOriginalBounds->height / scale,
                                   getter_AddRefs(screen));
      if (screen) {
        int32_t left, top, width, height;
        if (NS_SUCCEEDED(screen->GetRect(&left, &top, &width, &height))) {
          Resize(left, top, width, height, true);
        }
      }
    }

  } else if (mOriginalBounds) {
    Resize(mOriginalBounds->x, mOriginalBounds->y, mOriginalBounds->width,
           mOriginalBounds->height, true);
  }

  return NS_OK;
}

nsBaseWidget::AutoLayerManagerSetup::AutoLayerManagerSetup(
    nsBaseWidget* aWidget, gfxContext* aTarget,
    BufferMode aDoubleBuffering, ScreenRotation aRotation)
  : mWidget(aWidget)
{
  BasicLayerManager* manager =
    static_cast<BasicLayerManager*>(mWidget->GetLayerManager());
  if (manager) {
    NS_ASSERTION(manager->GetBackendType() == LAYERS_BASIC,
      "AutoLayerManagerSetup instantiated for non-basic layer backend!");
    manager->SetDefaultTarget(aTarget);
    manager->SetDefaultTargetConfiguration(aDoubleBuffering, aRotation);
  }
}

nsBaseWidget::AutoLayerManagerSetup::~AutoLayerManagerSetup()
{
  BasicLayerManager* manager =
    static_cast<BasicLayerManager*>(mWidget->GetLayerManager());
  if (manager) {
    NS_ASSERTION(manager->GetBackendType() == LAYERS_BASIC,
      "AutoLayerManagerSetup instantiated for non-basic layer backend!");
    manager->SetDefaultTarget(nullptr);
    manager->SetDefaultTargetConfiguration(mozilla::layers::BUFFER_NONE, ROTATION_0);
  }
}

nsBaseWidget::AutoUseBasicLayerManager::AutoUseBasicLayerManager(nsBaseWidget* aWidget)
  : mWidget(aWidget)
{
  mWidget->mTemporarilyUseBasicLayerManager = true;
}

nsBaseWidget::AutoUseBasicLayerManager::~AutoUseBasicLayerManager()
{
  mWidget->mTemporarilyUseBasicLayerManager = false;
}

bool
nsBaseWidget::ComputeShouldAccelerate(bool aDefault)
{
#if defined(XP_WIN) || defined(ANDROID) || (MOZ_PLATFORM_MAEMO > 5) || \
    defined(MOZ_GL_PROVIDER) || defined(XP_MACOSX)
  bool accelerateByDefault = true;
#else
  bool accelerateByDefault = false;
#endif

  // We don't want to accelerate small popup windows like menu, but we still 
  // want to accelerate xul panels that may contain arbitrarily complex content.
  bool isSmallPopup = ((mWindowType == eWindowType_popup) && 
                      (mPopupType != ePopupTypePanel));
  // we should use AddBoolPrefVarCache
  bool disableAcceleration = isSmallPopup || 
    Preferences::GetBool("layers.acceleration.disabled", false);
  mForceLayersAcceleration =
    Preferences::GetBool("layers.acceleration.force-enabled", false);

  const char *acceleratedEnv = PR_GetEnv("MOZ_ACCELERATED");
  accelerateByDefault = accelerateByDefault ||
                        (acceleratedEnv && (*acceleratedEnv != '0'));

  nsCOMPtr<nsIXULRuntime> xr = do_GetService("@mozilla.org/xre/runtime;1");
  bool safeMode = false;
  if (xr)
    xr->GetInSafeMode(&safeMode);

  bool whitelisted = false;

  nsCOMPtr<nsIGfxInfo> gfxInfo = do_GetService("@mozilla.org/gfx/info;1");
  if (gfxInfo) {
    // bug 655578: on X11 at least, we must always call GetData (even if we don't need that information)
    // as that's what causes GfxInfo initialization which kills the zombie 'glxtest' process.
    // initially we relied on the fact that GetFeatureStatus calls GetData for us, but bug 681026 showed
    // that assumption to be unsafe.
    gfxInfo->GetData();

    int32_t status;
    if (NS_SUCCEEDED(gfxInfo->GetFeatureStatus(nsIGfxInfo::FEATURE_OPENGL_LAYERS, &status))) {
      if (status == nsIGfxInfo::FEATURE_NO_INFO) {
        whitelisted = true;
      }
    }
  }

  if (disableAcceleration || safeMode)
    return false;

  if (mForceLayersAcceleration)
    return true;
  
  if (!whitelisted) {
    NS_WARNING("OpenGL-accelerated layers are not supported on this system.");
#ifdef MOZ_ANDROID_OMTC
    NS_RUNTIMEABORT("OpenGL-accelerated layers are a hard requirement on this platform. "
                    "Cannot continue without support for them.");
#endif
    return false;
  }

  if (accelerateByDefault)
    return true;

  /* use the window acceleration flag */
  return aDefault;
}

void nsBaseWidget::CreateCompositor()
{
  bool renderToEGLSurface = false;
#ifdef MOZ_ANDROID_OMTC
  renderToEGLSurface = true;
#endif
  nsIntRect rect;
  GetBounds(rect);
  mCompositorParent =
    new CompositorParent(this, renderToEGLSurface, rect.width, rect.height);
  LayerManager* lm = CreateBasicLayerManager();
  MessageLoop *childMessageLoop = CompositorParent::CompositorLoop();
  mCompositorChild = new CompositorChild(lm);
  AsyncChannel *parentChannel = mCompositorParent->GetIPCChannel();
  AsyncChannel::Side childSide = mozilla::ipc::AsyncChannel::Child;
  mCompositorChild->Open(parentChannel, childMessageLoop, childSide);
  TextureFactoryIdentifier textureFactoryIdentifier;
  PLayersChild* shadowManager;
  mozilla::layers::LayersBackend backendHint =
<<<<<<< HEAD
    mUseAcceleratedRendering ? mozilla::layers::LAYERS_OPENGL : mozilla::layers::LAYERS_BASIC;
=======
    mUseLayersAcceleration ? mozilla::layers::LAYERS_OPENGL : mozilla::layers::LAYERS_BASIC;
  mozilla::layers::LayersBackend parentBackend;
>>>>>>> d7070d2c
  shadowManager = mCompositorChild->SendPLayersConstructor(
    backendHint, 0, &textureFactoryIdentifier);

  if (shadowManager) {
    ShadowLayerForwarder* lf = lm->AsShadowForwarder();
    if (!lf) {
      delete lm;
      mCompositorChild = nullptr;
      return;
    }
    lf->SetShadowManager(shadowManager);
    lf->IdentifyTextureHost(textureFactoryIdentifier);

    mLayerManager = lm;
  } else {
    // We don't currently want to support not having a LayersChild
    NS_RUNTIMEABORT("failed to construct LayersChild");
    delete lm;
    mCompositorChild = nullptr;
  }
}

bool nsBaseWidget::UseOffMainThreadCompositing()
{
  bool isSmallPopup = ((mWindowType == eWindowType_popup) && 
                      (mPopupType != ePopupTypePanel));
  return CompositorParent::CompositorLoop() && !isSmallPopup;
}

LayerManager* nsBaseWidget::GetLayerManager(PLayersChild* aShadowManager,
                                            LayersBackend aBackendHint,
                                            LayerManagerPersistence aPersistence,
                                            bool* aAllowRetaining)
{
  if (!mLayerManager) {

    mUseLayersAcceleration = ComputeShouldAccelerate(mUseLayersAcceleration);

    // Try to use an async compositor first, if possible
    if (UseOffMainThreadCompositing()) {
      // e10s uses the parameter to pass in the shadow manager from the TabChild
      // so we don't expect to see it there since this doesn't support e10s.
      NS_ASSERTION(aShadowManager == nullptr, "Async Compositor not supported with e10s");
      CreateCompositor();
    }

    if (mUseLayersAcceleration) {
      if (!mLayerManager) {
        nsRefPtr<LayerManagerOGL> layerManager = new LayerManagerOGL(this);
        /**
         * XXX - On several OSes initialization is expected to fail for now.
         * If we'd get a non-basic layer manager they'd crash. This is ok though
         * since on those platforms it will fail. Anyone implementing new
         * platforms on LayerManagerOGL should ensure their widget is able to
         * deal with it though!
         */

        if (layerManager->Initialize(nullptr, mForceLayersAcceleration)) {
          mLayerManager = layerManager;
        }
      }
    }
    if (!mLayerManager) {
      mBasicLayerManager = mLayerManager = CreateBasicLayerManager();
    }
  }
  if (mTemporarilyUseBasicLayerManager && !mBasicLayerManager) {
    mBasicLayerManager = CreateBasicLayerManager();
  }
  LayerManager* usedLayerManager = mTemporarilyUseBasicLayerManager ?
                                     mBasicLayerManager : mLayerManager;
  if (aAllowRetaining) {
    *aAllowRetaining = (usedLayerManager == mLayerManager);
  }
  return usedLayerManager;
}

BasicLayerManager* nsBaseWidget::CreateBasicLayerManager()
{
      return new BasicShadowLayerManager(this);
}

CompositorChild* nsBaseWidget::GetRemoteRenderer()
{
  return mCompositorChild;
}

//-------------------------------------------------------------------------
//
// Return the used device context
//
//-------------------------------------------------------------------------
nsDeviceContext* nsBaseWidget::GetDeviceContext() 
{
  if (!mContextInitialized) {
    mContext->Init(this);
    mContextInitialized = true;
  }
  return mContext; 
}

//-------------------------------------------------------------------------
//
// Get the thebes surface
//
//-------------------------------------------------------------------------
gfxASurface *nsBaseWidget::GetThebesSurface()
{
  // in theory we should get our parent's surface,
  // clone it, and set a device offset before returning
  return nullptr;
}


//-------------------------------------------------------------------------
//
// Destroy the window
//
//-------------------------------------------------------------------------
void nsBaseWidget::OnDestroy()
{
  // release references to device context and app shell
  NS_IF_RELEASE(mContext);
}

NS_METHOD nsBaseWidget::SetWindowClass(const nsAString& xulWinType)
{
  return NS_ERROR_NOT_IMPLEMENTED;
}

NS_METHOD nsBaseWidget::MoveClient(int32_t aX, int32_t aY)
{
  nsIntPoint clientOffset(GetClientOffset());
  aX -= clientOffset.x;
  aY -= clientOffset.y;
  return Move(aX, aY);
}

NS_METHOD nsBaseWidget::ResizeClient(int32_t aWidth,
                                     int32_t aHeight,
                                     bool aRepaint)
{
  NS_ASSERTION((aWidth >=0) , "Negative width passed to ResizeClient");
  NS_ASSERTION((aHeight >=0), "Negative height passed to ResizeClient");

  nsIntRect clientBounds;
  GetClientBounds(clientBounds);
  aWidth = mBounds.width + (aWidth - clientBounds.width);
  aHeight = mBounds.height + (aHeight - clientBounds.height);

  return Resize(aWidth, aHeight, aRepaint);
}

NS_METHOD nsBaseWidget::ResizeClient(int32_t aX,
                                     int32_t aY,
                                     int32_t aWidth,
                                     int32_t aHeight,
                                     bool aRepaint)
{
  NS_ASSERTION((aWidth >=0) , "Negative width passed to ResizeClient");
  NS_ASSERTION((aHeight >=0), "Negative height passed to ResizeClient");

  nsIntRect clientBounds;
  GetClientBounds(clientBounds);
  aWidth = mBounds.width + (aWidth - clientBounds.width);
  aHeight = mBounds.height + (aHeight - clientBounds.height);

  nsIntPoint clientOffset(GetClientOffset());
  aX -= clientOffset.x;
  aY -= clientOffset.y;

  return Resize(aX, aY, aWidth, aHeight, aRepaint);
}

//-------------------------------------------------------------------------
//
// Bounds
//
//-------------------------------------------------------------------------

/**
* If the implementation of nsWindow supports borders this method MUST be overridden
*
**/
NS_METHOD nsBaseWidget::GetClientBounds(nsIntRect &aRect)
{
  return GetBounds(aRect);
}

/**
* If the implementation of nsWindow supports borders this method MUST be overridden
*
**/
NS_METHOD nsBaseWidget::GetBounds(nsIntRect &aRect)
{
  aRect = mBounds;
  return NS_OK;
}

/**
* If the implementation of nsWindow uses a local coordinate system within the window,
* this method must be overridden
*
**/
NS_METHOD nsBaseWidget::GetScreenBounds(nsIntRect &aRect)
{
  return GetBounds(aRect);
}

nsIntPoint nsBaseWidget::GetClientOffset()
{
  return nsIntPoint(0, 0);
}

NS_IMETHODIMP
nsBaseWidget::GetNonClientMargins(nsIntMargin &margins)
{
  return NS_ERROR_NOT_IMPLEMENTED;
}
 
NS_IMETHODIMP
nsBaseWidget::SetNonClientMargins(nsIntMargin &margins)
{
  return NS_ERROR_NOT_IMPLEMENTED;
}

NS_METHOD nsBaseWidget::EnableDragDrop(bool aEnable)
{
  return NS_OK;
}

NS_METHOD nsBaseWidget::SetModal(bool aModal)
{
  return NS_ERROR_FAILURE;
}

NS_IMETHODIMP
nsBaseWidget::GetAttention(int32_t aCycleCount) {
    return NS_OK;
}

bool
nsBaseWidget::HasPendingInputEvent()
{
  return false;
}

NS_IMETHODIMP
nsBaseWidget::SetIcon(const nsAString&)
{
  return NS_OK;
}

NS_IMETHODIMP
nsBaseWidget::BeginSecureKeyboardInput()
{
#ifdef DEBUG
  NS_ASSERTION(!debug_InSecureKeyboardInputMode, "Attempting to nest call to BeginSecureKeyboardInput!");
  debug_InSecureKeyboardInputMode = true;
#endif
  return NS_OK;
}

NS_IMETHODIMP
nsBaseWidget::EndSecureKeyboardInput()
{
#ifdef DEBUG
  NS_ASSERTION(debug_InSecureKeyboardInputMode, "Calling EndSecureKeyboardInput when it hasn't been enabled!");
  debug_InSecureKeyboardInputMode = false;
#endif
  return NS_OK;
}

NS_IMETHODIMP
nsBaseWidget::SetWindowTitlebarColor(nscolor aColor, bool aActive)
{
  return NS_ERROR_NOT_IMPLEMENTED;
}

bool
nsBaseWidget::ShowsResizeIndicator(nsIntRect* aResizerRect)
{
  return false;
}

NS_IMETHODIMP
nsBaseWidget::SetLayersAcceleration(bool aEnabled)
{
  if (mUseLayersAcceleration == aEnabled) {
    return NS_OK;
  }

  bool usedAcceleration = mUseLayersAcceleration;

  mUseLayersAcceleration = ComputeShouldAccelerate(aEnabled);
  // ComputeShouldAccelerate may have set mUseLayersAcceleration to a value
  // different from aEnabled.
  if (usedAcceleration == mUseLayersAcceleration) {
    return NS_OK;
  }

  if (mLayerManager) {
    mLayerManager->Destroy();
  }
  mLayerManager = NULL;
  return NS_OK;
}

NS_METHOD nsBaseWidget::RegisterTouchWindow()
{
  return NS_ERROR_NOT_IMPLEMENTED;
}

NS_METHOD nsBaseWidget::UnregisterTouchWindow()
{
  return NS_ERROR_NOT_IMPLEMENTED;
}

NS_IMETHODIMP
nsBaseWidget::OverrideSystemMouseScrollSpeed(int32_t aOriginalDelta,
                                             bool aIsHorizontal,
                                             int32_t &aOverriddenDelta)
{
  aOverriddenDelta = aOriginalDelta;

  const char* kPrefNameOverrideEnabled =
    "mousewheel.system_scroll_override_on_root_content.enabled";
  bool isOverrideEnabled =
    Preferences::GetBool(kPrefNameOverrideEnabled, false);
  if (!isOverrideEnabled) {
    return NS_OK;
  }

  nsAutoCString factorPrefName(
    "mousewheel.system_scroll_override_on_root_content.");
  if (aIsHorizontal) {
    factorPrefName.AppendLiteral("horizontal.");
  } else {
    factorPrefName.AppendLiteral("vertical.");
  }
  factorPrefName.AppendLiteral("factor");
  int32_t iFactor = Preferences::GetInt(factorPrefName.get(), 0);
  // The pref value must be larger than 100, otherwise, we don't override the
  // delta value.
  if (iFactor <= 100) {
    return NS_OK;
  }
  double factor = (double)iFactor / 100;
  aOverriddenDelta = int32_t(NS_round((double)aOriginalDelta * factor));

  return NS_OK;
}


/**
 * Modifies aFile to point at an icon file with the given name and suffix.  The
 * suffix may correspond to a file extension with leading '.' if appropriate.
 * Returns true if the icon file exists and can be read.
 */
static bool
ResolveIconNameHelper(nsIFile *aFile,
                      const nsAString &aIconName,
                      const nsAString &aIconSuffix)
{
  aFile->Append(NS_LITERAL_STRING("icons"));
  aFile->Append(NS_LITERAL_STRING("default"));
  aFile->Append(aIconName + aIconSuffix);

  bool readable;
  return NS_SUCCEEDED(aFile->IsReadable(&readable)) && readable;
}

/**
 * Resolve the given icon name into a local file object.  This method is
 * intended to be called by subclasses of nsBaseWidget.  aIconSuffix is a
 * platform specific icon file suffix (e.g., ".ico" under Win32).
 *
 * If no file is found matching the given parameters, then null is returned.
 */
void
nsBaseWidget::ResolveIconName(const nsAString &aIconName,
                              const nsAString &aIconSuffix,
                              nsIFile **aResult)
{ 
  *aResult = nullptr;

  nsCOMPtr<nsIProperties> dirSvc = do_GetService(NS_DIRECTORY_SERVICE_CONTRACTID);
  if (!dirSvc)
    return;

  // first check auxilary chrome directories

  nsCOMPtr<nsISimpleEnumerator> dirs;
  dirSvc->Get(NS_APP_CHROME_DIR_LIST, NS_GET_IID(nsISimpleEnumerator),
              getter_AddRefs(dirs));
  if (dirs) {
    bool hasMore;
    while (NS_SUCCEEDED(dirs->HasMoreElements(&hasMore)) && hasMore) {
      nsCOMPtr<nsISupports> element;
      dirs->GetNext(getter_AddRefs(element));
      if (!element)
        continue;
      nsCOMPtr<nsIFile> file = do_QueryInterface(element);
      if (!file)
        continue;
      if (ResolveIconNameHelper(file, aIconName, aIconSuffix)) {
        NS_ADDREF(*aResult = file);
        return;
      }
    }
  }

  // then check the main app chrome directory

  nsCOMPtr<nsIFile> file;
  dirSvc->Get(NS_APP_CHROME_DIR, NS_GET_IID(nsIFile),
              getter_AddRefs(file));
  if (file && ResolveIconNameHelper(file, aIconName, aIconSuffix))
    NS_ADDREF(*aResult = file);
}

NS_IMETHODIMP 
nsBaseWidget::BeginResizeDrag(nsGUIEvent* aEvent, int32_t aHorizontal, int32_t aVertical)
{
  return NS_ERROR_NOT_IMPLEMENTED;
}

NS_IMETHODIMP
nsBaseWidget::BeginMoveDrag(nsMouseEvent* aEvent)
{
  return NS_ERROR_NOT_IMPLEMENTED;
}

uint32_t
nsBaseWidget::GetGLFrameBufferFormat()
{
  if (mLayerManager &&
      mLayerManager->GetBackendType() == LAYERS_OPENGL) {
    // Assume that the default framebuffer has RGBA format.  Specific
    // backends that know differently will override this method.
    return LOCAL_GL_RGBA;
  }
  return LOCAL_GL_NONE;
}

void nsBaseWidget::SetSizeConstraints(const SizeConstraints& aConstraints)
{
  mSizeConstraints = aConstraints;
  // We can't ensure that the size is honored at this point because we're
  // probably in the middle of a reflow.
}

const widget::SizeConstraints& nsBaseWidget::GetSizeConstraints() const
{
  return mSizeConstraints;
}

// static
nsIRollupListener*
nsBaseWidget::GetActiveRollupListener()
{
  // If set, then this is likely an <html:select> dropdown.
  if (gRollupListener)
    return gRollupListener;

  return nsXULPopupManager::GetInstance();
}

void
nsBaseWidget::NotifyWindowDestroyed()
{
  if (!mWidgetListener)
    return;

  nsCOMPtr<nsIXULWindow> window = mWidgetListener->GetXULWindow();
  nsCOMPtr<nsIBaseWindow> xulWindow(do_QueryInterface(window));
  if (xulWindow) {
    xulWindow->Destroy();
  }
}

void
nsBaseWidget::NotifySizeMoveDone()
{
  if (!mWidgetListener || mWidgetListener->GetXULWindow())
    return;

  nsIPresShell* presShell = mWidgetListener->GetPresShell();
  if (presShell) {
    presShell->WindowSizeMoveDone();
  }
}

void
nsBaseWidget::NotifySysColorChanged()
{
  if (!mWidgetListener || mWidgetListener->GetXULWindow())
    return;

  nsIPresShell* presShell = mWidgetListener->GetPresShell();
  if (presShell) {
    presShell->SysColorChanged();
  }
}

void
nsBaseWidget::NotifyThemeChanged()
{
  if (!mWidgetListener || mWidgetListener->GetXULWindow())
    return;

  nsIPresShell* presShell = mWidgetListener->GetPresShell();
  if (presShell) {
    presShell->ThemeChanged();
  }
}

void
nsBaseWidget::NotifyUIStateChanged(UIStateChangeType aShowAccelerators,
                                   UIStateChangeType aShowFocusRings)
{
  if (!mWidgetListener)
    return;

  nsIPresShell* presShell = mWidgetListener->GetPresShell();
  nsIDocument* doc = presShell->GetDocument();
  if (doc) {
    nsPIDOMWindow* win = doc->GetWindow();
    if (win) {
      win->SetKeyboardIndicators(aShowAccelerators, aShowFocusRings);
    }
  }
}

#ifdef ACCESSIBILITY

a11y::Accessible*
nsBaseWidget::GetAccessible()
{
  NS_ENSURE_TRUE(mWidgetListener, nullptr);

  nsIPresShell* presShell = mWidgetListener->GetPresShell();
  NS_ENSURE_TRUE(presShell, nullptr);

  // If container is null then the presshell is not active. This often happens
  // when a preshell is being held onto for fastback.
  nsPresContext* presContext = presShell->GetPresContext();
  nsCOMPtr<nsISupports> container = presContext->GetContainer();
  NS_ENSURE_TRUE(container, nullptr);

  // Accessible creation might be not safe so use IsSafeToRunScript to
  // make sure it's not created at unsafe times.
  nsCOMPtr<nsIAccessibilityService> accService = services::GetAccessibilityService();
  if (accService) {
    return accService->GetRootDocumentAccessible(presShell, nsContentUtils::IsSafeToRunScript());
  }

  return nullptr;
}

#endif

#ifdef DEBUG
//////////////////////////////////////////////////////////////
//
// Convert a GUI event message code to a string.
// Makes it a lot easier to debug events.
//
// See gtk/nsWidget.cpp and windows/nsWindow.cpp
// for a DebugPrintEvent() function that uses
// this.
//
//////////////////////////////////////////////////////////////
/* static */ nsAutoString
nsBaseWidget::debug_GuiEventToString(nsGUIEvent * aGuiEvent)
{
  NS_ASSERTION(nullptr != aGuiEvent,"cmon, null gui event.");

  nsAutoString eventName(NS_LITERAL_STRING("UNKNOWN"));

#define _ASSIGN_eventName(_value,_name)\
case _value: eventName.AssignLiteral(_name) ; break

  switch(aGuiEvent->message)
  {
    _ASSIGN_eventName(NS_BLUR_CONTENT,"NS_BLUR_CONTENT");
    _ASSIGN_eventName(NS_DRAGDROP_GESTURE,"NS_DND_GESTURE");
    _ASSIGN_eventName(NS_DRAGDROP_DROP,"NS_DND_DROP");
    _ASSIGN_eventName(NS_DRAGDROP_ENTER,"NS_DND_ENTER");
    _ASSIGN_eventName(NS_DRAGDROP_EXIT,"NS_DND_EXIT");
    _ASSIGN_eventName(NS_DRAGDROP_OVER,"NS_DND_OVER");
    _ASSIGN_eventName(NS_FOCUS_CONTENT,"NS_FOCUS_CONTENT");
    _ASSIGN_eventName(NS_FORM_SELECTED,"NS_FORM_SELECTED");
    _ASSIGN_eventName(NS_FORM_CHANGE,"NS_FORM_CHANGE");
    _ASSIGN_eventName(NS_FORM_INPUT,"NS_FORM_INPUT");
    _ASSIGN_eventName(NS_FORM_RESET,"NS_FORM_RESET");
    _ASSIGN_eventName(NS_FORM_SUBMIT,"NS_FORM_SUBMIT");
    _ASSIGN_eventName(NS_IMAGE_ABORT,"NS_IMAGE_ABORT");
    _ASSIGN_eventName(NS_LOAD_ERROR,"NS_LOAD_ERROR");
    _ASSIGN_eventName(NS_KEY_DOWN,"NS_KEY_DOWN");
    _ASSIGN_eventName(NS_KEY_PRESS,"NS_KEY_PRESS");
    _ASSIGN_eventName(NS_KEY_UP,"NS_KEY_UP");
    _ASSIGN_eventName(NS_MOUSE_ENTER,"NS_MOUSE_ENTER");
    _ASSIGN_eventName(NS_MOUSE_EXIT,"NS_MOUSE_EXIT");
    _ASSIGN_eventName(NS_MOUSE_BUTTON_DOWN,"NS_MOUSE_BUTTON_DOWN");
    _ASSIGN_eventName(NS_MOUSE_BUTTON_UP,"NS_MOUSE_BUTTON_UP");
    _ASSIGN_eventName(NS_MOUSE_CLICK,"NS_MOUSE_CLICK");
    _ASSIGN_eventName(NS_MOUSE_DOUBLECLICK,"NS_MOUSE_DBLCLICK");
    _ASSIGN_eventName(NS_MOUSE_MOVE,"NS_MOUSE_MOVE");
    _ASSIGN_eventName(NS_LOAD,"NS_LOAD");
    _ASSIGN_eventName(NS_POPSTATE,"NS_POPSTATE");
    _ASSIGN_eventName(NS_BEFORE_SCRIPT_EXECUTE,"NS_BEFORE_SCRIPT_EXECUTE");
    _ASSIGN_eventName(NS_AFTER_SCRIPT_EXECUTE,"NS_AFTER_SCRIPT_EXECUTE");
    _ASSIGN_eventName(NS_PAGE_UNLOAD,"NS_PAGE_UNLOAD");
    _ASSIGN_eventName(NS_HASHCHANGE,"NS_HASHCHANGE");
    _ASSIGN_eventName(NS_READYSTATECHANGE,"NS_READYSTATECHANGE");
    _ASSIGN_eventName(NS_XUL_BROADCAST, "NS_XUL_BROADCAST");
    _ASSIGN_eventName(NS_XUL_COMMAND_UPDATE, "NS_XUL_COMMAND_UPDATE");

#undef _ASSIGN_eventName

  default: 
    {
      char buf[32];
      
      sprintf(buf,"UNKNOWN: %d",aGuiEvent->message);
      
      CopyASCIItoUTF16(buf, eventName);
    }
    break;
  }
  
  return nsAutoString(eventName);
}
//////////////////////////////////////////////////////////////
//
// Code to deal with paint and event debug prefs.
//
//////////////////////////////////////////////////////////////
struct PrefPair
{
  const char * name;
  bool value;
};

static PrefPair debug_PrefValues[] =
{
  { "nglayout.debug.crossing_event_dumping", false },
  { "nglayout.debug.event_dumping", false },
  { "nglayout.debug.invalidate_dumping", false },
  { "nglayout.debug.motion_event_dumping", false },
  { "nglayout.debug.paint_dumping", false },
  { "nglayout.debug.paint_flashing", false }
};

//////////////////////////////////////////////////////////////
bool
nsBaseWidget::debug_GetCachedBoolPref(const char * aPrefName)
{
  NS_ASSERTION(nullptr != aPrefName,"cmon, pref name is null.");

  for (uint32_t i = 0; i < ArrayLength(debug_PrefValues); i++)
  {
    if (strcmp(debug_PrefValues[i].name, aPrefName) == 0)
    {
      return debug_PrefValues[i].value;
    }
  }

  return false;
}
//////////////////////////////////////////////////////////////
static void debug_SetCachedBoolPref(const char * aPrefName,bool aValue)
{
  NS_ASSERTION(nullptr != aPrefName,"cmon, pref name is null.");

  for (uint32_t i = 0; i < ArrayLength(debug_PrefValues); i++)
  {
    if (strcmp(debug_PrefValues[i].name, aPrefName) == 0)
    {
      debug_PrefValues[i].value = aValue;

      return;
    }
  }

  NS_ASSERTION(false, "cmon, this code is not reached dude.");
}

//////////////////////////////////////////////////////////////
class Debug_PrefObserver MOZ_FINAL : public nsIObserver {
  public:
    NS_DECL_ISUPPORTS
    NS_DECL_NSIOBSERVER
};

NS_IMPL_ISUPPORTS1(Debug_PrefObserver, nsIObserver)

NS_IMETHODIMP
Debug_PrefObserver::Observe(nsISupports* subject, const char* topic,
                            const PRUnichar* data)
{
  NS_ConvertUTF16toUTF8 prefName(data);

  bool value = Preferences::GetBool(prefName.get(), false);
  debug_SetCachedBoolPref(prefName.get(), value);
  return NS_OK;
}

//////////////////////////////////////////////////////////////
/* static */ void
debug_RegisterPrefCallbacks()
{
  static bool once = true;

  if (!once) {
    return;
  }

  once = false;

  nsCOMPtr<nsIObserver> obs(new Debug_PrefObserver());
  for (uint32_t i = 0; i < ArrayLength(debug_PrefValues); i++) {
    // Initialize the pref values
    debug_PrefValues[i].value =
      Preferences::GetBool(debug_PrefValues[i].name, false);

    if (obs) {
      // Register callbacks for when these change
      Preferences::AddStrongObserver(obs, debug_PrefValues[i].name);
    }
  }
}
//////////////////////////////////////////////////////////////
static int32_t
_GetPrintCount()
{
  static int32_t sCount = 0;
  
  return ++sCount;
}
//////////////////////////////////////////////////////////////
/* static */ bool
nsBaseWidget::debug_WantPaintFlashing()
{
  return debug_GetCachedBoolPref("nglayout.debug.paint_flashing");
}
//////////////////////////////////////////////////////////////
/* static */ void
nsBaseWidget::debug_DumpEvent(FILE *                aFileOut,
                              nsIWidget *           aWidget,
                              nsGUIEvent *          aGuiEvent,
                              const nsAutoCString & aWidgetName,
                              int32_t               aWindowID)
{
  if (aGuiEvent->message == NS_MOUSE_MOVE)
  {
    if (!debug_GetCachedBoolPref("nglayout.debug.motion_event_dumping"))
      return;
  }
  
  if (aGuiEvent->message == NS_MOUSE_ENTER || 
      aGuiEvent->message == NS_MOUSE_EXIT)
  {
    if (!debug_GetCachedBoolPref("nglayout.debug.crossing_event_dumping"))
      return;
  }

  if (!debug_GetCachedBoolPref("nglayout.debug.event_dumping"))
    return;

  NS_LossyConvertUTF16toASCII tempString(debug_GuiEventToString(aGuiEvent).get());
  
  fprintf(aFileOut,
          "%4d %-26s widget=%-8p name=%-12s id=%-8p refpt=%d,%d\n",
          _GetPrintCount(),
          tempString.get(),
          (void *) aWidget,
          aWidgetName.get(),
          (void *) (aWindowID ? aWindowID : 0x0),
          aGuiEvent->refPoint.x,
          aGuiEvent->refPoint.y);
}
//////////////////////////////////////////////////////////////
/* static */ void
nsBaseWidget::debug_DumpPaintEvent(FILE *                aFileOut,
                                   nsIWidget *           aWidget,
                                   const nsIntRegion &   aRegion,
                                   const nsAutoCString & aWidgetName,
                                   int32_t               aWindowID)
{
  NS_ASSERTION(nullptr != aFileOut,"cmon, null output FILE");
  NS_ASSERTION(nullptr != aWidget,"cmon, the widget is null");

  if (!debug_GetCachedBoolPref("nglayout.debug.paint_dumping"))
    return;
  
  nsIntRect rect = aRegion.GetBounds();
  fprintf(aFileOut,
          "%4d PAINT      widget=%p name=%-12s id=%-8p bounds-rect=%3d,%-3d %3d,%-3d", 
          _GetPrintCount(),
          (void *) aWidget,
          aWidgetName.get(),
          (void *) aWindowID,
          rect.x, rect.y, rect.width, rect.height
    );
  
  fprintf(aFileOut,"\n");
}
//////////////////////////////////////////////////////////////
/* static */ void
nsBaseWidget::debug_DumpInvalidate(FILE *                aFileOut,
                                   nsIWidget *           aWidget,
                                   const nsIntRect *     aRect,
                                   const nsAutoCString & aWidgetName,
                                   int32_t               aWindowID)
{
  if (!debug_GetCachedBoolPref("nglayout.debug.invalidate_dumping"))
    return;

  NS_ASSERTION(nullptr != aFileOut,"cmon, null output FILE");
  NS_ASSERTION(nullptr != aWidget,"cmon, the widget is null");

  fprintf(aFileOut,
          "%4d Invalidate widget=%p name=%-12s id=%-8p",
          _GetPrintCount(),
          (void *) aWidget,
          aWidgetName.get(),
          (void *) aWindowID);

  if (aRect) 
  {
    fprintf(aFileOut,
            " rect=%3d,%-3d %3d,%-3d",
            aRect->x, 
            aRect->y,
            aRect->width, 
            aRect->height);
  }
  else
  {
    fprintf(aFileOut,
            " rect=%-15s",
            "none");
  }
  
  fprintf(aFileOut,"\n");
}
//////////////////////////////////////////////////////////////

#endif // DEBUG
<|MERGE_RESOLUTION|>--- conflicted
+++ resolved
@@ -378,23 +378,9 @@
   return 96.0f;
 }
 
-double nsIWidget::GetDefaultScale()
-{
-  // The number of device pixels per CSS pixel. A value <= 0 means choose
-  // automatically based on the DPI. A positive value is used as-is. This effectively
-  // controls the size of a CSS "px".
-  float devPixelsPerCSSPixel = -1.0;
-
-  nsAdoptingCString prefString = Preferences::GetCString("layout.css.devPixelsPerPx");
-  if (!prefString.IsEmpty()) {
-    devPixelsPerCSSPixel = static_cast<float>(atof(prefString));
-  }
-
-  if (devPixelsPerCSSPixel <= 0) {
-    devPixelsPerCSSPixel = GetDefaultScaleInternal();
-  }
-
-  return devPixelsPerCSSPixel;
+double nsBaseWidget::GetDefaultScale()
+{
+  return 1.0;
 }
 
 //-------------------------------------------------------------------------
@@ -709,12 +695,8 @@
     NS_ASSERTION(screenManager, "Unable to grab screenManager.");
     if (screenManager) {
       nsCOMPtr<nsIScreen> screen;
-      // convert dev pix to display/CSS pix for ScreenForRect
-      double scale = GetDefaultScale();
-      screenManager->ScreenForRect(mOriginalBounds->x / scale,
-                                   mOriginalBounds->y / scale,
-                                   mOriginalBounds->width / scale,
-                                   mOriginalBounds->height / scale,
+      screenManager->ScreenForRect(mOriginalBounds->x, mOriginalBounds->y,
+                                   mOriginalBounds->width, mOriginalBounds->height,
                                    getter_AddRefs(screen));
       if (screen) {
         int32_t left, top, width, height;
@@ -858,12 +840,7 @@
   TextureFactoryIdentifier textureFactoryIdentifier;
   PLayersChild* shadowManager;
   mozilla::layers::LayersBackend backendHint =
-<<<<<<< HEAD
-    mUseAcceleratedRendering ? mozilla::layers::LAYERS_OPENGL : mozilla::layers::LAYERS_BASIC;
-=======
     mUseLayersAcceleration ? mozilla::layers::LAYERS_OPENGL : mozilla::layers::LAYERS_BASIC;
-  mozilla::layers::LayersBackend parentBackend;
->>>>>>> d7070d2c
   shadowManager = mCompositorChild->SendPLayersConstructor(
     backendHint, 0, &textureFactoryIdentifier);
 
@@ -1400,7 +1377,7 @@
 
 #ifdef ACCESSIBILITY
 
-a11y::Accessible*
+ally::Accessible*
 nsBaseWidget::GetAccessible()
 {
   NS_ENSURE_TRUE(mWidgetListener, nullptr);
